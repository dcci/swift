--- conflicted
+++ resolved
@@ -147,22 +147,16 @@
 
 % for Kind in ['Sequence', 'Collection']:
 // FIXME: can't make this a protocol due to <rdar://20209031>
-<<<<<<< HEAD
-internal class _${Kind}Box<S : ${Kind}>
-  : _Any${Kind}Box<S.Iterator.Element> {
-  typealias Element = S.Iterator.Element
-=======
 internal final class _${Kind}Box<
-  S : ${Kind}Type
+  S : ${Kind}
 %   if Kind == 'Sequence':
   where
-    S.SubSequence : ${Kind}Type,
-    S.SubSequence.Generator.Element == S.Generator.Element,
+    S.SubSequence : ${Kind},
+    S.SubSequence.Iterator.Element == S.Iterator.Element,
     S.SubSequence.SubSequence == S.SubSequence
 %   end
-> : _Any${Kind}Box<S.Generator.Element> {
-  typealias Element = S.Generator.Element
->>>>>>> 7775b9c2
+> : _Any${Kind}Box<S.Iterator.Element> {
+  typealias Element = S.Iterator.Element
 
   override func iterator() -> AnyIterator<Element> {
     return AnyIterator(_base.iterator())
@@ -233,27 +227,20 @@
 /// same `Element` type, hiding the specifics of the underlying
 /// `Sequence`.
 ///
-<<<<<<< HEAD
 /// - SeeAlso: `AnyIterator<Element>`.
 public struct AnySequence<Element> : Sequence {
-  /// Wrap and forward operations to to `base`.
-  public init<S: Sequence where S.Iterator.Element == Element>(_ base: S) {
-=======
-/// - SeeAlso: `AnyGenerator<Element>`.
-public struct AnySequence<Element> : SequenceType {
   @available(*, unavailable, renamed="Element")
   public typealias T = Element
 
   /// Wrap and forward operations to `base`.
   public init<
-    S: SequenceType
+    S: Sequence
     where
-      S.Generator.Element == Element,
-      S.SubSequence : SequenceType,
-      S.SubSequence.Generator.Element == Element,
+      S.Iterator.Element == Element,
+      S.SubSequence : Sequence,
+      S.SubSequence.Iterator.Element == Element,
       S.SubSequence.SubSequence == S.SubSequence
   >(_ base: S) {
->>>>>>> 7775b9c2
     _box = _SequenceBox(base)
   }
 
@@ -265,15 +252,11 @@
     self.init(_ClosureBasedSequence(makeUnderlyingIterator))
   }
 
-<<<<<<< HEAD
-  /// Return an *iterator* over the elements of this *sequence*.
-=======
   internal init(_ box: _AnySequenceBox<Element>) {
     _box = box
   }
 
-  /// Return a *generator* over the elements of this *sequence*.
->>>>>>> 7775b9c2
+  /// Return an *iterator* over the elements of this *sequence*.
   ///
   /// - Complexity: O(1).
   public func iterator() -> AnyIterator<Element> {
