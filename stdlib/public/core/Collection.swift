--- conflicted
+++ resolved
@@ -10,33 +10,15 @@
 //
 //===----------------------------------------------------------------------===//
 
-<<<<<<< HEAD
-/// A protocol representing the minimal requirements of
-/// `Collection`.
-///
-/// - Note: In most cases, it's best to ignore this protocol and use
-///   `Collection` instead, as it has a more complete interface.
-//
-// This protocol is almost an implementation detail of the standard
-// library; it is used to deduce things like the `SubSequence` and
-// `Iterator` type from a minimal collection, but it is also used in
-// exposed places like as a constraint on IndexingIterator.
-=======
-@available(*, unavailable, message="access the 'count' property on the collection")
-public func count <T : CollectionType>(x: T) -> T.Index.Distance {
-  fatalError("unavailable function can't be called")
-}
-
 /// A type that provides subscript access to its elements.
 ///
 /// - Important: In most cases, it's best to ignore this protocol and use
 ///   `CollectionType` instead, as it has a more complete interface.
->>>>>>> b480ab1f
 public protocol Indexable {
   // This protocol is almost an implementation detail of the standard
   // library; it is used to deduce things like the `SubSequence` and
-  // `Generator` type from a minimal collection, but it is also used in
-  // exposed places like as a constraint on IndexingGenerator.
+  // `Iterator` type from a minimal collection, but it is also used in
+  // exposed places like as a constraint on `IndexingIterator`.
 
   /// A type that represents a valid position in the collection.
   ///
@@ -88,7 +70,6 @@
   subscript(position: Index) -> _Element { get set }
 }
 
-<<<<<<< HEAD
 /// The iterator used for collections that don't specify one.
 public struct IndexingIterator<Elements : Indexable>
  : IteratorProtocol, Sequence {
@@ -98,27 +79,6 @@
   init(_elements: Elements) {
     self._elements = _elements
     self._position = _elements.startIndex
-=======
-/// A generator for an arbitrary collection.  Provided `C`
-/// conforms to the other requirements of `Indexable`,
-/// `IndexingGenerator<C>` can be used as the result of `C`'s
-/// `generate()` method.  For example:
-///
-///      struct MyCollection : CollectionType {
-///        struct Index : ForwardIndexType { /* implementation hidden */ }
-///        subscript(i: Index) -> MyElement { /* implementation hidden */ }
-///        func generate() -> IndexingGenerator<MyCollection> { // <===
-///          return IndexingGenerator(self)
-///        }
-///      }
-public struct IndexingGenerator<Elements : Indexable>
- : GeneratorType, SequenceType {
-  
-  /// Create a generator over the given collection.
-  public init(_ elements: Elements) {
-    self._elements = elements
-    self._position = elements.startIndex
->>>>>>> b480ab1f
   }
 
   /// Advance to the next element and return it, or `nil` if no next
@@ -150,13 +110,8 @@
 ///     for i in startIndex..<endIndex {
 ///       let x = self[i]
 ///     }
-<<<<<<< HEAD
 public protocol Collection : Indexable, Sequence {
-  /// A type that provides the *sequence*'s iteration interface and
-=======
-public protocol CollectionType : Indexable, SequenceType {
   /// A type that provides the sequence's iteration interface and
->>>>>>> b480ab1f
   /// encapsulates its iteration state.
   ///
   /// By default, a `Collection` satisfies `Sequence` by
@@ -339,13 +294,8 @@
 // Default implementations for Collection
 //===----------------------------------------------------------------------===//
 
-<<<<<<< HEAD
 extension Collection {
-  /// Return an `Array` containing the results of mapping `transform`
-=======
-extension CollectionType {
   /// Returns an `Array` containing the results of mapping `transform`
->>>>>>> b480ab1f
   /// over `self`.
   ///
   /// - Complexity: O(N).
@@ -777,20 +727,8 @@
 @available(*, unavailable, message="Bit enum has been deprecated. Please use Int instead.")
 public enum Bit {}
 
-<<<<<<< HEAD
-@available(*, unavailable, renamed="CollectionDefaultIterator")
+@available(*, unavailable, renamed="IndexingIterator")
 public struct IndexingGenerator<Elements : Indexable> {}
-=======
-/// A generator that adapts a collection `C` and any sequence of
-/// its `Index` type to present the collection's elements in a
-/// permuted order.
-public struct PermutationGenerator<
-  C: CollectionType, Indices: SequenceType
-  where C.Index == Indices.Generator.Element
-> : GeneratorType, SequenceType {
-  var seq : C
-  var indices : Indices.Generator
->>>>>>> b480ab1f
 
 @available(*, unavailable, renamed="Collection")
 public typealias CollectionType = Collection
@@ -799,19 +737,9 @@
   @available(*, unavailable, renamed="Iterator")
   public typealias Generator = Iterator
 
-<<<<<<< HEAD
   @available(*, unavailable, renamed="iterator")
   public func generate() -> Iterator {
     fatalError("unavailable function can't be called")
-=======
-  /// Construct a generator over a permutation of `elements` given
-  /// by `indices`.
-  ///
-  /// - Requires: `elements[i]` is valid for every `i` in `indices`.
-  public init(elements: C, indices: Indices) {
-    self.seq = elements
-    self.indices = indices.generate()
->>>>>>> b480ab1f
   }
 
   @available(*, unavailable, message="Removed in Swift 3. Please use underestimatedCount peoperty.")
@@ -843,7 +771,7 @@
 public typealias MutableCollectionType = MutableCollection
 
 @available(*, unavailable, message="PermutationGenerator has been removed in Swift 3")
-public struct PermutationGenerator<C: Collection> {}
+public struct PermutationGenerator<C : Collection, Indices : Sequence> {}
 
 @available(*, unavailable, message="Please use 'Collection where SubSequence : MutableCollection'")
 public typealias MutableSliceable = Collection