//===----------------------------------------------------------------------===//
//
// This source file is part of the Swift.org open source project
//
// Copyright (c) 2014 - 2016 Apple Inc. and the Swift project authors
// Licensed under Apache License v2.0 with Runtime Library Exception
//
// See http://swift.org/LICENSE.txt for license information
// See http://swift.org/CONTRIBUTORS.txt for the list of Swift project authors
//
//===----------------------------------------------------------------------===//

import StdlibUnittest

internal enum RangeSelection {
  case emptyRange
  case leftEdge
  case rightEdge
  case middle
  case leftHalf
  case rightHalf
  case offsets(Range<Int>)

<<<<<<< HEAD
  internal func range<C : Collection>(in c: C) -> Range<C.Index> {
=======
  internal func rangeOf<
    C : Collection
  >(_ collection: C) -> Range<C.Index> {
>>>>>>> 510f29ab
    switch self {
      case .emptyRange: return c.endIndex..<c.endIndex
      case .leftEdge: return c.startIndex..<c.startIndex
      case .rightEdge: return c.endIndex..<c.endIndex
      case .middle:
        let start = c.index(c.count / 4, stepsFrom: c.startIndex)
        let end = c.index(3 * c.count / 4 + 1, stepsFrom: c.startIndex)
        return start..<end
      case .leftHalf:
        let start = c.startIndex
        let end = c.index(c.count / 2, stepsFrom: start)
        return start..<end
      case .rightHalf:
        let start = c.index(c.count / 2, stepsFrom: c.startIndex)
        let end = c.endIndex
        return start..<end
      case .offsets(let offsets):
        let start = c.index(numericCast(offsets.lowerBound), stepsFrom: c.startIndex)
        let end = c.index(numericCast(offsets.upperBound), stepsFrom: c.startIndex)
        return start..<end
    }
  }
}

internal enum IndexSelection {
  case start
  case middle
  case end
  case last

<<<<<<< HEAD
  internal func index<C : Collection>(in c: C) -> C.Index {
=======
  internal func indexIn<C : Collection>(_ collection: C) -> C.Index {
>>>>>>> 510f29ab
    switch self {
      case .start: return c.startIndex
      case .middle: return c.index(c.count / 2, stepsFrom: c.startIndex)
      case .end: return c.endIndex
      case .last: return c.index(c.count - 1, stepsFrom: c.startIndex)
    }
  }
}

internal struct ReplaceRangeTest {
  let collection: [OpaqueValue<Int>]
  let newElements: [OpaqueValue<Int>]
  let rangeSelection: RangeSelection
  let expected: [Int]
  let loc: SourceLoc

  internal init(
    collection: [Int], newElements: [Int],
    rangeSelection: RangeSelection, expected: [Int],
    file: String = #file, line: UInt = #line
  ) {
    self.collection = collection.map(OpaqueValue.init)
    self.newElements = newElements.map(OpaqueValue.init)
    self.rangeSelection = rangeSelection
    self.expected = expected
    self.loc = SourceLoc(file, line, comment: "replaceSubrange() test data")
  }
}

internal struct AppendTest {
  let collection: [OpaqueValue<Int>]
  let newElement: OpaqueValue<Int>
  let expected: [Int]
  let loc: SourceLoc

  internal init(
    collection: [Int], newElement: Int, expected: [Int],
    file: String = #file, line: UInt = #line
  ) {
    self.collection = collection.map(OpaqueValue.init)
    self.newElement = OpaqueValue(newElement)
    self.expected = expected
    self.loc = SourceLoc(file, line, comment: "append() test data")
  }
}

internal struct AppendContentsOfTest {
  let collection: [OpaqueValue<Int>]
  let newElements: [OpaqueValue<Int>]
  let expected: [Int]
  let loc: SourceLoc

  internal init(
    collection: [Int], newElements: [Int], expected: [Int],
    file: String = #file, line: UInt = #line
  ) {
    self.collection = collection.map(OpaqueValue.init)
    self.newElements = newElements.map(OpaqueValue.init)
    self.expected = expected
    self.loc = SourceLoc(file, line, comment: "append() test data")
  }
}

internal struct InsertTest {
  let collection: [OpaqueValue<Int>]
  let newElement: OpaqueValue<Int>
  let indexSelection: IndexSelection
  let expected: [Int]
  let loc: SourceLoc

  internal init(
    collection: [Int], newElement: Int, indexSelection: IndexSelection,
    expected: [Int], file: String = #file, line: UInt = #line
  ) {
    self.collection = collection.map(OpaqueValue.init)
    self.newElement = OpaqueValue(newElement)
    self.indexSelection = indexSelection
    self.expected = expected
    self.loc = SourceLoc(file, line, comment: "insert() test data")
  }
}

internal struct InsertContentsOfTest {
  let collection: [OpaqueValue<Int>]
  let newElements: [OpaqueValue<Int>]
  let indexSelection: IndexSelection
  let expected: [Int]
  let loc: SourceLoc

  internal init(
    collection: [Int], newElements: [Int], indexSelection: IndexSelection,
    expected: [Int], file: String = #file, line: UInt = #line
  ) {
    self.collection = collection.map(OpaqueValue.init)
    self.newElements = newElements.map(OpaqueValue.init)
    self.indexSelection = indexSelection
    self.expected = expected
    self.loc = SourceLoc(file, line, comment: "insert(contentsOf:at:) test data")
  }
}

internal struct RemoveAtIndexTest {
  let collection: [OpaqueValue<Int>]
  let indexSelection: IndexSelection
  let expectedRemovedElement: Int
  let expectedCollection: [Int]
  let loc: SourceLoc

  internal init(
    collection: [Int], indexSelection: IndexSelection,
    expectedRemovedElement: Int, expectedCollection: [Int],
    file: String = #file, line: UInt = #line
  ) {
    self.collection = collection.map(OpaqueValue.init)
    self.indexSelection = indexSelection
    self.expectedRemovedElement = expectedRemovedElement
    self.expectedCollection = expectedCollection
    self.loc = SourceLoc(file, line, comment: "remove(at:) test data")
  }
}

internal struct RemoveLastNTest {
  let collection: [OpaqueValue<Int>]
  let numberToRemove: Int
  let expectedCollection: [Int]
  let loc: SourceLoc

  internal init(
    collection: [Int], numberToRemove: Int, expectedCollection: [Int],
    file: String = #file, line: UInt = #line
  ) {
    self.collection = collection.map(OpaqueValue.init)
    self.numberToRemove = numberToRemove
    self.expectedCollection = expectedCollection
    self.loc = SourceLoc(file, line, comment: "removeLast(n: Int) test data")
  }
}

internal struct RemoveRangeTest {
  let collection: [OpaqueValue<Int>]
  let rangeSelection: RangeSelection
  let expected: [Int]
  let loc: SourceLoc

  internal init(
    collection: [Int], rangeSelection: RangeSelection, expected: [Int],
    file: String = #file, line: UInt = #line
  ) {
    self.collection = collection.map(OpaqueValue.init)
    self.rangeSelection = rangeSelection
    self.expected = expected
    self.loc = SourceLoc(file, line, comment: "removeSubrange() test data")
  }
}

internal struct RemoveAllTest {
  let collection: [OpaqueValue<Int>]
  let expected: [Int]
  let loc: SourceLoc

  internal init(
    collection: [Int], expected: [Int],
    file: String = #file, line: UInt = #line
  ) {
    self.collection = collection.map(OpaqueValue.init)
    self.expected = expected
    self.loc = SourceLoc(file, line, comment: "removeAll() test data")
  }
}

internal struct ReserveCapacityTest {
  let collection: [OpaqueValue<Int>]
  let requestedCapacity: Int
  let loc: SourceLoc

  internal init(
    collection: [Int], requestedCapacity: Int,
    file: String = #file, line: UInt = #line
  ) {
    self.collection = collection.map(OpaqueValue.init)
    self.requestedCapacity = requestedCapacity
    self.loc = SourceLoc(file, line, comment: "removeAll() test data")
  }
}

internal struct OperatorPlusTest {
  let lhs: [OpaqueValue<Int>]
  let rhs: [OpaqueValue<Int>]
  let expected: [Int]
  let loc: SourceLoc

  internal init(
    lhs: [Int], rhs: [Int], expected: [Int],
    file: String = #file, line: UInt = #line
  ) {
    self.lhs = lhs.map(OpaqueValue.init)
    self.rhs = rhs.map(OpaqueValue.init)
    self.expected = expected
    self.loc = SourceLoc(file, line, comment: "`func +` test data")
  }
}

let removeLastTests: [RemoveLastNTest] = [
  RemoveLastNTest(
    collection: [1010],
    numberToRemove: 0,
    expectedCollection: [1010]
  ),
  RemoveLastNTest(
    collection: [1010],
    numberToRemove: 1,
    expectedCollection: []
  ),
  RemoveLastNTest(
    collection: [1010, 2020, 3030, 4040, 5050],
    numberToRemove: 0,
    expectedCollection: [1010, 2020, 3030, 4040, 5050]
  ),
  RemoveLastNTest(
    collection: [1010, 2020, 3030, 4040, 5050],
    numberToRemove: 1,
    expectedCollection: [1010, 2020, 3030, 4040]
  ),
  RemoveLastNTest(
    collection: [1010, 2020, 3030, 4040, 5050],
    numberToRemove: 2,
    expectedCollection: [1010, 2020, 3030]
  ),
  RemoveLastNTest(
    collection: [1010, 2020, 3030, 4040, 5050],
    numberToRemove: 3,
    expectedCollection: [1010, 2020]
  ),
  RemoveLastNTest(
    collection: [1010, 2020, 3030, 4040, 5050],
    numberToRemove: 4,
    expectedCollection: [1010]
  ),
  RemoveLastNTest(
    collection: [1010, 2020, 3030, 4040, 5050],
    numberToRemove: 5,
    expectedCollection: []
  ),
]

let appendContentsOfTests: [AppendContentsOfTest] = [
  AppendContentsOfTest(
    collection: [],
    newElements: [],
    expected: []),

  AppendContentsOfTest(
    collection: [1010],
    newElements: [],
    expected: [1010]),

  AppendContentsOfTest(
    collection: [1010, 2020, 3030, 4040],
    newElements: [],
    expected: [1010, 2020, 3030, 4040]),

  AppendContentsOfTest(
    collection: [],
    newElements: [1010],
    expected: [1010]),

  AppendContentsOfTest(
    collection: [1010],
    newElements: [2020],
    expected: [1010, 2020]),

  AppendContentsOfTest(
    collection: [1010],
    newElements: [2020, 3030, 4040],
    expected: [1010, 2020, 3030, 4040]),

  AppendContentsOfTest(
    collection: [1010, 2020, 3030, 4040],
    newElements: [5050, 6060, 7070, 8080],
    expected: [1010, 2020, 3030, 4040, 5050, 6060, 7070, 8080]),
]

let replaceRangeTests: [ReplaceRangeTest] = [
  ReplaceRangeTest(
    collection: [],
    newElements: [],
    rangeSelection: .emptyRange,
    expected: []),

  ReplaceRangeTest(
    collection: [],
    newElements: [1010],
    rangeSelection: .emptyRange,
    expected: [1010]),

  ReplaceRangeTest(
    collection: [],
    newElements: [1010, 2020, 3030],
    rangeSelection: .emptyRange,
    expected: [1010, 2020, 3030]),

  ReplaceRangeTest(
    collection: [4040],
    newElements: [1010, 2020, 3030],
    rangeSelection: .leftEdge,
    expected: [1010, 2020, 3030, 4040]),

  ReplaceRangeTest(
    collection: [1010],
    newElements: [2020, 3030, 4040],
    rangeSelection: .rightEdge,
    expected: [1010, 2020, 3030, 4040]),

  ReplaceRangeTest(
    collection: [1010, 2020, 3030],
    newElements: [4040],
    rangeSelection: .rightEdge,
    expected: [1010, 2020, 3030, 4040]),

  ReplaceRangeTest(
    collection: [1010, 2020, 3030, 4040, 5050],
    newElements: [9090],
    rangeSelection: .offsets(1..<1),
    expected: [1010, 9090, 2020, 3030, 4040, 5050]),

  ReplaceRangeTest(
    collection: [1010, 2020, 3030, 4040, 5050],
    newElements: [9090],
    rangeSelection: .offsets(1..<2),
    expected: [1010, 9090, 3030, 4040, 5050]),

  ReplaceRangeTest(
    collection: [1010, 2020, 3030, 4040, 5050],
    newElements: [9090],
    rangeSelection: .offsets(1..<3),
    expected: [1010, 9090, 4040, 5050]),

  ReplaceRangeTest(
    collection: [1010, 2020, 3030, 4040, 5050],
    newElements: [9090],
    rangeSelection: .offsets(1..<4),
    expected: [1010, 9090, 5050]),

  ReplaceRangeTest(
    collection: [1010, 2020, 3030, 4040, 5050],
    newElements: [9090],
    rangeSelection: .offsets(1..<5),
    expected: [1010, 9090]),

  ReplaceRangeTest(
    collection: [1010, 2020, 3030],
    newElements: [8080, 9090],
    rangeSelection: .offsets(1..<2),
    expected: [1010, 8080, 9090, 3030]),
]

extension TestSuite {
  /// Adds a set of tests for `RangeReplaceableCollection`.
  ///
  /// - parameter makeCollection: a factory function that creates a collection
  ///   instance with provided elements.
  ///
  ///   This facility can be used to test collection instances that can't be
  ///   constructed using APIs in the protocol (for example, `Array`s that wrap
  ///   `NSArray`s).
  public func addRangeReplaceableCollectionTests<
    C : RangeReplaceableCollection,
    CollectionWithEquatableElement : RangeReplaceableCollection
    where
    C.SubSequence : Collection,
    C.SubSequence.Iterator.Element == C.Iterator.Element,
    C.SubSequence.Index == C.Index,
    C.SubSequence.Indices.Iterator.Element == C.Index,
    C.SubSequence.SubSequence == C.SubSequence,
    C.Indices : Collection,
    C.Indices.Iterator.Element == C.Index,
    C.Indices.Index == C.Index,
    C.Indices.SubSequence == C.Indices,
    CollectionWithEquatableElement.Iterator.Element : Equatable
  >(
    _ testNamePrefix: String = "",
    makeCollection: ([C.Iterator.Element]) -> C,
    wrapValue: (OpaqueValue<Int>) -> C.Iterator.Element,
    extractValue: (C.Iterator.Element) -> OpaqueValue<Int>,

    makeCollectionOfEquatable: ([CollectionWithEquatableElement.Iterator.Element]) -> CollectionWithEquatableElement,
    wrapValueIntoEquatable: (MinimalEquatableValue) -> CollectionWithEquatableElement.Iterator.Element,
    extractValueFromEquatable: ((CollectionWithEquatableElement.Iterator.Element) -> MinimalEquatableValue),

    checksAdded: Box<Set<String>> = Box([]),
    resiliencyChecks: CollectionMisuseResiliencyChecks = .all,
    outOfBoundsIndexOffset: Int = 1
  ) {
    var testNamePrefix = testNamePrefix

    if checksAdded.value.contains(#function) {
      return
    }
    checksAdded.value.insert(#function)

    addCollectionTests(
      testNamePrefix,
      makeCollection: makeCollection,
      wrapValue: wrapValue,
      extractValue: extractValue,
      makeCollectionOfEquatable: makeCollectionOfEquatable,
      wrapValueIntoEquatable: wrapValueIntoEquatable,
      extractValueFromEquatable: extractValueFromEquatable,
      checksAdded: checksAdded,
      resiliencyChecks: resiliencyChecks,
      outOfBoundsIndexOffset: outOfBoundsIndexOffset)

    func makeWrappedCollection(_ elements: [OpaqueValue<Int>]) -> C {
      return makeCollection(elements.map(wrapValue))
    }

    testNamePrefix += String(C.Type)

//===----------------------------------------------------------------------===//
// init()
//===----------------------------------------------------------------------===//

self.test("\(testNamePrefix).init()/semantics") {
  let c = C()
  expectEqualSequence([], c.map { extractValue($0).value })
}

//===----------------------------------------------------------------------===//
// init(Sequence)
//===----------------------------------------------------------------------===//

self.test("\(testNamePrefix).init(Sequence)/semantics") {
  for test in appendContentsOfTests {
    let c = C(test.newElements.map(wrapValue))
    expectEqualSequence(
      test.newElements.map { $0.value },
      c.map { extractValue($0).value },
      stackTrace: SourceLocStack().with(test.loc))
  }
}

//===----------------------------------------------------------------------===//
// replaceSubrange()
//===----------------------------------------------------------------------===//

self.test("\(testNamePrefix).replaceSubrange()/semantics") {
  for test in replaceRangeTests {
    var c = makeWrappedCollection(test.collection)
    let rangeToReplace = test.rangeSelection.range(in: c)
    let newElements =
      MinimalCollection(elements: test.newElements.map(wrapValue))
    c.replaceSubrange(rangeToReplace, with: newElements)
    expectEqualSequence(
      test.expected,
      c.map { extractValue($0).value },
      stackTrace: SourceLocStack().with(test.loc))
  }
}

//===----------------------------------------------------------------------===//
// append()
//===----------------------------------------------------------------------===//

self.test("\(testNamePrefix).append()/semantics") {
  let tests: [AppendTest] = [
    AppendTest(
      collection: [],
      newElement: 1010,
      expected: [1010]),

    AppendTest(
      collection: [1010],
      newElement: 2020,
      expected: [1010, 2020]),

    AppendTest(
      collection: [1010, 2020, 3030, 4040, 5050, 6060, 7070],
      newElement: 8080,
      expected: [1010, 2020, 3030, 4040, 5050, 6060, 7070, 8080]),
  ]

  for test in tests {
    var c = makeWrappedCollection(test.collection)
    let newElement = wrapValue(test.newElement)
    c.append(newElement)
    expectEqualSequence(
      test.expected,
      c.map { extractValue($0).value },
      stackTrace: SourceLocStack().with(test.loc))
  }
}

//===----------------------------------------------------------------------===//
// append(contentsOf:)
//===----------------------------------------------------------------------===//

self.test("\(testNamePrefix).append(contentsOf:)/semantics") {
  for test in appendContentsOfTests {
    var c = makeWrappedCollection(test.collection)
    let newElements =
      MinimalCollection(elements: test.newElements.map(wrapValue))
    c.append(contentsOf: newElements)
    expectEqualSequence(
      test.expected,
      c.map { extractValue($0).value },
      stackTrace: SourceLocStack().with(test.loc))
  }
}

//===----------------------------------------------------------------------===//
// insert()
//===----------------------------------------------------------------------===//

self.test("\(testNamePrefix).insert()/semantics") {
  let tests: [InsertTest] = [
    InsertTest(
      collection: [],
      newElement: 1010,
      indexSelection: IndexSelection.start,
      expected: [1010]),

    InsertTest(
      collection: [2020],
      newElement: 1010,
      indexSelection: .start,
      expected: [1010, 2020]),

    InsertTest(
      collection: [1010],
      newElement: 2020,
      indexSelection: .end,
      expected: [1010, 2020]),

    InsertTest(
      collection: [2020, 3030, 4040, 5050],
      newElement: 1010,
      indexSelection: .start,
      expected: [1010, 2020, 3030, 4040, 5050]),

    InsertTest(
      collection: [1010, 2020, 3030, 4040],
      newElement: 5050,
      indexSelection: .end,
      expected: [1010, 2020, 3030, 4040, 5050]),

    InsertTest(
      collection: [1010, 2020, 4040, 5050],
      newElement: 3030,
      indexSelection: .middle,
      expected: [1010, 2020, 3030, 4040, 5050]),
  ]

  for test in tests {
    var c = makeWrappedCollection(test.collection)
    let newElement = wrapValue(test.newElement)
    c.insert(newElement, at: test.indexSelection.index(in: c))
    expectEqualSequence(
      test.expected,
      c.map { extractValue($0).value },
      stackTrace: SourceLocStack().with(test.loc))
  }
}

//===----------------------------------------------------------------------===//
// insert(contentsOf:at:)
//===----------------------------------------------------------------------===//

self.test("\(testNamePrefix).insert(contentsOf:at:)/semantics") {
  let tests: [InsertContentsOfTest] = [
    InsertContentsOfTest(
      collection: [],
      newElements: [],
      indexSelection: IndexSelection.start,
      expected: []),

    InsertContentsOfTest(
      collection: [],
      newElements: [1010],
      indexSelection: .start,
      expected: [1010]),

    InsertContentsOfTest(
      collection: [],
      newElements: [1010, 2020, 3030, 4040],
      indexSelection: .start,
      expected: [1010, 2020, 3030, 4040]),

    InsertContentsOfTest(
      collection: [2020],
      newElements: [1010],
      indexSelection: .start,
      expected: [1010, 2020]),

    InsertContentsOfTest(
      collection: [1010],
      newElements: [2020],
      indexSelection: .end,
      expected: [1010, 2020]),

    InsertContentsOfTest(
      collection: [4040],
      newElements: [1010, 2020, 3030],
      indexSelection: .start,
      expected: [1010, 2020, 3030, 4040]),

    InsertContentsOfTest(
      collection: [1010],
      newElements: [2020, 3030, 4040],
      indexSelection: .end,
      expected: [1010, 2020, 3030, 4040]),

    InsertContentsOfTest(
      collection: [1010, 2020, 4040, 5050],
      newElements: [3030],
      indexSelection: .middle,
      expected: [1010, 2020, 3030, 4040, 5050]),

    InsertContentsOfTest(
      collection: [4040, 5050, 6060],
      newElements: [1010, 2020, 3030],
      indexSelection: .start,
      expected: [1010, 2020, 3030, 4040, 5050, 6060]),

    InsertContentsOfTest(
      collection: [1010, 2020, 3030],
      newElements: [4040, 5050, 6060],
      indexSelection: .end,
      expected: [1010, 2020, 3030, 4040, 5050, 6060]),

    InsertContentsOfTest(
      collection: [1010, 2020, 3030, 7070, 8080, 9090],
      newElements: [4040, 5050, 6060],
      indexSelection: .middle,
      expected: [1010, 2020, 3030, 4040, 5050, 6060, 7070, 8080, 9090]),
  ]

  for test in tests {
    var c = makeWrappedCollection(test.collection)
    let newElements =
      MinimalCollection(elements: test.newElements.map(wrapValue))
    c.insert(contentsOf: newElements, at: test.indexSelection.index(in: c))
    expectEqualSequence(
      test.expected,
      c.map { extractValue($0).value },
      stackTrace: SourceLocStack().with(test.loc))
  }
}

//===----------------------------------------------------------------------===//
// remove(at:)
//===----------------------------------------------------------------------===//

self.test("\(testNamePrefix).remove(at:)/semantics") {
  let tests: [RemoveAtIndexTest] = [
    RemoveAtIndexTest(
      collection: [1010],
      indexSelection: .start,
      expectedRemovedElement: 1010,
      expectedCollection: []),

    RemoveAtIndexTest(
      collection: [1010, 2020, 3030],
      indexSelection: .start,
      expectedRemovedElement: 1010,
      expectedCollection: [2020, 3030]),

    RemoveAtIndexTest(
      collection: [1010, 2020, 3030],
      indexSelection: .middle,
      expectedRemovedElement: 2020,
      expectedCollection: [1010, 3030]),

    RemoveAtIndexTest(
      collection: [1010, 2020, 3030],
      indexSelection: .last,
      expectedRemovedElement: 3030,
      expectedCollection: [1010, 2020]),
  ]

  for test in tests {
    var c = makeWrappedCollection(test.collection)
    let removedElement = c.remove(at: test.indexSelection.index(in: c))
    expectEqualSequence(
      test.expectedCollection,
      c.map { extractValue($0).value },
      stackTrace: SourceLocStack().with(test.loc))
    expectEqual(
      test.expectedRemovedElement,
      extractValue(removedElement).value,
      stackTrace: SourceLocStack().with(test.loc))
  }
}

//===----------------------------------------------------------------------===//
// removeFirst()
//===----------------------------------------------------------------------===//

self.test("\(testNamePrefix).removeFirst()/semantics") {
  for test in removeFirstTests.filter({ $0.numberToRemove == 1 }) {
    var c = makeWrappedCollection(test.collection.map(OpaqueValue.init))
    let removedElement = c.removeFirst()
    expectEqual(test.collection.first, extractValue(removedElement).value)
    expectEqualSequence(
      test.expectedCollection,
      c.map { extractValue($0).value },
      "removeFirst() shouldn't mutate the tail of the collection",
      stackTrace: SourceLocStack().with(test.loc))
  }
}

self.test("\(testNamePrefix).removeFirst()/empty/semantics") {
  var c = makeWrappedCollection(Array<OpaqueValue<Int>>())
  expectCrashLater()
  _ = c.removeFirst() // Should trap.
}

//===----------------------------------------------------------------------===//
// removeFirst(n: Int)
//===----------------------------------------------------------------------===//

self.test("\(testNamePrefix).removeFirst(n: Int)/semantics") {
  for test in removeFirstTests {
    var c = makeWrappedCollection(test.collection.map(OpaqueValue.init))
    c.removeFirst(test.numberToRemove)
    expectEqualSequence(
      test.expectedCollection,
      c.map { extractValue($0).value },
      "removeFirst() shouldn't mutate the tail of the collection",
      stackTrace: SourceLocStack().with(test.loc)
    )
  }
}

self.test("\(testNamePrefix).removeFirst(n: Int)/empty/semantics") {
  var c = makeWrappedCollection(Array<OpaqueValue<Int>>())
  expectCrashLater()
  c.removeFirst(1) // Should trap.
}

self.test("\(testNamePrefix).removeFirst(n: Int)/removeNegative/semantics") {
  var c = makeWrappedCollection([1010, 2020, 3030].map(OpaqueValue.init))
  expectCrashLater()
  c.removeFirst(-1) // Should trap.
}

self.test("\(testNamePrefix).removeFirst(n: Int)/removeTooMany/semantics") {
  var c = makeWrappedCollection([1010, 2020, 3030].map(OpaqueValue.init))
  expectCrashLater()
  c.removeFirst(5) // Should trap.
}

//===----------------------------------------------------------------------===//
// removeSubrange()
//===----------------------------------------------------------------------===//

self.test("\(testNamePrefix).removeSubrange()/semantics") {
  let tests: [RemoveRangeTest] = [
    RemoveRangeTest(
      collection: [],
      rangeSelection: .emptyRange,
      expected: []),

    RemoveRangeTest(
      collection: [1010],
      rangeSelection: .middle,
      expected: []),

    RemoveRangeTest(
      collection: [1010, 2020, 3030, 4040],
      rangeSelection: .leftHalf,
      expected: [3030, 4040]),

    RemoveRangeTest(
      collection: [1010, 2020, 3030, 4040],
      rangeSelection: .rightHalf,
      expected: [1010, 2020]),

    RemoveRangeTest(
      collection: [1010, 2020, 3030, 4040, 5050],
      rangeSelection: .middle,
      expected: [1010, 5050]),

    RemoveRangeTest(
      collection: [1010, 2020, 3030, 4040, 5050, 6060],
      rangeSelection: .leftHalf,
      expected: [4040, 5050, 6060]),

    RemoveRangeTest(
      collection: [1010, 2020, 3030, 4040, 5050, 6060],
      rangeSelection: .rightHalf,
      expected: [1010, 2020, 3030]),

    RemoveRangeTest(
      collection: [1010, 2020, 3030, 4040, 5050, 6060],
      rangeSelection: .middle,
      expected: [1010, 6060]),
  ]

  for test in tests {
    var c = makeWrappedCollection(test.collection)
    let rangeToRemove = test.rangeSelection.range(in: c)
    c.removeSubrange(rangeToRemove)
    expectEqualSequence(
      test.expected,
      c.map { extractValue($0).value },
      stackTrace: SourceLocStack().with(test.loc))
  }
}

//===----------------------------------------------------------------------===//
// removeAll()
//===----------------------------------------------------------------------===//

self.test("\(testNamePrefix).removeAll()/semantics") {
  let tests: [RemoveAllTest] = [
    RemoveAllTest(
      collection: [],
      expected: []),

    RemoveAllTest(
      collection: [1010],
      expected: []),

    RemoveAllTest(
      collection: [1010, 2020, 3030, 4040, 5050],
      expected: []),
  ]

  for test in tests {
    var c = makeWrappedCollection(test.collection)
    c.removeAll()
    expectEqualSequence(
      test.expected,
      c.map { extractValue($0).value },
      stackTrace: SourceLocStack().with(test.loc))
  }

  for test in tests {
    var c = makeWrappedCollection(test.collection)
    c.removeAll(keepingCapacity: false)
    expectEqualSequence(
      test.expected,
      c.map { extractValue($0).value },
      stackTrace: SourceLocStack().with(test.loc))
  }

  for test in tests {
    var c = makeWrappedCollection(test.collection)
    c.removeAll(keepingCapacity: true)
    expectEqualSequence(
      test.expected,
      c.map { extractValue($0).value },
      stackTrace: SourceLocStack().with(test.loc))
  }
}

//===----------------------------------------------------------------------===//
// reserveCapacity()
//===----------------------------------------------------------------------===//

self.test("\(testNamePrefix).reserveCapacity()/semantics") {
  let tests: [ReserveCapacityTest] = [
    ReserveCapacityTest(
      collection: [],
      requestedCapacity: 0),

    ReserveCapacityTest(
      collection: [],
      requestedCapacity: 3),

    ReserveCapacityTest(
      collection: [],
      requestedCapacity: 100),

    ReserveCapacityTest(
      collection: [ 1010 ],
      requestedCapacity: 0),

    ReserveCapacityTest(
      collection: [ 1010 ],
      requestedCapacity: 3),

    ReserveCapacityTest(
      collection: [ 1010 ],
      requestedCapacity: 100),

    ReserveCapacityTest(
      collection: [ 1010, 2020, 3030 ],
      requestedCapacity: 0),

    ReserveCapacityTest(
      collection: [ 1010, 2020, 3030 ],
      requestedCapacity: 3),

    ReserveCapacityTest(
      collection: [ 1010, 2020, 3030 ],
      requestedCapacity: 100),
  ]

  for test in tests {
    var c = makeWrappedCollection(test.collection)
    c.reserveCapacity(numericCast(test.requestedCapacity))
    expectEqualSequence(
      test.collection.map { $0.value },
      c.map { extractValue($0).value },
      stackTrace: SourceLocStack().with(test.loc))
  }
}

//===----------------------------------------------------------------------===//
// + operator
//===----------------------------------------------------------------------===//

self.test("\(testNamePrefix).OperatorPlus") {
  let tests: [OperatorPlusTest] = [
    OperatorPlusTest(
      lhs: [],
      rhs: [],
      expected: []),

    OperatorPlusTest(
      lhs: [],
      rhs: [ 1010 ],
      expected: [ 1010 ]),

    OperatorPlusTest(
      lhs: [ 1010 ],
      rhs: [],
      expected: [ 1010 ]),

    OperatorPlusTest(
      lhs: [ 1010 ],
      rhs: [ 2020 ],
      expected: [ 1010, 2020 ]),

    OperatorPlusTest(
      lhs: [ 1010, 2020, 3030 ],
      rhs: [],
      expected: [ 1010, 2020, 3030 ]),

    OperatorPlusTest(
      lhs: [],
      rhs: [ 1010, 2020, 3030 ],
      expected: [ 1010, 2020, 3030 ]),

    OperatorPlusTest(
      lhs: [ 1010 ],
      rhs: [ 2020, 3030, 4040 ],
      expected: [ 1010, 2020, 3030, 4040 ]),

    OperatorPlusTest(
      lhs: [ 1010, 2020, 3030 ],
      rhs: [ 4040 ],
      expected: [ 1010, 2020, 3030, 4040 ]),

    OperatorPlusTest(
      lhs: [ 1010, 2020, 3030, 4040 ],
      rhs: [ 5050, 6060, 7070 ],
      expected: [ 1010, 2020, 3030, 4040, 5050, 6060, 7070 ]),

    OperatorPlusTest(
      lhs: [ 1010, 2020, 3030 ],
      rhs: [ 4040, 5050, 6060, 7070 ],
      expected: [ 1010, 2020, 3030, 4040, 5050, 6060, 7070 ]),
  ]

  // RangeReplaceableCollection + Sequence
  for test in tests {
    let lhs = makeWrappedCollection(test.lhs)
    let rhs = MinimalSequence(elements: test.rhs.map(wrapValue))

    let result = lhs + rhs
    expectEqualSequence(
      test.expected,
      result.map { extractValue($0).value },
      stackTrace: SourceLocStack().with(test.loc))

    expectEqualSequence(
      test.lhs.map { $0.value },
      lhs.map { extractValue($0).value },
      stackTrace: SourceLocStack().with(test.loc))
  }

  // Sequence + RangeReplaceableCollection
  for test in tests {
    let lhs = MinimalSequence(elements: test.lhs.map(wrapValue))
    let rhs = makeWrappedCollection(test.rhs)

    let result = lhs + rhs
    expectEqualSequence(
      test.expected,
      result.map { extractValue($0).value },
      stackTrace: SourceLocStack().with(test.loc))

    expectEqualSequence(
      test.rhs.map { $0.value },
      rhs.map { extractValue($0).value },
      stackTrace: SourceLocStack().with(test.loc))
  }

  // RangeReplaceableCollection + Collection
  for test in tests {
    let lhs = makeWrappedCollection(test.lhs)
    let rhs = MinimalCollection(elements: test.rhs.map(wrapValue))

    let result = lhs + rhs
    expectEqualSequence(
      test.expected,
      result.map { extractValue($0).value },
      stackTrace: SourceLocStack().with(test.loc))

    expectEqualSequence(
      test.lhs.map { $0.value },
      lhs.map { extractValue($0).value },
      stackTrace: SourceLocStack().with(test.loc))
    expectEqualSequence(
      test.rhs.map { $0.value },
      rhs.map { extractValue($0).value },
      stackTrace: SourceLocStack().with(test.loc))
  }

  // RangeReplaceableCollection + same RangeReplaceableCollection
  for test in tests {
    let lhs = makeWrappedCollection(test.lhs)
    let rhs = makeWrappedCollection(test.rhs)

    let result = lhs + rhs
    expectEqualSequence(
      test.expected,
      result.map { extractValue($0).value },
      stackTrace: SourceLocStack().with(test.loc))

    expectEqualSequence(
      test.lhs.map { $0.value },
      lhs.map { extractValue($0).value },
      stackTrace: SourceLocStack().with(test.loc))
    expectEqualSequence(
      test.rhs.map { $0.value },
      rhs.map { extractValue($0).value },
      stackTrace: SourceLocStack().with(test.loc))
  }

  // RangeReplaceableCollection + MinimalRangeReplaceableCollection
  for test in tests {
    let lhs = makeWrappedCollection(test.lhs)
    let rhs = MinimalRangeReplaceableCollection(
      elements: test.rhs.map(wrapValue))

    let result = lhs + rhs
    expectEqualSequence(
      test.expected,
      result.map { extractValue($0).value },
      stackTrace: SourceLocStack().with(test.loc))

    expectEqualSequence(
      test.lhs.map { $0.value },
      lhs.map { extractValue($0).value },
      stackTrace: SourceLocStack().with(test.loc))
    expectEqualSequence(
      test.rhs.map { $0.value },
      rhs.map { extractValue($0).value },
      stackTrace: SourceLocStack().with(test.loc))
  }

  // MinimalRangeReplaceableCollection + RangeReplaceableCollection
  for test in tests {
    let lhs = MinimalRangeReplaceableCollection(
      elements: test.lhs.map(wrapValue))
    let rhs = makeWrappedCollection(test.rhs)

    let result = lhs + rhs
    expectEqualSequence(
      test.expected,
      result.map { extractValue($0).value },
      stackTrace: SourceLocStack().with(test.loc))

    expectEqualSequence(
      test.lhs.map { $0.value },
      lhs.map { extractValue($0).value },
      stackTrace: SourceLocStack().with(test.loc))
    expectEqualSequence(
      test.rhs.map { $0.value },
      rhs.map { extractValue($0).value },
      stackTrace: SourceLocStack().with(test.loc))
  }
}

//===----------------------------------------------------------------------===//

  } // addRangeReplaceableCollectionTests

  public func addRangeReplaceableBidirectionalCollectionTests<
    C : protocol<BidirectionalCollection, RangeReplaceableCollection>,
    CollectionWithEquatableElement : protocol<BidirectionalCollection, RangeReplaceableCollection>
    where
    C.SubSequence : protocol<BidirectionalCollection, RangeReplaceableCollection>,
    C.SubSequence.Iterator.Element == C.Iterator.Element,
    C.SubSequence.Index == C.Index,
    C.SubSequence.Indices.Iterator.Element == C.Index,
    C.SubSequence.SubSequence == C.SubSequence,
    C.Indices : BidirectionalCollection,
    C.Indices.Iterator.Element == C.Index,
    C.Indices.Index == C.Index,
    C.Indices.SubSequence == C.Indices,
    CollectionWithEquatableElement.Iterator.Element : Equatable
  >(
    _ testNamePrefix: String = "",
    makeCollection: ([C.Iterator.Element]) -> C,
    wrapValue: (OpaqueValue<Int>) -> C.Iterator.Element,
    extractValue: (C.Iterator.Element) -> OpaqueValue<Int>,

    makeCollectionOfEquatable: ([CollectionWithEquatableElement.Iterator.Element]) -> CollectionWithEquatableElement,
    wrapValueIntoEquatable: (MinimalEquatableValue) -> CollectionWithEquatableElement.Iterator.Element,
    extractValueFromEquatable: ((CollectionWithEquatableElement.Iterator.Element) -> MinimalEquatableValue),

    checksAdded: Box<Set<String>> = Box([]),
    resiliencyChecks: CollectionMisuseResiliencyChecks = .all,
    outOfBoundsIndexOffset: Int = 1
  ) {
    var testNamePrefix = testNamePrefix

    if checksAdded.value.contains(#function) {
      return
    }
    checksAdded.value.insert(#function)

    addRangeReplaceableCollectionTests(
      testNamePrefix,
      makeCollection: makeCollection,
      wrapValue: wrapValue,
      extractValue: extractValue,
      makeCollectionOfEquatable: makeCollectionOfEquatable,
      wrapValueIntoEquatable: wrapValueIntoEquatable,
      extractValueFromEquatable: extractValueFromEquatable,
      checksAdded: checksAdded,
      resiliencyChecks: resiliencyChecks,
      outOfBoundsIndexOffset: outOfBoundsIndexOffset)

    addBidirectionalCollectionTests(
      testNamePrefix,
      makeCollection: makeCollection,
      wrapValue: wrapValue,
      extractValue: extractValue,
      makeCollectionOfEquatable: makeCollectionOfEquatable,
      wrapValueIntoEquatable: wrapValueIntoEquatable,
      extractValueFromEquatable: extractValueFromEquatable,
      checksAdded: checksAdded,
      resiliencyChecks: resiliencyChecks,
      outOfBoundsIndexOffset: outOfBoundsIndexOffset)

    func makeWrappedCollection(_ elements: [OpaqueValue<Int>]) -> C {
      return makeCollection(elements.map(wrapValue))
    }

    testNamePrefix += String(C.Type)

//===----------------------------------------------------------------------===//
// removeLast()
//===----------------------------------------------------------------------===//

self.test("\(testNamePrefix).removeLast()/whereIndexIsBidirectional/semantics") {
  for test in removeLastTests.filter({ $0.numberToRemove == 1 }) {
    var c = makeWrappedCollection(test.collection)
    let removedElement = c.removeLast()
    expectEqual(
      test.collection.last!.value,
      extractValue(removedElement).value,
      stackTrace: SourceLocStack().with(test.loc))
    expectEqualSequence(
      test.expectedCollection,
      c.map { extractValue($0).value },
      "removeLast() shouldn't mutate the head of the collection",
      stackTrace: SourceLocStack().with(test.loc))
  }
}

self.test("\(testNamePrefix).removeLast()/whereIndexIsBidirectional/empty/semantics") {
  var c = makeWrappedCollection([])
  expectCrashLater()
  c.removeLast() // Should trap.
}

//===----------------------------------------------------------------------===//
// removeLast(n: Int)
//===----------------------------------------------------------------------===//

self.test("\(testNamePrefix).removeLast(n: Int)/whereIndexIsBidirectional/semantics") {
  for test in removeLastTests {
    var c = makeWrappedCollection(test.collection)
    c.removeLast(test.numberToRemove)
    expectEqualSequence(
      test.expectedCollection,
      c.map { extractValue($0).value },
      "removeLast() shouldn't mutate the head of the collection",
      stackTrace: SourceLocStack().with(test.loc))
  }
}

self.test("\(testNamePrefix).removeLast(n: Int)/whereIndexIsBidirectional/empty/semantics") {
  var c = makeWrappedCollection([])
  expectCrashLater()
  c.removeLast(1) // Should trap.
}

self.test("\(testNamePrefix).removeLast(n: Int)/whereIndexIsBidirectional/removeNegative/semantics") {
  var c = makeWrappedCollection([1010, 2020].map(OpaqueValue.init))
  expectCrashLater()
  c.removeLast(-1) // Should trap.
}

self.test("\(testNamePrefix).removeLast(n: Int)/whereIndexIsBidirectional/removeTooMany/semantics") {
  var c = makeWrappedCollection([1010, 2020].map(OpaqueValue.init))
  expectCrashLater()
  c.removeLast(3) // Should trap.
}

//===----------------------------------------------------------------------===//

  } // addRangeReplaceableBidirectionalCollectionTests

  public func addRangeReplaceableRandomAccessCollectionTests<
    C : protocol<RandomAccessCollection, RangeReplaceableCollection>,
    CollectionWithEquatableElement : protocol<RandomAccessCollection, RangeReplaceableCollection>
    where
    C.SubSequence : protocol<RandomAccessCollection, RangeReplaceableCollection>,
    C.SubSequence.Iterator.Element == C.Iterator.Element,
    C.SubSequence.Index == C.Index,
    C.SubSequence.Indices.Iterator.Element == C.Index,
    C.SubSequence.SubSequence == C.SubSequence,
    C.Indices : RandomAccessCollection,
    C.Indices.Iterator.Element == C.Index,
    C.Indices.Index == C.Index,
    C.Indices.SubSequence == C.Indices,
    CollectionWithEquatableElement.Iterator.Element : Equatable
  >(
    _ testNamePrefix: String = "",
    makeCollection: ([C.Iterator.Element]) -> C,
    wrapValue: (OpaqueValue<Int>) -> C.Iterator.Element,
    extractValue: (C.Iterator.Element) -> OpaqueValue<Int>,

    makeCollectionOfEquatable: ([CollectionWithEquatableElement.Iterator.Element]) -> CollectionWithEquatableElement,
    wrapValueIntoEquatable: (MinimalEquatableValue) -> CollectionWithEquatableElement.Iterator.Element,
    extractValueFromEquatable: ((CollectionWithEquatableElement.Iterator.Element) -> MinimalEquatableValue),

    checksAdded: Box<Set<String>> = Box([]),
    resiliencyChecks: CollectionMisuseResiliencyChecks = .all,
    outOfBoundsIndexOffset: Int = 1
  ) {
    var testNamePrefix = testNamePrefix

    if checksAdded.value.contains(#function) {
      return
    }
    checksAdded.value.insert(#function)

    addRangeReplaceableBidirectionalCollectionTests(
      testNamePrefix,
      makeCollection: makeCollection,
      wrapValue: wrapValue,
      extractValue: extractValue,
      makeCollectionOfEquatable: makeCollectionOfEquatable,
      wrapValueIntoEquatable: wrapValueIntoEquatable,
      extractValueFromEquatable: extractValueFromEquatable,
      checksAdded: checksAdded,
      resiliencyChecks: resiliencyChecks,
      outOfBoundsIndexOffset: outOfBoundsIndexOffset)

    addRandomAccessCollectionTests(
      testNamePrefix,
      makeCollection: makeCollection,
      wrapValue: wrapValue,
      extractValue: extractValue,
      makeCollectionOfEquatable: makeCollectionOfEquatable,
      wrapValueIntoEquatable: wrapValueIntoEquatable,
      extractValueFromEquatable: extractValueFromEquatable,
      checksAdded: checksAdded,
      resiliencyChecks: resiliencyChecks,
      outOfBoundsIndexOffset: outOfBoundsIndexOffset)

    testNamePrefix += String(C.Type)

    // No extra checks for collections with random access traversal so far.
  } // addRangeReplaceableRandomAccessCollectionTests
}<|MERGE_RESOLUTION|>--- conflicted
+++ resolved
@@ -21,13 +21,7 @@
   case rightHalf
   case offsets(Range<Int>)
 
-<<<<<<< HEAD
   internal func range<C : Collection>(in c: C) -> Range<C.Index> {
-=======
-  internal func rangeOf<
-    C : Collection
-  >(_ collection: C) -> Range<C.Index> {
->>>>>>> 510f29ab
     switch self {
       case .emptyRange: return c.endIndex..<c.endIndex
       case .leftEdge: return c.startIndex..<c.startIndex
@@ -58,11 +52,7 @@
   case end
   case last
 
-<<<<<<< HEAD
   internal func index<C : Collection>(in c: C) -> C.Index {
-=======
-  internal func indexIn<C : Collection>(_ collection: C) -> C.Index {
->>>>>>> 510f29ab
     switch self {
       case .start: return c.startIndex
       case .middle: return c.index(c.count / 2, stepsFrom: c.startIndex)
