--- conflicted
+++ resolved
@@ -17,11 +17,6 @@
 
     @skipUnlessDarwin
     @add_test_categories(['pyapi'])      
-<<<<<<< HEAD
-    @unittest2.expectedFailure("rdar://22531180")
-    @skipIfSmooshbase
-=======
->>>>>>> 063858bb
     def test_with_python_api(self):
         """Test queues inspection SB APIs."""
         self.build()
