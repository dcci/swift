--- conflicted
+++ resolved
@@ -18,11 +18,7 @@
 
     @skipUnlessDarwin
     @add_test_categories(['pyapi'])
-<<<<<<< HEAD
-    @unittest2.expectedFailure("rdar://22531180")
-=======
     @expectedFailureAll(bugnumber="rdar://28658529")
->>>>>>> 4c1eaedc
     def test_with_python_api(self):
         """Test queues inspection SB APIs."""
         self.build()
