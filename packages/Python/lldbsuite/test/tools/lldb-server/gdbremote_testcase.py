"""
Base class for gdb-remote test cases.
"""

from __future__ import print_function



import errno
import os
import os.path
import platform
import random
import re
import select
import signal
import socket
import subprocess
import sys
import tempfile
import time
from lldbsuite.test import configuration
from lldbsuite.test.decorators import *
from lldbsuite.test.lldbtest import *
from lldbgdbserverutils import *
import logging

<<<<<<< HEAD
@skipIfDarwin  # ("<rdar://problem/23299430> enable code signing on buildbot")
=======
class _ConnectionRefused(IOError):
    pass

>>>>>>> e119e26c
class GdbRemoteTestCaseBase(TestBase):

    NO_DEBUG_INFO_TESTCASE = True

    _TIMEOUT_SECONDS = 7

    _GDBREMOTE_KILL_PACKET = "$k#6b"

    # Start the inferior separately, attach to the inferior on the stub command line.
    _STARTUP_ATTACH = "attach"
    # Start the inferior separately, start the stub without attaching, allow the test to attach to the inferior however it wants (e.g. $vAttach;pid).
    _STARTUP_ATTACH_MANUALLY = "attach_manually"
    # Start the stub, and launch the inferior with an $A packet via the initial packet stream.
    _STARTUP_LAUNCH = "launch"

    # GDB Signal numbers that are not target-specific used for common exceptions
    TARGET_EXC_BAD_ACCESS      = 0x91
    TARGET_EXC_BAD_INSTRUCTION = 0x92
    TARGET_EXC_ARITHMETIC      = 0x93
    TARGET_EXC_EMULATION       = 0x94
    TARGET_EXC_SOFTWARE        = 0x95
    TARGET_EXC_BREAKPOINT      = 0x96

    _verbose_log_handler = None
    _log_formatter = logging.Formatter(fmt='%(asctime)-15s %(levelname)-8s %(message)s')

    def setUpBaseLogging(self):
        self.logger = logging.getLogger(__name__)

        if len(self.logger.handlers) > 0:
            return # We have set up this handler already

        self.logger.propagate = False
        self.logger.setLevel(logging.DEBUG)

        # log all warnings to stderr
        handler = logging.StreamHandler()
        handler.setLevel(logging.WARNING)
        handler.setFormatter(self._log_formatter)
        self.logger.addHandler(handler)


    def isVerboseLoggingRequested(self):
        # We will report our detailed logs if the user requested that the "gdb-remote" channel is
        # logged.
        return any(("gdb-remote" in channel) for channel in lldbtest_config.channels)

    def setUp(self):
        TestBase.setUp(self)

        self.setUpBaseLogging()
        self._remote_server_log_file = None
        self.debug_monitor_extra_args = []
        self._pump_queues = socket_packet_pump.PumpQueues()

        if self.isVerboseLoggingRequested():
            # If requested, full logs go to a log file
            self._verbose_log_handler = logging.FileHandler(self.log_basename + "-host.log")
            self._verbose_log_handler.setFormatter(self._log_formatter)
            self._verbose_log_handler.setLevel(logging.DEBUG)
            self.logger.addHandler(self._verbose_log_handler)

        self.test_sequence = GdbRemoteTestSequence(self.logger)
        self.set_inferior_startup_launch()
        self.port = self.get_next_port()
        self.named_pipe_path = None
        self.named_pipe = None
        self.named_pipe_fd = None
        self.stub_sends_two_stop_notifications_on_kill = False
        if configuration.lldb_platform_url:
            if configuration.lldb_platform_url.startswith('unix-'):
                url_pattern = '(.+)://\[?(.+?)\]?/.*'
            else:
                url_pattern = '(.+)://(.+):\d+'
            scheme, host = re.match(url_pattern, configuration.lldb_platform_url).groups()
            if configuration.lldb_platform_name == 'remote-android' and host != 'localhost':
                self.stub_device = host
                self.stub_hostname = 'localhost'
            else:
                self.stub_device = None
                self.stub_hostname = host
        else:
            self.stub_hostname = "localhost"

    def tearDown(self):
        self._pump_queues.verify_queues_empty()

        if self._remote_server_log_file is not None:
            lldb.remote_platform.Get(lldb.SBFileSpec(self._remote_server_log_file),
                    lldb.SBFileSpec(self.getLocalServerLogFile()))
            lldb.remote_platform.Run(lldb.SBPlatformShellCommand("rm " + self._remote_server_log_file))
            self._remote_server_log_file = None

        self.logger.removeHandler(self._verbose_log_handler)
        self._verbose_log_handler = None
        TestBase.tearDown(self)

    def getLocalServerLogFile(self):
        return self.log_basename + "-server.log"

    def setUpServerLogging(self, is_llgs):
        if len(lldbtest_config.channels) == 0:
            return # No logging requested

        if lldb.remote_platform:
            log_file = lldbutil.join_remote_paths(lldb.remote_platform.GetWorkingDirectory(), "server.log")
            self._remote_server_log_file = log_file
        else:
            log_file = self.getLocalServerLogFile()

        if is_llgs:
            self.debug_monitor_extra_args.append("--log-file=" + log_file)
            self.debug_monitor_extra_args.append("--log-channels={}".format(":".join(lldbtest_config.channels)))
        else:
            self.debug_monitor_extra_args = ["--log-file=" + self.log_file, "--log-flags=0x800000"]

    def get_next_port(self):
        return 12000 + random.randint(0,3999)

    def reset_test_sequence(self):
        self.test_sequence = GdbRemoteTestSequence(self.logger)

    def create_named_pipe(self):
        # Create a temp dir and name for a pipe.
        temp_dir = tempfile.mkdtemp()
        named_pipe_path = os.path.join(temp_dir, "stub_port_number")

        # Create the named pipe.
        os.mkfifo(named_pipe_path)

        # Open the read side of the pipe in non-blocking mode.  This will return right away, ready or not.
        named_pipe_fd = os.open(named_pipe_path, os.O_RDONLY | os.O_NONBLOCK)

        # Create the file for the named pipe.  Note this will follow semantics of
        # a non-blocking read side of a named pipe, which has different semantics
        # than a named pipe opened for read in non-blocking mode.
        named_pipe = os.fdopen(named_pipe_fd, "r")
        self.assertIsNotNone(named_pipe)

        def shutdown_named_pipe():
            # Close the pipe.
            try:
                named_pipe.close()
            except:
                print("failed to close named pipe")
                None

            # Delete the pipe.
            try:
                os.remove(named_pipe_path)
            except:
                print("failed to delete named pipe: {}".format(named_pipe_path))
                None

            # Delete the temp directory.
            try:
                os.rmdir(temp_dir)
            except:
                print("failed to delete temp dir: {}, directory contents: '{}'".format(temp_dir, os.listdir(temp_dir)))
                None

        # Add the shutdown hook to clean up the named pipe.
        self.addTearDownHook(shutdown_named_pipe)

        # Clear the port so the stub selects a port number.
        self.port = 0

        return (named_pipe_path, named_pipe, named_pipe_fd)

    def get_stub_port_from_named_socket(self, read_timeout_seconds=5):
        # Wait for something to read with a max timeout.
        (ready_readers, _, _) = select.select([self.named_pipe_fd], [], [], read_timeout_seconds)
        self.assertIsNotNone(ready_readers, "write side of pipe has not written anything - stub isn't writing to pipe.")
        self.assertNotEqual(len(ready_readers), 0, "write side of pipe has not written anything - stub isn't writing to pipe.")

        # Read the port from the named pipe.
        stub_port_raw = self.named_pipe.read()
        self.assertIsNotNone(stub_port_raw)
        self.assertNotEqual(len(stub_port_raw), 0, "no content to read on pipe")

        # Trim null byte, convert to int.
        stub_port_raw = stub_port_raw[:-1]
        stub_port = int(stub_port_raw)
        self.assertTrue(stub_port > 0)

        return stub_port

    def init_llgs_test(self, use_named_pipe=True):
        if lldb.remote_platform:
            # Remote platforms don't support named pipe based port negotiation
            use_named_pipe = False

            # Grab the ppid from /proc/[shell pid]/stat
            err, retcode, shell_stat = self.run_platform_command("cat /proc/$$/stat")
            self.assertTrue(err.Success() and retcode == 0,
                    "Failed to read file /proc/$$/stat: %s, retcode: %d" % (err.GetCString(), retcode))

            # [pid] ([executable]) [state] [*ppid*]
            pid = re.match(r"^\d+ \(.+\) . (\d+)", shell_stat).group(1)
            err, retcode, ls_output = self.run_platform_command("ls -l /proc/%s/exe" % pid)
            self.assertTrue(err.Success() and retcode == 0,
                    "Failed to read file /proc/%s/exe: %s, retcode: %d" % (pid, err.GetCString(), retcode))
            exe = ls_output.split()[-1]

            # If the binary has been deleted, the link name has " (deleted)" appended.
            # Remove if it's there.
            self.debug_monitor_exe = re.sub(r' \(deleted\)$', '', exe)
        else:
            self.debug_monitor_exe = get_lldb_server_exe()
            if not self.debug_monitor_exe:
                self.skipTest("lldb-server exe not found")

        self.debug_monitor_extra_args = ["gdbserver"]
        self.setUpServerLogging(is_llgs=True)

        if use_named_pipe:
            (self.named_pipe_path, self.named_pipe, self.named_pipe_fd) = self.create_named_pipe()

    def init_debugserver_test(self, use_named_pipe=True):
        self.debug_monitor_exe = get_debugserver_exe()
        if not self.debug_monitor_exe:
            self.skipTest("debugserver exe not found")
        self.setUpServerLogging(is_llgs=False)
        if use_named_pipe:
            (self.named_pipe_path, self.named_pipe, self.named_pipe_fd) = self.create_named_pipe()
        # The debugserver stub has a race on handling the 'k' command, so it sends an X09 right away, then sends the real X notification
        # when the process truly dies.
        self.stub_sends_two_stop_notifications_on_kill = True

    def forward_adb_port(self, source, target, direction, device):
        adb = [ 'adb' ] + ([ '-s', device ] if device else []) + [ direction ]
        def remove_port_forward():
            subprocess.call(adb + [ "--remove", "tcp:%d" % source])

        subprocess.call(adb + [ "tcp:%d" % source, "tcp:%d" % target])
        self.addTearDownHook(remove_port_forward)

    def _verify_socket(self, sock):
        # Normally, when the remote stub is not ready, we will get ECONNREFUSED during the
        # connect() attempt. However, due to the way how ADB forwarding works, on android targets
        # the connect() will always be successful, but the connection will be immediately dropped
        # if ADB could not connect on the remote side. This function tries to detect this
        # situation, and report it as "connection refused" so that the upper layers attempt the
        # connection again.
        triple = self.dbg.GetSelectedPlatform().GetTriple()
        if not re.match(".*-.*-.*-android", triple):
            return # Not android.
        can_read, _, _ = select.select([sock], [], [], 0.1)
        if sock not in can_read:
            return # Data is not available, but the connection is alive.
        if len(sock.recv(1, socket.MSG_PEEK)) == 0:
            raise _ConnectionRefused() # Got EOF, connection dropped.

    def create_socket(self):
        sock = socket.socket()
        logger = self.logger

        triple = self.dbg.GetSelectedPlatform().GetTriple()
        if re.match(".*-.*-.*-android", triple):
            self.forward_adb_port(self.port, self.port, "forward", self.stub_device)

        logger.info("Connecting to debug monitor on %s:%d", self.stub_hostname, self.port)
        connect_info = (self.stub_hostname, self.port)
        try:
            sock.connect(connect_info)
        except socket.error as serr:
            if serr.errno == errno.ECONNREFUSED:
                raise _ConnectionRefused()
            raise serr

        def shutdown_socket():
            if sock:
                try:
                    # send the kill packet so lldb-server shuts down gracefully
                    sock.sendall(GdbRemoteTestCaseBase._GDBREMOTE_KILL_PACKET)
                except:
                    logger.warning("failed to send kill packet to debug monitor: {}; ignoring".format(sys.exc_info()[0]))

                try:
                    sock.close()
                except:
                    logger.warning("failed to close socket to debug monitor: {}; ignoring".format(sys.exc_info()[0]))

        self.addTearDownHook(shutdown_socket)

        self._verify_socket(sock)

        return sock

    def set_inferior_startup_launch(self):
        self._inferior_startup = self._STARTUP_LAUNCH

    def set_inferior_startup_attach(self):
        self._inferior_startup = self._STARTUP_ATTACH

    def set_inferior_startup_attach_manually(self):
        self._inferior_startup = self._STARTUP_ATTACH_MANUALLY

    def get_debug_monitor_command_line_args(self, attach_pid=None):
        if lldb.remote_platform:
            commandline_args = self.debug_monitor_extra_args + ["*:{}".format(self.port)]
        else:
            commandline_args = self.debug_monitor_extra_args + ["localhost:{}".format(self.port)]

        if attach_pid:
            commandline_args += ["--attach=%d" % attach_pid]
        if self.named_pipe_path:
            commandline_args += ["--named-pipe", self.named_pipe_path]
        return commandline_args

    def launch_debug_monitor(self, attach_pid=None, logfile=None):
        # Create the command line.
        commandline_args = self.get_debug_monitor_command_line_args(attach_pid=attach_pid)

        # Start the server.
        server = self.spawnSubprocess(self.debug_monitor_exe, commandline_args, install_remote=False)
        self.addTearDownHook(self.cleanupSubprocesses)
        self.assertIsNotNone(server)

        # If we're receiving the stub's listening port from the named pipe, do that here.
        if self.named_pipe:
            self.port = self.get_stub_port_from_named_socket()

        return server

    def connect_to_debug_monitor(self, attach_pid=None):
        if self.named_pipe:
            # Create the stub.
            server = self.launch_debug_monitor(attach_pid=attach_pid)
            self.assertIsNotNone(server)

            def shutdown_debug_monitor():
                try:
                    server.terminate()
                except:
                    logger.warning("failed to terminate server for debug monitor: {}; ignoring".format(sys.exc_info()[0]))
            self.addTearDownHook(shutdown_debug_monitor)

            # Schedule debug monitor to be shut down during teardown.
            logger = self.logger

            # Attach to the stub and return a socket opened to it.
            self.sock = self.create_socket()
            return server

        # We're using a random port algorithm to try not to collide with other ports,
        # and retry a max # times.
        attempts = 0
        MAX_ATTEMPTS = 20

        while attempts < MAX_ATTEMPTS:
            server = self.launch_debug_monitor(attach_pid=attach_pid)

            # Schedule debug monitor to be shut down during teardown.
            logger = self.logger
            def shutdown_debug_monitor():
                try:
                    server.terminate()
                except:
                    logger.warning("failed to terminate server for debug monitor: {}; ignoring".format(sys.exc_info()[0]))
            self.addTearDownHook(shutdown_debug_monitor)

            connect_attemps = 0
            MAX_CONNECT_ATTEMPTS = 10

            while connect_attemps < MAX_CONNECT_ATTEMPTS:
                # Create a socket to talk to the server
                try:
                    logger.info("Connect attempt %d", connect_attemps+1)
                    self.sock = self.create_socket()
                    return server
                except _ConnectionRefused as serr:
                    # Ignore, and try again.
                    pass
                time.sleep(0.5)
                connect_attemps += 1

            # We should close the server here to be safe.
            server.terminate()

            # Increment attempts.
            print("connect to debug monitor on port %d failed, attempt #%d of %d" % (self.port, attempts + 1, MAX_ATTEMPTS))
            attempts += 1

            # And wait a random length of time before next attempt, to avoid collisions.
            time.sleep(random.randint(1,5))
            
            # Now grab a new port number.
            self.port = self.get_next_port()

        raise Exception("failed to create a socket to the launched debug monitor after %d tries" % attempts)

    def launch_process_for_attach(self, inferior_args=None, sleep_seconds=3, exe_path=None):
        # We're going to start a child process that the debug monitor stub can later attach to.
        # This process needs to be started so that it just hangs around for a while.  We'll
        # have it sleep.
        if not exe_path:
            exe_path = os.path.abspath("a.out")

        args = []
        if inferior_args:
            args.extend(inferior_args)
        if sleep_seconds:
            args.append("sleep:%d" % sleep_seconds)

        inferior = self.spawnSubprocess(exe_path, args)
        def shutdown_process_for_attach():
            try:
                inferior.terminate()
            except:
                logger.warning("failed to terminate inferior process for attach: {}; ignoring".format(sys.exc_info()[0]))
        self.addTearDownHook(shutdown_process_for_attach)
        return inferior

    def prep_debug_monitor_and_inferior(self, inferior_args=None, inferior_sleep_seconds=3, inferior_exe_path=None):
        """Prep the debug monitor, the inferior, and the expected packet stream.

        Handle the separate cases of using the debug monitor in attach-to-inferior mode
        and in launch-inferior mode.

        For attach-to-inferior mode, the inferior process is first started, then
        the debug monitor is started in attach to pid mode (using --attach on the
        stub command line), and the no-ack-mode setup is appended to the packet
        stream.  The packet stream is not yet executed, ready to have more expected
        packet entries added to it.

        For launch-inferior mode, the stub is first started, then no ack mode is
        setup on the expected packet stream, then the verified launch packets are added
        to the expected socket stream.  The packet stream is not yet executed, ready
        to have more expected packet entries added to it.

        The return value is:
        {inferior:<inferior>, server:<server>}
        """
        inferior = None
        attach_pid = None

        if self._inferior_startup == self._STARTUP_ATTACH or self._inferior_startup == self._STARTUP_ATTACH_MANUALLY:
            # Launch the process that we'll use as the inferior.
            inferior = self.launch_process_for_attach(inferior_args=inferior_args, sleep_seconds=inferior_sleep_seconds, exe_path=inferior_exe_path)
            self.assertIsNotNone(inferior)
            self.assertTrue(inferior.pid > 0)
            if self._inferior_startup == self._STARTUP_ATTACH:
                # In this case, we want the stub to attach via the command line, so set the command line attach pid here.
                attach_pid = inferior.pid

        if self._inferior_startup == self._STARTUP_LAUNCH:
            # Build launch args
            if not inferior_exe_path:
                inferior_exe_path = os.path.abspath("a.out")

            if lldb.remote_platform:
                remote_path = lldbutil.append_to_process_working_directory(os.path.basename(inferior_exe_path))
                remote_file_spec = lldb.SBFileSpec(remote_path, False)
                err = lldb.remote_platform.Install(lldb.SBFileSpec(inferior_exe_path, True), remote_file_spec)
                if err.Fail():
                    raise Exception("remote_platform.Install('%s', '%s') failed: %s" % (inferior_exe_path, remote_path, err))
                inferior_exe_path = remote_path

            launch_args = [inferior_exe_path]
            if inferior_args:
                launch_args.extend(inferior_args)

        # Launch the debug monitor stub, attaching to the inferior.
        server = self.connect_to_debug_monitor(attach_pid=attach_pid)
        self.assertIsNotNone(server)

        # Build the expected protocol stream
        self.add_no_ack_remote_stream()
        if self._inferior_startup == self._STARTUP_LAUNCH:
            self.add_verified_launch_packets(launch_args)

        return {"inferior":inferior, "server":server}

    def expect_socket_recv(self, sock, expected_content_regex, timeout_seconds):
        response = ""
        timeout_time = time.time() + timeout_seconds

        while not expected_content_regex.match(response) and time.time() < timeout_time: 
            can_read, _, _ = select.select([sock], [], [], timeout_seconds)
            if can_read and sock in can_read:
                recv_bytes = sock.recv(4096)
                if recv_bytes:
                    response += recv_bytes

        self.assertTrue(expected_content_regex.match(response))

    def expect_socket_send(self, sock, content, timeout_seconds):
        request_bytes_remaining = content
        timeout_time = time.time() + timeout_seconds

        while len(request_bytes_remaining) > 0 and time.time() < timeout_time:
            _, can_write, _ = select.select([], [sock], [], timeout_seconds)
            if can_write and sock in can_write:
                written_byte_count = sock.send(request_bytes_remaining)
                request_bytes_remaining = request_bytes_remaining[written_byte_count:]
        self.assertEqual(len(request_bytes_remaining), 0)

    def do_handshake(self, stub_socket, timeout_seconds=5):
        # Write the ack.
        self.expect_socket_send(stub_socket, "+", timeout_seconds)

        # Send the start no ack mode packet.
        NO_ACK_MODE_REQUEST = "$QStartNoAckMode#b0"
        bytes_sent = stub_socket.send(NO_ACK_MODE_REQUEST)
        self.assertEqual(bytes_sent, len(NO_ACK_MODE_REQUEST))

        # Receive the ack and "OK"
        self.expect_socket_recv(stub_socket, re.compile(r"^\+\$OK#[0-9a-fA-F]{2}$"), timeout_seconds)

        # Send the final ack.
        self.expect_socket_send(stub_socket, "+", timeout_seconds)

    def add_no_ack_remote_stream(self):
        self.test_sequence.add_log_lines(
            ["read packet: +",
             "read packet: $QStartNoAckMode#b0",
             "send packet: +",
             "send packet: $OK#9a",
             "read packet: +"],
            True)

    def add_verified_launch_packets(self, launch_args):
        self.test_sequence.add_log_lines(
            ["read packet: %s" % build_gdbremote_A_packet(launch_args),
             "send packet: $OK#00",
             "read packet: $qLaunchSuccess#a5",
             "send packet: $OK#00"],
            True)

    def add_thread_suffix_request_packets(self):
        self.test_sequence.add_log_lines(
            ["read packet: $QThreadSuffixSupported#e4",
             "send packet: $OK#00",
            ], True)

    def add_process_info_collection_packets(self):
        self.test_sequence.add_log_lines(
            ["read packet: $qProcessInfo#dc",
              { "direction":"send", "regex":r"^\$(.+)#[0-9a-fA-F]{2}$", "capture":{1:"process_info_raw"} }],
            True)

    _KNOWN_PROCESS_INFO_KEYS = [
        "pid",
        "parent-pid",
        "real-uid",
        "real-gid",
        "effective-uid",
        "effective-gid",
        "cputype",
        "cpusubtype",
        "ostype",
        "triple",
        "vendor",
        "endian",
        "ptrsize"
        ]

    def parse_process_info_response(self, context):
        # Ensure we have a process info response.
        self.assertIsNotNone(context)
        process_info_raw = context.get("process_info_raw")
        self.assertIsNotNone(process_info_raw)

        # Pull out key:value; pairs.
        process_info_dict = { match.group(1):match.group(2) for match in re.finditer(r"([^:]+):([^;]+);", process_info_raw) }

        # Validate keys are known.
        for (key, val) in list(process_info_dict.items()):
            self.assertTrue(key in self._KNOWN_PROCESS_INFO_KEYS)
            self.assertIsNotNone(val)

        return process_info_dict

    def add_register_info_collection_packets(self):
        self.test_sequence.add_log_lines(
            [ { "type":"multi_response", "query":"qRegisterInfo", "append_iteration_suffix":True,
              "end_regex":re.compile(r"^\$(E\d+)?#[0-9a-fA-F]{2}$"),
              "save_key":"reg_info_responses" } ],
            True)

    def parse_register_info_packets(self, context):
        """Return an array of register info dictionaries, one per register info."""
        reg_info_responses = context.get("reg_info_responses")
        self.assertIsNotNone(reg_info_responses)

        # Parse register infos.
        return [parse_reg_info_response(reg_info_response) for reg_info_response in reg_info_responses]

    def expect_gdbremote_sequence(self, timeout_seconds=None):
        if not timeout_seconds:
            timeout_seconds = self._TIMEOUT_SECONDS
        return expect_lldb_gdbserver_replay(self, self.sock, self.test_sequence,
                self._pump_queues, timeout_seconds, self.logger)

    _KNOWN_REGINFO_KEYS = [
        "name",
        "alt-name",
        "bitsize",
        "offset",
        "encoding",
        "format",
        "set",
        "ehframe",
        "dwarf",
        "generic",
        "container-regs",
        "invalidate-regs"
    ]

    def assert_valid_reg_info(self, reg_info):
        # Assert we know about all the reginfo keys parsed.
        for key in reg_info:
            self.assertTrue(key in self._KNOWN_REGINFO_KEYS)

        # Check the bare-minimum expected set of register info keys.
        self.assertTrue("name" in reg_info)
        self.assertTrue("bitsize" in reg_info)
        self.assertTrue("offset" in reg_info)
        self.assertTrue("encoding" in reg_info)
        self.assertTrue("format" in reg_info)

    def find_pc_reg_info(self, reg_infos):
        lldb_reg_index = 0
        for reg_info in reg_infos:
            if ("generic" in reg_info) and (reg_info["generic"] == "pc"):
                return (lldb_reg_index, reg_info)
            lldb_reg_index += 1

        return (None, None)

    def add_lldb_register_index(self, reg_infos):
        """Add a "lldb_register_index" key containing the 0-baed index of each reg_infos entry.

        We'll use this when we want to call packets like P/p with a register index but do so
        on only a subset of the full register info set.
        """
        self.assertIsNotNone(reg_infos)

        reg_index = 0
        for reg_info in reg_infos:
            reg_info["lldb_register_index"] = reg_index
            reg_index += 1

    def add_query_memory_region_packets(self, address):
        self.test_sequence.add_log_lines(
            ["read packet: $qMemoryRegionInfo:{0:x}#00".format(address),
             {"direction":"send", "regex":r"^\$(.+)#[0-9a-fA-F]{2}$", "capture":{1:"memory_region_response"} }],
            True)

    def parse_key_val_dict(self, key_val_text, allow_dupes=True):
        self.assertIsNotNone(key_val_text)
        kv_dict = {}
        for match in re.finditer(r";?([^:]+):([^;]+)", key_val_text):
            key = match.group(1)
            val = match.group(2)
            if key in kv_dict:
                if allow_dupes:
                    if type(kv_dict[key]) == list:
                        kv_dict[key].append(val)
                    else:
                        # Promote to list
                        kv_dict[key] = [kv_dict[key], val]
                else:
                    self.fail("key '{}' already present when attempting to add value '{}' (text='{}', dict={})".format(key, val, key_val_text, kv_dict))
            else:
                kv_dict[key] = val
        return kv_dict

    def parse_memory_region_packet(self, context):
        # Ensure we have a context.
        self.assertIsNotNone(context.get("memory_region_response"))

        # Pull out key:value; pairs.
        mem_region_dict = self.parse_key_val_dict(context.get("memory_region_response"))

        # Validate keys are known.
        for (key, val) in list(mem_region_dict.items()):
            self.assertTrue(key in ["start", "size", "permissions", "error"])
            self.assertIsNotNone(val)

        # Return the dictionary of key-value pairs for the memory region.
        return mem_region_dict

    def assert_address_within_memory_region(self, test_address, mem_region_dict):
        self.assertIsNotNone(mem_region_dict)
        self.assertTrue("start" in mem_region_dict)
        self.assertTrue("size" in mem_region_dict)

        range_start = int(mem_region_dict["start"], 16)
        range_size = int(mem_region_dict["size"], 16)
        range_end = range_start + range_size

        if test_address < range_start:
            self.fail("address 0x{0:x} comes before range 0x{1:x} - 0x{2:x} (size 0x{3:x})".format(test_address, range_start, range_end, range_size))
        elif test_address >= range_end:
            self.fail("address 0x{0:x} comes after range 0x{1:x} - 0x{2:x} (size 0x{3:x})".format(test_address, range_start, range_end, range_size))

    def add_threadinfo_collection_packets(self):
        self.test_sequence.add_log_lines(
            [ { "type":"multi_response", "first_query":"qfThreadInfo", "next_query":"qsThreadInfo",
                "append_iteration_suffix":False, "end_regex":re.compile(r"^\$(l)?#[0-9a-fA-F]{2}$"),
              "save_key":"threadinfo_responses" } ],
            True)

    def parse_threadinfo_packets(self, context):
        """Return an array of thread ids (decimal ints), one per thread."""
        threadinfo_responses = context.get("threadinfo_responses")
        self.assertIsNotNone(threadinfo_responses)

        thread_ids = []
        for threadinfo_response in threadinfo_responses:
            new_thread_infos = parse_threadinfo_response(threadinfo_response)
            thread_ids.extend(new_thread_infos)
        return thread_ids

    def wait_for_thread_count(self, thread_count, timeout_seconds=3):
        start_time = time.time()
        timeout_time = start_time + timeout_seconds

        actual_thread_count = 0
        while actual_thread_count < thread_count:
            self.reset_test_sequence()
            self.add_threadinfo_collection_packets()

            context = self.expect_gdbremote_sequence()
            self.assertIsNotNone(context)

            threads = self.parse_threadinfo_packets(context)
            self.assertIsNotNone(threads)

            actual_thread_count = len(threads)

            if time.time() > timeout_time:
                raise Exception(
                    'timed out after {} seconds while waiting for theads: waiting for at least {} threads, found {}'.format(
                        timeout_seconds, thread_count, actual_thread_count))

        return threads

    def add_set_breakpoint_packets(self, address, do_continue=True, breakpoint_kind=1):
        self.test_sequence.add_log_lines(
            [# Set the breakpoint.
             "read packet: $Z0,{0:x},{1}#00".format(address, breakpoint_kind),
             # Verify the stub could set it.
             "send packet: $OK#00",
             ], True)

        if (do_continue):
            self.test_sequence.add_log_lines(
                [# Continue the inferior.
                 "read packet: $c#63",
                 # Expect a breakpoint stop report.
                 {"direction":"send", "regex":r"^\$T([0-9a-fA-F]{2})thread:([0-9a-fA-F]+);", "capture":{1:"stop_signo", 2:"stop_thread_id"} },
                 ], True)        

    def add_remove_breakpoint_packets(self, address, breakpoint_kind=1):
        self.test_sequence.add_log_lines(
            [# Remove the breakpoint.
             "read packet: $z0,{0:x},{1}#00".format(address, breakpoint_kind),
             # Verify the stub could unset it.
             "send packet: $OK#00",
            ], True)

    def add_qSupported_packets(self):
        self.test_sequence.add_log_lines(
            ["read packet: $qSupported#00",
             {"direction":"send", "regex":r"^\$(.*)#[0-9a-fA-F]{2}", "capture":{1: "qSupported_response"}},
            ], True)

    _KNOWN_QSUPPORTED_STUB_FEATURES = [
        "augmented-libraries-svr4-read",
        "PacketSize",
        "QStartNoAckMode",
        "QThreadSuffixSupported",
        "QListThreadsInStopReply",
        "qXfer:auxv:read",
        "qXfer:libraries:read",
        "qXfer:libraries-svr4:read",
        "qXfer:features:read",
        "qEcho"
    ]

    def parse_qSupported_response(self, context):
        self.assertIsNotNone(context)

        raw_response = context.get("qSupported_response")
        self.assertIsNotNone(raw_response)

        # For values with key=val, the dict key and vals are set as expected.  For feature+, feature- and feature?, the
        # +,-,? is stripped from the key and set as the value.
        supported_dict = {}
        for match in re.finditer(r";?([^=;]+)(=([^;]+))?", raw_response):
            key = match.group(1)
            val = match.group(3)

            # key=val: store as is
            if val and len(val) > 0:
                supported_dict[key] = val
            else:
                if len(key) < 2:
                    raise Exception("singular stub feature is too short: must be stub_feature{+,-,?}")
                supported_type = key[-1]
                key = key[:-1]
                if not supported_type in ["+", "-", "?"]:
                    raise Exception("malformed stub feature: final character {} not in expected set (+,-,?)".format(supported_type))
                supported_dict[key] = supported_type 
            # Ensure we know the supported element
            if not key in self._KNOWN_QSUPPORTED_STUB_FEATURES:
                raise Exception("unknown qSupported stub feature reported: %s" % key)

        return supported_dict

    def run_process_then_stop(self, run_seconds=1):
        # Tell the stub to continue.
        self.test_sequence.add_log_lines(
             ["read packet: $vCont;c#a8"],
             True)
        context = self.expect_gdbremote_sequence()

        # Wait for run_seconds.
        time.sleep(run_seconds)

        # Send an interrupt, capture a T response.
        self.reset_test_sequence()
        self.test_sequence.add_log_lines(
            ["read packet: {}".format(chr(3)),
             {"direction":"send", "regex":r"^\$T([0-9a-fA-F]+)([^#]+)#[0-9a-fA-F]{2}$", "capture":{1:"stop_result"} }],
            True)
        context = self.expect_gdbremote_sequence()
        self.assertIsNotNone(context)
        self.assertIsNotNone(context.get("stop_result"))

        return context

    def select_modifiable_register(self, reg_infos):
        """Find a register that can be read/written freely."""
        PREFERRED_REGISTER_NAMES = set(["rax",])

        # First check for the first register from the preferred register name set.
        alternative_register_index = None

        self.assertIsNotNone(reg_infos)
        for reg_info in reg_infos:
            if ("name" in reg_info) and (reg_info["name"] in PREFERRED_REGISTER_NAMES):
                # We found a preferred register.  Use it.
                return reg_info["lldb_register_index"]
            if ("generic" in reg_info) and (reg_info["generic"] == "fp"):
                # A frame pointer register will do as a register to modify temporarily.
                alternative_register_index = reg_info["lldb_register_index"]

        # We didn't find a preferred register.  Return whatever alternative register
        # we found, if any.
        return alternative_register_index

    def extract_registers_from_stop_notification(self, stop_key_vals_text):
        self.assertIsNotNone(stop_key_vals_text)
        kv_dict = self.parse_key_val_dict(stop_key_vals_text)

        registers = {}
        for (key, val) in list(kv_dict.items()):
            if re.match(r"^[0-9a-fA-F]+$", key):
                registers[int(key, 16)] = val
        return registers

    def gather_register_infos(self):
        self.reset_test_sequence()
        self.add_register_info_collection_packets()

        context = self.expect_gdbremote_sequence()
        self.assertIsNotNone(context)

        reg_infos = self.parse_register_info_packets(context)
        self.assertIsNotNone(reg_infos)
        self.add_lldb_register_index(reg_infos)

        return reg_infos

    def find_generic_register_with_name(self, reg_infos, generic_name):
        self.assertIsNotNone(reg_infos)
        for reg_info in reg_infos:
            if ("generic" in reg_info) and (reg_info["generic"] == generic_name):
                return reg_info
        return None

    def decode_gdbremote_binary(self, encoded_bytes):
        decoded_bytes = ""
        i = 0
        while i < len(encoded_bytes):
            if encoded_bytes[i] == "}":
                # Handle escaped char.
                self.assertTrue(i + 1 < len(encoded_bytes))
                decoded_bytes += chr(ord(encoded_bytes[i+1]) ^ 0x20)
                i +=2
            elif encoded_bytes[i] == "*":
                # Handle run length encoding.
                self.assertTrue(len(decoded_bytes) > 0)
                self.assertTrue(i + 1 < len(encoded_bytes))
                repeat_count = ord(encoded_bytes[i+1]) - 29
                decoded_bytes += decoded_bytes[-1] * repeat_count
                i += 2
            else:
                decoded_bytes += encoded_bytes[i]
                i += 1
        return decoded_bytes

    def build_auxv_dict(self, endian, word_size, auxv_data):
        self.assertIsNotNone(endian)
        self.assertIsNotNone(word_size)
        self.assertIsNotNone(auxv_data)

        auxv_dict = {}

        while len(auxv_data) > 0:
            # Chop off key.
            raw_key = auxv_data[:word_size]
            auxv_data = auxv_data[word_size:]

            # Chop of value.
            raw_value = auxv_data[:word_size]
            auxv_data = auxv_data[word_size:]

            # Convert raw text from target endian.
            key = unpack_endian_binary_string(endian, raw_key)
            value = unpack_endian_binary_string(endian, raw_value)

            # Handle ending entry.
            if key == 0:
                self.assertEqual(value, 0)
                return auxv_dict

            # The key should not already be present.
            self.assertFalse(key in auxv_dict)
            auxv_dict[key] = value

        self.fail("should not reach here - implies required double zero entry not found")
        return auxv_dict

    def read_binary_data_in_chunks(self, command_prefix, chunk_length):
        """Collect command_prefix{offset:x},{chunk_length:x} until a single 'l' or 'l' with data is returned."""
        offset = 0
        done = False
        decoded_data = ""

        while not done:
            # Grab the next iteration of data.
            self.reset_test_sequence()
            self.test_sequence.add_log_lines([
                "read packet: ${}{:x},{:x}:#00".format(command_prefix, offset, chunk_length),
                {"direction":"send", "regex":re.compile(r"^\$([^E])(.*)#[0-9a-fA-F]{2}$", re.MULTILINE|re.DOTALL), "capture":{1:"response_type", 2:"content_raw"} }
                ], True)

            context = self.expect_gdbremote_sequence()
            self.assertIsNotNone(context)

            response_type = context.get("response_type")
            self.assertIsNotNone(response_type)
            self.assertTrue(response_type in ["l", "m"])

            # Move offset along.
            offset += chunk_length

            # Figure out if we're done.  We're done if the response type is l.
            done = response_type == "l"

            # Decode binary data.
            content_raw = context.get("content_raw")
            if content_raw and len(content_raw) > 0:
                self.assertIsNotNone(content_raw)
                decoded_data += self.decode_gdbremote_binary(content_raw)
        return decoded_data

    def add_interrupt_packets(self):
        self.test_sequence.add_log_lines([
            # Send the intterupt.
            "read packet: {}".format(chr(3)),
            # And wait for the stop notification.
            {"direction":"send", "regex":r"^\$T([0-9a-fA-F]{2})(.*)#[0-9a-fA-F]{2}$", "capture":{1:"stop_signo", 2:"stop_key_val_text" } },
            ], True)

    def parse_interrupt_packets(self, context):
        self.assertIsNotNone(context.get("stop_signo"))
        self.assertIsNotNone(context.get("stop_key_val_text"))
        return (int(context["stop_signo"], 16), self.parse_key_val_dict(context["stop_key_val_text"]))

    def add_QSaveRegisterState_packets(self, thread_id):
        if thread_id:
            # Use the thread suffix form.
            request = "read packet: $QSaveRegisterState;thread:{:x}#00".format(thread_id)
        else:
            request = "read packet: $QSaveRegisterState#00"
            
        self.test_sequence.add_log_lines([
            request,
            {"direction":"send", "regex":r"^\$(E?.*)#[0-9a-fA-F]{2}$", "capture":{1:"save_response" } },
            ], True)

    def parse_QSaveRegisterState_response(self, context):
        self.assertIsNotNone(context)

        save_response = context.get("save_response")
        self.assertIsNotNone(save_response)

        if len(save_response) < 1 or save_response[0] == "E":
            # error received
            return (False, None)
        else:
            return (True, int(save_response))

    def add_QRestoreRegisterState_packets(self, save_id, thread_id=None):
        if thread_id:
            # Use the thread suffix form.
            request = "read packet: $QRestoreRegisterState:{};thread:{:x}#00".format(save_id, thread_id)
        else:
            request = "read packet: $QRestoreRegisterState:{}#00".format(save_id)

        self.test_sequence.add_log_lines([
            request,
            "send packet: $OK#00"
            ], True)

    def flip_all_bits_in_each_register_value(self, reg_infos, endian, thread_id=None):
        self.assertIsNotNone(reg_infos)

        successful_writes = 0
        failed_writes = 0

        for reg_info in reg_infos:
            # Use the lldb register index added to the reg info.  We're not necessarily
            # working off a full set of register infos, so an inferred register index could be wrong. 
            reg_index = reg_info["lldb_register_index"]
            self.assertIsNotNone(reg_index)

            reg_byte_size = int(reg_info["bitsize"])/8
            self.assertTrue(reg_byte_size > 0)

            # Handle thread suffix.
            if thread_id:
                p_request = "read packet: $p{:x};thread:{:x}#00".format(reg_index, thread_id)
            else:
                p_request = "read packet: $p{:x}#00".format(reg_index)

            # Read the existing value.
            self.reset_test_sequence()
            self.test_sequence.add_log_lines([
                p_request,
                { "direction":"send", "regex":r"^\$([0-9a-fA-F]+)#", "capture":{1:"p_response"} },
                ], True)
            context = self.expect_gdbremote_sequence()
            self.assertIsNotNone(context)

            # Verify the response length.
            p_response = context.get("p_response")
            self.assertIsNotNone(p_response)
            initial_reg_value = unpack_register_hex_unsigned(endian, p_response)

            # Flip the value by xoring with all 1s
            all_one_bits_raw = "ff" * (int(reg_info["bitsize"]) / 8)
            flipped_bits_int = initial_reg_value ^ int(all_one_bits_raw, 16)
            # print("reg (index={}, name={}): val={}, flipped bits (int={}, hex={:x})".format(reg_index, reg_info["name"], initial_reg_value, flipped_bits_int, flipped_bits_int))

            # Handle thread suffix for P.
            if thread_id:
                P_request = "read packet: $P{:x}={};thread:{:x}#00".format(reg_index, pack_register_hex(endian, flipped_bits_int, byte_size=reg_byte_size), thread_id)
            else:
                P_request = "read packet: $P{:x}={}#00".format(reg_index, pack_register_hex(endian, flipped_bits_int, byte_size=reg_byte_size))

            # Write the flipped value to the register.
            self.reset_test_sequence()
            self.test_sequence.add_log_lines([
                P_request,
                { "direction":"send", "regex":r"^\$(OK|E[0-9a-fA-F]+)#[0-9a-fA-F]{2}", "capture":{1:"P_response"} },
                ], True)
            context = self.expect_gdbremote_sequence()
            self.assertIsNotNone(context)

            # Determine if the write succeeded.  There are a handful of registers that can fail, or partially fail
            # (e.g. flags, segment selectors, etc.) due to register value restrictions.  Don't worry about them
            # all flipping perfectly.
            P_response = context.get("P_response")
            self.assertIsNotNone(P_response)
            if P_response == "OK":
                successful_writes += 1
            else:
                failed_writes += 1
                # print("reg (index={}, name={}) write FAILED (error: {})".format(reg_index, reg_info["name"], P_response))

            # Read back the register value, ensure it matches the flipped value.
            if P_response == "OK":
                self.reset_test_sequence()
                self.test_sequence.add_log_lines([
                    p_request,
                    { "direction":"send", "regex":r"^\$([0-9a-fA-F]+)#", "capture":{1:"p_response"} },
                    ], True)
                context = self.expect_gdbremote_sequence()
                self.assertIsNotNone(context)

                verify_p_response_raw = context.get("p_response")
                self.assertIsNotNone(verify_p_response_raw)
                verify_bits = unpack_register_hex_unsigned(endian, verify_p_response_raw)

                if verify_bits != flipped_bits_int:
                    # Some registers, like mxcsrmask and others, will permute what's written.  Adjust succeed/fail counts.
                    # print("reg (index={}, name={}): read verify FAILED: wrote {:x}, verify read back {:x}".format(reg_index, reg_info["name"], flipped_bits_int, verify_bits))
                    successful_writes -= 1
                    failed_writes +=1

        return (successful_writes, failed_writes)

    def is_bit_flippable_register(self, reg_info):
        if not reg_info:
            return False
        if not "set" in reg_info:
            return False
        if reg_info["set"] != "General Purpose Registers":
            return False
        if ("container-regs" in reg_info) and (len(reg_info["container-regs"]) > 0):
            # Don't try to bit flip registers contained in another register.
            return False
        if re.match("^.s$", reg_info["name"]):
            # This is a 2-letter register name that ends in "s", like a segment register.
            # Don't try to bit flip these.
            return False
        if re.match("^(c|)psr$", reg_info["name"]):
            # This is an ARM program status register; don't flip it.
            return False
        # Okay, this looks fine-enough.
        return True

    def read_register_values(self, reg_infos, endian, thread_id=None):
        self.assertIsNotNone(reg_infos)
        values = {}

        for reg_info in reg_infos:
            # We append a register index when load reg infos so we can work with subsets.
            reg_index = reg_info.get("lldb_register_index")
            self.assertIsNotNone(reg_index)

            # Handle thread suffix.
            if thread_id:
                p_request = "read packet: $p{:x};thread:{:x}#00".format(reg_index, thread_id)
            else:
                p_request = "read packet: $p{:x}#00".format(reg_index)

            # Read it with p.
            self.reset_test_sequence()
            self.test_sequence.add_log_lines([
                p_request,
                { "direction":"send", "regex":r"^\$([0-9a-fA-F]+)#", "capture":{1:"p_response"} },
                ], True)
            context = self.expect_gdbremote_sequence()
            self.assertIsNotNone(context)

            # Convert value from target endian to integral.
            p_response = context.get("p_response")
            self.assertIsNotNone(p_response)
            self.assertTrue(len(p_response) > 0)
            self.assertFalse(p_response[0] == "E")
            
            values[reg_index] = unpack_register_hex_unsigned(endian, p_response)
            
        return values

    def add_vCont_query_packets(self):
        self.test_sequence.add_log_lines([
            "read packet: $vCont?#49",
            {"direction":"send", "regex":r"^\$(vCont)?(.*)#[0-9a-fA-F]{2}$", "capture":{2:"vCont_query_response" } },
            ], True)

    def parse_vCont_query_response(self, context):
        self.assertIsNotNone(context)
        vCont_query_response = context.get("vCont_query_response")

        # Handle case of no vCont support at all - in which case the capture group will be none or zero length.
        if not vCont_query_response or len(vCont_query_response) == 0:
            return {}

        return {key:1 for key in vCont_query_response.split(";") if key and len(key) > 0}

    def count_single_steps_until_true(self, thread_id, predicate, args, max_step_count=100, use_Hc_packet=True, step_instruction="s"):
        """Used by single step test that appears in a few different contexts."""
        single_step_count = 0

        while single_step_count < max_step_count:
            self.assertIsNotNone(thread_id)

            # Build the packet for the single step instruction.  We replace {thread}, if present, with the thread_id.
            step_packet = "read packet: ${}#00".format(re.sub(r"{thread}", "{:x}".format(thread_id), step_instruction))
            # print("\nstep_packet created: {}\n".format(step_packet))

            # Single step.
            self.reset_test_sequence()
            if use_Hc_packet:
                self.test_sequence.add_log_lines(
                    [# Set the continue thread.
                     "read packet: $Hc{0:x}#00".format(thread_id),
                     "send packet: $OK#00",
                     ], True)
            self.test_sequence.add_log_lines([
                 # Single step.
                 step_packet,
                 # "read packet: $vCont;s:{0:x}#00".format(thread_id),
                 # Expect a breakpoint stop report.
                 {"direction":"send", "regex":r"^\$T([0-9a-fA-F]{2})thread:([0-9a-fA-F]+);", "capture":{1:"stop_signo", 2:"stop_thread_id"} },
                 ], True)
            context = self.expect_gdbremote_sequence()
            self.assertIsNotNone(context)
            self.assertIsNotNone(context.get("stop_signo"))
            self.assertEqual(int(context.get("stop_signo"), 16),
                    lldbutil.get_signal_number('SIGTRAP'))

            single_step_count += 1

            # See if the predicate is true.  If so, we're done.
            if predicate(args):
                return (True, single_step_count)

        # The predicate didn't return true within the runaway step count.
        return (False, single_step_count)

    def g_c1_c2_contents_are(self, args):
        """Used by single step test that appears in a few different contexts."""
        g_c1_address = args["g_c1_address"]
        g_c2_address = args["g_c2_address"]
        expected_g_c1 = args["expected_g_c1"]
        expected_g_c2 = args["expected_g_c2"]

        # Read g_c1 and g_c2 contents.
        self.reset_test_sequence()
        self.test_sequence.add_log_lines(
            ["read packet: $m{0:x},{1:x}#00".format(g_c1_address, 1),
             {"direction":"send", "regex":r"^\$(.+)#[0-9a-fA-F]{2}$", "capture":{1:"g_c1_contents"} },
             "read packet: $m{0:x},{1:x}#00".format(g_c2_address, 1),
             {"direction":"send", "regex":r"^\$(.+)#[0-9a-fA-F]{2}$", "capture":{1:"g_c2_contents"} }],
            True)

        # Run the packet stream.
        context = self.expect_gdbremote_sequence()
        self.assertIsNotNone(context)

        # Check if what we read from inferior memory is what we are expecting.
        self.assertIsNotNone(context.get("g_c1_contents"))
        self.assertIsNotNone(context.get("g_c2_contents"))

        return (context.get("g_c1_contents").decode("hex") == expected_g_c1) and (context.get("g_c2_contents").decode("hex") == expected_g_c2)

    def single_step_only_steps_one_instruction(self, use_Hc_packet=True, step_instruction="s"):
        """Used by single step test that appears in a few different contexts."""
        # Start up the inferior.
        procs = self.prep_debug_monitor_and_inferior(
            inferior_args=["get-code-address-hex:swap_chars", "get-data-address-hex:g_c1", "get-data-address-hex:g_c2", "sleep:1", "call-function:swap_chars", "sleep:5"])

        # Run the process
        self.test_sequence.add_log_lines(
            [# Start running after initial stop.
             "read packet: $c#63",
             # Match output line that prints the memory address of the function call entry point.
             # Note we require launch-only testing so we can get inferior otuput.
             { "type":"output_match", "regex":r"^code address: 0x([0-9a-fA-F]+)\r\ndata address: 0x([0-9a-fA-F]+)\r\ndata address: 0x([0-9a-fA-F]+)\r\n$", 
               "capture":{ 1:"function_address", 2:"g_c1_address", 3:"g_c2_address"} },
             # Now stop the inferior.
             "read packet: {}".format(chr(3)),
             # And wait for the stop notification.
             {"direction":"send", "regex":r"^\$T([0-9a-fA-F]{2})thread:([0-9a-fA-F]+);", "capture":{1:"stop_signo", 2:"stop_thread_id"} }],
            True)

        # Run the packet stream.
        context = self.expect_gdbremote_sequence()
        self.assertIsNotNone(context)

        # Grab the main thread id.
        self.assertIsNotNone(context.get("stop_thread_id"))
        main_thread_id = int(context.get("stop_thread_id"), 16)

        # Grab the function address.
        self.assertIsNotNone(context.get("function_address"))
        function_address = int(context.get("function_address"), 16)

        # Grab the data addresses.
        self.assertIsNotNone(context.get("g_c1_address"))
        g_c1_address = int(context.get("g_c1_address"), 16)

        self.assertIsNotNone(context.get("g_c2_address"))
        g_c2_address = int(context.get("g_c2_address"), 16)

        # Set a breakpoint at the given address.
        if self.getArchitecture() == "arm":
            # TODO: Handle case when setting breakpoint in thumb code
            BREAKPOINT_KIND = 4
        else:
            BREAKPOINT_KIND = 1
        self.reset_test_sequence()
        self.add_set_breakpoint_packets(function_address, do_continue=True, breakpoint_kind=BREAKPOINT_KIND)
        context = self.expect_gdbremote_sequence()
        self.assertIsNotNone(context)

        # Remove the breakpoint.
        self.reset_test_sequence()
        self.add_remove_breakpoint_packets(function_address, breakpoint_kind=BREAKPOINT_KIND)
        context = self.expect_gdbremote_sequence()
        self.assertIsNotNone(context)

        # Verify g_c1 and g_c2 match expected initial state.
        args = {}
        args["g_c1_address"] = g_c1_address
        args["g_c2_address"] = g_c2_address
        args["expected_g_c1"] = "0"
        args["expected_g_c2"] = "1"

        self.assertTrue(self.g_c1_c2_contents_are(args))

        # Verify we take only a small number of steps to hit the first state.  Might need to work through function entry prologue code.
        args["expected_g_c1"] = "1"
        args["expected_g_c2"] = "1"
        (state_reached, step_count) = self.count_single_steps_until_true(main_thread_id, self.g_c1_c2_contents_are, args, max_step_count=25, use_Hc_packet=use_Hc_packet, step_instruction=step_instruction)
        self.assertTrue(state_reached)

        # Verify we hit the next state.
        args["expected_g_c1"] = "1"
        args["expected_g_c2"] = "0"
        (state_reached, step_count) = self.count_single_steps_until_true(main_thread_id, self.g_c1_c2_contents_are, args, max_step_count=5, use_Hc_packet=use_Hc_packet, step_instruction=step_instruction)
        self.assertTrue(state_reached)
        expected_step_count = 1
        arch = self.getArchitecture()

        #MIPS required "3" (ADDIU, SB, LD) machine instructions for updation of variable value
        if re.match("mips",arch):
           expected_step_count = 3
        self.assertEqual(step_count, expected_step_count)

        # Verify we hit the next state.
        args["expected_g_c1"] = "0"
        args["expected_g_c2"] = "0"
        (state_reached, step_count) = self.count_single_steps_until_true(main_thread_id, self.g_c1_c2_contents_are, args, max_step_count=5, use_Hc_packet=use_Hc_packet, step_instruction=step_instruction)
        self.assertTrue(state_reached)
        self.assertEqual(step_count, expected_step_count)

        # Verify we hit the next state.
        args["expected_g_c1"] = "0"
        args["expected_g_c2"] = "1"
        (state_reached, step_count) = self.count_single_steps_until_true(main_thread_id, self.g_c1_c2_contents_are, args, max_step_count=5, use_Hc_packet=use_Hc_packet, step_instruction=step_instruction)
        self.assertTrue(state_reached)
        self.assertEqual(step_count, expected_step_count)
<|MERGE_RESOLUTION|>--- conflicted
+++ resolved
@@ -25,13 +25,9 @@
 from lldbgdbserverutils import *
 import logging
 
-<<<<<<< HEAD
-@skipIfDarwin  # ("<rdar://problem/23299430> enable code signing on buildbot")
-=======
 class _ConnectionRefused(IOError):
     pass
 
->>>>>>> e119e26c
 class GdbRemoteTestCaseBase(TestBase):
 
     NO_DEBUG_INFO_TESTCASE = True
