"""
Test lldb-mi -gdb-set and -gdb-show commands.
"""

from __future__ import print_function



import unittest2
import lldbmi_testcase
from lldbsuite.test.decorators import *
from lldbsuite.test.lldbtest import *
from lldbsuite.test import lldbutil

class MiGdbSetShowTestCase(lldbmi_testcase.MiTestCaseBase):

    mydir = TestBase.compute_mydir(__file__)

    @expectedFailureAll(oslist=["windows"], bugnumber="llvm.org/pr22274: need a pexpect replacement for windows")
    @skipIfFreeBSD # llvm.org/pr22411: Failure presumably due to known thread races
    def test_lldbmi_gdb_set_target_async_default(self):
        """Test that 'lldb-mi --interpreter' switches to async mode by default."""

        self.spawnLldbMi(args = None)

        # Switch to sync mode
        self.runCmd("-gdb-set target-async off")
        self.expect("\^done")
        self.runCmd("-gdb-show target-async")
        self.expect("\^done,value=\"off\"")

        # Test that -gdb-set switches to async by default
        self.runCmd("-gdb-set target-async")
        self.expect("\^done")
        self.runCmd("-gdb-show target-async")
        self.expect("\^done,value=\"on\"")

    @expectedFailureAll(oslist=["windows"], bugnumber="llvm.org/pr22274: need a pexpect replacement for windows")
    @skipIfFreeBSD # llvm.org/pr22411: Failure presumably due to known thread races
    @expectedFlakeyLinux("llvm.org/pr26028") # Fails in ~1% of cases
    def test_lldbmi_gdb_set_target_async_on(self):
        """Test that 'lldb-mi --interpreter' can execute commands in async mode."""

        self.spawnLldbMi(args = None)

        # Switch to sync mode
        self.runCmd("-gdb-set target-async off")
        self.expect("\^done")
        self.runCmd("-gdb-show target-async")
        self.expect("\^done,value=\"off\"")

        # Test that -gdb-set can switch to async mode
        self.runCmd("-gdb-set target-async on")
        self.expect("\^done")
        self.runCmd("-gdb-show target-async")
        self.expect("\^done,value=\"on\"")

        # Load executable
        self.runCmd("-file-exec-and-symbols %s" % self.myexe)
        self.expect("\^done")

        # Test that program is executed in async mode
        self.runCmd("-exec-run")
        self.expect("\*running")
        self.expect("@\"argc=1")

    @expectedFailureAll(oslist=["windows"], bugnumber="llvm.org/pr22274: need a pexpect replacement for windows")
    @skipIfFreeBSD # llvm.org/pr22411: Failure presumably due to known thread races
<<<<<<< HEAD
=======
    @expectedFailureAll(oslist=["linux"], bugnumber="Failing in ~11/600 dosep runs (build 3120-3122)")
>>>>>>> 270bb4d4
    def test_lldbmi_gdb_set_target_async_off(self):
        """Test that 'lldb-mi --interpreter' can execute commands in sync mode."""

        self.spawnLldbMi(args = None)

        # Test that -gdb-set can switch to sync mode
        self.runCmd("-gdb-set target-async off")
        self.expect("\^done")
        self.runCmd("-gdb-show target-async")
        self.expect("\^done,value=\"off\"")

        # Load executable
        self.runCmd("-file-exec-and-symbols %s" % self.myexe)
        self.expect("\^done")

        # Test that program is executed in async mode
        self.runCmd("-exec-run")
        unexpected = [ "\*running" ] # "\*running" is async notification
        it = self.expect(unexpected + [ "@\"argc=1\\\\r\\\\n" ])
        if it < len(unexpected):
            self.fail("unexpected found: %s" % unexpected[it])

    @expectedFailureAll(oslist=["windows"], bugnumber="llvm.org/pr22274: need a pexpect replacement for windows")
    @skipIfFreeBSD # llvm.org/pr22411: Failure presumably due to known thread races
    def test_lldbmi_gdb_show_target_async(self):
        """Test that 'lldb-mi --interpreter' in async mode by default."""

        self.spawnLldbMi(args = None)

        # Test that default target-async value is "on"
        self.runCmd("-gdb-show target-async")
        self.expect("\^done,value=\"on\"")

    @expectedFailureAll(oslist=["windows"], bugnumber="llvm.org/pr22274: need a pexpect replacement for windows")
    @skipIfFreeBSD # llvm.org/pr22411: Failure presumably due to known thread races
    def test_lldbmi_gdb_show_language(self):
        """Test that 'lldb-mi --interpreter' can get current language."""

        self.spawnLldbMi(args = None)

        # Load executable
        self.runCmd("-file-exec-and-symbols %s" % self.myexe)
        self.expect("\^done")

        # Run to main
        self.runCmd("-break-insert -f main")
        self.expect("\^done,bkpt={number=\"1\"")
        self.runCmd("-exec-run")
        self.expect("\^running")
        self.expect("\*stopped,reason=\"breakpoint-hit\"")

        # Test that -gdb-show language gets current language
        self.runCmd("-gdb-show language")
        self.expect("\^done,value=\"c\+\+\"")

    @expectedFailureAll(oslist=["windows"], bugnumber="llvm.org/pr22274: need a pexpect replacement for windows")
    @unittest2.expectedFailure("-gdb-set ignores unknown properties")
    def test_lldbmi_gdb_set_unknown(self):
        """Test that 'lldb-mi --interpreter' fails when setting an unknown property."""

        self.spawnLldbMi(args = None)

        # Test that -gdb-set fails if property is unknown
        self.runCmd("-gdb-set unknown some_value")
        self.expect("\^error")

    @expectedFailureAll(oslist=["windows"], bugnumber="llvm.org/pr22274: need a pexpect replacement for windows")
    @unittest2.expectedFailure("-gdb-show ignores unknown properties")
    def test_lldbmi_gdb_show_unknown(self):
        """Test that 'lldb-mi --interpreter' fails when showing an unknown property."""

        self.spawnLldbMi(args = None)

        # Test that -gdb-show fails if property is unknown
        self.runCmd("-gdb-show unknown")
        self.expect("\^error")


    @expectedFailureAll(oslist=["windows"], bugnumber="llvm.org/pr22274: need a pexpect replacement for windows")
    @skipIfFreeBSD # llvm.org/pr22411: Failure presumably due to known thread races
    @skipIfLinux # llvm.org/pr22841: lldb-mi tests fail on all Linux buildbots
    def test_lldbmi_gdb_set_ouptut_radix(self):
        """Test that 'lldb-mi --interpreter' works for -gdb-set output-radix."""

        self.spawnLldbMi(args = None)

        # Load executable
        self.runCmd("-file-exec-and-symbols %s" % self.myexe)
        self.expect("\^done")

        # Run to BP_printf
        line = line_number('main.cpp', '// BP_printf')
        self.runCmd("-break-insert main.cpp:%d" % line)
        self.expect("\^done,bkpt={number=\"1\"")
        self.runCmd("-exec-run")
        self.expect("\^running");
        self.expect("\*stopped,reason=\"breakpoint-hit\"")

        # Setup variable
        self.runCmd("-var-create var_a * a");
        self.expect("\^done,name=\"var_a\",numchild=\"0\",value=\"10\",type=\"int\",thread-id=\"1\",has_more=\"0\"")

        # Test default output
        self.runCmd("-var-evaluate-expression var_a");
        self.expect("\^done,value=\"10\"");

        # Test hex output
        self.runCmd("-gdb-set output-radix 16");
        self.expect("\^done");
        self.runCmd("-var-evaluate-expression var_a");
        self.expect("\^done,value=\"0xa\"");

        # Test octal output
        self.runCmd("-gdb-set output-radix 8");
        self.expect("\^done");
        self.runCmd("-var-evaluate-expression var_a");
        self.expect("\^done,value=\"012\"");

        # Test decimal output
        self.runCmd("-gdb-set output-radix 10");
        self.expect("\^done");
        self.runCmd("-var-evaluate-expression var_a");
        self.expect("\^done,value=\"10\"");<|MERGE_RESOLUTION|>--- conflicted
+++ resolved
@@ -66,10 +66,7 @@
 
     @expectedFailureAll(oslist=["windows"], bugnumber="llvm.org/pr22274: need a pexpect replacement for windows")
     @skipIfFreeBSD # llvm.org/pr22411: Failure presumably due to known thread races
-<<<<<<< HEAD
-=======
     @expectedFailureAll(oslist=["linux"], bugnumber="Failing in ~11/600 dosep runs (build 3120-3122)")
->>>>>>> 270bb4d4
     def test_lldbmi_gdb_set_target_async_off(self):
         """Test that 'lldb-mi --interpreter' can execute commands in sync mode."""
 
