"""
Test lldb data formatter subsystem.
"""

from __future__ import print_function


import os
import time
import lldb
from lldbsuite.test.decorators import *
from lldbsuite.test.lldbtest import *
from lldbsuite.test import lldbutil


class LibcxxVBoolDataFormatterTestCase(TestBase):

    mydir = TestBase.compute_mydir(__file__)

    def setUp(self):
        # Call super's setUp().
        TestBase.setUp(self)
        # Find the line number to break at.
        self.line = line_number('main.cpp', '// Set break point at this line.')

    @add_test_categories(["libc++"])
<<<<<<< HEAD
    @expectedFailureAll(bugnumber="llvm.org/pr32553")
=======
>>>>>>> c4318446
    def test_with_run_command(self):
        """Test that that file and class static variables display correctly."""
        self.build()
        self.runCmd("file a.out", CURRENT_EXECUTABLE_SET)

        lldbutil.run_break_set_by_file_and_line(
            self, "main.cpp", self.line, num_expected_locations=-1)

        self.runCmd("run", RUN_SUCCEEDED)

        # The stop reason of the thread should be breakpoint.
        self.expect("thread list", STOPPED_DUE_TO_BREAKPOINT,
                    substrs=['stopped',
                             'stop reason = breakpoint'])

        # This is the function to remove the custom formats in order to have a
        # clean slate for the next test case.
        def cleanup():
            self.runCmd('type format clear', check=False)
            self.runCmd('type summary clear', check=False)
            self.runCmd('type filter clear', check=False)
            self.runCmd('type synth clear', check=False)
            self.runCmd(
                "settings set target.max-children-count 256",
                check=False)

        # Execute the cleanup function during test case tear down.
        self.addTearDownHook(cleanup)

        self.expect(
            "frame variable vBool",
            substrs=[
                'size=49',
                '[0] = false',
                '[1] = true',
                '[18] = false',
                '[27] = true',
                '[36] = false',
                '[47] = true',
                '[48] = true'])

        self.expect(
            "expr vBool",
            substrs=[
                'size=49',
                '[0] = false',
                '[1] = true',
                '[18] = false',
                '[27] = true',
                '[36] = false',
                '[47] = true',
                '[48] = true'])<|MERGE_RESOLUTION|>--- conflicted
+++ resolved
@@ -24,10 +24,6 @@
         self.line = line_number('main.cpp', '// Set break point at this line.')
 
     @add_test_categories(["libc++"])
-<<<<<<< HEAD
-    @expectedFailureAll(bugnumber="llvm.org/pr32553")
-=======
->>>>>>> c4318446
     def test_with_run_command(self):
         """Test that that file and class static variables display correctly."""
         self.build()
