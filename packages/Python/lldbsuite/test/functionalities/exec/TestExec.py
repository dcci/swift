--- conflicted
+++ resolved
@@ -18,11 +18,8 @@
 
     @skipUnlessDarwin
     @expectedFailureAll(archs=['i386'], bugnumber="rdar://28656532")
-<<<<<<< HEAD
     @expectedFailureAll(oslist=['macosx'], bugnumber="rdar://29291115")
-=======
     @expectedFailureAll(oslist=["ios", "tvos", "watchos", "bridgeos"], bugnumber="rdar://problem/34559552") # this exec test has problems on ios systems
->>>>>>> 6d1918bf
     def test(self):
         if self.getArchitecture() == 'x86_64':
             source = os.path.join(os.getcwd(), "main.cpp")
