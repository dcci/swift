--- conflicted
+++ resolved
@@ -23,9 +23,6 @@
     @expectedFailureAll(archs=['i386'], bugnumber="rdar://28656532")
     @expectedFailureAll(oslist=['macosx'], bugnumber="rdar://29291115")
     @expectedFailureAll(oslist=["ios", "tvos", "watchos", "bridgeos"], bugnumber="rdar://problem/34559552") # this exec test has problems on ios systems
-<<<<<<< HEAD
-    def test(self):
-=======
     def test_hitting_exec (self):
         self.do_test(False)
 
@@ -37,7 +34,6 @@
         self.do_test(False)
 
     def do_test(self, skip_exec):
->>>>>>> 500e8eca
         if self.getArchitecture() == 'x86_64':
             source = os.path.join(os.getcwd(), "main.cpp")
             o_file = os.path.join(os.getcwd(), "main.o")
