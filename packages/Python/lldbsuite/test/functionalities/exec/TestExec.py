--- conflicted
+++ resolved
@@ -27,11 +27,7 @@
     mydir = TestBase.compute_mydir(__file__)
 
     @skipUnlessDarwin
-<<<<<<< HEAD
-    @expectedFailureDarwin("rdar://27548663")
-=======
     @expectedFailureAll(archs=['i386'], bugnumber="rdar://28656532")
->>>>>>> 4c1eaedc
     def test(self):
         if self.getArchitecture() == 'x86_64':
             source = os.path.join(os.getcwd(), "main.cpp")
