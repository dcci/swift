--- conflicted
+++ resolved
@@ -51,9 +51,5 @@
         self.expect('type lookup PleaseDontBeARealTypeThatExists', substrs=[
                     "no type was found matching 'PleaseDontBeARealTypeThatExists'"])
         self.expect('type lookup MyCPPClass', substrs=['setF', 'float getF'])
-<<<<<<< HEAD
         self.expect('type lookup MyClass', substrs=['setF', 'float getF'])
-        self.expect('type lookup MyObjCClass', substrs=['@interface MyObjCClass', 'int x', 'int y'])
-=======
-        self.expect('type lookup MyClass', substrs=['setF', 'float getF'])
->>>>>>> 24f4965f
+        self.expect('type lookup MyObjCClass', substrs=['@interface MyObjCClass', 'int x', 'int y'])