"""
Test that we can backtrace correctly with 'sigtramp' functions on the stack
"""

from __future__ import print_function


import os
import time
import lldb
from lldbsuite.test.decorators import *
from lldbsuite.test.lldbtest import *
from lldbsuite.test import lldbutil


class SigtrampUnwind(TestBase):
    mydir = TestBase.compute_mydir(__file__)

    # On different platforms the "_sigtramp" and "__kill" frames are likely to be different.
    # This test could probably be adapted to run on linux/*bsd easily enough.
    @skipUnlessDarwin
    @skipIfSmooshbase
<<<<<<< HEAD
    @expectedFailureAll(oslist=["ios", "tvos", "bridgeos"], bugnumber="<rdar://problem/34006863>")  # lldb skips 1 frame on arm64 above _sigtramp
=======
    @expectedFailureAll(oslist=["ios", "watchos", "tvos", "bridgeos"], bugnumber="<rdar://problem/34006863>")  # lldb skips 1 frame on arm64 above _sigtramp
>>>>>>> fde03301
    def test(self):
        """Test that we can backtrace correctly with _sigtramp on the stack"""
        self.build()
        self.setTearDownCleanup()

        exe = os.path.join(os.getcwd(), "a.out")
        target = self.dbg.CreateTarget(exe)
        self.assertTrue(target, VALID_TARGET)

        lldbutil.run_break_set_by_file_and_line(self, "main.c", line_number(
            'main.c', '// Set breakpoint here'), num_expected_locations=1)

        process = target.LaunchSimple(
            None, None, self.get_process_working_directory())

        if not process:
            self.fail("SBTarget.Launch() failed")

        if process.GetState() != lldb.eStateStopped:
            self.fail("Process should be in the 'stopped' state, "
                      "instead the actual state is: '%s'" %
                      lldbutil.state_type_to_str(process.GetState()))

        self.expect(
            "pro handle  -n false -p true -s false SIGUSR1",
            "Have lldb pass SIGUSR1 signals",
            substrs=[
                "SIGUSR1",
                "true",
                "false",
                "false"])

        lldbutil.run_break_set_by_symbol(
            self,
            "handler",
            num_expected_locations=1,
            module_name="a.out")

        self.runCmd("continue")

        thread = process.GetThreadAtIndex(0)

        found_handler = False
        found_sigtramp = False
        found_kill = False
        found_main = False

        for f in thread.frames:
            if f.GetFunctionName() == "handler":
                found_handler = True
            if f.GetFunctionName() == "_sigtramp":
                found_sigtramp = True
            if f.GetFunctionName() == "__kill":
                found_kill = True
            if f.GetFunctionName() == "main":
                found_main = True

        if self.TraceOn():
            print("Backtrace once we're stopped:")
            for f in thread.frames:
                print("  %d %s" % (f.GetFrameID(), f.GetFunctionName()))

        if not found_handler:
            self.fail("Unable to find handler() in backtrace.")

        if not found_sigtramp:
            self.fail("Unable to find _sigtramp() in backtrace.")

        if not found_kill:
            self.fail("Unable to find kill() in backtrace.")

        if not found_main:
            self.fail("Unable to find main() in backtrace.")<|MERGE_RESOLUTION|>--- conflicted
+++ resolved
@@ -20,11 +20,7 @@
     # This test could probably be adapted to run on linux/*bsd easily enough.
     @skipUnlessDarwin
     @skipIfSmooshbase
-<<<<<<< HEAD
-    @expectedFailureAll(oslist=["ios", "tvos", "bridgeos"], bugnumber="<rdar://problem/34006863>")  # lldb skips 1 frame on arm64 above _sigtramp
-=======
     @expectedFailureAll(oslist=["ios", "watchos", "tvos", "bridgeos"], bugnumber="<rdar://problem/34006863>")  # lldb skips 1 frame on arm64 above _sigtramp
->>>>>>> fde03301
     def test(self):
         """Test that we can backtrace correctly with _sigtramp on the stack"""
         self.build()
