--- conflicted
+++ resolved
@@ -19,11 +19,8 @@
     # On different platforms the "_sigtramp" and "__kill" frames are likely to be different.
     # This test could probably be adapted to run on linux/*bsd easily enough.
     @skipUnlessDarwin
-<<<<<<< HEAD
     @skipIfSmooshbase
-=======
     @expectedFailureAll(oslist=["ios", "tvos", "bridgeos"], bugnumber="<rdar://problem/34006863>")  # lldb skips 1 frame on arm64 above _sigtramp
->>>>>>> 6d1918bf
     def test(self):
         """Test that we can backtrace correctly with _sigtramp on the stack"""
         self.build()
