"""
Test my first lldb watchpoint.
"""

from __future__ import print_function


import os
import time
import lldb
from lldbsuite.test.decorators import *
from lldbsuite.test.lldbtest import *
from lldbsuite.test import lldbutil


class HelloWatchpointTestCase(TestBase):

    mydir = TestBase.compute_mydir(__file__)

    def setUp(self):
        # Call super's setUp().
        TestBase.setUp(self)
        # Our simple source filename.
        self.source = 'main.c'
        # Find the line number to break inside main().
        self.line = line_number(
            self.source, '// Set break point at this line.')
        # And the watchpoint variable declaration line number.
        self.decl = line_number(self.source,
                                '// Watchpoint variable declaration.')
        self.exe_name = 'a.out'
        self.d = {'C_SOURCES': self.source, 'EXE': self.exe_name}

    @expectedFailureAll(
        oslist=["windows"],
        bugnumber="llvm.org/pr24446: WINDOWS XFAIL TRIAGE - Watchpoints not supported on Windows")
<<<<<<< HEAD
    @expectedFailureAll(
        oslist=["linux"],
        bugnumber="https://bugs.swift.org/browse/SR-5555 MyFirstWatchpoint test fails on Ubuntu 16.04")
=======
    @add_test_categories(["basic_process"])
>>>>>>> 4e223e62
    def test_hello_watchpoint_using_watchpoint_set(self):
        """Test a simple sequence of watchpoint creation and watchpoint hit."""
        self.build(dictionary=self.d)
        self.setTearDownCleanup(dictionary=self.d)

        exe = os.path.join(os.getcwd(), self.exe_name)
        self.runCmd("file " + exe, CURRENT_EXECUTABLE_SET)

        # Add a breakpoint to set a watchpoint when stopped on the breakpoint.
        lldbutil.run_break_set_by_file_and_line(
            self, None, self.line, num_expected_locations=1)

        # Run the program.
        self.runCmd("run", RUN_SUCCEEDED)

        # We should be stopped again due to the breakpoint.
        # The stop reason of the thread should be breakpoint.
        self.expect("thread list", STOPPED_DUE_TO_BREAKPOINT,
                    substrs=['stopped',
                             'stop reason = breakpoint'])

        # Now let's set a write-type watchpoint for 'global'.
        # There should be only one watchpoint hit (see main.c).
        self.expect(
            "watchpoint set variable -w write global",
            WATCHPOINT_CREATED,
            substrs=[
                'Watchpoint created',
                'size = 4',
                'type = w',
                '%s:%d' %
                (self.source,
                 self.decl)])

        # Use the '-v' option to do verbose listing of the watchpoint.
        # The hit count should be 0 initially.
        self.expect("watchpoint list -v",
                    substrs=['hit_count = 0'])

        self.runCmd("process continue")

        # We should be stopped again due to the watchpoint (write type), but
        # only once.  The stop reason of the thread should be watchpoint.
        self.expect("thread list", STOPPED_DUE_TO_WATCHPOINT,
                    substrs=['stopped',
                             'stop reason = watchpoint'])

        self.runCmd("process continue")

        # Don't expect the read of 'global' to trigger a stop exception.
        process = self.dbg.GetSelectedTarget().GetProcess()
        if process.GetState() == lldb.eStateStopped:
            self.assertFalse(
                lldbutil.get_stopped_thread(
                    process, lldb.eStopReasonWatchpoint))

        # Use the '-v' option to do verbose listing of the watchpoint.
        # The hit count should now be 1.
        self.expect("watchpoint list -v",
                    substrs=['hit_count = 1'])<|MERGE_RESOLUTION|>--- conflicted
+++ resolved
@@ -34,13 +34,7 @@
     @expectedFailureAll(
         oslist=["windows"],
         bugnumber="llvm.org/pr24446: WINDOWS XFAIL TRIAGE - Watchpoints not supported on Windows")
-<<<<<<< HEAD
-    @expectedFailureAll(
-        oslist=["linux"],
-        bugnumber="https://bugs.swift.org/browse/SR-5555 MyFirstWatchpoint test fails on Ubuntu 16.04")
-=======
     @add_test_categories(["basic_process"])
->>>>>>> 4e223e62
     def test_hello_watchpoint_using_watchpoint_set(self):
         """Test a simple sequence of watchpoint creation and watchpoint hit."""
         self.build(dictionary=self.d)
