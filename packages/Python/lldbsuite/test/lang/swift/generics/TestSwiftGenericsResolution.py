# TestSwiftGenericsResolution.py
#
# This source file is part of the Swift.org open source project
#
# Copyright (c) 2014 - 2016 Apple Inc. and the Swift project authors
# Licensed under Apache License v2.0 with Runtime Library Exception
#
# See http://swift.org/LICENSE.txt for license information
# See http://swift.org/CONTRIBUTORS.txt for the list of Swift project authors
#
# ------------------------------------------------------------------------------
"""
Check that we can correctly figure out the dynamic type of generic things
"""
import lldb
from lldbsuite.test.lldbtest import *
import lldbsuite.test.decorators as decorators
import lldbsuite.test.lldbutil as lldbutil
import unittest2


class SwiftDynamicTypeGenericsTest(TestBase):

    mydir = TestBase.compute_mydir(__file__)

<<<<<<< HEAD
    @decorators.swiftTest
=======
    @expectedFailureLinux("bugs.swift.org/SR-797")
>>>>>>> 96dc9d5a
    def test_genericresolution_commands(self):
        """Check that we can correctly figure out the dynamic type of generic things"""
        self.build()
        self.genericresolution_commands()

    def setUp(self):
        TestBase.setUp(self)

    def genericresolution_commands(self):
        """Check that we can correctly figure out the dynamic type of generic things"""
        self.runCmd("file a.out", CURRENT_EXECUTABLE_SET)
        lldbutil.run_break_set_by_source_regexp(self,"//Break here")

        self.runCmd("run", RUN_SUCCEEDED)

        # The stop reason of the thread should be breakpoint.
        self.expect("thread list", STOPPED_DUE_TO_BREAKPOINT,
            substrs = ['stopped',
                       'stop reason = breakpoint'])

        self.expect("frame variable -d run", substrs = ["(Int) x = 123","(a.OtherClass<Int>) self = 0x","a.AClass = {}","v = 1234567"])
        self.runCmd("continue") 
        self.expect("frame variable -d run", substrs = ['(String) x = "hello world again"','(Int) v = 1'])
        self.runCmd("continue") 
        self.expect("frame variable -d run", substrs = ['(a.Pair<a.Generic<Int>, a.Pair<String, a.Generic<String>>>) self = 0x',\
'one = ','v = 193627','two = 0x','one = "hello"','two = (v = "world")'])
        self.runCmd("continue") 
        self.expect("frame variable -d run", substrs = ['(a.Pair<a.Generic<Double>, a.Generic<a.Pair<String, String>>>) self = 0', \
'one = ','v = 3.1','two = {','v = 0x','(one = "this is", two = "a good thing")'])
        self.runCmd("continue") 
        self.expect("frame variable -d run", substrs = ["(Int) x = 5",'(String) y = "hello world"',"(a.OtherClass<Int>) self = 0x","a.AClass = {}","v = 1234567"])


if __name__ == '__main__':
    import atexit
    lldb.SBDebugger.Initialize()
    atexit.register(lldb.SBDebugger.Terminate)
    unittest2.main()<|MERGE_RESOLUTION|>--- conflicted
+++ resolved
@@ -23,11 +23,8 @@
 
     mydir = TestBase.compute_mydir(__file__)
 
-<<<<<<< HEAD
     @decorators.swiftTest
-=======
-    @expectedFailureLinux("bugs.swift.org/SR-797")
->>>>>>> 96dc9d5a
+    @decorators.expectedFailureAll(oslist=["linux"], bugnumber="bugs.swift.org/SR-797")
     def test_genericresolution_commands(self):
         """Check that we can correctly figure out the dynamic type of generic things"""
         self.build()
