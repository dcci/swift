--- conflicted
+++ resolved
@@ -24,12 +24,9 @@
 
     mydir = TestBase.compute_mydir(__file__)
 
-<<<<<<< HEAD
     @decorators.swiftTest
-=======
-    @swiftTest
-    @skipIfLinux  # bugs.swift.org/SR-798
->>>>>>> 96dc9d5a
+    @decorators.swiftTest
+    @decorators.skipIfLinux  # bugs.swift.org/SR-798
     def test_expressions_in_class_functions(self):
         """Test expressions in class func contexts"""
         self.build()
