# TestSwiftCrossModuleExtension.py
#
# This source file is part of the Swift.org open source project
#
# Copyright (c) 2014 - 2015 Apple Inc. and the Swift project authors
# Licensed under Apache License v2.0 with Runtime Library Exception
#
# See http://swift.org/LICENSE.txt for license information
# See http://swift.org/CONTRIBUTORS.txt for the list of Swift project authors
#
# ------------------------------------------------------------------------------
"""
Test that we correctly find private extension decls across modules
"""
import commands
import lldb
from lldbsuite.test.lldbtest import *
import lldbsuite.test.decorators as decorators
import lldbsuite.test.lldbutil as lldbutil
import os
import os.path
import unittest2


def execute_command (command):
    # print '%% %s' % (command)
    (exit_status, output) = commands.getstatusoutput (command)
    # if output:
    #     print output
    # print 'status = %u' % (exit_status)
    return exit_status

class TestSwiftCrossModuleExtension(TestBase):

    mydir = TestBase.compute_mydir(__file__)

    @decorators.skipUnlessDarwin
    @decorators.swiftTest
<<<<<<< HEAD
    @decorators.expectedFailureAll(oslist=["macosx"], bugnumber="<rdar://problem/26018792>")
=======
    @decorators.expectedFailureAll(oslist=["macosx"], bugnumber="https://bugs.swift.org/browse/SR-1525")
>>>>>>> 052cbce9
    def test_cross_module_extension(self):
        """Test that we correctly find private extension decls across modules"""
        self.buildAll()
        self.do_test()

    def setUp(self):
        TestBase.setUp(self)
        self.a_source = "moda.swift"
        self.a_source_spec = lldb.SBFileSpec (self.a_source)
        self.b_source = "modb.swift"
        self.b_source_spec = lldb.SBFileSpec (self.b_source)

    def buildAll(self):
        execute_command("make everything")

    def do_test(self):
        """Test that we correctly find private extension decls across modules"""
        exe_name = "a.out"
        exe = os.path.join(os.getcwd(), exe_name)

        def cleanup():
            execute_command("make cleanup")
        self.addTearDownHook(cleanup)

        # Create the target
        target = self.dbg.CreateTarget(exe)
        self.assertTrue(target, VALID_TARGET)

        # Set the breakpoints
        a_breakpoint = target.BreakpointCreateBySourceRegex('break here', self.a_source_spec)
        self.assertTrue(a_breakpoint.GetNumLocations() > 0, VALID_BREAKPOINT)
        b_breakpoint = target.BreakpointCreateBySourceRegex('break here', self.b_source_spec)
        self.assertTrue(b_breakpoint.GetNumLocations() > 0, VALID_BREAKPOINT)

        process = target.LaunchSimple(None, None, os.getcwd())
        self.assertTrue(process, PROCESS_IS_VALID)

        threads = lldbutil.get_threads_stopped_at_breakpoint (process, a_breakpoint)

        self.assertTrue(len(threads) == 1)
        self.thread = threads[0]
        self.frame = self.thread.frames[0]
        self.assertTrue(self.frame, "Frame 0 is valid.")

        var = self.frame.FindVariable("a")
        child_v = var.GetChildMemberWithName("v")
        lldbutil.check_variable(self,var,False,typename="moda.S.A")
        lldbutil.check_variable(self,child_v,False,value="1")

        process.Continue()
        threads = lldbutil.get_threads_stopped_at_breakpoint (process, b_breakpoint)

        self.assertTrue(len(threads) == 1)
        self.thread = threads[0]
        self.frame = self.thread.frames[0]
        self.assertTrue(self.frame, "Frame 0 is valid.")

        var = self.frame.FindVariable("a")
        child_v = var.GetChildMemberWithName("v")
        lldbutil.check_variable(self,var,False,typename="moda.S.A")
        lldbutil.check_variable(self,child_v,False,value="3")

if __name__ == '__main__':
    import atexit
    lldb.SBDebugger.Initialize()
    atexit.register(lldb.SBDebugger.Terminate)
    unittest2.main()<|MERGE_RESOLUTION|>--- conflicted
+++ resolved
@@ -36,11 +36,7 @@
 
     @decorators.skipUnlessDarwin
     @decorators.swiftTest
-<<<<<<< HEAD
-    @decorators.expectedFailureAll(oslist=["macosx"], bugnumber="<rdar://problem/26018792>")
-=======
     @decorators.expectedFailureAll(oslist=["macosx"], bugnumber="https://bugs.swift.org/browse/SR-1525")
->>>>>>> 052cbce9
     def test_cross_module_extension(self):
         """Test that we correctly find private extension decls across modules"""
         self.buildAll()
