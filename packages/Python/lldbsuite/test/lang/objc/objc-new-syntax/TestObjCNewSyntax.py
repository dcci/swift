--- conflicted
+++ resolved
@@ -27,11 +27,7 @@
 
     @skipUnlessDarwin
     @expectedFailureAll(oslist=['macosx'], compiler='clang', compiler_version=['<', '7.0.0'])
-<<<<<<< HEAD
-    @expectedFailureAll(oslist=['macosx'], debug_info="gmodules", bugnumber="rdar://26558099")
-=======
     @expectedFailureAll(oslist=['macosx'], debug_info=['gmodules'], bugnumber='rdar://27792848')
->>>>>>> 92ff0890
     @unittest2.skipIf(platform.system() != "Darwin" or StrictVersion('12.0.0') > platform.release(), "Only supported on Darwin 12.0.0+")
     def test_expr(self):
         self.build()
