LEVEL = ../../../make

OBJC_SOURCES := static.m
LDFLAGS = $(CFLAGS) -lobjc -framework Foundation

default:        a.out.stripped

a.out.stripped: a.out.dSYM
	strip -o a.out.stripped a.out
	ln -sf a.out.dSYM a.out.stripped.dSYM

clean::
	rm -f a.out.stripped
<<<<<<< HEAD
	rm -rf *.dSYM
=======
	rm -rf $(wildcard *.dSYM)
>>>>>>> e119e26c

include $(LEVEL)/Makefile.rules<|MERGE_RESOLUTION|>--- conflicted
+++ resolved
@@ -11,10 +11,6 @@
 
 clean::
 	rm -f a.out.stripped
-<<<<<<< HEAD
-	rm -rf *.dSYM
-=======
 	rm -rf $(wildcard *.dSYM)
->>>>>>> e119e26c
 
 include $(LEVEL)/Makefile.rules