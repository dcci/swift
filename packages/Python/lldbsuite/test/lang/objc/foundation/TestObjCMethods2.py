--- conflicted
+++ resolved
@@ -158,19 +158,9 @@
                 "\(MyBase\)"])
         self.runCmd("process continue")
 
-<<<<<<< HEAD
-    @expectedFailureAll(archs=["i[3-6]86"])
-    @expectedFailureAll(
-        oslist=["macosx"],
-        debug_info="gmodules",
-        bugnumber="rdar://26557987")
-    def test_NSError_po(self):
-        """Test that po of the result of an unknown method doesn't require a cast."""
-=======
     @expectedFailureAll(archs=["i[3-6]86"], bugnumber="<rdar://problem/28814052>")
     def test_runtime_types(self):
         """Test commands that require runtime types"""
->>>>>>> 4c1eaedc
         self.build()
         exe = os.path.join(os.getcwd(), "a.out")
         self.runCmd("file " + exe, CURRENT_EXECUTABLE_SET)
