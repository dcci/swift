"""
Test that dynamically discovered ivars of type IMP do not crash LLDB
"""

from __future__ import print_function


import os
import time
import re

import lldb
from lldbsuite.support import seven
from lldbsuite.test.decorators import *
from lldbsuite.test.lldbtest import *
from lldbsuite.test import lldbutil

class ObjCiVarIMPTestCase(TestBase):

    mydir = TestBase.compute_mydir(__file__)

    @skipUnlessDarwin
    @no_debug_info_test
    @expectedFailureDarwin("rdar://23590082")
    def test_imp_ivar_type(self):
        """Test that dynamically discovered ivars of type IMP do not crash LLDB"""
<<<<<<< HEAD
        lldbutil.execute_command("make repro")

        def cleanup():
            lldbutil.execute_command("make cleanup")
        self.addTearDownHook(cleanup)

=======
        self.build()
>>>>>>> 6d1918bf
        exe = os.path.join(os.getcwd(), "a.out")

        # Create a target from the debugger.
        target = self.dbg.CreateTarget(exe)
        self.assertTrue(target, VALID_TARGET)

        # Set up our breakpoint

        bkpt = lldbutil.run_break_set_by_source_regexp(self, "break here")

        # Now launch the process, and do not stop at the entry point.
        process = target.LaunchSimple(
            None, None, self.get_process_working_directory())

        self.assertTrue(process.GetState() == lldb.eStateStopped,
                        PROCESS_STOPPED)

        self.expect(
            'frame variable --ptr-depth=1 --show-types -d run -- object',
            substrs=[
                '(MyClass *) object = 0x',
                '(void *) myImp = 0x'])
        self.expect(
            'disassemble --start-address `((MyClass*)object)->myImp`',
            substrs=['-[MyClass init]'])<|MERGE_RESOLUTION|>--- conflicted
+++ resolved
@@ -24,16 +24,7 @@
     @expectedFailureDarwin("rdar://23590082")
     def test_imp_ivar_type(self):
         """Test that dynamically discovered ivars of type IMP do not crash LLDB"""
-<<<<<<< HEAD
-        lldbutil.execute_command("make repro")
-
-        def cleanup():
-            lldbutil.execute_command("make cleanup")
-        self.addTearDownHook(cleanup)
-
-=======
         self.build()
->>>>>>> 6d1918bf
         exe = os.path.join(os.getcwd(), "a.out")
 
         # Create a target from the debugger.
