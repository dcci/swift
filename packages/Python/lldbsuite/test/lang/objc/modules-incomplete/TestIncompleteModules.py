--- conflicted
+++ resolved
@@ -24,11 +24,8 @@
 
     @skipIfDarwin
     @skipUnlessDarwin
-<<<<<<< HEAD
     @expectedFailureDarwin("rdar://24543255")
     @unittest2.expectedFailure("rdar://20416388")
-=======
->>>>>>> 79660ead
     @skipIf(macos_version=["<", "10.12"], debug_info=no_match(["gmodules"]))
     def test_expr(self):
         self.build()
