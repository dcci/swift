--- conflicted
+++ resolved
@@ -27,10 +27,6 @@
     @unittest2.expectedFailure("rdar://20416388")
     @unittest2.skipIf(platform.system() != "Darwin" or StrictVersion(
         '12.0.0') > platform.release(), "Only supported on Darwin 12.0.0+")
-<<<<<<< HEAD
-    @skipIfDarwin  # llvm.org/pr26267 and https://bugs.swift.org/browse/SR-779
-=======
->>>>>>> 4c1eaedc
     def test_expr(self):
         self.build()
         exe = os.path.join(os.getcwd(), "a.out")
