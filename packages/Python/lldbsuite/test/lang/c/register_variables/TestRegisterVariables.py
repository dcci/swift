"""Check that compiler-generated register values work correctly"""

from __future__ import print_function

import os, time
import re
import lldb
from lldbsuite.test.decorators import *
from lldbsuite.test.lldbtest import *
from lldbsuite.test import lldbutil

# This method attempts to figure out if a given variable
# is in a register.
#
# Return:
#   True if the value has a readable value and is in a register
#   False otherwise
def is_variable_in_register(frame, var_name):
    # Ensure we can lookup the variable.
    var = frame.FindVariable(var_name)
    # print("\nchecking {}...".format(var_name))
    if var is None or not var.IsValid():
        # print("{} cannot be found".format(var_name))
        return False

    # Check that we can get its value.  If not, this
    # may be a variable that is just out of scope at this point.
    value = var.GetValue()
    # print("checking value...")
    if value is None:
        # print("value is invalid")
        return False
    # else:
        # print("value is {}".format(value))

    # We have a variable and we can get its value.  The variable is in
    # a register if we cannot get an address for it, assuming it is
    # not a struct pointer.  (This is an approximation - compilers can
    # do other things with spitting up a value into multiple parts of
    # multiple registers, but what we're verifying here is much more
    # than it was doing before).
    var_addr = var.GetAddress()
    # print("checking address...")
    if var_addr.IsValid():
        # We have an address, it must not be in a register.
        # print("var {} is not in a register: has a valid address {}".format(var_name, var_addr))
        return False
    else:
        # We don't have an address but we can read the value.
        # It is likely stored in a register.
        # print("var {} is in a register (we don't have an address for it)".format(var_name))
        return True


def is_struct_pointer_in_register(frame, var_name):
    # Ensure we can lookup the variable.
    var = frame.FindVariable(var_name)
    # print("\nchecking {}...".format(var_name))
    if var is None or not var.IsValid():
        # print("{} cannot be found".format(var_name))
        return False

    # Check that we can get its value.  If not, this
    # may be a variable that is just out of scope at this point.
    value = var.GetValue()
    # print("checking value...")
    if value is None:
        # print("value is invalid")
        return False
    # else:
    #     print("value is {}".format(value))

    var_loc = var.GetLocation()
    # print("checking location: {}".format(var_loc))
    if var_loc is None or var_loc.startswith("0x"):
        # The frame var is not in a register but rather a memory location.
        # print("frame var {} is not in a register".format(var_name))
        return False
    else:
        # print("frame var {} is in a register".format(var_name))
        return True


def re_expr_equals(val_type, val):
    # Match ({val_type}) ${sum_digits} = {val}
    return re.compile(r'\(' + val_type + '\) \$\d+ = ' + str(val))


class RegisterVariableTestCase(TestBase):

    mydir = TestBase.compute_mydir(__file__)


    @expectedFailureAll(compiler="clang", compiler_version=['<', '3.5'])
<<<<<<< HEAD
    @expectedFailureAll(compiler="gcc", compiler_version=['>=', '4.8.2'])
    @expectedFailureAll(oslist="linux", archs="i386")
    @expectedFailureAll(oslist=["macosx", "linux"], bugnumber="rdar://26050265")
=======
    @expectedFailureAll(compiler="gcc", compiler_version=['>=', '4.8.2'], archs="i386")
>>>>>>> 08e1f559
    def test_and_run_command(self):
        """Test expressions on register values."""

        # This test now ensures that each probable
        # register variable location is actually a register, and
        # if so, whether we can print out the variable there.
        # It only requires one of them to be handled in a non-error
        # way.
        register_variables_count = 0

        self.build()
        exe = os.path.join(os.getcwd(), "a.out")
        self.runCmd("file " + exe, CURRENT_EXECUTABLE_SET)

        # Break inside the main.
        lldbutil.run_break_set_by_source_regexp(self, "break", num_expected_locations=3)

        ####################
        # First breakpoint

        self.runCmd("run", RUN_SUCCEEDED)

        # The stop reason of the thread should be breakpoint.
        self.expect("thread list", STOPPED_DUE_TO_BREAKPOINT,
            substrs = ['stopped',
                       'stop reason = breakpoint'])

        # The breakpoint should have a hit count of 1.
        self.expect("breakpoint list -f", BREAKPOINT_HIT_ONCE,
            substrs = [' resolved, hit count = 1'])

        # Try some variables that should be visible
        frame = self.dbg.GetSelectedTarget().GetProcess().GetSelectedThread().GetSelectedFrame()
        if is_variable_in_register(frame, 'a'):
            register_variables_count += 1
            self.expect("expr a", VARIABLES_DISPLAYED_CORRECTLY,
                patterns = [re_expr_equals('int', 2)])

        if is_struct_pointer_in_register(frame, 'b'):
            register_variables_count += 1
            self.expect("expr b->m1", VARIABLES_DISPLAYED_CORRECTLY,
                patterns = [re_expr_equals('int', 3)])

        #####################
        # Second breakpoint

        self.runCmd("continue")

        # The stop reason of the thread should be breakpoint.
        self.expect("thread list", STOPPED_DUE_TO_BREAKPOINT,
            substrs = ['stopped',
                       'stop reason = breakpoint'])

        # The breakpoint should have a hit count of 1.
        self.expect("breakpoint list -f", BREAKPOINT_HIT_ONCE,
            substrs = [' resolved, hit count = 1'])

        # Try some variables that should be visible
        frame = self.dbg.GetSelectedTarget().GetProcess().GetSelectedThread().GetSelectedFrame()
        if is_struct_pointer_in_register(frame, 'b'):
            register_variables_count += 1
            self.expect("expr b->m2", VARIABLES_DISPLAYED_CORRECTLY,
                patterns = [re_expr_equals('int', 5)])

        if is_variable_in_register(frame, 'c'):
            register_variables_count += 1
            self.expect("expr c", VARIABLES_DISPLAYED_CORRECTLY,
                patterns = [re_expr_equals('int', 5)])

        #####################
        # Third breakpoint

        self.runCmd("continue")

        # The stop reason of the thread should be breakpoint.
        self.expect("thread list", STOPPED_DUE_TO_BREAKPOINT,
            substrs = ['stopped',
                       'stop reason = breakpoint'])

        # The breakpoint should have a hit count of 1.
        self.expect("breakpoint list -f", BREAKPOINT_HIT_ONCE,
            substrs = [' resolved, hit count = 1'])

        # Try some variables that should be visible
        frame = self.dbg.GetSelectedTarget().GetProcess().GetSelectedThread().GetSelectedFrame()
        if is_variable_in_register(frame, 'f'):
            register_variables_count += 1
            self.expect("expr f", VARIABLES_DISPLAYED_CORRECTLY,
                patterns = [re_expr_equals('float', '3.1')])

        # Validate that we verified at least one register variable
        self.assertTrue(register_variables_count > 0, "expected to verify at least one variable in a register")
        # print("executed {} expressions with values in registers".format(register_variables_count))

        self.runCmd("kill")<|MERGE_RESOLUTION|>--- conflicted
+++ resolved
@@ -92,13 +92,8 @@
 
 
     @expectedFailureAll(compiler="clang", compiler_version=['<', '3.5'])
-<<<<<<< HEAD
-    @expectedFailureAll(compiler="gcc", compiler_version=['>=', '4.8.2'])
-    @expectedFailureAll(oslist="linux", archs="i386")
-    @expectedFailureAll(oslist=["macosx", "linux"], bugnumber="rdar://26050265")
-=======
     @expectedFailureAll(compiler="gcc", compiler_version=['>=', '4.8.2'], archs="i386")
->>>>>>> 08e1f559
+    @expectedFailureAll(oslist=["macosx"], bugnumber="rdar://26050265")
     def test_and_run_command(self):
         """Test expressions on register values."""
 
