--- conflicted
+++ resolved
@@ -21,11 +21,6 @@
         self.line = line_number('main.c', '// Set break point at this line.')
 
     @skipIfWindows # BitFields exhibit crashes in record layout on Windows (http://llvm.org/pr21800)
-<<<<<<< HEAD
-    @expectedFailureAll(oslist=["macosx"], bugnumber="26050462")
-    @expectedFailureAll("llvm.org/pr27510", oslist=["linux"], compiler="clang", compiler_version=[">=", "3.9"])
-=======
->>>>>>> 08e1f559
     def test_and_run_command(self):
         """Test 'frame variable ...' on a variable with bitfields."""
         self.build()
