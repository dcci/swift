--- conflicted
+++ resolved
@@ -9,11 +9,7 @@
     mydir = TestBase.compute_mydir(__file__)
 
     @add_test_categories(["gmodules"])
-<<<<<<< HEAD
-    @expectedFailureAll(bugnumber="llvm.org/pr27412")
-=======
     @expectedFailureAll(oslist=["macosx"], bugnumber="llvm.org/pr28156")
->>>>>>> 70389419
     def test_specialized_typedef_from_pch(self):
         self.build()
         cwd = os.getcwd()
