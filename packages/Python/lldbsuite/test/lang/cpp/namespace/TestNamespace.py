"""
Test the printing of anonymous and named namespace variables.
"""

from __future__ import print_function



import os, time
import lldb
from lldbsuite.test.decorators import *
from lldbsuite.test.lldbtest import *
from lldbsuite.test import lldbutil

class NamespaceBreakpointTestCase(TestBase):

    mydir = TestBase.compute_mydir(__file__)

<<<<<<< HEAD
=======
    @expectedFailureAll(bugnumber="llvm.org/pr28548", compiler="gcc")
>>>>>>> 70389419
    def test_breakpoints_func_auto(self):
        """Test that we can set breakpoints correctly by basename to find all functions whose basename is "func"."""
        self.build()

        names = [ "func()", "func(int)", "A::B::func()", "A::func()", "A::func(int)"]

        # Create a target by the debugger.
        exe = os.path.join(os.getcwd(), "a.out")
        target = self.dbg.CreateTarget(exe)
        self.assertTrue(target, VALID_TARGET)
        module_list = lldb.SBFileSpecList()
        module_list.Append(lldb.SBFileSpec(exe, False))
        cu_list = lldb.SBFileSpecList()
        # Set a breakpoint by name "func" which should pick up all functions whose basename is "func"
        bp = target.BreakpointCreateByName ("func", lldb.eFunctionNameTypeAuto, module_list, cu_list);
        for bp_loc in bp:
            name = bp_loc.GetAddress().GetFunction().GetName()
            self.assertTrue(name in names, "make sure breakpoint locations are correct for 'func' with eFunctionNameTypeAuto")        

<<<<<<< HEAD
=======
    @expectedFailureAll(bugnumber="llvm.org/pr28548", compiler="gcc")
>>>>>>> 70389419
    def test_breakpoints_func_full(self):
        """Test that we can set breakpoints correctly by fullname to find all functions whose fully qualified name is "func"
           (no namespaces)."""
        self.build()

        names = [ "func()", "func(int)"]

        # Create a target by the debugger.
        exe = os.path.join(os.getcwd(), "a.out")
        target = self.dbg.CreateTarget(exe)
        self.assertTrue(target, VALID_TARGET)
        module_list = lldb.SBFileSpecList()
        module_list.Append(lldb.SBFileSpec(exe, False))
        cu_list = lldb.SBFileSpecList()

        # Set a breakpoint by name "func" whose fullly qualified named matches "func" which 
        # should pick up only functions whose basename is "func" and has no containing context
        bp = target.BreakpointCreateByName ("func", lldb.eFunctionNameTypeFull, module_list, cu_list);
        for bp_loc in bp:
            name = bp_loc.GetAddress().GetFunction().GetName()
            self.assertTrue(name in names, "make sure breakpoint locations are correct for 'func' with eFunctionNameTypeFull")        

    def test_breakpoints_a_func_full(self):
        """Test that we can set breakpoints correctly by fullname to find all functions whose fully qualified name is "A::func"."""
        self.build()

        names = [ "A::func()", "A::func(int)"]

        # Create a target by the debugger.
        exe = os.path.join(os.getcwd(), "a.out")
        target = self.dbg.CreateTarget(exe)
        self.assertTrue(target, VALID_TARGET)
        module_list = lldb.SBFileSpecList()
        module_list.Append(lldb.SBFileSpec(exe, False))
        cu_list = lldb.SBFileSpecList()

        # Set a breakpoint by name "A::func" whose fullly qualified named matches "A::func" which 
        # should pick up only functions whose basename is "func" and is contained in the "A" namespace
        bp = target.BreakpointCreateByName ("A::func", lldb.eFunctionNameTypeFull, module_list, cu_list);
        for bp_loc in bp:
            name = bp_loc.GetAddress().GetFunction().GetName()
            self.assertTrue(name in names, "make sure breakpoint locations are correct for 'A::func' with eFunctionNameTypeFull")        


class NamespaceTestCase(TestBase):

    mydir = TestBase.compute_mydir(__file__)

    def setUp(self):
        # Call super's setUp().
        TestBase.setUp(self)
        # Find the line numbers for declarations of namespace variables i and j.
        self.line_var_i = line_number('main.cpp',
                '// Find the line number for anonymous namespace variable i.')
        self.line_var_j = line_number('main.cpp',
                '// Find the line number for named namespace variable j.')
        # And the line number to break at.
        self.line_break = line_number('main.cpp',
                '// Set break point at this line.')
        # Break inside do {} while and evaluate value
        self.line_break_ns1 = line_number('main.cpp', '// Evaluate ns1::value')
        self.line_break_ns2 = line_number('main.cpp', '// Evaluate ns2::value')

    def runToBkpt(self, command):
        self.runCmd(command, RUN_SUCCEEDED)
        # The stop reason of the thread should be breakpoint.
        self.expect("thread list", STOPPED_DUE_TO_BREAKPOINT,
            substrs = ['stopped',
                       'stop reason = breakpoint'])

    # rdar://problem/8668674
    @expectedFailureAll(oslist=["windows"], bugnumber="llvm.org/pr24764")
    def test_with_run_command(self):
        """Test that anonymous and named namespace variables display correctly."""
        self.build()
        self.runCmd("file a.out", CURRENT_EXECUTABLE_SET)

        lldbutil.run_break_set_by_file_and_line (self, "main.cpp", self.line_break_ns1, num_expected_locations=1, loc_exact=True)
        lldbutil.run_break_set_by_file_and_line (self, "main.cpp", self.line_break_ns2, num_expected_locations=1, loc_exact=True)
        lldbutil.run_break_set_by_file_and_line (self, "main.cpp", self.line_break, num_expected_locations=1, loc_exact=True)

        self.runToBkpt("run")
        # Evaluate ns1::value
        self.expect("expression -- value", startstr = "(int) $0 = 100")

        self.runToBkpt("continue")
        # Evaluate ns2::value
        self.expect("expression -- value", startstr = "(int) $1 = 200")
        
        self.runToBkpt("continue")
        # On Mac OS X, gcc 4.2 emits the wrong debug info with respect to types.
        slist = ['(int) a = 12', 'anon_uint', 'a_uint', 'b_uint', 'y_uint']
        if self.platformIsDarwin() and self.getCompiler() in ['clang', 'llvm-gcc']:
            slist = ['(int) a = 12',
                     '::my_uint_t', 'anon_uint = 0',
                     '(A::uint_t) a_uint = 1',
                     '(A::B::uint_t) b_uint = 2',
                     '(Y::uint_t) y_uint = 3']

        # 'frame variable' displays the local variables with type information.
        self.expect('frame variable', VARIABLES_DISPLAYED_CORRECTLY,
            substrs = slist)

        # 'frame variable' with basename 'i' should work.
        self.expect("frame variable --show-declaration --show-globals i",
            startstr = "main.cpp:%d: (int) (anonymous namespace)::i = 3" % self.line_var_i)
        # main.cpp:12: (int) (anonymous namespace)::i = 3

        # 'frame variable' with basename 'j' should work, too.
        self.expect("frame variable --show-declaration --show-globals j",
            startstr = "main.cpp:%d: (int) A::B::j = 4" % self.line_var_j)
        # main.cpp:19: (int) A::B::j = 4

        # 'frame variable' should support address-of operator.
        self.runCmd("frame variable &i")

        # 'frame variable' with fully qualified name 'A::B::j' should work.
        self.expect("frame variable A::B::j", VARIABLES_DISPLAYED_CORRECTLY,
            startstr = '(int) A::B::j = 4',
            patterns = [' = 4'])

        # So should the anonymous namespace case.
        self.expect("frame variable '(anonymous namespace)::i'", VARIABLES_DISPLAYED_CORRECTLY,
            startstr = '(int) (anonymous namespace)::i = 3',
            patterns = [' = 3'])

        # rdar://problem/8660275
        # test/namespace: 'expression -- i+j' not working
        # This has been fixed.
        self.expect("expression -- i + j",
            startstr = "(int) $2 = 7")
        # (int) $2 = 7

        self.runCmd("expression -- i")
        self.runCmd("expression -- j")

        # rdar://problem/8668674
        # expression command with fully qualified namespace for a variable does not work
        self.expect("expression -- ::i", VARIABLES_DISPLAYED_CORRECTLY,
            patterns = [' = 3'])
        self.expect("expression -- A::B::j", VARIABLES_DISPLAYED_CORRECTLY,
            patterns = [' = 4'])

        # expression command with function in anonymous namespace
        self.expect("expression -- myanonfunc(3)",
            patterns = [' = 6'])

        # global namespace qualification with function in anonymous namespace
        self.expect("expression -- ::myanonfunc(4)",
            patterns = [' = 8'])

        self.expect("p myanonfunc",
            patterns = ['\(anonymous namespace\)::myanonfunc\(int\)'])

        self.expect("p variadic_sum",
            patterns = ['\(anonymous namespace\)::variadic_sum\(int, ...\)'])<|MERGE_RESOLUTION|>--- conflicted
+++ resolved
@@ -16,10 +16,7 @@
 
     mydir = TestBase.compute_mydir(__file__)
 
-<<<<<<< HEAD
-=======
     @expectedFailureAll(bugnumber="llvm.org/pr28548", compiler="gcc")
->>>>>>> 70389419
     def test_breakpoints_func_auto(self):
         """Test that we can set breakpoints correctly by basename to find all functions whose basename is "func"."""
         self.build()
@@ -39,10 +36,7 @@
             name = bp_loc.GetAddress().GetFunction().GetName()
             self.assertTrue(name in names, "make sure breakpoint locations are correct for 'func' with eFunctionNameTypeAuto")        
 
-<<<<<<< HEAD
-=======
     @expectedFailureAll(bugnumber="llvm.org/pr28548", compiler="gcc")
->>>>>>> 70389419
     def test_breakpoints_func_full(self):
         """Test that we can set breakpoints correctly by fullname to find all functions whose fully qualified name is "func"
            (no namespaces)."""
