"""
LLDB module which provides the abstract base class of lldb test case.

The concrete subclass can override lldbtest.TesBase in order to inherit the
common behavior for unitest.TestCase.setUp/tearDown implemented in this file.

The subclass should override the attribute mydir in order for the python runtime
to locate the individual test cases when running as part of a large test suite
or when running each test case as a separate python invocation.

./dotest.py provides a test driver which sets up the environment to run the
entire of part of the test suite .  Example:

# Exercises the test suite in the types directory....
/Volumes/data/lldb/svn/ToT/test $ ./dotest.py -A x86_64 types
...

Session logs for test failures/errors/unexpected successes will go into directory '2012-05-16-13_35_42'
Command invoked: python ./dotest.py -A x86_64 types
compilers=['clang']

Configuration: arch=x86_64 compiler=clang
----------------------------------------------------------------------
Collected 72 tests

........................................................................
----------------------------------------------------------------------
Ran 72 tests in 135.468s

OK
$ 
"""

from __future__ import print_function
from __future__ import absolute_import

# System modules
import abc
import collections
from distutils.version import LooseVersion
import gc
import glob
import inspect
import os, sys, traceback
import os.path
import re
import signal
from subprocess import *
import time
import types
import lldb

# Third-party modules
import unittest2
from six import add_metaclass
from six import StringIO as SixStringIO
from six.moves.urllib import parse as urlparse
import six

# LLDB modules
import lldb
from . import configuration
from . import lldbtest_config
from . import lldbutil
from . import lock
from . import test_categories

from .result_formatter import EventBuilder

# dosep.py starts lots and lots of dotest instances
# This option helps you find if two (or more) dotest instances are using the same
# directory at the same time
# Enable it to cause test failures and stderr messages if dotest instances try to run in
# the same directory simultaneously
# it is disabled by default because it litters the test directories with ".dirlock" files
debug_confirm_directory_exclusivity = False

# See also dotest.parseOptionsAndInitTestdirs(), where the environment variables
# LLDB_COMMAND_TRACE and LLDB_DO_CLEANUP are set from '-t' and '-r dir' options.

# By default, traceAlways is False.
if "LLDB_COMMAND_TRACE" in os.environ and os.environ["LLDB_COMMAND_TRACE"]=="YES":
    traceAlways = True
else:
    traceAlways = False

# By default, doCleanup is True.
if "LLDB_DO_CLEANUP" in os.environ and os.environ["LLDB_DO_CLEANUP"]=="NO":
    doCleanup = False
else:
    doCleanup = True


#
# Some commonly used assert messages.
#

COMMAND_FAILED_AS_EXPECTED = "Command has failed as expected"

CURRENT_EXECUTABLE_SET = "Current executable set successfully"

PROCESS_IS_VALID = "Process is valid"

PROCESS_KILLED = "Process is killed successfully"

PROCESS_EXITED = "Process exited successfully"

PROCESS_STOPPED = "Process status should be stopped"

RUN_SUCCEEDED = "Process is launched successfully"

RUN_COMPLETED = "Process exited successfully"

BACKTRACE_DISPLAYED_CORRECTLY = "Backtrace displayed correctly"

BREAKPOINT_CREATED = "Breakpoint created successfully"

BREAKPOINT_STATE_CORRECT = "Breakpoint state is correct"

BREAKPOINT_PENDING_CREATED = "Pending breakpoint created successfully"

BREAKPOINT_HIT_ONCE = "Breakpoint resolved with hit cout = 1"

BREAKPOINT_HIT_TWICE = "Breakpoint resolved with hit cout = 2"

BREAKPOINT_HIT_THRICE = "Breakpoint resolved with hit cout = 3"

MISSING_EXPECTED_REGISTERS = "At least one expected register is unavailable."

OBJECT_PRINTED_CORRECTLY = "Object printed correctly"

SOURCE_DISPLAYED_CORRECTLY = "Source code displayed correctly"

STEP_OUT_SUCCEEDED = "Thread step-out succeeded"

STOPPED_DUE_TO_EXC_BAD_ACCESS = "Process should be stopped due to bad access exception"

STOPPED_DUE_TO_ASSERT = "Process should be stopped due to an assertion"

STOPPED_DUE_TO_BREAKPOINT = "Process should be stopped due to breakpoint"

STOPPED_DUE_TO_BREAKPOINT_WITH_STOP_REASON_AS = "%s, %s" % (
    STOPPED_DUE_TO_BREAKPOINT, "instead, the actual stop reason is: '%s'")

STOPPED_DUE_TO_BREAKPOINT_CONDITION = "Stopped due to breakpoint condition"

STOPPED_DUE_TO_BREAKPOINT_IGNORE_COUNT = "Stopped due to breakpoint and ignore count"

STOPPED_DUE_TO_SIGNAL = "Process state is stopped due to signal"

STOPPED_DUE_TO_STEP_IN = "Process state is stopped due to step in"

STOPPED_DUE_TO_WATCHPOINT = "Process should be stopped due to watchpoint"

DATA_TYPES_DISPLAYED_CORRECTLY = "Data type(s) displayed correctly"

VALID_BREAKPOINT = "Got a valid breakpoint"

VALID_BREAKPOINT_LOCATION = "Got a valid breakpoint location"

VALID_COMMAND_INTERPRETER = "Got a valid command interpreter"

VALID_FILESPEC = "Got a valid filespec"

VALID_MODULE = "Got a valid module"

VALID_PROCESS = "Got a valid process"

VALID_SYMBOL = "Got a valid symbol"

VALID_TARGET = "Got a valid target"

VALID_PLATFORM = "Got a valid platform"

VALID_TYPE = "Got a valid type"

VALID_VARIABLE = "Got a valid variable"

VARIABLES_DISPLAYED_CORRECTLY = "Variable(s) displayed correctly"

WATCHPOINT_CREATED = "Watchpoint created successfully"

def CMD_MSG(str):
    '''A generic "Command '%s' returns successfully" message generator.'''
    return "Command '%s' returns successfully" % str

def COMPLETION_MSG(str_before, str_after):
    '''A generic message generator for the completion mechanism.'''
    return "'%s' successfully completes to '%s'" % (str_before, str_after)

def EXP_MSG(str, exe):
    '''A generic "'%s' returns expected result" message generator if exe.
    Otherwise, it generates "'%s' matches expected result" message.'''
    return "'%s' %s expected result" % (str, 'returns' if exe else 'matches')

def SETTING_MSG(setting):
    '''A generic "Value of setting '%s' is correct" message generator.'''
    return "Value of setting '%s' is correct" % setting

def EnvArray():
    """Returns an env variable array from the os.environ map object."""
    return list(map(lambda k,v: k+"="+v, list(os.environ.keys()), list(os.environ.values())))

def line_number(filename, string_to_match):
    """Helper function to return the line number of the first matched string."""
    with open(filename, 'r') as f:
        for i, line in enumerate(f):
            if line.find(string_to_match) != -1:
                # Found our match.
                return i+1
    raise Exception("Unable to find '%s' within file %s" % (string_to_match, filename))

def pointer_size():
    """Return the pointer size of the host system."""
    import ctypes
    a_pointer = ctypes.c_void_p(0xffff)
    return 8 * ctypes.sizeof(a_pointer)

def is_exe(fpath):
    """Returns true if fpath is an executable."""
    return os.path.isfile(fpath) and os.access(fpath, os.X_OK)

def which(program):
    """Returns the full path to a program; None otherwise."""
    fpath, fname = os.path.split(program)
    if fpath:
        if is_exe(program):
            return program
    else:
        for path in os.environ["PATH"].split(os.pathsep):
            exe_file = os.path.join(path, program)
            if is_exe(exe_file):
                return exe_file
    return None

class recording(SixStringIO):
    """
    A nice little context manager for recording the debugger interactions into
    our session object.  If trace flag is ON, it also emits the interactions
    into the stderr.
    """
    def __init__(self, test, trace):
        """Create a SixStringIO instance; record the session obj and trace flag."""
        SixStringIO.__init__(self)
        # The test might not have undergone the 'setUp(self)' phase yet, so that
        # the attribute 'session' might not even exist yet.
        self.session = getattr(test, "session", None) if test else None
        self.trace = trace

    def __enter__(self):
        """
        Context management protocol on entry to the body of the with statement.
        Just return the SixStringIO object.
        """
        return self

    def __exit__(self, type, value, tb):
        """
        Context management protocol on exit from the body of the with statement.
        If trace is ON, it emits the recordings into stderr.  Always add the
        recordings to our session object.  And close the SixStringIO object, too.
        """
        if self.trace:
            print(self.getvalue(), file=sys.stderr)
        if self.session:
            print(self.getvalue(), file=self.session)
        self.close()

@add_metaclass(abc.ABCMeta)
class _BaseProcess(object):

    @abc.abstractproperty
    def pid(self):
        """Returns process PID if has been launched already."""

    @abc.abstractmethod
    def launch(self, executable, args):
        """Launches new process with given executable and args."""

    @abc.abstractmethod
    def terminate(self):
        """Terminates previously launched process.."""

class _LocalProcess(_BaseProcess):

    def __init__(self, trace_on):
        self._proc = None
        self._trace_on = trace_on
        self._delayafterterminate = 0.1

    @property
    def pid(self):
        return self._proc.pid

    def launch(self, executable, args):
        self._proc = Popen([executable] + args,
                           stdout = open(os.devnull) if not self._trace_on else None,
                           stdin = PIPE)

    def terminate(self):
        if self._proc.poll() == None:
            # Terminate _proc like it does the pexpect
            signals_to_try = [sig for sig in ['SIGHUP', 'SIGCONT', 'SIGINT'] if sig in dir(signal)]
            for sig in signals_to_try:
                try:
                    self._proc.send_signal(getattr(signal, sig))
                    time.sleep(self._delayafterterminate)
                    if self._proc.poll() != None:
                        return
                except ValueError:
                    pass  # Windows says SIGINT is not a valid signal to send
            self._proc.terminate()
            time.sleep(self._delayafterterminate)
            if self._proc.poll() != None:
                return
            self._proc.kill()
            time.sleep(self._delayafterterminate)

    def poll(self):
        return self._proc.poll()

class _RemoteProcess(_BaseProcess):

    def __init__(self, install_remote):
        self._pid = None
        self._install_remote = install_remote

    @property
    def pid(self):
        return self._pid

    def launch(self, executable, args):
        if self._install_remote:
            src_path = executable
            dst_path = lldbutil.append_to_process_working_directory(os.path.basename(executable))

            dst_file_spec = lldb.SBFileSpec(dst_path, False)
            err = lldb.remote_platform.Install(lldb.SBFileSpec(src_path, True), dst_file_spec)
            if err.Fail():
                raise Exception("remote_platform.Install('%s', '%s') failed: %s" % (src_path, dst_path, err))
        else:
            dst_path = executable
            dst_file_spec = lldb.SBFileSpec(executable, False)

        launch_info = lldb.SBLaunchInfo(args)
        launch_info.SetExecutableFile(dst_file_spec, True)
        launch_info.SetWorkingDirectory(lldb.remote_platform.GetWorkingDirectory())

        # Redirect stdout and stderr to /dev/null
        launch_info.AddSuppressFileAction(1, False, True)
        launch_info.AddSuppressFileAction(2, False, True)

        err = lldb.remote_platform.Launch(launch_info)
        if err.Fail():
            raise Exception("remote_platform.Launch('%s', '%s') failed: %s" % (dst_path, args, err))
        self._pid = launch_info.GetProcessID()

    def terminate(self):
        lldb.remote_platform.Kill(self._pid)

# From 2.7's subprocess.check_output() convenience function.
# Return a tuple (stdoutdata, stderrdata).
def system(commands, **kwargs):
    r"""Run an os command with arguments and return its output as a byte string.

    If the exit code was non-zero it raises a CalledProcessError.  The
    CalledProcessError object will have the return code in the returncode
    attribute and output in the output attribute.

    The arguments are the same as for the Popen constructor.  Example:

    >>> check_output(["ls", "-l", "/dev/null"])
    'crw-rw-rw- 1 root root 1, 3 Oct 18  2007 /dev/null\n'

    The stdout argument is not allowed as it is used internally.
    To capture standard error in the result, use stderr=STDOUT.

    >>> check_output(["/bin/sh", "-c",
    ...               "ls -l non_existent_file ; exit 0"],
    ...              stderr=STDOUT)
    'ls: non_existent_file: No such file or directory\n'
    """

    # Assign the sender object to variable 'test' and remove it from kwargs.
    test = kwargs.pop('sender', None)

    # [['make', 'clean', 'foo'], ['make', 'foo']] -> ['make clean foo', 'make foo']
    commandList = [' '.join(x) for x in commands]
    output = ""
    error = ""
    for shellCommand in commandList:
        if 'stdout' in kwargs:
            raise ValueError('stdout argument not allowed, it will be overridden.')
        if 'shell' in kwargs and kwargs['shell']==False:
            raise ValueError('shell=False not allowed')
        process = Popen(shellCommand, stdout=PIPE, stderr=PIPE, shell=True, universal_newlines=True, **kwargs)
        pid = process.pid
        this_output, this_error = process.communicate()
        retcode = process.poll()

        # Enable trace on failure return while tracking down FreeBSD buildbot issues
        trace = traceAlways
        if not trace and retcode and sys.platform.startswith("freebsd"):
            trace = True

        with recording(test, trace) as sbuf:
            print(file=sbuf)
            print("os command:", shellCommand, file=sbuf)
            print("with pid:", pid, file=sbuf)
            print("stdout:", this_output, file=sbuf)
            print("stderr:", this_error, file=sbuf)
            print("retcode:", retcode, file=sbuf)
            print(file=sbuf)

        if retcode:
            cmd = kwargs.get("args")
            if cmd is None:
                cmd = shellCommand
            raise CalledProcessError(retcode, cmd)
        output = output + this_output
        error = error + this_error
    return (output, error)

def getsource_if_available(obj):
    """
    Return the text of the source code for an object if available.  Otherwise,
    a print representation is returned.
    """
    import inspect
    try:
        return inspect.getsource(obj)
    except:
        return repr(obj)

def builder_module():
    if sys.platform.startswith("freebsd"):
        return __import__("builder_freebsd")
    if sys.platform.startswith("netbsd"):
        return __import__("builder_netbsd")
    return __import__("builder_" + sys.platform)

def run_adb_command(cmd, device_id):
    device_id_args = []
    if device_id:
        device_id_args = ["-s", device_id]
    full_cmd = ["adb"] + device_id_args + cmd
    p = Popen(full_cmd, stdout=PIPE, stderr=PIPE)
    stdout, stderr = p.communicate()
    return p.returncode, stdout, stderr

def append_android_envs(dictionary):
    if dictionary is None:
        dictionary = {}
    dictionary["OS"] = "Android"
    if android_device_api() >= 16:
        dictionary["PIE"] = 1
    return dictionary

def target_is_android():
    if not hasattr(target_is_android, 'result'):
        triple = lldb.DBG.GetSelectedPlatform().GetTriple()
        match = re.match(".*-.*-.*-android", triple)
        target_is_android.result = match is not None
    return target_is_android.result

def android_device_api():
    if not hasattr(android_device_api, 'result'):
        assert configuration.lldb_platform_url is not None
        device_id = None
        parsed_url = urlparse.urlparse(configuration.lldb_platform_url)
        host_name = parsed_url.netloc.split(":")[0]
        if host_name != 'localhost':
            device_id = host_name
            if device_id.startswith('[') and device_id.endswith(']'):
                device_id = device_id[1:-1]
        retcode, stdout, stderr = run_adb_command(
            ["shell", "getprop", "ro.build.version.sdk"], device_id)
        if retcode == 0:
            android_device_api.result = int(stdout)
        else:
            raise LookupError(
                ">>> Unable to determine the API level of the Android device.\n"
                ">>> stdout:\n%s\n"
                ">>> stderr:\n%s\n" % (stdout, stderr))
    return android_device_api.result

def check_expected_version(comparison, expected, actual):
    def fn_leq(x,y): return x <= y
    def fn_less(x,y): return x < y
    def fn_geq(x,y): return x >= y
    def fn_greater(x,y): return x > y
    def fn_eq(x,y): return x == y
    def fn_neq(x,y): return x != y

    op_lookup = {
        "==": fn_eq,
        "=": fn_eq,
        "!=": fn_neq,
        "<>": fn_neq,
        ">": fn_greater,
        "<": fn_less,
        ">=": fn_geq,
        "<=": fn_leq
        }
    expected_str = '.'.join([str(x) for x in expected])
    actual_str = '.'.join([str(x) for x in actual])

    return op_lookup[comparison](LooseVersion(actual_str), LooseVersion(expected_str))

#
# Decorators for categorizing test cases.
#
from functools import wraps

def add_test_categories(cat):
    """Add test categories to a TestCase method"""
    cat = test_categories.validate(cat, True)
    def impl(func):
        if isinstance(func, type) and issubclass(func, unittest2.TestCase):
            raise Exception("@add_test_categories can only be used to decorate a test method")
        if hasattr(func, "categories"):
            cat.extend(func.categories)
        func.categories = cat
        return func

    return impl

def benchmarks_test(func):
    """Decorate the item as a benchmarks test."""
    if isinstance(func, type) and issubclass(func, unittest2.TestCase):
        raise Exception("@benchmarks_test can only be used to decorate a test method")
    @wraps(func)
    def wrapper(self, *args, **kwargs):
        self.skipTest("benchmarks test")
        return func(self, *args, **kwargs)

    # Mark this function as such to separate them from the regular tests.
    wrapper.__benchmarks_test__ = True
    return wrapper

def no_debug_info_test(func):
    """Decorate the item as a test what don't use any debug info. If this annotation is specified
       then the test runner won't generate a separate test for each debug info format. """
    if isinstance(func, type) and issubclass(func, unittest2.TestCase):
        raise Exception("@no_debug_info_test can only be used to decorate a test method")
    @wraps(func)
    def wrapper(self, *args, **kwargs):
        return func(self, *args, **kwargs)

    # Mark this function as such to separate them from the regular tests.
    wrapper.__no_debug_info_test__ = True
    return wrapper

def debugserver_test(func):
    """Decorate the item as a debugserver test."""
    if isinstance(func, type) and issubclass(func, unittest2.TestCase):
        raise Exception("@debugserver_test can only be used to decorate a test method")
    @wraps(func)
    def wrapper(self, *args, **kwargs):
        if configuration.dont_do_debugserver_test:
            self.skipTest("debugserver tests")
        return func(self, *args, **kwargs)

    # Mark this function as such to separate them from the regular tests.
    wrapper.__debugserver_test__ = True
    return wrapper

def llgs_test(func):
    """Decorate the item as a lldb-server test."""
    if isinstance(func, type) and issubclass(func, unittest2.TestCase):
        raise Exception("@llgs_test can only be used to decorate a test method")
    @wraps(func)
    def wrapper(self, *args, **kwargs):
        if configuration.dont_do_llgs_test:
            self.skipTest("llgs tests")
        return func(self, *args, **kwargs)

    # Mark this function as such to separate them from the regular tests.
    wrapper.__llgs_test__ = True
    return wrapper

def not_remote_testsuite_ready(func):
    """Decorate the item as a test which is not ready yet for remote testsuite."""
    if isinstance(func, type) and issubclass(func, unittest2.TestCase):
        raise Exception("@not_remote_testsuite_ready can only be used to decorate a test method")
    @wraps(func)
    def wrapper(self, *args, **kwargs):
        if lldb.remote_platform:
            self.skipTest("not ready for remote testsuite")
        return func(self, *args, **kwargs)

    # Mark this function as such to separate them from the regular tests.
    wrapper.__not_ready_for_remote_testsuite_test__ = True
    return wrapper

def expectedFailure(expected_fn, bugnumber=None):
    def expectedFailure_impl(func):
        @wraps(func)
        def wrapper(*args, **kwargs):
            from unittest2 import case
            self = args[0]
            if expected_fn(self):
                if configuration.results_formatter_object is not None:
                    # Mark this test as expected to fail.
                    configuration.results_formatter_object.handle_event(
                        EventBuilder.event_for_mark_test_expected_failure(self))
                xfail_func = unittest2.expectedFailure(func)
                xfail_func(*args, **kwargs)
            else:
                func(*args, **kwargs)
        return wrapper
    # if bugnumber is not-callable(incluing None), that means decorator function is called with optional arguments
    # return decorator in this case, so it will be used to decorating original method
    if six.callable(bugnumber):
        return expectedFailure_impl(bugnumber)
    else:
        return expectedFailure_impl

<<<<<<< HEAD
def expectedFailureCompiler(compiler, compiler_version=None, bugnumber=None):
    if compiler_version is None:
        compiler_version=['=', None]
    def fn(self):
        return compiler in self.getCompiler() and self.expectedCompilerVersion(compiler_version)
    return expectedFailure(fn, bugnumber)

def expectedFailurePlatform(platform, bugnumber=None):
    def fn(self):
        if lldb.remote_platform:
            return lldb.remote_platform_name == platform
        return False
    return expectedFailure(fn, bugnumber)
=======
# You can also pass not_in(list) to reverse the sense of the test for the arguments that
# are simple lists, namely oslist, compiler, and debug_info.

def not_in(iterable):
    return lambda x : x not in iterable

def check_list_or_lambda(list_or_lambda, value):
    if six.callable(list_or_lambda):
        return list_or_lambda(value)
    elif isinstance(list_or_lambda, list) or isinstance(list_or_lambda, str):
        return value is None or value in list_or_lambda
    else:
        return list_or_lambda is None or value is None or list_or_lambda == value
>>>>>>> d9db0bf5

# provide a function to xfail on defined oslist, compiler version, and archs
# if none is specified for any argument, that argument won't be checked and thus means for all
# for example,
# @expectedFailureAll, xfail for all platform/compiler/arch,
# @expectedFailureAll(compiler='gcc'), xfail for gcc on all platform/architecture
# @expectedFailureAll(bugnumber, ["linux"], "gcc", ['>=', '4.9'], ['i386']), xfail for gcc>=4.9 on linux with i386
def expectedFailureAll(bugnumber=None, oslist=None, hostoslist=None, compiler=None, compiler_version=None, archs=None, triple=None, debug_info=None, swig_version=None, py_version=None):
    def fn(self):
        oslist_passes = check_list_or_lambda(oslist, self.getPlatform())
        hostoslist_passes = check_list_or_lambda(hostoslist, getHostPlatform())
        compiler_passes = check_list_or_lambda(self.getCompiler(), compiler) and self.expectedCompilerVersion(compiler_version)
        arch_passes = self.expectedArch(archs)
        triple_passes = triple is None or re.match(triple, lldb.DBG.GetSelectedPlatform().GetTriple())
        debug_info_passes = check_list_or_lambda(debug_info, self.debug_info)
        swig_version_passes = (swig_version is None) or (not hasattr(lldb, 'swig_version')) or (check_expected_version(swig_version[0], swig_version[1], lldb.swig_version))
        py_version_passes = (py_version is None) or check_expected_version(py_version[0], py_version[1], sys.version_info)

        return (oslist_passes and
                hostoslist_passes and
                compiler_passes and
                arch_passes and
                triple_passes and
                debug_info_passes and
                swig_version_passes and
                py_version_passes)
    return expectedFailure(fn, bugnumber)

def expectedFailureDwarf(bugnumber=None):
    return expectedFailureAll(bugnumber=bugnumber, debug_info="dwarf")

def expectedFailureDwo(bugnumber=None):
    return expectedFailureAll(bugnumber=bugnumber, debug_info="dwo")

def expectedFailureDsym(bugnumber=None):
    return expectedFailureAll(bugnumber=bugnumber, debug_info="dsym")

def expectedFailureCompiler(compiler, compiler_version=None, bugnumber=None):
    if compiler_version is None:
        compiler_version=['=', None]
    return expectedFailureAll(bugnumber=bugnumber, compiler=compiler, compiler_version=compiler_version)

# to XFAIL a specific clang versions, try this
# @expectedFailureClang('bugnumber', ['<=', '3.4'])
def expectedFailureClang(bugnumber=None, compiler_version=None):
    return expectedFailureCompiler('clang', compiler_version, bugnumber)

def expectedFailureGcc(bugnumber=None, compiler_version=None):
    return expectedFailureCompiler('gcc', compiler_version, bugnumber)

def expectedFailureIcc(bugnumber=None):
    return expectedFailureCompiler('icc', None, bugnumber)

def expectedFailureArch(arch, bugnumber=None):
    def fn(self):
        return arch in self.getArchitecture()
    return expectedFailure(fn, bugnumber)

def expectedFailurei386(bugnumber=None):
    return expectedFailureArch('i386', bugnumber)

def expectedFailurex86_64(bugnumber=None):
    return expectedFailureArch('x86_64', bugnumber)

def expectedFailureOS(oslist, bugnumber=None, compilers=None, debug_info=None):
    def fn(self):
        return (self.getPlatform() in oslist and
                self.expectedCompiler(compilers) and
                (debug_info is None or self.debug_info in debug_info))
    return expectedFailure(fn, bugnumber)

def expectedFailureHostOS(oslist, bugnumber=None, compilers=None):
    def fn(self):
        return (getHostPlatform() in oslist and
                self.expectedCompiler(compilers))
    return expectedFailure(fn, bugnumber)

def expectedFailureDarwin(bugnumber=None, compilers=None, debug_info=None):
    # For legacy reasons, we support both "darwin" and "macosx" as OS X triples.
    return expectedFailureOS(getDarwinOSTriples(), bugnumber, compilers, debug_info=debug_info)

def expectedFailureFreeBSD(bugnumber=None, compilers=None, debug_info=None):
    return expectedFailureOS(['freebsd'], bugnumber, compilers, debug_info=debug_info)

def expectedFailureLinux(bugnumber=None, compilers=None, debug_info=None):
    return expectedFailureOS(['linux'], bugnumber, compilers, debug_info=debug_info)

def expectedFailureNetBSD(bugnumber=None, compilers=None, debug_info=None):
    return expectedFailureOS(['netbsd'], bugnumber, compilers, debug_info=debug_info)

def expectedFailureWindows(bugnumber=None, compilers=None, debug_info=None):
    return expectedFailureOS(['windows'], bugnumber, compilers, debug_info=debug_info)

def expectedFailureHostWindows(bugnumber=None, compilers=None):
    return expectedFailureHostOS(['windows'], bugnumber, compilers)

def matchAndroid(api_levels=None, archs=None):
    def match(self):
        if not target_is_android():
            return False
        if archs is not None and self.getArchitecture() not in archs:
            return False
        if api_levels is not None and android_device_api() not in api_levels:
            return False
        return True
    return match


def expectedFailureAndroid(bugnumber=None, api_levels=None, archs=None):
    """ Mark a test as xfail for Android.

    Arguments:
        bugnumber - The LLVM pr associated with the problem.
        api_levels - A sequence of numbers specifying the Android API levels
            for which a test is expected to fail. None means all API level.
        arch - A sequence of architecture names specifying the architectures
            for which a test is expected to fail. None means all architectures.
    """
    return expectedFailure(matchAndroid(api_levels, archs), bugnumber)

# if the test passes on the first try, we're done (success)
# if the test fails once, then passes on the second try, raise an ExpectedFailure
# if the test fails twice in a row, re-throw the exception from the second test run
def expectedFlakey(expected_fn, bugnumber=None):
    def expectedFailure_impl(func):
        @wraps(func)
        def wrapper(*args, **kwargs):
            from unittest2 import case
            self = args[0]
            if expected_fn(self):
                # Send event marking test as explicitly eligible for rerunning.
                if configuration.results_formatter_object is not None:
                    # Mark this test as rerunnable.
                    configuration.results_formatter_object.handle_event(
                        EventBuilder.event_for_mark_test_rerun_eligible(self))
            try:
                func(*args, **kwargs)
            # don't retry if the test case is already decorated with xfail or skip
            except (case._ExpectedFailure, case.SkipTest, case._UnexpectedSuccess):
                raise
            except Exception:
                if expected_fn(self):
                    # before retry, run tearDown for previous run and setup for next
                    try:
                        self.tearDown()
                        self.setUp()
                        func(*args, **kwargs)
                    except Exception:
                        # oh snap! two failures in a row, record a failure/error
                        raise
                    # record the expected failure
                    raise case._ExpectedFailure(sys.exc_info(), bugnumber)
                else:
                    raise
        return wrapper
    # if bugnumber is not-callable(incluing None), that means decorator function is called with optional arguments
    # return decorator in this case, so it will be used to decorating original method
    if six.callable(bugnumber):
        return expectedFailure_impl(bugnumber)
    else:
        return expectedFailure_impl

def expectedFlakeyDwarf(bugnumber=None):
    def fn(self):
        return self.debug_info == "dwarf"
    return expectedFlakey(fn, bugnumber)

def expectedFlakeyDsym(bugnumber=None):
    def fn(self):
        return self.debug_info == "dwarf"
    return expectedFlakey(fn, bugnumber)

def expectedFlakeyOS(oslist, bugnumber=None, compilers=None):
    def fn(self):
        return (self.getPlatform() in oslist and
                self.expectedCompiler(compilers))
    return expectedFlakey(fn, bugnumber)

def expectedFlakeyDarwin(bugnumber=None, compilers=None):
    # For legacy reasons, we support both "darwin" and "macosx" as OS X triples.
    return expectedFlakeyOS(getDarwinOSTriples(), bugnumber, compilers)

def expectedFlakeyFreeBSD(bugnumber=None, compilers=None):
    return expectedFlakeyOS(['freebsd'], bugnumber, compilers)

def expectedFlakeyLinux(bugnumber=None, compilers=None):
    return expectedFlakeyOS(['linux'], bugnumber, compilers)

def expectedFlakeyNetBSD(bugnumber=None, compilers=None):
    return expectedFlakeyOS(['netbsd'], bugnumber, compilers)

def expectedFlakeyCompiler(compiler, compiler_version=None, bugnumber=None):
    if compiler_version is None:
        compiler_version=['=', None]
    def fn(self):
        return compiler in self.getCompiler() and self.expectedCompilerVersion(compiler_version)
    return expectedFlakey(fn, bugnumber)

# @expectedFlakeyClang('bugnumber', ['<=', '3.4'])
def expectedFlakeyClang(bugnumber=None, compiler_version=None):
    return expectedFlakeyCompiler('clang', compiler_version, bugnumber)

# @expectedFlakeyGcc('bugnumber', ['<=', '3.4'])
def expectedFlakeyGcc(bugnumber=None, compiler_version=None):
    return expectedFlakeyCompiler('gcc', compiler_version, bugnumber)

def expectedFailureiOSSimulator(bugnumber=None):
    return expectedFailurePlatform('ios-simulator', bugnumber)

def expectedFlakeyAndroid(bugnumber=None, api_levels=None, archs=None):
    return expectedFlakey(matchAndroid(api_levels, archs), bugnumber)

def skipIfRemote(func):
    """Decorate the item to skip tests if testing remotely."""
    if isinstance(func, type) and issubclass(func, unittest2.TestCase):
        raise Exception("@skipIfRemote can only be used to decorate a test method")
    @wraps(func)
    def wrapper(*args, **kwargs):
        from unittest2 import case
        if lldb.remote_platform:
            self = args[0]
            self.skipTest("skip on remote platform")
        else:
            func(*args, **kwargs)
    return wrapper

def skipUnlessListedRemote(remote_list=None):
    def myImpl(func):
        if isinstance(func, type) and issubclass(func, unittest2.TestCase):
            raise Exception("@skipIfRemote can only be used to decorate a "
                            "test method")

        @wraps(func)
        def wrapper(*args, **kwargs):
            if remote_list and lldb.remote_platform:
                self = args[0]
                triple = self.dbg.GetSelectedPlatform().GetTriple()
                for r in remote_list:
                    if r in triple:
                        func(*args, **kwargs)
                        return
                self.skipTest("skip on remote platform %s" % str(triple))
            else:
                func(*args, **kwargs)
        return wrapper

    return myImpl

def skipIfRemoteDueToDeadlock(func):
    """Decorate the item to skip tests if testing remotely due to the test deadlocking."""
    if isinstance(func, type) and issubclass(func, unittest2.TestCase):
        raise Exception("@skipIfRemote can only be used to decorate a test method")
    @wraps(func)
    def wrapper(*args, **kwargs):
        from unittest2 import case
        if lldb.remote_platform:
            self = args[0]
            self.skipTest("skip on remote platform (deadlocks)")
        else:
            func(*args, **kwargs)
    return wrapper

def skipIfNoSBHeaders(func):
    """Decorate the item to mark tests that should be skipped when LLDB is built with no SB API headers."""
    if isinstance(func, type) and issubclass(func, unittest2.TestCase):
        raise Exception("@skipIfNoSBHeaders can only be used to decorate a test method")
    @wraps(func)
    def wrapper(*args, **kwargs):
        from unittest2 import case
        self = args[0]
        if sys.platform.startswith("darwin"):
            header = os.path.join(os.environ["LLDB_LIB_DIR"], 'LLDB.framework', 'Versions','Current','Headers','LLDB.h')
        else:
            header = os.path.join(os.environ["LLDB_SRC"], "include", "lldb", "API", "LLDB.h")
        platform = sys.platform
        if not os.path.exists(header):
            self.skipTest("skip because LLDB.h header not found")
        else:
            func(*args, **kwargs)
    return wrapper

def skipIfSmooshbase(func):
    """Decorate the item to skip tests that should be skipped on the smooshbase buildbot."""
    return unittest2.skipIf(os.environ.get('IS_SMOOSHBASE', 'FAIL') != 'FAIL', 'skip on the smooshbase buildbot')(func)

def skipIfiOSSimulator(func):
    """Decorate the item to skip tests that should be skipped on the iOS Simulator."""
    return unittest2.skipIf(configuration.lldb_platform_name == 'ios-simulator', 'skip on the iOS Simulator')(func)

def skipIfFreeBSD(func):
    """Decorate the item to skip tests that should be skipped on FreeBSD."""
    return skipIfPlatform(["freebsd"])(func)

def skipIfNetBSD(func):
    """Decorate the item to skip tests that should be skipped on NetBSD."""
    return skipIfPlatform(["netbsd"])(func)

def getDarwinOSTriples():
    return ['darwin', 'macosx', 'ios']

def skipIfDarwin(func):
    """Decorate the item to skip tests that should be skipped on Darwin."""
    return skipIfPlatform(getDarwinOSTriples())(func)

def skipIfLinux(func):
    """Decorate the item to skip tests that should be skipped on Linux."""
    return skipIfPlatform(["linux"])(func)

def skipUnlessHostLinux(func):
    """Decorate the item to skip tests that should be skipped on any non Linux host."""
    return skipUnlessHostPlatform(["linux"])(func)

def skipIfWindows(func):
    """Decorate the item to skip tests that should be skipped on Windows."""
    return skipIfPlatform(["windows"])(func)

def skipIfHostWindows(func):
    """Decorate the item to skip tests that should be skipped on Windows."""
    return skipIfHostPlatform(["windows"])(func)

def skipUnlessWindows(func):
    """Decorate the item to skip tests that should be skipped on any non-Windows platform."""
    return skipUnlessPlatform(["windows"])(func)

def skipUnlessDarwin(func):
    """Decorate the item to skip tests that should be skipped on any non Darwin platform."""
    return skipUnlessPlatform(getDarwinOSTriples())(func)

def skipUnlessGoInstalled(func):
    """Decorate the item to skip tests when no Go compiler is available."""
    if isinstance(func, type) and issubclass(func, unittest2.TestCase):
        raise Exception("@skipIfGcc can only be used to decorate a test method")
    @wraps(func)
    def wrapper(*args, **kwargs):
        from unittest2 import case
        self = args[0]
        compiler = self.getGoCompilerVersion()
        if not compiler:
            self.skipTest("skipping because go compiler not found")
        else:
            # Ensure the version is the minimum version supported by
            # the LLDB go support.
            match_version = re.search(r"(\d+\.\d+(\.\d+)?)", compiler)
            if not match_version:
                # Couldn't determine version.
                self.skipTest(
                    "skipping because go version could not be parsed "
                    "out of {}".format(compiler))
            else:
                from distutils.version import StrictVersion
                min_strict_version = StrictVersion("1.4.0")
                compiler_strict_version = StrictVersion(match_version.group(1))
                if compiler_strict_version < min_strict_version:
                    self.skipTest(
                        "skipping because available go version ({}) does "
                        "not meet minimum required go version ({})".format(
                            compiler_strict_version,
                            min_strict_version))
            func(*args, **kwargs)
    return wrapper

def getPlatform():
    """Returns the target platform which the tests are running on."""
    platform = lldb.DBG.GetSelectedPlatform().GetTriple().split('-')[2]
    if platform.startswith('freebsd'):
        platform = 'freebsd'
    elif platform.startswith('netbsd'):
        platform = 'netbsd'
    return platform

def getHostPlatform():
    """Returns the host platform running the test suite."""
    # Attempts to return a platform name matching a target Triple platform.
    if sys.platform.startswith('linux'):
        return 'linux'
    elif sys.platform.startswith('win32'):
        return 'windows'
    elif sys.platform.startswith('darwin'):
        return 'darwin'
    elif sys.platform.startswith('freebsd'):
        return 'freebsd'
    elif sys.platform.startswith('netbsd'):
        return 'netbsd'
    else:
        return sys.platform

def platformIsDarwin():
    """Returns true if the OS triple for the selected platform is any valid apple OS"""
    return getPlatform() in getDarwinOSTriples()

def skipIfHostIncompatibleWithRemote(func):
    """Decorate the item to skip tests if binaries built on this host are incompatible."""
    if isinstance(func, type) and issubclass(func, unittest2.TestCase):
        raise Exception("@skipIfHostIncompatibleWithRemote can only be used to decorate a test method")
    @wraps(func)
    def wrapper(*args, **kwargs):
        from unittest2 import case
        self = args[0]
        host_arch = self.getLldbArchitecture()
        host_platform = getHostPlatform()
        target_arch = self.getArchitecture()
        target_platform = 'darwin' if self.platformIsDarwin() else self.getPlatform()
        if not (target_arch == 'x86_64' and host_arch == 'i386') and host_arch != target_arch:
            self.skipTest("skipping because target %s is not compatible with host architecture %s" % (target_arch, host_arch))
        elif target_platform != host_platform:
            self.skipTest("skipping because target is %s but host is %s" % (target_platform, host_platform))
        else:
            func(*args, **kwargs)
    return wrapper

def skipIfHostPlatform(oslist):
    """Decorate the item to skip tests if running on one of the listed host platforms."""
    return unittest2.skipIf(getHostPlatform() in oslist,
                            "skip on %s" % (", ".join(oslist)))

def skipUnlessHostPlatform(oslist):
    """Decorate the item to skip tests unless running on one of the listed host platforms."""
    return unittest2.skipUnless(getHostPlatform() in oslist,
                                "requires on of %s" % (", ".join(oslist)))

def skipUnlessArch(archlist):
    """Decorate the item to skip tests unless running on one of the listed architectures."""
    def myImpl(func):
        if isinstance(func, type) and issubclass(func, unittest2.TestCase):
            raise Exception("@skipUnlessArch can only be used to decorate a test method")

        @wraps(func)
        def wrapper(*args, **kwargs):
            self = args[0]
            if self.getArchitecture() not in archlist:
                self.skipTest("skipping for architecture %s (requires one of %s)" % 
                    (self.getArchitecture(), ", ".join(archlist)))
            else:
                func(*args, **kwargs)
        return wrapper

    return myImpl

def skipIfPlatform(oslist):
    """Decorate the item to skip tests if running on one of the listed platforms."""
    return unittest2.skipIf(getPlatform() in oslist,
                            "skip on %s" % (", ".join(oslist)))

def skipUnlessPlatform(oslist):
    """Decorate the item to skip tests unless running on one of the listed platforms."""
    return unittest2.skipUnless(getPlatform() in oslist,
                                "requires on of %s" % (", ".join(oslist)))

def skipIfLinuxClang(func):
    """Decorate the item to skip tests that should be skipped if building on 
       Linux with clang.
    """
    if isinstance(func, type) and issubclass(func, unittest2.TestCase):
        raise Exception("@skipIfLinuxClang can only be used to decorate a test method")
    @wraps(func)
    def wrapper(*args, **kwargs):
        from unittest2 import case
        self = args[0]
        compiler = self.getCompiler()
        platform = self.getPlatform()
        if "clang" in compiler and platform == "linux":
            self.skipTest("skipping because Clang is used on Linux")
        else:
            func(*args, **kwargs)
    return wrapper

# provide a function to skip on defined oslist, compiler version, and archs
# if none is specified for any argument, that argument won't be checked and thus means for all
# for example,
# @skipIf, skip for all platform/compiler/arch,
# @skipIf(compiler='gcc'), skip for gcc on all platform/architecture
# @skipIf(bugnumber, ["linux"], "gcc", ['>=', '4.9'], ['i386']), skip for gcc>=4.9 on linux with i386

# TODO: refactor current code, to make skipIfxxx functions to call this function
def skipIf(bugnumber=None, oslist=None, compiler=None, compiler_version=None, archs=None, debug_info=None, swig_version=None, py_version=None, remote=None):
    def fn(self):
        oslist_passes = check_list_or_lambda(oslist, self.getPlatform())
        compiler_passes = check_list_or_lambda(self.getCompiler(), compiler) and self.expectedCompilerVersion(compiler_version)
        arch_passes = self.expectedArch(archs)
        debug_info_passes = check_list_or_lambda(debug_info, self.debug_info)
        swig_version_passes = (swig_version is None) or (not hasattr(lldb, 'swig_version')) or (check_expected_version(swig_version[0], swig_version[1], lldb.swig_version))
        py_version_passes = (py_version is None) or check_expected_version(py_version[0], py_version[1], sys.version_info)
        remote_passes = (remote is None) or (remote == (lldb.remote_platform is not None))

        return (oslist_passes and
                compiler_passes and
                arch_passes and
                debug_info_passes and
                swig_version_passes and
                py_version_passes and
                remote_passes)

    local_vars = locals()
    args = [x for x in inspect.getargspec(skipIf).args]
    arg_vals = [eval(x, globals(), local_vars) for x in args]
    args = [x for x in zip(args, arg_vals) if x[1] is not None]
    reasons = ['%s=%s' % (x, str(y)) for (x,y) in args]
    return skipTestIfFn(fn, bugnumber, skipReason='skipping because ' + ' && '.join(reasons))

def skipIfDebugInfo(bugnumber=None, debug_info=None):
    return skipIf(bugnumber=bugnumber, debug_info=debug_info)

def skipIfDWO(bugnumber=None):
    return skipIfDebugInfo(bugnumber, ["dwo"])

def skipIfDwarf(bugnumber=None):
    return skipIfDebugInfo(bugnumber, ["dwarf"])

def skipIfDsym(bugnumber=None):
    return skipIfDebugInfo(bugnumber, ["dsym"])

def skipTestIfFn(expected_fn, bugnumber=None, skipReason=None):
    def skipTestIfFn_impl(func):
        @wraps(func)
        def wrapper(*args, **kwargs):
            from unittest2 import case
            self = args[0]
            if expected_fn(self):
               self.skipTest(skipReason)
            else:
                func(*args, **kwargs)
        return wrapper
    if six.callable(bugnumber):
        return skipTestIfFn_impl(bugnumber)
    else:
        return skipTestIfFn_impl

def skipIfGcc(func):
    """Decorate the item to skip tests that should be skipped if building with gcc ."""
    if isinstance(func, type) and issubclass(func, unittest2.TestCase):
        raise Exception("@skipIfGcc can only be used to decorate a test method")
    @wraps(func)
    def wrapper(*args, **kwargs):
        from unittest2 import case
        self = args[0]
        compiler = self.getCompiler()
        if "gcc" in compiler:
            self.skipTest("skipping because gcc is the test compiler")
        else:
            func(*args, **kwargs)
    return wrapper

def skipIfIcc(func):
    """Decorate the item to skip tests that should be skipped if building with icc ."""
    if isinstance(func, type) and issubclass(func, unittest2.TestCase):
        raise Exception("@skipIfIcc can only be used to decorate a test method")
    @wraps(func)
    def wrapper(*args, **kwargs):
        from unittest2 import case
        self = args[0]
        compiler = self.getCompiler()
        if "icc" in compiler:
            self.skipTest("skipping because icc is the test compiler")
        else:
            func(*args, **kwargs)
    return wrapper

def skipIfi386(func):
    """Decorate the item to skip tests that should be skipped if building 32-bit."""
    if isinstance(func, type) and issubclass(func, unittest2.TestCase):
        raise Exception("@skipIfi386 can only be used to decorate a test method")
    @wraps(func)
    def wrapper(*args, **kwargs):
        from unittest2 import case
        self = args[0]
        if "i386" == self.getArchitecture():
            self.skipTest("skipping because i386 is not a supported architecture")
        else:
            func(*args, **kwargs)
    return wrapper

def skipIfTargetAndroid(api_levels=None, archs=None):
    """Decorator to skip tests when the target is Android.

    Arguments:
        api_levels - The API levels for which the test should be skipped. If
            it is None, then the test will be skipped for all API levels.
        arch - A sequence of architecture names specifying the architectures
            for which a test is skipped. None means all architectures.
    """
    def myImpl(func):
        if isinstance(func, type) and issubclass(func, unittest2.TestCase):
            raise Exception("@skipIfTargetAndroid can only be used to "
                            "decorate a test method")
        @wraps(func)
        def wrapper(*args, **kwargs):
            from unittest2 import case
            self = args[0]
            if matchAndroid(api_levels, archs)(self):
                self.skipTest("skiped on Android target with API %d and architecture %s" %
                        (android_device_api(), self.getArchitecture()))
            func(*args, **kwargs)
        return wrapper
    return myImpl

def skipUnlessCompilerRt(func):
    """Decorate the item to skip tests if testing remotely."""
    if isinstance(func, type) and issubclass(func, unittest2.TestCase):
        raise Exception("@skipUnless can only be used to decorate a test method")
    @wraps(func)
    def wrapper(*args, **kwargs):
        from unittest2 import case
        import os.path
        compilerRtPath = os.path.join(os.path.dirname(__file__), "..", "..", "..", "..", "llvm","projects","compiler-rt")
        print(compilerRtPath)
        if not os.path.exists(compilerRtPath):
            self = args[0]
            self.skipTest("skip if compiler-rt not found")
        else:
            func(*args, **kwargs)
    return wrapper

def swiftTest(func):
    """Decorate the item as a Swift test (Darwin x86_64 only no dSYM)."""
    if isinstance(func, type) and issubclass(func, unittest2.TestCase):
        raise Exception("@swiftTest can only be used to decorate a test method")
    @wraps(func)
    def wrapper(*args, **kwargs):
        from unittest2 import case
        self = args[0]
        if "i386" == self.getArchitecture():
            self.skipTest("skipping because i386 is not a supported architecture")
        elif not(any(x in sys.platform for x in ['darwin', 'linux'])):
            self.skipTest("skipping because only Darwin and Linux are supported OSs")
        else:
            func(*args, **kwargs)
    return wrapper

class _PlatformContext(object):
    """Value object class which contains platform-specific options."""

    def __init__(self, shlib_environment_var, shlib_prefix, shlib_extension):
        self.shlib_environment_var = shlib_environment_var
        self.shlib_prefix = shlib_prefix
        self.shlib_extension = shlib_extension


class Base(unittest2.TestCase):
    """
    Abstract base for performing lldb (see TestBase) or other generic tests (see
    BenchBase for one example).  lldbtest.Base works with the test driver to
    accomplish things.
    
    """

    # The concrete subclass should override this attribute.
    mydir = None

    # Keep track of the old current working directory.
    oldcwd = None

    @staticmethod
    def compute_mydir(test_file):
        '''Subclasses should call this function to correctly calculate the required "mydir" attribute as follows: 
            
            mydir = TestBase.compute_mydir(__file__)'''
        test_dir = os.path.dirname(test_file)
        return test_dir[len(os.environ["LLDB_TEST"])+1:]
    
    def TraceOn(self):
        """Returns True if we are in trace mode (tracing detailed test execution)."""
        return traceAlways
    
    @classmethod
    def setUpClass(cls):
        """
        Python unittest framework class setup fixture.
        Do current directory manipulation.
        """
        # Fail fast if 'mydir' attribute is not overridden.
        if not cls.mydir or len(cls.mydir) == 0:
            raise Exception("Subclasses must override the 'mydir' attribute.")

        # Save old working directory.
        cls.oldcwd = os.getcwd()

        # Change current working directory if ${LLDB_TEST} is defined.
        # See also dotest.py which sets up ${LLDB_TEST}.
        if ("LLDB_TEST" in os.environ):
            full_dir = os.path.join(os.environ["LLDB_TEST"], cls.mydir)
            if traceAlways:
                print("Change dir to:", full_dir, file=sys.stderr)
            os.chdir(os.path.join(os.environ["LLDB_TEST"], cls.mydir))

        if debug_confirm_directory_exclusivity:
            cls.dir_lock = lock.Lock(os.path.join(full_dir, ".dirlock"))
            try:
                cls.dir_lock.try_acquire()
                # write the class that owns the lock into the lock file
                cls.dir_lock.handle.write(cls.__name__)
            except IOError as ioerror:
                # nothing else should have this directory lock
                # wait here until we get a lock
                cls.dir_lock.acquire()
                # read the previous owner from the lock file
                lock_id = cls.dir_lock.handle.read()
                print("LOCK ERROR: {} wants to lock '{}' but it is already locked by '{}'".format(cls.__name__, full_dir, lock_id), file=sys.stderr)
                raise ioerror

        # Set platform context.
        if platformIsDarwin():
            cls.platformContext = _PlatformContext('DYLD_LIBRARY_PATH', 'lib', 'dylib')
        elif getPlatform() in ("freebsd", "linux", "netbsd"):
            cls.platformContext = _PlatformContext('LD_LIBRARY_PATH', 'lib', 'so')
        else:
            cls.platformContext = None

    @classmethod
    def tearDownClass(cls):
        """
        Python unittest framework class teardown fixture.
        Do class-wide cleanup.
        """

        if doCleanup:
            # First, let's do the platform-specific cleanup.
            module = builder_module()
            module.cleanup()

            # Subclass might have specific cleanup function defined.
            if getattr(cls, "classCleanup", None):
                if traceAlways:
                    print("Call class-specific cleanup function for class:", cls, file=sys.stderr)
                try:
                    cls.classCleanup()
                except:
                    exc_type, exc_value, exc_tb = sys.exc_info()
                    traceback.print_exception(exc_type, exc_value, exc_tb)

        if debug_confirm_directory_exclusivity:
            cls.dir_lock.release()
            del cls.dir_lock

        # Restore old working directory.
        if traceAlways:
            print("Restore dir to:", cls.oldcwd, file=sys.stderr)
        os.chdir(cls.oldcwd)

    @classmethod
    def skipLongRunningTest(cls):
        """
        By default, we skip long running test case.
        This can be overridden by passing '-l' to the test driver (dotest.py).
        """
        if "LLDB_SKIP_LONG_RUNNING_TEST" in os.environ and "NO" == os.environ["LLDB_SKIP_LONG_RUNNING_TEST"]:
            return False
        else:
            return True

    def enableLogChannelsForCurrentTest(self):
        if len(lldbtest_config.channels) == 0:
            return

        # if debug channels are specified in lldbtest_config.channels,
        # create a new set of log files for every test
        log_basename = self.getLogBasenameForCurrentTest()

        # confirm that the file is writeable
        host_log_path = "{}-host.log".format(log_basename)
        open(host_log_path, 'w').close()

        log_enable = "log enable -Tpn -f {} ".format(host_log_path)
        for channel_with_categories in lldbtest_config.channels:
            channel_then_categories = channel_with_categories.split(' ', 1)
            channel = channel_then_categories[0]
            if len(channel_then_categories) > 1:
                categories = channel_then_categories[1]
            else:
                categories = "default"

            if channel == "gdb-remote":
                # communicate gdb-remote categories to debugserver
                os.environ["LLDB_DEBUGSERVER_LOG_FLAGS"] = categories

            self.ci.HandleCommand(log_enable + channel_with_categories, self.res)
            if not self.res.Succeeded():
                raise Exception('log enable failed (check LLDB_LOG_OPTION env variable)')

        # Communicate log path name to debugserver & lldb-server
        server_log_path = "{}-server.log".format(log_basename)
        open(server_log_path, 'w').close()
        os.environ["LLDB_DEBUGSERVER_LOG_FILE"] = server_log_path

        # Communicate channels to lldb-server
        os.environ["LLDB_SERVER_LOG_CHANNELS"] = ":".join(lldbtest_config.channels)

        if len(lldbtest_config.channels) == 0:
            return

    def disableLogChannelsForCurrentTest(self):
        # close all log files that we opened
        for channel_and_categories in lldbtest_config.channels:
            # channel format - <channel-name> [<category0> [<category1> ...]]
            channel = channel_and_categories.split(' ', 1)[0]
            self.ci.HandleCommand("log disable " + channel, self.res)
            if not self.res.Succeeded():
                raise Exception('log disable failed (check LLDB_LOG_OPTION env variable)')

    def setUp(self):
        """Fixture for unittest test case setup.

        It works with the test driver to conditionally skip tests and does other
        initializations."""
        #import traceback
        #traceback.print_stack()

        if "LIBCXX_PATH" in os.environ:
            self.libcxxPath = os.environ["LIBCXX_PATH"]
        else:
            self.libcxxPath = None

        if "LLDBMI_EXEC" in os.environ:
            self.lldbMiExec = os.environ["LLDBMI_EXEC"]
        else:
            self.lldbMiExec = None

        # If we spawn an lldb process for test (via pexpect), do not load the
        # init file unless told otherwise.
        if "NO_LLDBINIT" in os.environ and "NO" == os.environ["NO_LLDBINIT"]:
            self.lldbOption = ""
        else:
            self.lldbOption = "--no-lldbinit"

        # Assign the test method name to self.testMethodName.
        #
        # For an example of the use of this attribute, look at test/types dir.
        # There are a bunch of test cases under test/types and we don't want the
        # module cacheing subsystem to be confused with executable name "a.out"
        # used for all the test cases.
        self.testMethodName = self._testMethodName

        # This is for the case of directly spawning 'lldb'/'gdb' and interacting
        # with it using pexpect.
        self.child = None
        self.child_prompt = "(lldb) "
        # If the child is interacting with the embedded script interpreter,
        # there are two exits required during tear down, first to quit the
        # embedded script interpreter and second to quit the lldb command
        # interpreter.
        self.child_in_script_interpreter = False

        # These are for customized teardown cleanup.
        self.dict = None
        self.doTearDownCleanup = False
        # And in rare cases where there are multiple teardown cleanups.
        self.dicts = []
        self.doTearDownCleanups = False

        # List of spawned subproces.Popen objects
        self.subprocesses = []

        # List of forked process PIDs
        self.forkedProcessPids = []

        # Create a string buffer to record the session info, to be dumped into a
        # test case specific file if test failure is encountered.
        self.log_basename = self.getLogBasenameForCurrentTest()

        session_file = "{}.log".format(self.log_basename)
        # Python 3 doesn't support unbuffered I/O in text mode.  Open buffered.
        self.session = open(session_file, "w")

        # Optimistically set __errored__, __failed__, __expected__ to False
        # initially.  If the test errored/failed, the session info
        # (self.session) is then dumped into a session specific file for
        # diagnosis.
        self.__cleanup_errored__ = False
        self.__errored__    = False
        self.__failed__     = False
        self.__expected__   = False
        # We are also interested in unexpected success.
        self.__unexpected__ = False
        # And skipped tests.
        self.__skipped__ = False

        # See addTearDownHook(self, hook) which allows the client to add a hook
        # function to be run during tearDown() time.
        self.hooks = []

        # See HideStdout(self).
        self.sys_stdout_hidden = False

        if self.platformContext:
            # set environment variable names for finding shared libraries
            self.dylibPath = self.platformContext.shlib_environment_var

        # Create the debugger instance if necessary.
        try:
            self.dbg = lldb.DBG
        except AttributeError:
            self.dbg = lldb.SBDebugger.Create()

        if not self.dbg:
            raise Exception('Invalid debugger instance')

        # Retrieve the associated command interpreter instance.
        self.ci = self.dbg.GetCommandInterpreter()
        if not self.ci:
            raise Exception('Could not get the command interpreter')

        # And the result object.
        self.res = lldb.SBCommandReturnObject()

        self.enableLogChannelsForCurrentTest()

        #Initialize debug_info
        self.debug_info = None

    def setAsync(self, value):
        """ Sets async mode to True/False and ensures it is reset after the testcase completes."""
        old_async = self.dbg.GetAsync()
        self.dbg.SetAsync(value)
        self.addTearDownHook(lambda: self.dbg.SetAsync(old_async))

    def cleanupSubprocesses(self):
        # Ensure any subprocesses are cleaned up
        for p in self.subprocesses:
            p.terminate()
            del p
        del self.subprocesses[:]
        # Ensure any forked processes are cleaned up
        for pid in self.forkedProcessPids:
            if os.path.exists("/proc/" + str(pid)):
                os.kill(pid, signal.SIGTERM)

    def spawnSubprocess(self, executable, args=[], install_remote=True):
        """ Creates a subprocess.Popen object with the specified executable and arguments,
            saves it in self.subprocesses, and returns the object.
            NOTE: if using this function, ensure you also call:

              self.addTearDownHook(self.cleanupSubprocesses)

            otherwise the test suite will leak processes.
        """
        proc = _RemoteProcess(install_remote) if lldb.remote_platform else _LocalProcess(self.TraceOn())
        proc.launch(executable, args)
        self.subprocesses.append(proc)
        return proc

    def forkSubprocess(self, executable, args=[]):
        """ Fork a subprocess with its own group ID.
            NOTE: if using this function, ensure you also call:

              self.addTearDownHook(self.cleanupSubprocesses)

            otherwise the test suite will leak processes.
        """
        child_pid = os.fork()
        if child_pid == 0:
            # If more I/O support is required, this can be beefed up.
            fd = os.open(os.devnull, os.O_RDWR)
            os.dup2(fd, 1)
            os.dup2(fd, 2)
            # This call causes the child to have its of group ID
            os.setpgid(0,0)
            os.execvp(executable, [executable] + args)
        # Give the child time to get through the execvp() call
        time.sleep(0.1)
        self.forkedProcessPids.append(child_pid)
        return child_pid

    def HideStdout(self):
        """Hide output to stdout from the user.

        During test execution, there might be cases where we don't want to show the
        standard output to the user.  For example,

            self.runCmd(r'''sc print("\n\n\tHello!\n")''')

        tests whether command abbreviation for 'script' works or not.  There is no
        need to show the 'Hello' output to the user as long as the 'script' command
        succeeds and we are not in TraceOn() mode (see the '-t' option).

        In this case, the test method calls self.HideStdout(self) to redirect the
        sys.stdout to a null device, and restores the sys.stdout upon teardown.

        Note that you should only call this method at most once during a test case
        execution.  Any subsequent call has no effect at all."""
        if self.sys_stdout_hidden:
            return

        self.sys_stdout_hidden = True
        old_stdout = sys.stdout
        sys.stdout = open(os.devnull, 'w')
        def restore_stdout():
            sys.stdout = old_stdout
        self.addTearDownHook(restore_stdout)

    # =======================================================================
    # Methods for customized teardown cleanups as well as execution of hooks.
    # =======================================================================

    def setTearDownCleanup(self, dictionary=None):
        """Register a cleanup action at tearDown() time with a dictinary"""
        self.dict = dictionary
        self.doTearDownCleanup = True

    def addTearDownCleanup(self, dictionary):
        """Add a cleanup action at tearDown() time with a dictinary"""
        self.dicts.append(dictionary)
        self.doTearDownCleanups = True

    def addTearDownHook(self, hook):
        """
        Add a function to be run during tearDown() time.

        Hooks are executed in a first come first serve manner.
        """
        if six.callable(hook):
            with recording(self, traceAlways) as sbuf:
                print("Adding tearDown hook:", getsource_if_available(hook), file=sbuf)
            self.hooks.append(hook)
        
        return self

    def deletePexpectChild(self):
        # This is for the case of directly spawning 'lldb' and interacting with it
        # using pexpect.
        if self.child and self.child.isalive():
            import pexpect
            with recording(self, traceAlways) as sbuf:
                print("tearing down the child process....", file=sbuf)
            try:
                if self.child_in_script_interpreter:
                    self.child.sendline('quit()')
                    self.child.expect_exact(self.child_prompt)
                self.child.sendline('settings set interpreter.prompt-on-quit false')
                self.child.sendline('quit')
                self.child.expect(pexpect.EOF)
            except (ValueError, pexpect.ExceptionPexpect):
                # child is already terminated
                pass
            except OSError as exception:
                import errno
                if exception.errno != errno.EIO:
                    # unexpected error
                    raise
                # child is already terminated
                pass
            finally:
                # Give it one final blow to make sure the child is terminated.
                self.child.close()

    def tearDown(self):
        """Fixture for unittest test case teardown."""
        #import traceback
        #traceback.print_stack()

        self.deletePexpectChild()

        # Check and run any hook functions.
        for hook in reversed(self.hooks):
            with recording(self, traceAlways) as sbuf:
                print("Executing tearDown hook:", getsource_if_available(hook), file=sbuf)
            import inspect
            hook_argc = len(inspect.getargspec(hook).args)
            if hook_argc == 0 or getattr(hook,'im_self',None):
                hook()
            elif hook_argc == 1:
                hook(self)
            else:
                hook() # try the plain call and hope it works

        del self.hooks

        # Perform registered teardown cleanup.
        if doCleanup and self.doTearDownCleanup:
            self.cleanup(dictionary=self.dict)

        # In rare cases where there are multiple teardown cleanups added.
        if doCleanup and self.doTearDownCleanups:
            if self.dicts:
                for dict in reversed(self.dicts):
                    self.cleanup(dictionary=dict)

        self.disableLogChannelsForCurrentTest()

    # =========================================================
    # Various callbacks to allow introspection of test progress
    # =========================================================

    def markError(self):
        """Callback invoked when an error (unexpected exception) errored."""
        self.__errored__ = True
        with recording(self, False) as sbuf:
            # False because there's no need to write "ERROR" to the stderr twice.
            # Once by the Python unittest framework, and a second time by us.
            print("ERROR", file=sbuf)

    def markCleanupError(self):
        """Callback invoked when an error occurs while a test is cleaning up."""
        self.__cleanup_errored__ = True
        with recording(self, False) as sbuf:
            # False because there's no need to write "CLEANUP_ERROR" to the stderr twice.
            # Once by the Python unittest framework, and a second time by us.
            print("CLEANUP_ERROR", file=sbuf)

    def markFailure(self):
        """Callback invoked when a failure (test assertion failure) occurred."""
        self.__failed__ = True
        with recording(self, False) as sbuf:
            # False because there's no need to write "FAIL" to the stderr twice.
            # Once by the Python unittest framework, and a second time by us.
            print("FAIL", file=sbuf)

    def markExpectedFailure(self,err,bugnumber):
        """Callback invoked when an expected failure/error occurred."""
        self.__expected__ = True
        with recording(self, False) as sbuf:
            # False because there's no need to write "expected failure" to the
            # stderr twice.
            # Once by the Python unittest framework, and a second time by us.
            if bugnumber == None:
                print("expected failure", file=sbuf)
            else:
                print("expected failure (problem id:" + str(bugnumber) + ")", file=sbuf)

    def markSkippedTest(self):
        """Callback invoked when a test is skipped."""
        self.__skipped__ = True
        with recording(self, False) as sbuf:
            # False because there's no need to write "skipped test" to the
            # stderr twice.
            # Once by the Python unittest framework, and a second time by us.
            print("skipped test", file=sbuf)

    def markUnexpectedSuccess(self, bugnumber):
        """Callback invoked when an unexpected success occurred."""
        self.__unexpected__ = True
        with recording(self, False) as sbuf:
            # False because there's no need to write "unexpected success" to the
            # stderr twice.
            # Once by the Python unittest framework, and a second time by us.
            if bugnumber == None:
                print("unexpected success", file=sbuf)
            else:
                print("unexpected success (problem id:" + str(bugnumber) + ")", file=sbuf)

    def getRerunArgs(self):
        return " -f %s.%s" % (self.__class__.__name__, self._testMethodName)

    def getLogBasenameForCurrentTest(self, prefix=None):
        """
        returns a partial path that can be used as the beginning of the name of multiple
        log files pertaining to this test

        <session-dir>/<arch>-<compiler>-<test-file>.<test-class>.<test-method>
        """
        dname = os.path.join(os.environ["LLDB_TEST"],
                     os.environ["LLDB_SESSION_DIRNAME"])
        if not os.path.isdir(dname):
            os.mkdir(dname)

        compiler = self.getCompiler()

        if compiler[1] == ':':
            compiler = compiler[2:]
        if os.path.altsep is not None:
            compiler = compiler.replace(os.path.altsep, os.path.sep)

        fname = "{}-{}-{}".format(self.id(), self.getArchitecture(), "_".join(compiler.split(os.path.sep)))
        if len(fname) > 200:
            fname = "{}-{}-{}".format(self.id(), self.getArchitecture(), compiler.split(os.path.sep)[-1])

        if prefix is not None:
            fname = "{}-{}".format(prefix, fname)

        return os.path.join(dname, fname)

    def dumpSessionInfo(self):
        """
        Dump the debugger interactions leading to a test error/failure.  This
        allows for more convenient postmortem analysis.

        See also LLDBTestResult (dotest.py) which is a singlton class derived
        from TextTestResult and overwrites addError, addFailure, and
        addExpectedFailure methods to allow us to to mark the test instance as
        such.
        """

        # We are here because self.tearDown() detected that this test instance
        # either errored or failed.  The lldb.test_result singleton contains
        # two lists (erros and failures) which get populated by the unittest
        # framework.  Look over there for stack trace information.
        #
        # The lists contain 2-tuples of TestCase instances and strings holding
        # formatted tracebacks.
        #
        # See http://docs.python.org/library/unittest.html#unittest.TestResult.

        # output tracebacks into session
        pairs = []
        if self.__errored__:
            pairs = configuration.test_result.errors
            prefix = 'Error'
        elif self.__cleanup_errored__:
            pairs = configuration.test_result.cleanup_errors
            prefix = 'CleanupError'
        elif self.__failed__:
            pairs = configuration.test_result.failures
            prefix = 'Failure'
        elif self.__expected__:
            pairs = configuration.test_result.expectedFailures
            prefix = 'ExpectedFailure'
        elif self.__skipped__:
            prefix = 'SkippedTest'
        elif self.__unexpected__:
            prefix = 'UnexpectedSuccess'
        else:
            prefix = 'Success'

        if not self.__unexpected__ and not self.__skipped__:
            for test, traceback in pairs:
                if test is self:
                    print(traceback, file=self.session)

        # put footer (timestamp/rerun instructions) into session
        testMethod = getattr(self, self._testMethodName)
        if getattr(testMethod, "__benchmarks_test__", False):
            benchmarks = True
        else:
            benchmarks = False

        import datetime
        print("Session info generated @", datetime.datetime.now().ctime(), file=self.session)
        print("To rerun this test, issue the following command from the 'test' directory:\n", file=self.session)
        print("./dotest.py %s -v %s %s" % (self.getRunOptions(),
                                                 ('+b' if benchmarks else '-t'),
                                                 self.getRerunArgs()), file=self.session)
        self.session.close()
        del self.session

        # process the log files
        log_files_for_this_test = glob.glob(self.log_basename + "*")

        if prefix != 'Success' or lldbtest_config.log_success:
            # keep all log files, rename them to include prefix
            dst_log_basename = self.getLogBasenameForCurrentTest(prefix)
            for src in log_files_for_this_test:
                if os.path.isfile(src):
                    dst = src.replace(self.log_basename, dst_log_basename)
                    if os.name == "nt" and os.path.isfile(dst):
                        # On Windows, renaming a -> b will throw an exception if b exists.  On non-Windows platforms
                        # it silently replaces the destination.  Ultimately this means that atomic renames are not
                        # guaranteed to be possible on Windows, but we need this to work anyway, so just remove the
                        # destination first if it already exists.
                        os.remove(dst)

                    os.rename(src, dst)
        else:
            # success!  (and we don't want log files) delete log files
            for log_file in log_files_for_this_test:
                try:
                    os.unlink(log_file)
                except:
                    # We've seen consistent unlink failures on Windows, perhaps because the
                    # just-created log file is being scanned by anti-virus.  Empirically, this
                    # sleep-and-retry approach allows tests to succeed much more reliably.
                    # Attempts to figure out exactly what process was still holding a file handle
                    # have failed because running instrumentation like Process Monitor seems to
                    # slow things down enough that the problem becomes much less consistent.
                    time.sleep(0.5)
                    os.unlink(log_file)

    # ====================================================
    # Config. methods supported through a plugin interface
    # (enables reading of the current test configuration)
    # ====================================================

    def getArchitecture(self):
        """Returns the architecture in effect the test suite is running with."""
        module = builder_module()
        arch = module.getArchitecture()
        if arch == 'amd64':
            arch = 'x86_64'
        return arch

    def getLldbArchitecture(self):
        """Returns the architecture of the lldb binary."""
        if not hasattr(self, 'lldbArchitecture'):

            # spawn local process
            command = [
                lldbtest_config.lldbExec,
                "-o",
                "file " + lldbtest_config.lldbExec,
                "-o",
                "quit"
            ]

            output = check_output(command)
            str = output.decode("utf-8");

            for line in str.splitlines():
                m = re.search("Current executable set to '.*' \\((.*)\\)\\.", line)
                if m:
                    self.lldbArchitecture = m.group(1)
                    break

        return self.lldbArchitecture

    def getCompiler(self):
        """Returns the compiler in effect the test suite is running with."""
        module = builder_module()
        return module.getCompiler()

    def getCompilerBinary(self):
        """Returns the compiler binary the test suite is running with."""
        return self.getCompiler().split()[0]

    def getCompilerVersion(self):
        """ Returns a string that represents the compiler version.
            Supports: llvm, clang.
        """
        from .lldbutil import which
        version = 'unknown'

        compiler = self.getCompilerBinary()
        version_output = system([[which(compiler), "-v"]])[1]
        for line in version_output.split(os.linesep):
            m = re.search('version ([0-9\.]+)', line)
            if m:
                version = m.group(1)
        return version

    def getGoCompilerVersion(self):
        """ Returns a string that represents the go compiler version, or None if go is not found.
        """
        compiler = which("go")
        if compiler:
            version_output = system([[compiler, "version"]])[0]
            for line in version_output.split(os.linesep):
                m = re.search('go version (devel|go\\S+)', line)
                if m:
                    return m.group(1)
        return None

    def platformIsDarwin(self):
        """Returns true if the OS triple for the selected platform is any valid apple OS"""
        return platformIsDarwin()

    def getPlatform(self):
        """Returns the target platform the test suite is running on."""
        return getPlatform()

    def isIntelCompiler(self):
        """ Returns true if using an Intel (ICC) compiler, false otherwise. """
        return any([x in self.getCompiler() for x in ["icc", "icpc", "icl"]])

    def expectedCompilerVersion(self, compiler_version):
        """Returns True iff compiler_version[1] matches the current compiler version.
           Use compiler_version[0] to specify the operator used to determine if a match has occurred.
           Any operator other than the following defaults to an equality test:
             '>', '>=', "=>", '<', '<=', '=<', '!=', "!" or 'not'
        """
        if (compiler_version == None):
            return True
        operator = str(compiler_version[0])
        version = compiler_version[1]

        if (version == None):
            return True
        if (operator == '>'):
            return self.getCompilerVersion() > version
        if (operator == '>=' or operator == '=>'): 
            return self.getCompilerVersion() >= version
        if (operator == '<'):
            return self.getCompilerVersion() < version
        if (operator == '<=' or operator == '=<'):
            return self.getCompilerVersion() <= version
        if (operator == '!=' or operator == '!' or operator == 'not'):
            return str(version) not in str(self.getCompilerVersion())
        return str(version) in str(self.getCompilerVersion())

    def expectedCompiler(self, compilers):
        """Returns True iff any element of compilers is a sub-string of the current compiler."""
        if (compilers == None):
            return True

        for compiler in compilers:
            if compiler in self.getCompiler():
                return True

        return False

    def expectedArch(self, archs):
        """Returns True iff any element of archs is a sub-string of the current architecture."""
        if (archs == None):
            return True

        for arch in archs:
            if arch in self.getArchitecture():
                return True

        return False

    def getRunOptions(self):
        """Command line option for -A and -C to run this test again, called from
        self.dumpSessionInfo()."""
        arch = self.getArchitecture()
        comp = self.getCompiler()
        if arch:
            option_str = "-A " + arch
        else:
            option_str = ""
        if comp:
            option_str += " -C " + comp
        if lldb.remote_platform:
            option_str += ' --platform-name=%s' % (lldb.remote_platform_name)
        return option_str

    # ==================================================
    # Build methods supported through a plugin interface
    # ==================================================

    def getstdlibFlag(self):
        """ Returns the proper -stdlib flag, or empty if not required."""
        if self.platformIsDarwin() or self.getPlatform() == "freebsd":
            stdlibflag = "-stdlib=libc++"
        else: # this includes NetBSD
            stdlibflag = ""
        return stdlibflag

    def getstdFlag(self):
        """ Returns the proper stdflag. """
        if "gcc" in self.getCompiler() and "4.6" in self.getCompilerVersion():
          stdflag = "-std=c++0x"
        else:
          stdflag = "-std=c++11"
        return stdflag

    def buildDriver(self, sources, exe_name):
        """ Platform-specific way to build a program that links with LLDB (via the liblldb.so
            or LLDB.framework).
        """

        stdflag = self.getstdFlag()
        stdlibflag = self.getstdlibFlag()
                                            
        lib_dir = os.environ["LLDB_LIB_DIR"]
        if sys.platform.startswith("darwin"):
            dsym = os.path.join(lib_dir, 'LLDB.framework', 'LLDB')
            d = {'CXX_SOURCES' : sources,
                 'EXE' : exe_name,
                 'CFLAGS_EXTRAS' : "%s %s" % (stdflag, stdlibflag),
                 'FRAMEWORK_INCLUDES' : "-F%s" % lib_dir,
                 'LD_EXTRAS' : "%s -Wl,-rpath,%s" % (dsym, lib_dir),
                }
        elif sys.platform.rstrip('0123456789') in ('freebsd', 'linux', 'netbsd') or os.environ.get('LLDB_BUILD_TYPE') == 'Makefile':
            d = {'CXX_SOURCES' : sources,
                 'EXE' : exe_name,
                 'CFLAGS_EXTRAS' : "%s %s -I%s" % (stdflag, stdlibflag, os.path.join(os.environ["LLDB_SRC"], "include")),
                 'LD_EXTRAS' : "-L%s -llldb" % lib_dir}
        elif sys.platform.startswith('win'):
            d = {'CXX_SOURCES' : sources,
                 'EXE' : exe_name,
                 'CFLAGS_EXTRAS' : "%s %s -I%s" % (stdflag, stdlibflag, os.path.join(os.environ["LLDB_SRC"], "include")),
                 'LD_EXTRAS' : "-L%s -lliblldb" % os.environ["LLDB_IMPLIB_DIR"]}
        if self.TraceOn():
            print("Building LLDB Driver (%s) from sources %s" % (exe_name, sources))

        self.buildDefault(dictionary=d)

    def buildLibrary(self, sources, lib_name):
        """Platform specific way to build a default library. """

        stdflag = self.getstdFlag()

        lib_dir = os.environ["LLDB_LIB_DIR"]
        if self.platformIsDarwin():
            dsym = os.path.join(lib_dir, 'LLDB.framework', 'LLDB')
            d = {'DYLIB_CXX_SOURCES' : sources,
                 'DYLIB_NAME' : lib_name,
                 'CFLAGS_EXTRAS' : "%s -stdlib=libc++" % stdflag,
                 'FRAMEWORK_INCLUDES' : "-F%s" % lib_dir,
                 'LD_EXTRAS' : "%s -Wl,-rpath,%s -dynamiclib" % (dsym, lib_dir),
                }
        elif self.getPlatform() in ('freebsd', 'linux', 'netbsd') or os.environ.get('LLDB_BUILD_TYPE') == 'Makefile':
            d = {'DYLIB_CXX_SOURCES' : sources,
                 'DYLIB_NAME' : lib_name,
                 'CFLAGS_EXTRAS' : "%s -I%s -fPIC" % (stdflag, os.path.join(os.environ["LLDB_SRC"], "include")),
                 'LD_EXTRAS' : "-shared -L%s -llldb" % lib_dir}
        elif self.getPlatform() == 'windows':
            d = {'DYLIB_CXX_SOURCES' : sources,
                 'DYLIB_NAME' : lib_name,
                 'CFLAGS_EXTRAS' : "%s -I%s -fPIC" % (stdflag, os.path.join(os.environ["LLDB_SRC"], "include")),
                 'LD_EXTRAS' : "-shared -l%s\liblldb.lib" % self.os.environ["LLDB_IMPLIB_DIR"]}
        if self.TraceOn():
            print("Building LLDB Library (%s) from sources %s" % (lib_name, sources))

        self.buildDefault(dictionary=d)
    
    def buildProgram(self, sources, exe_name):
        """ Platform specific way to build an executable from C/C++ sources. """
        d = {'CXX_SOURCES' : sources,
             'EXE' : exe_name}
        self.buildDefault(dictionary=d)

    def buildDefault(self, architecture=None, compiler=None, dictionary=None, clean=True):
        """Platform specific way to build the default binaries."""
        module = builder_module()
        if target_is_android():
            dictionary = append_android_envs(dictionary)
        if not module.buildDefault(self, architecture, compiler, dictionary, clean):
            raise Exception("Don't know how to build default binary")

    def buildDsym(self, architecture=None, compiler=None, dictionary=None, clean=True):
        """Platform specific way to build binaries with dsym info."""
        module = builder_module()
        if not module.buildDsym(self, architecture, compiler, dictionary, clean):
            raise Exception("Don't know how to build binary with dsym")

    def buildDwarf(self, architecture=None, compiler=None, dictionary=None, clean=True):
        """Platform specific way to build binaries with dwarf maps."""
        module = builder_module()
        if target_is_android():
            dictionary = append_android_envs(dictionary)
        if not module.buildDwarf(self, architecture, compiler, dictionary, clean):
            raise Exception("Don't know how to build binary with dwarf")

    def buildDwo(self, architecture=None, compiler=None, dictionary=None, clean=True):
        """Platform specific way to build binaries with dwarf maps."""
        module = builder_module()
        if target_is_android():
            dictionary = append_android_envs(dictionary)
        if not module.buildDwo(self, architecture, compiler, dictionary, clean):
            raise Exception("Don't know how to build binary with dwo")

    def buildGo(self):
        """Build the default go binary.
        """
        system([[which('go'), 'build -gcflags "-N -l" -o a.out main.go']])

    def signBinary(self, binary_path):
        if sys.platform.startswith("darwin"):
            codesign_cmd = "codesign --force --sign lldb_codesign %s" % (binary_path)
            call(codesign_cmd, shell=True)

    def findBuiltClang(self):
        """Tries to find and use Clang from the build directory as the compiler (instead of the system compiler)."""
        paths_to_try = [
          "llvm-build/Release+Asserts/x86_64/Release+Asserts/bin/clang",
          "llvm-build/Debug+Asserts/x86_64/Debug+Asserts/bin/clang",
          "llvm-build/Release/x86_64/Release/bin/clang",
          "llvm-build/Debug/x86_64/Debug/bin/clang",
          "llvm-build/ReleaseAsserts/llvm-macosx-x86_64/bin/clang",
          "llvm-build/DebugAsserts/llvm-macosx-x86_64/bin/clang",
          "llvm-build/Release/llvm-macosx-x86_64/bin/clang",
          "llvm-build/Debug/llvm-macosx-x86_64/bin/clang",
        ]
        lldb_root_path = os.path.join(os.path.dirname(__file__), "..", "..", "..", "..")
        for p in paths_to_try:
            path = os.path.join(lldb_root_path, p)
            if os.path.exists(path):
                return path

        # Tries to find clang at the same folder as the lldb
        path = os.path.join(os.path.dirname(lldbtest_config.lldbExec), "clang")
        if os.path.exists(path):
            return path
        
        return os.environ["CC"]

    def getBuildFlags(self, use_cpp11=True, use_libcxx=False, use_libstdcxx=False):
        """ Returns a dictionary (which can be provided to build* functions above) which
            contains OS-specific build flags.
        """
        cflags = ""
        ldflags = ""

        # On Mac OS X, unless specifically requested to use libstdc++, use libc++
        if not use_libstdcxx and self.platformIsDarwin():
            use_libcxx = True

        if use_libcxx and self.libcxxPath:
            cflags += "-stdlib=libc++ "
            if self.libcxxPath:
                libcxxInclude = os.path.join(self.libcxxPath, "include")
                libcxxLib = os.path.join(self.libcxxPath, "lib")
                if os.path.isdir(libcxxInclude) and os.path.isdir(libcxxLib):
                    cflags += "-nostdinc++ -I%s -L%s -Wl,-rpath,%s " % (libcxxInclude, libcxxLib, libcxxLib)

        if use_cpp11:
            cflags += "-std="
            if "gcc" in self.getCompiler() and "4.6" in self.getCompilerVersion():
                cflags += "c++0x"
            else:
                cflags += "c++11"
        if self.platformIsDarwin() or self.getPlatform() == "freebsd":
            cflags += " -stdlib=libc++"
        elif self.getPlatform() == "netbsd":
            cflags += " -stdlib=libstdc++"
        elif "clang" in self.getCompiler():
            cflags += " -stdlib=libstdc++"

        return {'CFLAGS_EXTRAS' : cflags,
                'LD_EXTRAS' : ldflags,
               }

    def cleanup(self, dictionary=None):
        """Platform specific way to do cleanup after build."""
        module = builder_module()
        if not module.cleanup(self, dictionary):
            raise Exception("Don't know how to do cleanup with dictionary: "+dictionary)

    def getLLDBLibraryEnvVal(self):
        """ Returns the path that the OS-specific library search environment variable
            (self.dylibPath) should be set to in order for a program to find the LLDB
            library. If an environment variable named self.dylibPath is already set,
            the new path is appended to it and returned.
        """
        existing_library_path = os.environ[self.dylibPath] if self.dylibPath in os.environ else None
        lib_dir = os.environ["LLDB_LIB_DIR"]
        if existing_library_path:
            return "%s:%s" % (existing_library_path, lib_dir)
        elif sys.platform.startswith("darwin"):
            return os.path.join(lib_dir, 'LLDB.framework')
        else:
            return lib_dir

    def getLibcPlusPlusLibs(self):
        if self.getPlatform() in ('freebsd', 'linux', 'netbsd'):
            return ['libc++.so.1']
        else:
            return ['libc++.1.dylib','libc++abi.dylib']

# Metaclass for TestBase to change the list of test metods when a new TestCase is loaded.
# We change the test methods to create a new test method for each test for each debug info we are
# testing. The name of the new test method will be '<original-name>_<debug-info>' and with adding
# the new test method we remove the old method at the same time.
class LLDBTestCaseFactory(type):
    def __new__(cls, name, bases, attrs):
        newattrs = {}
        for attrname, attrvalue in attrs.items():
            if attrname.startswith("test") and not getattr(attrvalue, "__no_debug_info_test__", False):
                target_platform = lldb.DBG.GetSelectedPlatform().GetTriple().split('-')[2]

                # If any debug info categories were explicitly tagged, assume that list to be
                # authoritative.  If none were specified, try with all debug info formats.
                all_dbginfo_categories = set(test_categories.debug_info_categories)
                categories = set(getattr(attrvalue, "categories", [])) & all_dbginfo_categories
                if not categories:
                    categories = all_dbginfo_categories

                supported_categories = [x for x in categories 
                                        if test_categories.is_supported_on_platform(x, target_platform)]
                if "dsym" in supported_categories:
                    @add_test_categories(["dsym"])
                    @wraps(attrvalue)
                    def dsym_test_method(self, attrvalue=attrvalue):
                        self.debug_info = "dsym"
                        return attrvalue(self)
                    dsym_method_name = attrname + "_dsym"
                    dsym_test_method.__name__ = dsym_method_name
                    newattrs[dsym_method_name] = dsym_test_method

                if "dwarf" in supported_categories:
                    @add_test_categories(["dwarf"])
                    @wraps(attrvalue)
                    def dwarf_test_method(self, attrvalue=attrvalue):
                        self.debug_info = "dwarf"
                        return attrvalue(self)
                    dwarf_method_name = attrname + "_dwarf"
                    dwarf_test_method.__name__ = dwarf_method_name
                    newattrs[dwarf_method_name] = dwarf_test_method

                if "dwo" in supported_categories:
                    @add_test_categories(["dwo"])
                    @wraps(attrvalue)
                    def dwo_test_method(self, attrvalue=attrvalue):
                        self.debug_info = "dwo"
                        return attrvalue(self)
                    dwo_method_name = attrname + "_dwo"
                    dwo_test_method.__name__ = dwo_method_name
                    newattrs[dwo_method_name] = dwo_test_method
            else:
                newattrs[attrname] = attrvalue
        return super(LLDBTestCaseFactory, cls).__new__(cls, name, bases, newattrs)

# Setup the metaclass for this class to change the list of the test methods when a new class is loaded
@add_metaclass(LLDBTestCaseFactory)
class TestBase(Base):
    """
    This abstract base class is meant to be subclassed.  It provides default
    implementations for setUpClass(), tearDownClass(), setUp(), and tearDown(),
    among other things.

    Important things for test class writers:

        - Overwrite the mydir class attribute, otherwise your test class won't
          run.  It specifies the relative directory to the top level 'test' so
          the test harness can change to the correct working directory before
          running your test.

        - The setUp method sets up things to facilitate subsequent interactions
          with the debugger as part of the test.  These include:
              - populate the test method name
              - create/get a debugger set with synchronous mode (self.dbg)
              - get the command interpreter from with the debugger (self.ci)
              - create a result object for use with the command interpreter
                (self.res)
              - plus other stuffs

        - The tearDown method tries to perform some necessary cleanup on behalf
          of the test to return the debugger to a good state for the next test.
          These include:
              - execute any tearDown hooks registered by the test method with
                TestBase.addTearDownHook(); examples can be found in
                settings/TestSettings.py
              - kill the inferior process associated with each target, if any,
                and, then delete the target from the debugger's target list
              - perform build cleanup before running the next test method in the
                same test class; examples of registering for this service can be
                found in types/TestIntegerTypes.py with the call:
                    - self.setTearDownCleanup(dictionary=d)

        - Similarly setUpClass and tearDownClass perform classwise setup and
          teardown fixtures.  The tearDownClass method invokes a default build
          cleanup for the entire test class;  also, subclasses can implement the
          classmethod classCleanup(cls) to perform special class cleanup action.

        - The instance methods runCmd and expect are used heavily by existing
          test cases to send a command to the command interpreter and to perform
          string/pattern matching on the output of such command execution.  The
          expect method also provides a mode to peform string/pattern matching
          without running a command.

        - The build methods buildDefault, buildDsym, and buildDwarf are used to
          build the binaries used during a particular test scenario.  A plugin
          should be provided for the sys.platform running the test suite.  The
          Mac OS X implementation is located in plugins/darwin.py.
    """

    # Maximum allowed attempts when launching the inferior process.
    # Can be overridden by the LLDB_MAX_LAUNCH_COUNT environment variable.
    maxLaunchCount = 3;

    # Time to wait before the next launching attempt in second(s).
    # Can be overridden by the LLDB_TIME_WAIT_NEXT_LAUNCH environment variable.
    timeWaitNextLaunch = 1.0;

    # Returns the list of categories to which this test case belongs
    # by default, look for a ".categories" file, and read its contents
    # if no such file exists, traverse the hierarchy - we guarantee
    # a .categories to exist at the top level directory so we do not end up
    # looping endlessly - subclasses are free to define their own categories
    # in whatever way makes sense to them
    def getCategories(self):
        import inspect
        import os.path
        folder = inspect.getfile(self.__class__)
        folder = os.path.dirname(folder)
        while folder != '/':
                categories_file_name = os.path.join(folder,".categories")
                if os.path.exists(categories_file_name):
                        categories_file = open(categories_file_name,'r')
                        categories = categories_file.readline()
                        categories_file.close()
                        categories = str.replace(categories,'\n','')
                        categories = str.replace(categories,'\r','')
                        return categories.split(',')
                else:
                        folder = os.path.dirname(folder)
                        continue

    def setUp(self):
        #import traceback
        #traceback.print_stack()

        # Works with the test driver to conditionally skip tests via decorators.
        Base.setUp(self)

        if "LLDB_MAX_LAUNCH_COUNT" in os.environ:
            self.maxLaunchCount = int(os.environ["LLDB_MAX_LAUNCH_COUNT"])

        if "LLDB_TIME_WAIT_NEXT_LAUNCH" in os.environ:
            self.timeWaitNextLaunch = float(os.environ["LLDB_TIME_WAIT_NEXT_LAUNCH"])

        # We want our debugger to be synchronous.
        self.dbg.SetAsync(False)

        # Retrieve the associated command interpreter instance.
        self.ci = self.dbg.GetCommandInterpreter()
        if not self.ci:
            raise Exception('Could not get the command interpreter')

        # And the result object.
        self.res = lldb.SBCommandReturnObject()

        if lldb.remote_platform and configuration.lldb_platform_working_dir:
            remote_test_dir = lldbutil.join_remote_paths(
                    configuration.lldb_platform_working_dir,
                    self.getArchitecture(),
                    str(self.test_number),
                    self.mydir)
            error = lldb.remote_platform.MakeDirectory(remote_test_dir, 448) # 448 = 0o700
            if error.Success():
                lldb.remote_platform.SetWorkingDirectory(remote_test_dir)

                # This function removes all files from the current working directory while leaving
                # the directories in place. The cleaup is required to reduce the disk space required
                # by the test suit while leaving the directories untached is neccessary because
                # sub-directories might belong to an other test
                def clean_working_directory():
                    # TODO: Make it working on Windows when we need it for remote debugging support
                    # TODO: Replace the heuristic to remove the files with a logic what collects the
                    # list of files we have to remove during test runs.
                    shell_cmd = lldb.SBPlatformShellCommand("rm %s/*" % remote_test_dir)
                    lldb.remote_platform.Run(shell_cmd)
                self.addTearDownHook(clean_working_directory)
            else:
                print("error: making remote directory '%s': %s" % (remote_test_dir, error))
    
    def registerSharedLibrariesWithTarget(self, target, shlibs):
        '''If we are remotely running the test suite, register the shared libraries with the target so they get uploaded, otherwise do nothing
        
        Any modules in the target that have their remote install file specification set will
        get uploaded to the remote host. This function registers the local copies of the
        shared libraries with the target and sets their remote install locations so they will
        be uploaded when the target is run.
        '''
        if not shlibs or not self.platformContext:
            return None

        shlib_environment_var = self.platformContext.shlib_environment_var
        shlib_prefix = self.platformContext.shlib_prefix
        shlib_extension = '.' + self.platformContext.shlib_extension

        working_dir = self.get_process_working_directory()
        environment = ['%s=%s' % (shlib_environment_var, working_dir)]
        # Add any shared libraries to our target if remote so they get
        # uploaded into the working directory on the remote side
        for name in shlibs:
            # The path can be a full path to a shared library, or a make file name like "Foo" for
            # "libFoo.dylib" or "libFoo.so", or "Foo.so" for "Foo.so" or "libFoo.so", or just a
            # basename like "libFoo.so". So figure out which one it is and resolve the local copy
            # of the shared library accordingly
            if os.path.exists(name):
                local_shlib_path = name # name is the full path to the local shared library
            else:
                # Check relative names
                local_shlib_path = os.path.join(os.getcwd(), shlib_prefix + name + shlib_extension)
                if not os.path.exists(local_shlib_path):
                    local_shlib_path = os.path.join(os.getcwd(), name + shlib_extension)
                    if not os.path.exists(local_shlib_path):
                        local_shlib_path = os.path.join(os.getcwd(), name)

                # Make sure we found the local shared library in the above code
                self.assertTrue(os.path.exists(local_shlib_path))

            # Add the shared library to our target
            shlib_module = target.AddModule(local_shlib_path, None, None, None)
            if lldb.remote_platform:
                # We must set the remote install location if we want the shared library
                # to get uploaded to the remote target
                remote_shlib_path = lldbutil.append_to_process_working_directory(os.path.basename(local_shlib_path))
                shlib_module.SetRemoteInstallFileSpec(lldb.SBFileSpec(remote_shlib_path, False))

        return environment

    # utility methods that tests can use to access the current objects
    def target(self):
        if not self.dbg:
            raise Exception('Invalid debugger instance')
        return self.dbg.GetSelectedTarget()

    def process(self):
        if not self.dbg:
            raise Exception('Invalid debugger instance')
        return self.dbg.GetSelectedTarget().GetProcess()

    def thread(self):
        if not self.dbg:
            raise Exception('Invalid debugger instance')
        return self.dbg.GetSelectedTarget().GetProcess().GetSelectedThread()

    def frame(self):
        if not self.dbg:
            raise Exception('Invalid debugger instance')
        return self.dbg.GetSelectedTarget().GetProcess().GetSelectedThread().GetSelectedFrame()

    def get_process_working_directory(self):
        '''Get the working directory that should be used when launching processes for local or remote processes.'''
        if lldb.remote_platform:
            # Remote tests set the platform working directory up in TestBase.setUp()
            return lldb.remote_platform.GetWorkingDirectory()
        else:
            # local tests change directory into each test subdirectory
            return os.getcwd() 
    
    def tearDown(self):
        #import traceback
        #traceback.print_stack()

        # Ensure all the references to SB objects have gone away so that we can
        # be sure that all test-specific resources have been freed before we
        # attempt to delete the targets.
        gc.collect()

        # Delete the target(s) from the debugger as a general cleanup step.
        # This includes terminating the process for each target, if any.
        # We'd like to reuse the debugger for our next test without incurring
        # the initialization overhead.
        targets = []
        for target in self.dbg:
            if target:
                targets.append(target)
                process = target.GetProcess()
                if process:
                    rc = self.invoke(process, "Kill")
                    self.assertTrue(rc.Success(), PROCESS_KILLED)
        for target in targets:
            self.dbg.DeleteTarget(target)

        # Do this last, to make sure it's in reverse order from how we setup.
        Base.tearDown(self)

        # This must be the last statement, otherwise teardown hooks or other
        # lines might depend on this still being active.
        del self.dbg

    def switch_to_thread_with_stop_reason(self, stop_reason):
        """
        Run the 'thread list' command, and select the thread with stop reason as
        'stop_reason'.  If no such thread exists, no select action is done.
        """
        from .lldbutil import stop_reason_to_str
        self.runCmd('thread list')
        output = self.res.GetOutput()
        thread_line_pattern = re.compile("^[ *] thread #([0-9]+):.*stop reason = %s" %
                                         stop_reason_to_str(stop_reason))
        for line in output.splitlines():
            matched = thread_line_pattern.match(line)
            if matched:
                self.runCmd('thread select %s' % matched.group(1))

    def runCmd(self, cmd, msg=None, check=True, trace=False, inHistory=False):
        """
        Ask the command interpreter to handle the command and then check its
        return status.
        """
        # Fail fast if 'cmd' is not meaningful.
        if not cmd or len(cmd) == 0:
            raise Exception("Bad 'cmd' parameter encountered")

        trace = (True if traceAlways else trace)

        if cmd.startswith("target create "):
            cmd = cmd.replace("target create ", "file ")

        running = (cmd.startswith("run") or cmd.startswith("process launch"))

        for i in range(self.maxLaunchCount if running else 1):
            self.ci.HandleCommand(cmd, self.res, inHistory)

            with recording(self, trace) as sbuf:
                print("runCmd:", cmd, file=sbuf)
                if not check:
                    print("check of return status not required", file=sbuf)
                if self.res.Succeeded():
                    print("output:", self.res.GetOutput(), file=sbuf)
                else:
                    print("runCmd failed!", file=sbuf)
                    print(self.res.GetError(), file=sbuf)

            if self.res.Succeeded():
                break
            elif running:
                # For process launch, wait some time before possible next try.
                time.sleep(self.timeWaitNextLaunch)
                with recording(self, trace) as sbuf:
                    print("Command '" + cmd + "' failed!", file=sbuf)

        if check:
            self.assertTrue(self.res.Succeeded(),
                            msg if msg else CMD_MSG(cmd))

    def match (self, str, patterns, msg=None, trace=False, error=False, matching=True, exe=True):
        """run command in str, and match the result against regexp in patterns returning the match object for the first matching pattern

        Otherwise, all the arguments have the same meanings as for the expect function"""

        trace = (True if traceAlways else trace)

        if exe:
            # First run the command.  If we are expecting error, set check=False.
            # Pass the assert message along since it provides more semantic info.
            self.runCmd(str, msg=msg, trace = (True if trace else False), check = not error)

            # Then compare the output against expected strings.
            output = self.res.GetError() if error else self.res.GetOutput()

            # If error is True, the API client expects the command to fail!
            if error:
                self.assertFalse(self.res.Succeeded(),
                                 "Command '" + str + "' is expected to fail!")
        else:
            # No execution required, just compare str against the golden input.
            output = str
            with recording(self, trace) as sbuf:
                print("looking at:", output, file=sbuf)

        # The heading says either "Expecting" or "Not expecting".
        heading = "Expecting" if matching else "Not expecting"

        for pattern in patterns:
            # Match Objects always have a boolean value of True.
            match_object = re.search(pattern, output)
            matched = bool(match_object)
            with recording(self, trace) as sbuf:
                print("%s pattern: %s" % (heading, pattern), file=sbuf)
                print("Matched" if matched else "Not matched", file=sbuf)
            if matched:
                break

        self.assertTrue(matched if matching else not matched,
                        msg if msg else EXP_MSG(str, exe))

        return match_object        

    def expect(self, str, msg=None, patterns=None, startstr=None, endstr=None, substrs=None, trace=False, error=False, matching=True, exe=True, inHistory=False):
        """
        Similar to runCmd; with additional expect style output matching ability.

        Ask the command interpreter to handle the command and then check its
        return status.  The 'msg' parameter specifies an informational assert
        message.  We expect the output from running the command to start with
        'startstr', matches the substrings contained in 'substrs', and regexp
        matches the patterns contained in 'patterns'.

        If the keyword argument error is set to True, it signifies that the API
        client is expecting the command to fail.  In this case, the error stream
        from running the command is retrieved and compared against the golden
        input, instead.

        If the keyword argument matching is set to False, it signifies that the API
        client is expecting the output of the command not to match the golden
        input.

        Finally, the required argument 'str' represents the lldb command to be
        sent to the command interpreter.  In case the keyword argument 'exe' is
        set to False, the 'str' is treated as a string to be matched/not-matched
        against the golden input.
        """
        trace = (True if traceAlways else trace)

        if exe:
            # First run the command.  If we are expecting error, set check=False.
            # Pass the assert message along since it provides more semantic info.
            self.runCmd(str, msg=msg, trace = (True if trace else False), check = not error, inHistory=inHistory)

            # Then compare the output against expected strings.
            output = self.res.GetError() if error else self.res.GetOutput()

            # If error is True, the API client expects the command to fail!
            if error:
                self.assertFalse(self.res.Succeeded(),
                                 "Command '" + str + "' is expected to fail!")
        else:
            # No execution required, just compare str against the golden input.
            if isinstance(str,lldb.SBCommandReturnObject):
                output = str.GetOutput()
            else:
                output = str
            with recording(self, trace) as sbuf:
                print("looking at:", output, file=sbuf)

        # The heading says either "Expecting" or "Not expecting".
        heading = "Expecting" if matching else "Not expecting"

        # Start from the startstr, if specified.
        # If there's no startstr, set the initial state appropriately.
        matched = output.startswith(startstr) if startstr else (True if matching else False)

        if startstr:
            with recording(self, trace) as sbuf:
                print("%s start string: %s" % (heading, startstr), file=sbuf)
                print("Matched" if matched else "Not matched", file=sbuf)

        # Look for endstr, if specified.
        keepgoing = matched if matching else not matched
        if endstr:
            matched = output.endswith(endstr)
            with recording(self, trace) as sbuf:
                print("%s end string: %s" % (heading, endstr), file=sbuf)
                print("Matched" if matched else "Not matched", file=sbuf)

        # Look for sub strings, if specified.
        keepgoing = matched if matching else not matched
        if substrs and keepgoing:
            for str in substrs:
                matched = output.find(str) != -1
                with recording(self, trace) as sbuf:
                    print("%s sub string: %s" % (heading, str), file=sbuf)
                    print("Matched" if matched else "Not matched", file=sbuf)
                keepgoing = matched if matching else not matched
                if not keepgoing:
                    break

        # Search for regular expression patterns, if specified.
        keepgoing = matched if matching else not matched
        if patterns and keepgoing:
            for pattern in patterns:
                # Match Objects always have a boolean value of True.
                matched = bool(re.search(pattern, output))
                with recording(self, trace) as sbuf:
                    print("%s pattern: %s" % (heading, pattern), file=sbuf)
                    print("Matched" if matched else "Not matched", file=sbuf)
                keepgoing = matched if matching else not matched
                if not keepgoing:
                    break

        self.assertTrue(matched if matching else not matched,
                        msg if msg else EXP_MSG(str, exe))

    def invoke(self, obj, name, trace=False):
        """Use reflection to call a method dynamically with no argument."""
        trace = (True if traceAlways else trace)
        
        method = getattr(obj, name)
        import inspect
        self.assertTrue(inspect.ismethod(method),
                        name + "is a method name of object: " + str(obj))
        result = method()
        with recording(self, trace) as sbuf:
            print(str(method) + ":",  result, file=sbuf)
        return result

    def build(self, architecture=None, compiler=None, dictionary=None, clean=True):
        """Platform specific way to build the default binaries."""
        module = builder_module()
        if target_is_android():
            dictionary = append_android_envs(dictionary)
        if self.debug_info is None:
            return self.buildDefault(architecture, compiler, dictionary, clean)
        elif self.debug_info == "dsym":
            return self.buildDsym(architecture, compiler, dictionary, clean)
        elif self.debug_info == "dwarf":
            return self.buildDwarf(architecture, compiler, dictionary, clean)
        elif self.debug_info == "dwo":
            return self.buildDwo(architecture, compiler, dictionary, clean)
        else:
            self.fail("Can't build for debug info: %s" % self.debug_info)

    # =================================================
    # Misc. helper methods for debugging test execution
    # =================================================

    def DebugSBValue(self, val):
        """Debug print a SBValue object, if traceAlways is True."""
        from .lldbutil import value_type_to_str

        if not traceAlways:
            return

        err = sys.stderr
        err.write(val.GetName() + ":\n")
        err.write('\t' + "TypeName         -> " + val.GetTypeName()            + '\n')
        err.write('\t' + "ByteSize         -> " + str(val.GetByteSize())       + '\n')
        err.write('\t' + "NumChildren      -> " + str(val.GetNumChildren())    + '\n')
        err.write('\t' + "Value            -> " + str(val.GetValue())          + '\n')
        err.write('\t' + "ValueAsUnsigned  -> " + str(val.GetValueAsUnsigned())+ '\n')
        err.write('\t' + "ValueType        -> " + value_type_to_str(val.GetValueType()) + '\n')
        err.write('\t' + "Summary          -> " + str(val.GetSummary())        + '\n')
        err.write('\t' + "IsPointerType    -> " + str(val.TypeIsPointerType()) + '\n')
        err.write('\t' + "Location         -> " + val.GetLocation()            + '\n')

    def DebugSBType(self, type):
        """Debug print a SBType object, if traceAlways is True."""
        if not traceAlways:
            return

        err = sys.stderr
        err.write(type.GetName() + ":\n")
        err.write('\t' + "ByteSize        -> " + str(type.GetByteSize())     + '\n')
        err.write('\t' + "IsPointerType   -> " + str(type.IsPointerType())   + '\n')
        err.write('\t' + "IsReferenceType -> " + str(type.IsReferenceType()) + '\n')

    def DebugPExpect(self, child):
        """Debug the spwaned pexpect object."""
        if not traceAlways:
            return

        print(child)

    @classmethod
    def RemoveTempFile(cls, file):
        if os.path.exists(file):
            os.remove(file)<|MERGE_RESOLUTION|>--- conflicted
+++ resolved
@@ -616,21 +616,13 @@
     else:
         return expectedFailure_impl
 
-<<<<<<< HEAD
-def expectedFailureCompiler(compiler, compiler_version=None, bugnumber=None):
-    if compiler_version is None:
-        compiler_version=['=', None]
-    def fn(self):
-        return compiler in self.getCompiler() and self.expectedCompilerVersion(compiler_version)
-    return expectedFailure(fn, bugnumber)
-
 def expectedFailurePlatform(platform, bugnumber=None):
     def fn(self):
         if lldb.remote_platform:
             return lldb.remote_platform_name == platform
         return False
     return expectedFailure(fn, bugnumber)
-=======
+
 # You can also pass not_in(list) to reverse the sense of the test for the arguments that
 # are simple lists, namely oslist, compiler, and debug_info.
 
@@ -644,7 +636,6 @@
         return value is None or value in list_or_lambda
     else:
         return list_or_lambda is None or value is None or list_or_lambda == value
->>>>>>> d9db0bf5
 
 # provide a function to xfail on defined oslist, compiler version, and archs
 # if none is specified for any argument, that argument won't be checked and thus means for all
