"""
Test lldb Python event APIs.
"""

from __future__ import print_function



import os, time
import re
import lldb
from lldbsuite.test.decorators import *
from lldbsuite.test.lldbtest import *
from lldbsuite.test import lldbutil

@skipIfLinux   # llvm.org/pr25924, sometimes generating SIGSEGV
class EventAPITestCase(TestBase):

    mydir = TestBase.compute_mydir(__file__)

    def setUp(self):
        # Call super's setUp().
        TestBase.setUp(self)
        # Find the line number to of function 'c'.
        self.line = line_number('main.c', '// Find the line number of function "c" here.')

    @add_test_categories(['pyapi'])
    @expectedFailureAll(oslist=["linux"], bugnumber="llvm.org/pr23730 Flaky, fails ~1/10 cases")
    def test_listen_for_and_print_event(self):
        """Exercise SBEvent API."""
        self.build()
        exe = os.path.join(os.getcwd(), "a.out")

        self.dbg.SetAsync(True)

        # Create a target by the debugger.
        target = self.dbg.CreateTarget(exe)
        self.assertTrue(target, VALID_TARGET)

        # Now create a breakpoint on main.c by name 'c'.
        breakpoint = target.BreakpointCreateByName('c', 'a.out')

        listener = lldb.SBListener("my listener")

        # Now launch the process, and do not stop at the entry point.
        error = lldb.SBError()
        process = target.Launch (listener, 
                                 None,      # argv
                                 None,      # envp
                                 None,      # stdin_path
                                 None,      # stdout_path
                                 None,      # stderr_path
                                 None,      # working directory
                                 0,         # launch flags
                                 False,     # Stop at entry
                                 error)     # error

        self.assertTrue(process.GetState() == lldb.eStateStopped, PROCESS_STOPPED)

        # Create an empty event object.
        event = lldb.SBEvent()

        traceOn = self.TraceOn()
        if traceOn:
            lldbutil.print_stacktraces(process)

        # Create MyListeningThread class to wait for any kind of event.
        import threading
        class MyListeningThread(threading.Thread):
            def run(self):
                count = 0
                # Let's only try at most 4 times to retrieve any kind of event.
                # After that, the thread exits.
                while not count > 3:
                    if traceOn:
                        print("Try wait for event...")
                    if listener.WaitForEvent(5, event):
                        if traceOn:
                            desc = lldbutil.get_description(event)
                            print("Event description:", desc)
                            print("Event data flavor:", event.GetDataFlavor())
                            print("Process state:", lldbutil.state_type_to_str(process.GetState()))
                            print()
                    else:
                        if traceOn:
                            print("timeout occurred waiting for event...")
                    count = count + 1
                listener.Clear()
                return

        # Let's start the listening thread to retrieve the events.
        my_thread = MyListeningThread()
        my_thread.start()

        # Use Python API to continue the process.  The listening thread should be
        # able to receive the state changed events.
        process.Continue()

        # Use Python API to kill the process.  The listening thread should be
        # able to receive the state changed event, too.
        process.Kill()

        # Wait until the 'MyListeningThread' terminates.
        my_thread.join()

        # Shouldn't we be testing against some kind of expectation here?

    @add_test_categories(['pyapi'])
    @expectedFlakeyLinux("llvm.org/pr23730") # Flaky, fails ~1/100 cases
<<<<<<< HEAD
    @skipIfDarwin  # "<rdar://problem/23634488>"
=======
    @expectedFlakeyOS(oslist=["windows"])
>>>>>>> 7e5854f7
    def test_wait_for_event(self):
        """Exercise SBListener.WaitForEvent() API."""
        self.build()
        exe = os.path.join(os.getcwd(), "a.out")

        self.dbg.SetAsync(True)

        # Create a target by the debugger.
        target = self.dbg.CreateTarget(exe)
        self.assertTrue(target, VALID_TARGET)

        # Now create a breakpoint on main.c by name 'c'.
        breakpoint = target.BreakpointCreateByName('c', 'a.out')
        #print("breakpoint:", breakpoint)
        self.assertTrue(breakpoint and
                        breakpoint.GetNumLocations() == 1,
                        VALID_BREAKPOINT)

        # Get the debugger listener.
        listener = self.dbg.GetListener()

        # Now launch the process, and do not stop at entry point.
        error = lldb.SBError()
        process = target.Launch (listener, 
                                 None,      # argv
                                 None,      # envp
                                 None,      # stdin_path
                                 None,      # stdout_path
                                 None,      # stderr_path
                                 None,      # working directory
                                 0,         # launch flags
                                 False,     # Stop at entry
                                 error)     # error
        self.assertTrue(error.Success() and process, PROCESS_IS_VALID)

        # Create an empty event object.
        event = lldb.SBEvent()
        self.assertFalse(event, "Event should not be valid initially")

        # Create MyListeningThread to wait for any kind of event.
        import threading
        class MyListeningThread(threading.Thread):
            def run(self):
                count = 0
                # Let's only try at most 3 times to retrieve any kind of event.
                while not count > 3:
                    if listener.WaitForEvent(5, event):
                        #print("Got a valid event:", event)
                        #print("Event data flavor:", event.GetDataFlavor())
                        #print("Event type:", lldbutil.state_type_to_str(event.GetType()))
                        listener.Clear()
                        return
                    count = count + 1
                    print("Timeout: listener.WaitForEvent")
                listener.Clear()
                return

        # Use Python API to kill the process.  The listening thread should be
        # able to receive a state changed event.
        process.Kill()

        # Let's start the listening thread to retrieve the event.
        my_thread = MyListeningThread()
        my_thread.start()

        # Wait until the 'MyListeningThread' terminates.
        my_thread.join()

        self.assertTrue(event,
                        "My listening thread successfully received an event")

    @skipIfFreeBSD # llvm.org/pr21325
    @add_test_categories(['pyapi'])
    @expectedFailureAll(oslist=["linux"], bugnumber="llvm.org/pr23617 Flaky, fails ~1/10 cases")
    @expectedFailureAll(oslist=["windows"], bugnumber="llvm.org/pr24778")
    def test_add_listener_to_broadcaster(self):
        """Exercise some SBBroadcaster APIs."""
        self.build()
        exe = os.path.join(os.getcwd(), "a.out")

        self.dbg.SetAsync(True)

        # Create a target by the debugger.
        target = self.dbg.CreateTarget(exe)
        self.assertTrue(target, VALID_TARGET)

        # Now create a breakpoint on main.c by name 'c'.
        breakpoint = target.BreakpointCreateByName('c', 'a.out')
        #print("breakpoint:", breakpoint)
        self.assertTrue(breakpoint and
                        breakpoint.GetNumLocations() == 1,
                        VALID_BREAKPOINT)

        listener = lldb.SBListener("my listener")

        # Now launch the process, and do not stop at the entry point.
        error = lldb.SBError()
        process = target.Launch (listener, 
                                 None,      # argv
                                 None,      # envp
                                 None,      # stdin_path
                                 None,      # stdout_path
                                 None,      # stderr_path
                                 None,      # working directory
                                 0,         # launch flags
                                 False,     # Stop at entry
                                 error)     # error

        # Create an empty event object.
        event = lldb.SBEvent()
        self.assertFalse(event, "Event should not be valid initially")


        # The finite state machine for our custom listening thread, with an
        # initial state of None, which means no event has been received.
        # It changes to 'connected' after 'connected' event is received (for remote platforms)
        # It changes to 'running' after 'running' event is received (should happen only if the
        # currentstate is either 'None' or 'connected')
        # It changes to 'stopped' if a 'stopped' event is received (should happen only if the
        # current state is 'running'.)
        self.state = None

        # Create MyListeningThread to wait for state changed events.
        # By design, a "running" event is expected following by a "stopped" event.
        import threading
        class MyListeningThread(threading.Thread):
            def run(self):
                #print("Running MyListeningThread:", self)

                # Regular expression pattern for the event description.
                pattern = re.compile("data = {.*, state = (.*)}$")

                # Let's only try at most 6 times to retrieve our events.
                count = 0
                while True:
                    if listener.WaitForEvent(5, event):
                        desc = lldbutil.get_description(event)
                        #print("Event description:", desc)
                        match = pattern.search(desc)
                        if not match:
                            break;
                        if match.group(1) == 'connected':
                            # When debugging remote targets with lldb-server, we
                            # first get the 'connected' event.
                            self.context.assertTrue(self.context.state == None)
                            self.context.state = 'connected'
                            continue
                        elif match.group(1) == 'running':
                            self.context.assertTrue(self.context.state == None or self.context.state == 'connected')
                            self.context.state = 'running'
                            continue
                        elif match.group(1) == 'stopped':
                            self.context.assertTrue(self.context.state == 'running')
                            # Whoopee, both events have been received!
                            self.context.state = 'stopped'
                            break
                        else:
                            break
                    print("Timeout: listener.WaitForEvent")
                    count = count + 1
                    if count > 6:
                        break
                listener.Clear()
                return

        # Use Python API to continue the process.  The listening thread should be
        # able to receive the state changed events.
        process.Continue()

        # Start the listening thread to receive the "running" followed by the
        # "stopped" events.
        my_thread = MyListeningThread()
        # Supply the enclosing context so that our listening thread can access
        # the 'state' variable.
        my_thread.context = self
        my_thread.start()

        # Wait until the 'MyListeningThread' terminates.
        my_thread.join()

        # The final judgement. :-)
        self.assertTrue(self.state == 'stopped',
                        "Both expected state changed events received")<|MERGE_RESOLUTION|>--- conflicted
+++ resolved
@@ -107,11 +107,7 @@
 
     @add_test_categories(['pyapi'])
     @expectedFlakeyLinux("llvm.org/pr23730") # Flaky, fails ~1/100 cases
-<<<<<<< HEAD
-    @skipIfDarwin  # "<rdar://problem/23634488>"
-=======
     @expectedFlakeyOS(oslist=["windows"])
->>>>>>> 7e5854f7
     def test_wait_for_event(self):
         """Exercise SBListener.WaitForEvent() API."""
         self.build()
