//===-- main.c --------------------------------------------------*- C++ -*-===//
//
//                     The LLVM Compiler Infrastructure
//
// This file is distributed under the University of Illinois Open Source
// License. See LICENSE.TXT for details.
//
//===----------------------------------------------------------------------===//
#include <stdio.h>

int g_global_var = 123;
static int g_static_var = 123;

int main (int argc, char const *argv[])
<<<<<<< HEAD
{
    static int static_var = 123;
    g_static_var = 123; // clang bug. Need to touch this variable, otherwise it disappears.
=======
{                            
    static int static_var = 123;
>>>>>>> origin/master
    int i = 0;                                  // breakpoint 1
    for (i=0; i<1; ++i)
    {
        int j = i*2;
        printf("i = %i, j = %i\n", i, j);       // breakpoint 2
        {
            int k = i*j*3;
            printf("i = %i, j = %i\n", i, j);   // breakpoint 3
        }
    }
    return 0;
}<|MERGE_RESOLUTION|>--- conflicted
+++ resolved
@@ -12,14 +12,8 @@
 static int g_static_var = 123;
 
 int main (int argc, char const *argv[])
-<<<<<<< HEAD
-{
-    static int static_var = 123;
-    g_static_var = 123; // clang bug. Need to touch this variable, otherwise it disappears.
-=======
 {                            
     static int static_var = 123;
->>>>>>> origin/master
     int i = 0;                                  // breakpoint 1
     for (i=0; i<1; ++i)
     {
