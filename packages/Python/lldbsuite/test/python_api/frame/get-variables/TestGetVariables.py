"""
Test that SBFrame::GetVariables() calls work correctly.
"""

from __future__ import print_function



import os, time
import lldb
from lldbsuite.test.decorators import *
from lldbsuite.test.lldbtest import *
from lldbsuite.test import lldbplatform
from lldbsuite.test import lldbutil

def get_names_from_value_list(value_list):
    names = list()
    for value in value_list:
        names.append(value.GetName())
    return names

class TestGetVariables(TestBase):

    mydir = TestBase.compute_mydir(__file__)

    def setUp(self):
        # Call super's setUp().
        TestBase.setUp(self)
        self.source = 'main.c'

    def verify_variable_names(self, description, value_list, names):
        copy_names = list(names)
        actual_names = get_names_from_value_list(value_list)
        for name in actual_names:
            if name in copy_names:
                copy_names.remove(name)
            else:
                self.assertTrue(False, "didn't find '%s' in %s" % (name, copy_names))
        self.assertEqual(len(copy_names), 0, "%s: we didn't find variables: %s in value list (%s)" % (description, copy_names, actual_names))

    @skipUnlessDarwin
    def test (self):
        self.build ()
        
        # Set debugger into synchronous mode
        self.dbg.SetAsync(False)

        # Create a target by the debugger.
        exe = os.path.join(os.getcwd(), "a.out")
        target = self.dbg.CreateTarget(exe)
        self.assertTrue(target, VALID_TARGET)
                                                                              
        line1 = line_number(self.source, '// breakpoint 1')
        line2 = line_number(self.source, '// breakpoint 2')
        line3 = line_number(self.source, '// breakpoint 3')

        breakpoint1 = target.BreakpointCreateByLocation (self.source, line1);
        breakpoint2 = target.BreakpointCreateByLocation (self.source, line2);
        breakpoint3 = target.BreakpointCreateByLocation (self.source, line3);

        self.assertTrue(breakpoint1.GetNumLocations() >= 1, PROCESS_IS_VALID)
        self.assertTrue(breakpoint2.GetNumLocations() >= 1, PROCESS_IS_VALID)
        self.assertTrue(breakpoint3.GetNumLocations() >= 1, PROCESS_IS_VALID)

        # Register our shared libraries for remote targets so they get automatically uploaded
        arguments = None
        environment = None 

        # Now launch the process, and do not stop at entry point.
        process = target.LaunchSimple (arguments, environment, self.get_process_working_directory())
        self.assertTrue(process, PROCESS_IS_VALID)
        
        threads = lldbutil.get_threads_stopped_at_breakpoint (process, breakpoint1)
        self.assertEqual(len(threads), 1, "There should be a thread stopped at breakpoint 1")
                        
        thread = threads[0]
        self.assertTrue(thread.IsValid(), "Thread must be valid")
        frame = thread.GetFrameAtIndex(0)
        self.assertTrue(frame.IsValid(), "Frame must be valid")
        
        arg_names = ['argc', 'argv']   
        local_names = ['i', 'j', 'k']
<<<<<<< HEAD
        static_names = ['static_var', 'g_global_var', 'g_static_var']
=======
        static_names = ['static_var', 'g_global_var', 'static_var']
>>>>>>> origin/master
        breakpoint1_locals = ['i']
        breakpoint1_statics = ['static_var']
        num_args = len(arg_names)
        num_locals = len(local_names)
        num_statics = len(static_names)
        args_yes = True
        args_no = False
        locals_yes = True
        locals_no = False
        statics_yes = True
        statics_no = False
        in_scopy_only = True
        ignore_scope = False

        # Verify if we ask for only arguments that we got what we expect
        vars = frame.GetVariables(args_yes, locals_no, statics_no, ignore_scope)
        self.assertEqual(vars.GetSize(), num_args, "There should be %i arguments, but we are reporting %i" % (num_args, vars.GetSize()))    
        self.verify_variable_names("check names of arguments", vars, arg_names)
        self.assertEqual(len(arg_names), num_args, "make sure verify_variable_names() didn't mutate list")

        # Verify if we ask for only locals that we got what we expect
        vars = frame.GetVariables(args_no, locals_yes, statics_no, ignore_scope)   
        self.assertEqual(vars.GetSize(), num_locals, "There should be %i local variables, but we are reporting %i" % (num_locals, vars.GetSize()))    
        self.verify_variable_names("check names of locals", vars, local_names)

        # Verify if we ask for only statics that we got what we expect
        vars = frame.GetVariables(args_no, locals_no, statics_yes, ignore_scope)   
        print('statics: ', str(vars))
        self.assertEqual(vars.GetSize(), num_statics, "There should be %i static variables, but we are reporting %i" % (num_statics, vars.GetSize()))    
        self.verify_variable_names("check names of statics", vars, static_names)

        # Verify if we ask for arguments and locals that we got what we expect
        vars = frame.GetVariables(args_yes, locals_yes, statics_no, ignore_scope)
        desc = 'arguments + locals'
        names = arg_names + local_names
        count = len(names)
        self.assertEqual(vars.GetSize(), count, "There should be %i %s (%s) but we are reporting %i (%s)" % (count, desc, names, vars.GetSize(), get_names_from_value_list(vars)))    
        self.verify_variable_names("check names of %s" % (desc), vars, names)

        # Verify if we ask for arguments and statics that we got what we expect
        vars = frame.GetVariables(args_yes, locals_no, statics_yes, ignore_scope)
        desc = 'arguments + statics'
        names = arg_names + static_names
        count = len(names)
        self.assertEqual(vars.GetSize(), count, "There should be %i %s (%s) but we are reporting %i (%s)" % (count, desc, names, vars.GetSize(), get_names_from_value_list(vars)))    
        self.verify_variable_names("check names of %s" % (desc), vars, names)

        # Verify if we ask for locals and statics that we got what we expect
        vars = frame.GetVariables(args_no, locals_yes, statics_yes, ignore_scope)
        desc = 'locals + statics'
        names = local_names + static_names
        count = len(names)
        self.assertEqual(vars.GetSize(), count, "There should be %i %s (%s) but we are reporting %i (%s)" % (count, desc, names, vars.GetSize(), get_names_from_value_list(vars)))    
        self.verify_variable_names("check names of %s" % (desc), vars, names)

        # Verify if we ask for arguments, locals and statics that we got what we expect
        vars = frame.GetVariables(args_yes, locals_yes, statics_yes, ignore_scope)
        desc = 'arguments + locals + statics'
        names = arg_names + local_names + static_names
        count = len(names)
        self.assertEqual(vars.GetSize(), count, "There should be %i %s (%s) but we are reporting %i (%s)" % (count, desc, names, vars.GetSize(), get_names_from_value_list(vars)))    
        self.verify_variable_names("check names of %s" % (desc), vars, names)

        # Verify if we ask for in scope locals that we got what we expect
        vars = frame.GetVariables(args_no, locals_yes, statics_no, in_scopy_only)   
        desc = 'in scope locals at breakpoint 1'
        names = ['i']
        count = len(names)
        self.assertEqual(vars.GetSize(), count, "There should be %i %s (%s) but we are reporting %i (%s)" % (count, desc, names, vars.GetSize(), get_names_from_value_list(vars)))    
        self.verify_variable_names("check names of %s" % (desc), vars, names)
                             
        # Continue to breakpoint 2
        process.Continue()
                                     
        threads = lldbutil.get_threads_stopped_at_breakpoint (process, breakpoint2)
        self.assertEqual(len(threads), 1, "There should be a thread stopped at breakpoint 2")
                        
        thread = threads[0]
        self.assertTrue(thread.IsValid(), "Thread must be valid")
        frame = thread.GetFrameAtIndex(0)
        self.assertTrue(frame.IsValid(), "Frame must be valid")

        # Verify if we ask for in scope locals that we got what we expect
        vars = frame.GetVariables(args_no, locals_yes, statics_no, in_scopy_only)   
        desc = 'in scope locals at breakpoint 2'
        names = ['i', 'j']
        count = len(names)
        self.assertEqual(vars.GetSize(), count, "There should be %i %s (%s) but we are reporting %i (%s)" % (count, desc, names, vars.GetSize(), get_names_from_value_list(vars)))    
        self.verify_variable_names("check names of %s" % (desc), vars, names)

        # Continue to breakpoint 3
        process.Continue()
                                     
        threads = lldbutil.get_threads_stopped_at_breakpoint (process, breakpoint3)
        self.assertEqual(len(threads), 1, "There should be a thread stopped at breakpoint 3")
                        
        thread = threads[0]
        self.assertTrue(thread.IsValid(), "Thread must be valid")
        frame = thread.GetFrameAtIndex(0)
        self.assertTrue(frame.IsValid(), "Frame must be valid")

        # Verify if we ask for in scope locals that we got what we expect
        vars = frame.GetVariables(args_no, locals_yes, statics_no, in_scopy_only)   
        desc = 'in scope locals at breakpoint 3'
        names = ['i', 'j', 'k']
        count = len(names)
        self.assertEqual(vars.GetSize(), count, "There should be %i %s (%s) but we are reporting %i (%s)" % (count, desc, names, vars.GetSize(), get_names_from_value_list(vars)))    
        self.verify_variable_names("check names of %s" % (desc), vars, names)<|MERGE_RESOLUTION|>--- conflicted
+++ resolved
@@ -39,6 +39,7 @@
         self.assertEqual(len(copy_names), 0, "%s: we didn't find variables: %s in value list (%s)" % (description, copy_names, actual_names))
 
     @skipUnlessDarwin
+    @expectedFailureAll(oslist=["macosx"], bugnumber="swift.org/SR-1569")
     def test (self):
         self.build ()
         
@@ -80,11 +81,7 @@
         
         arg_names = ['argc', 'argv']   
         local_names = ['i', 'j', 'k']
-<<<<<<< HEAD
-        static_names = ['static_var', 'g_global_var', 'g_static_var']
-=======
         static_names = ['static_var', 'g_global_var', 'static_var']
->>>>>>> origin/master
         breakpoint1_locals = ['i']
         breakpoint1_statics = ['static_var']
         num_args = len(arg_names)
