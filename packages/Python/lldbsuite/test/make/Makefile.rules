#----------------------------------------------------------------------
# Clients fill in the source files to build
#----------------------------------------------------------------------
# C_SOURCES := main.c
# CXX_SOURCES :=
# OBJC_SOURCES :=
# OBJCXX_SOURCES :=
# DYLIB_C_SOURCES :=
# DYLIB_CXX_SOURCES :=
#
# Specifying DYLIB_ONLY has the effect of building dylib only, skipping
# the building of the a.out executable program.  For example,
# DYLIB_ONLY := YES
#
# Also might be of interest:
# FRAMEWORK_INCLUDES (Darwin only) :=
# CFLAGS_EXTRAS :=
# LD_EXTRAS :=
# SPLIT_DEBUG_SYMBOLS := YES
# CROSS_COMPILE :=
#
# And test/functionalities/archives/Makefile:
# MAKE_DSYM := NO
# ARCHIVE_NAME := libfoo.a
# ARCHIVE_C_SOURCES := a.c b.c

# Uncomment line below for debugging shell commands
# SHELL = /bin/sh -x

THIS_FILE_DIR := $(shell dirname $(realpath $(lastword $(MAKEFILE_LIST))))/
LLDB_BASE_DIR := $(THIS_FILE_DIR)../../../../../


#----------------------------------------------------------------------
# If TRIPLE is not defined try to set the ARCH, CC, CFLAGS, and more
# from the triple alone
#----------------------------------------------------------------------
ARCH_CFLAGS :=
ifneq "$(TRIPLE)" ""
	triple_space = $(subst -, ,$(TRIPLE))
	ARCH =$(word 1, $(triple_space))
	TRIPLE_VENDOR =$(word 2, $(triple_space))
	triple_os_and_version =$(shell echo $(word 3, $(triple_space)) | sed 's/\([a-z]*\)\(.*\)/\1 \2/')
	TRIPLE_OS =$(word 1, $(triple_os_and_version))
	TRIPLE_VERSION =$(word 2, $(triple_os_and_version))
	ifeq "$(TRIPLE_VENDOR)" "apple"
		ifeq "$(TRIPLE_OS)" "ios"
		    ifeq "$(SDKROOT)" ""
				# Set SDKROOT if it wasn't set
				ifneq (,$(findstring arm,$(ARCH)))
					SDKROOT = $(shell xcrun --sdk iphoneos --show-sdk-path)
					ifeq "$(TRIPLE_VERSION)" ""
						TRIPLE_VERSION =$(shell echo $(notdir $(SDKROOT)) | sed -e 's/.*\([0-9]\.[0-9]\).*/\1/')
					endif
					ARCH_CFLAGS :=-mios-version-min=$(TRIPLE_VERSION) -isysroot "$(SDKROOT)"
				else
					SDKROOT = $(shell xcrun --sdk iphonesimulator --show-sdk-path)
					ifeq "$(TRIPLE_VERSION)" ""
						TRIPLE_VERSION =$(shell echo $(notdir $(SDKROOT)) | sed -e 's/.*\([0-9]\.[0-9]\).*/\1/')
					endif
<<<<<<< HEAD
					TRIPLE_CFLAGS :=-mios-simulator-version-min=9.0 -isysroot "$(SDKROOT)"
					TRIPLE_SWIFTFLAGS :=-target $(TRIPLE) -sdk "$(SDKROOT)"
=======
					ARCH_CFLAGS :=-mios-simulator-version-min=$(TRIPLE_VERSION) -isysroot "$(SDKROOT)"
>>>>>>> 4750899a
				endif
			endif
		endif
	endif
endif
ifeq "$(OS)" "Android"
	include $(THIS_FILE_DIR)/Android.rules
endif

#----------------------------------------------------------------------
# If OS is not defined, use 'uname -s' to determine the OS name.
#
# uname on Windows gives "windows32", but most environments standardize
# on "Windows_NT", so we'll make it consistent here.  When running
# tests from Visual Studio, the environment variable isn't inherited
# all the way down to the process spawned for make.
#----------------------------------------------------------------------
HOST_OS = $(shell uname -s)
ifeq "$(HOST_OS)" "windows32"
	HOST_OS = Windows_NT
endif
ifeq "$(OS)" ""
	OS = $(HOST_OS)
endif

#----------------------------------------------------------------------
# If ARCH is not defined, default to x86_64.
#----------------------------------------------------------------------
ifeq "$(ARCH)" ""
ifeq "$(OS)" "Windows_NT"
	ARCH = x86
else
	ARCH = x86_64
endif
endif

#----------------------------------------------------------------------
# CC defaults to clang.
#
# If you change the defaults of CC, be sure to also change it in the file
# test/plugins/builder_base.py, which provides a Python way to return the
# value of the make variable CC -- getCompiler().
#
# See also these functions:
#   o cxx_compiler
#   o cxx_linker
#----------------------------------------------------------------------

# On Darwin, we default to specifying the default toolchain.
ifeq "$(OS)" "Darwin"
    CC ?= xcrun -toolchain default clang
else
    CC ?= clang
endif
ifeq "$(CC)" "cc"
	ifneq "$(shell which clang)" ""
		CC = clang
	else ifneq "$(shell which clang-3.5)" ""
		CC = clang-3.5
	else ifneq "$(shell which gcc)" ""
		CC = gcc
	endif
endif

#----------------------------------------------------------------------
# Handle SDKROOT on Darwin
#----------------------------------------------------------------------

ifeq "$(OS)" "Darwin"
    ifeq "$(SDKROOT)" ""
        # We haven't otherwise set the SDKROOT, so set it now to macosx
        SDKROOT := $(shell xcrun --sdk macosx --show-sdk-path)
    endif
endif

#----------------------------------------------------------------------
# SWIFTCC defaults to swift.
# TODO:
# If you change the defaults of SWIFTCC, be sure to also change it in the file
# test/plugins/builder_base.py, which provides a Python way to return the
# value of the make variable SWIFTCC -- getSwiftCompiler().
#
# See also these functions:
#   o cxx_compiler
#   o cxx_linker
#----------------------------------------------------------------------
SWIFTCC ?= $(shell $(LEVEL)/find-swift.py)
ifeq "$(SDKROOT)" ""
	SWIFTSDKROOT = $(shell $(LEVEL)/find-swift.py -s)
else
	SWIFTSDKROOT = $(SDKROOT)
endif

#----------------------------------------------------------------------
# ARCHFLAG is the flag used to tell the compiler which architecture
# to compile for. The default is the flag that clang accepts.
#----------------------------------------------------------------------
ARCHFLAG ?= -arch

#----------------------------------------------------------------------
# Change any build/tool options needed
#----------------------------------------------------------------------
ifeq "$(OS)" "Darwin"
	DS := $(shell xcrun -find -toolchain default dsymutil)
	DSFLAGS =
	DSYM = $(EXE).dSYM
	AR := $(CROSS_COMPILE)libtool
	ARFLAGS := -static -o
else
	AR := $(CROSS_COMPILE)ar
	# On non-Apple platforms, -arch becomes -m
	ARCHFLAG := -m

	# i386, i686, x86 -> 32
	# amd64, x86_64, x64 -> 64
	ifeq "$(ARCH)" "amd64"
		override ARCH := $(subst amd64,64,$(ARCH))
	endif
	ifeq "$(ARCH)" "x86_64"
		override ARCH := $(subst x86_64,64,$(ARCH))
	endif
	ifeq "$(ARCH)" "x64"
		override ARCH := $(subst x64,64,$(ARCH))
	endif
	ifeq "$(ARCH)" "x86"
		override ARCH := $(subst x86,32,$(ARCH))
	endif
	ifeq "$(ARCH)" "i386"
		override ARCH := $(subst i386,32,$(ARCH))
	endif
	ifeq "$(ARCH)" "i686"
		override ARCH := $(subst i686,32,$(ARCH))
	endif
	ifeq "$(ARCH)" "powerpc"
		override ARCH := $(subst powerpc,32,$(ARCH))
	endif
	ifeq "$(ARCH)" "powerpc64"
		override ARCH := $(subst powerpc64,64,$(ARCH))
	endif
	ifeq "$(ARCH)" "aarch64"
		override ARCH :=
		override ARCHFLAG :=
	endif
	ifeq "$(ARCH)" "arm"
		override ARCH :=
		override ARCHFLAG :=
	endif
	ifeq "$(ARCH)" "s390x"
		override ARCH :=
		override ARCHFLAG :=
	endif
	ifeq "$(findstring mips,$(ARCH))" "mips"
		override ARCHFLAG := -
	endif

	ifeq "$(SPLIT_DEBUG_SYMBOLS)" "YES"
		DSYM = $(EXE).debug
	endif
endif

LIMIT_DEBUG_INFO_FLAGS =
NO_LIMIT_DEBUG_INFO_FLAGS =
MODULE_DEBUG_INFO_FLAGS =
ifneq (,$(findstring clang,$(CC)))
   LIMIT_DEBUG_INFO_FLAGS += -flimit-debug-info
   NO_LIMIT_DEBUG_INFO_FLAGS += -fno-limit-debug-info
   MODULE_DEBUG_INFO_FLAGS += -gmodules
endif

DEBUG_INFO_FLAG ?= -g

CFLAGS ?= $(DEBUG_INFO_FLAG) -O0 -fno-builtin
SWIFTFLAGS ?= -g -Onone -save-temps -Xfrontend -serialize-debugging-options

# Setup a default per-user Swift module cache directory.
SWIFT_MODULE_CACHE_PATH ?= /tmp/lldbtest.swift.modulecache.$(USER)
SWIFTFLAGS += -module-cache-path $(SWIFT_MODULE_CACHE_PATH)

ifneq (,$(findstring arm,$(ARCH)))
	SWIFTFLAGS += -static-stdlib
endif

CFLAGS += $(FRAMEWORK_INCLUDES) $(CFLAGS_EXTRAS) -I$(LLDB_BASE_DIR)include
ifeq "$(OS)" "Darwin"
	ifneq "$(SDKROOT)" ""
		CFLAGS += -isysroot "$(SDKROOT)"
	endif
endif

<<<<<<< HEAD
CFLAGS += -include $(THIS_FILE_DIR)test_common.h $(TRIPLE_CFLAGS)
CFLAGS_NO_ARCH := $(CFLAGS)

ifeq "$(ARCHFLAG)" "-arch"
    CFLAGS += $(ARCHFLAG) $(ARCH)
else
    CFLAGS += $(ARCHFLAG)$(ARCH)
endif

SWIFTFLAGS += $(TRIPLE_SWIFTFLAGS)
=======
CFLAGS += -include $(THIS_FILE_DIR)test_common.h $(ARCH_CFLAGS)
>>>>>>> 4750899a

# Use this one if you want to build one part of the result without debug information:
ifeq "$(OS)" "Darwin"
	CFLAGS_NO_DEBUG = -O0 $(ARCHFLAG) $(ARCH) $(FRAMEWORK_INCLUDES) $(CFLAGS_EXTRAS) $(ARCH_CFLAGS)
else
	CFLAGS_NO_DEBUG = -O0 $(ARCHFLAG)$(ARCH) $(FRAMEWORK_INCLUDES) $(CFLAGS_EXTRAS) $(ARCH_CFLAGS)
endif

ifeq "$(MAKE_DWO)" "YES"
	CFLAGS += -gsplit-dwarf
endif

ifeq "$(MAKE_GMODULES)" "YES"
	CFLAGS += -fmodules -gmodules -fmodules-cache-path=./clang-module-cache
endif

CXXFLAGS += -std=c++11
# FIXME: C++ modules aren't supported on all platforms.
CXXFLAGS += $(subst -fmodules,, $(subst -fmodules-cache-path=./clang-module-cache,, $(CFLAGS)))
LD = $(CC)
LDFLAGS ?= $(CFLAGS)
LDFLAGS += $(LD_EXTRAS) $(ARCH_LDFLAGS)
ifeq (,$(filter $(OS), Windows_NT Android))
	ifneq (,$(filter YES,$(ENABLE_THREADS)))
		LDFLAGS += -pthread
	endif
endif
OBJECTS =
EXE ?= a.out

ifneq "$(DYLIB_NAME)" ""
	ifeq "$(OS)" "Darwin"
		DYLIB_FILENAME = lib$(DYLIB_NAME).dylib
		DYLIB_EXECUTABLE_PATH ?= @executable_path
	else ifeq "$(OS)" "Windows_NT"
		DYLIB_FILENAME = $(DYLIB_NAME).dll
	else
		DYLIB_FILENAME = lib$(DYLIB_NAME).so
	endif
endif

# Function that returns the counterpart C++ compiler, given $(CC) as arg.
cxx_compiler_notdir = $(if $(findstring icc,$(1)), \
                            $(subst icc,icpc,$(1)), \
                            $(if $(findstring llvm-gcc,$(1)), \
                                 $(subst llvm-gcc,llvm-g++,$(1)), \
                                 $(if $(findstring gcc,$(1)), \
                                      $(subst gcc,g++,$(1)), \
                                      $(subst cc,c++,$(1)))))
cxx_compiler = $(if $(findstring /,$(1)),$(join $(dir $(1)), $(call cxx_compiler_notdir,$(notdir $(1)))),$(call cxx_compiler_notdir,$(1)))

# Function that returns the C++ linker, given $(CC) as arg.
cxx_linker_notdir = $(if $(findstring icc,$(1)), \
                          $(subst icc,icpc,$(1)), \
                          $(if $(findstring llvm-gcc,$(1)), \
                               $(subst llvm-gcc,llvm-g++,$(1)), \
                               $(if $(findstring gcc,$(1)), \
                                    $(subst gcc,g++,$(1)), \
                                    $(subst cc,c++,$(1)))))
cxx_linker = $(if $(findstring /,$(1)),$(join $(dir $(1)), $(call cxx_linker_notdir,$(notdir $(1)))),$(call cxx_linker_notdir,$(1)))

ifneq "$(OS)" "Darwin"
    CLANG_OR_GCC := $(strip $(if $(findstring clang,$(CC)), \
                                 $(findstring clang,$(CC)), \
                                 $(if $(findstring gcc,$(CC)), \
                                      $(findstring gcc,$(CC)), \
                                      cc)))

    CC_LASTWORD := $(strip $(lastword $(subst -, ,$(CC))))

    replace_with = $(strip $(if $(findstring $(3),$(CC_LASTWORD)), \
                           $(subst $(3),$(1),$(2)), \
                           $(subst $(3),$(1),$(subst -$(CC_LASTWORD),,$(2)))))

    ifeq "$(notdir $(CC))" "$(CC)"
        replace_cc_with = $(call replace_with,$(1),$(CC),$(CLANG_OR_GCC))
    else
        replace_cc_with = $(join $(dir $(CC)),$(call replace_with,$(1),$(notdir $(CC)),$(CLANG_OR_GCC)))
    endif

    OBJCOPY ?= $(call replace_cc_with,objcopy)
    ARCHIVER ?= $(call replace_cc_with,ar)
    override AR = $(ARCHIVER)
endif

ifdef PIE
    LDFLAGS += -pie
endif

#----------------------------------------------------------------------
# Windows specific options
#----------------------------------------------------------------------
ifeq "$(OS)" "Windows_NT"
	ifneq (,$(findstring clang,$(CC)))
		# Clang for Windows doesn't support C++ Exceptions
		CXXFLAGS += -fno-exceptions
		CXXFLAGS += -D_HAS_EXCEPTIONS=0
		ifeq "$(VisualStudioVersion)" "14.0"
			CXXFLAGS += -fms-compatibility-version=19.0
			override CXXFLAGS := $(subst -std=c++11,-std=c++14,$(CXXFLAGS))
		endif
		# The MSVC linker doesn't understand long section names
		# generated by the clang compiler.
		LDFLAGS += -fuse-ld=lld
	endif
endif

#----------------------------------------------------------------------
# C++ standard library options
#----------------------------------------------------------------------
ifeq (1,$(USE_LIBSTDCPP))
	# Clang requires an extra flag: -stdlib=libstdc++
	ifneq (,$(findstring clang,$(CC)))
		CXXFLAGS += -stdlib=libstdc++ -DLLDB_USING_LIBSTDCPP
		LDFLAGS += -stdlib=libstdc++
	endif
endif

ifeq (1,$(USE_LIBCPP))
	# Clang requires an extra flag: -stdlib=libstdc++
	ifneq (,$(findstring clang,$(CC)))
		ifeq "$(OS)" "Linux"
			# This is the default install location on Ubuntu 14.04
			ifneq ($(wildcard /usr/include/c++/v1/.),)
				CXXFLAGS += -stdlib=libc++ -DLLDB_USING_LIBCPP
				LDFLAGS += -stdlib=libc++
				CXXFLAGS += -I/usr/include/c++/v1
			endif
		else
			CXXFLAGS += -stdlib=libc++ -DLLDB_USING_LIBCPP
			LDFLAGS += -stdlib=libc++
		endif
	endif
endif

#----------------------------------------------------------------------
# dylib settings
#----------------------------------------------------------------------
ifneq "$(strip $(DYLIB_C_SOURCES))" ""
	DYLIB_OBJECTS +=$(strip $(DYLIB_C_SOURCES:.c=.o))
endif

ifneq "$(strip $(DYLIB_OBJC_SOURCES))" ""
	DYLIB_OBJECTS +=$(strip $(DYLIB_OBJC_SOURCES:.m=.o))
endif

ifneq "$(strip $(DYLIB_CXX_SOURCES))" ""
    DYLIB_OBJECTS +=$(strip $(DYLIB_CXX_SOURCES:.cpp=.o))
    CXX = $(call cxx_compiler,$(CC))
    LD = $(call cxx_linker,$(CC))
endif

#----------------------------------------------------------------------
# Check if we have a precompiled header
#----------------------------------------------------------------------
ifneq "$(strip $(PCH_CXX_SOURCE))" ""
    PCH_OUTPUT = $(PCH_CXX_SOURCE:.h=.h.pch)
    PCHFLAGS = -include $(PCH_CXX_SOURCE)
endif

#----------------------------------------------------------------------
# Check if we have any C source files
#----------------------------------------------------------------------
ifneq "$(strip $(C_SOURCES))" ""
	OBJECTS +=$(strip $(C_SOURCES:.c=.o))
endif

#----------------------------------------------------------------------
# Check if we have any C++ source files
#----------------------------------------------------------------------
ifneq "$(strip $(CXX_SOURCES))" ""
	OBJECTS +=$(strip $(CXX_SOURCES:.cpp=.o))
	CXX = $(call cxx_compiler,$(CC))
	LD = $(call cxx_linker,$(CC))
endif

#----------------------------------------------------------------------
# Check if we have any ObjC source files
#----------------------------------------------------------------------
ifneq "$(strip $(OBJC_SOURCES))" ""
	OBJECTS +=$(strip $(OBJC_SOURCES:.m=.o))
	LDFLAGS +=-lobjc
endif

#----------------------------------------------------------------------
# Check if we have any Swift source files
#----------------------------------------------------------------------
ifneq "$(strip $(SWIFT_SOURCES))" ""
	OBJECTS +=$(strip $(SWIFT_SOURCES:.swift=.o))
	LDFLAGS +=-L"$(SWIFTLIBS)"
	ifneq "$(TRIPLE)" ""
		SWIFTFLAGS += -target $(TRIPLE)
	endif
	SWIFTFLAGS += -sdk "$(SWIFTSDKROOT)"
	USESWIFTDRIVER = 1
endif

#----------------------------------------------------------------------
# Check if we need the Swift/ObjC interop features
#----------------------------------------------------------------------
ifeq "$(SWIFT_OBJC_INTEROP)" "1"
	SWIFTFLAGS += -framework Foundation -framework CoreGraphics
	LDFLAGS +=-lswiftObjectiveC -lswiftFoundation -framework Foundation -framework CoreGraphics
endif

#----------------------------------------------------------------------
# Check if we have any ObjC++ source files
#----------------------------------------------------------------------
ifneq "$(strip $(OBJCXX_SOURCES))" ""
	OBJECTS +=$(strip $(OBJCXX_SOURCES:.mm=.o))
	CXX = $(call cxx_compiler,$(CC))
	LD = $(call cxx_linker,$(CC))
	ifeq "$(findstring lobjc,$(LDFLAGS))" ""
		LDFLAGS +=-lobjc
	endif
endif

#----------------------------------------------------------------------
# Check if we have any C source files for archive
#----------------------------------------------------------------------
ifneq "$(strip $(ARCHIVE_C_SOURCES))" ""
	ARCHIVE_OBJECTS +=$(strip $(ARCHIVE_C_SOURCES:.c=.o))
endif

#----------------------------------------------------------------------
# Check if we have any C++ source files for archive
#----------------------------------------------------------------------
ifneq "$(strip $(ARCHIVE_CXX_SOURCES))" ""
	ARCHIVE_OBJECTS +=$(strip $(ARCHIVE_CXX_SOURCES:.cpp=.o))
	CXX = $(call cxx_compiler,$(CC))
	LD = $(call cxx_linker,$(CC))
endif

#----------------------------------------------------------------------
# Check if we have any ObjC source files for archive
#----------------------------------------------------------------------
ifneq "$(strip $(ARCHIVE_OBJC_SOURCES))" ""
	ARCHIVE_OBJECTS +=$(strip $(ARCHIVE_OBJC_SOURCES:.m=.o))
	LDFLAGS +=-lobjc
endif

#----------------------------------------------------------------------
# Check if we have any ObjC++ source files for archive
#----------------------------------------------------------------------
ifneq "$(strip $(ARCHIVE_OBJCXX_SOURCES))" ""
	ARCHIVE_OBJECTS +=$(strip $(ARCHIVE_OBJCXX_SOURCES:.mm=.o))
	CXX = $(call cxx_compiler,$(CC))
	LD = $(call cxx_linker,$(CC))
	ifeq "$(findstring lobjc,$(LDFLAGS))" ""
		LDFLAGS +=-lobjc
	endif
endif

#----------------------------------------------------------------------
# Check if we are compiling with gcc 4.6
#----------------------------------------------------------------------
ifneq "$(strip $(CXX_SOURCES) $(OBJCXX_SOURCES))" ""
ifneq "$(filter g++,$(CXX))" ""
	CXXVERSION = $(shell $(CXX) -dumpversion | cut -b 1-3)
	ifeq "$(CXXVERSION)" "4.6"
                # GCC 4.6 cannot handle -std=c++11, so replace it with -std=c++0x
                # instead. FIXME: remove once GCC version is upgraded.
		override CXXFLAGS := $(subst -std=c++11,-std=c++0x,$(CXXFLAGS))
	endif
endif
endif

ifeq ($(findstring clang, $(CXX)), clang)
  CXXFLAGS += --driver-mode=g++
endif

ifneq "$(CXX)" ""
  ifeq ($(findstring clang, $(LD)), clang)
    LDFLAGS += --driver-mode=g++
  endif
endif

#----------------------------------------------------------------------
# DYLIB_ONLY variable can be used to skip the building of a.out.
# See the sections below regarding dSYM file as well as the building of
# EXE from all the objects.
#----------------------------------------------------------------------

#----------------------------------------------------------------------
# Make the dSYM file from the executable if $(MAKE_DSYM) != "NO"
#----------------------------------------------------------------------
ifneq "$(DYLIB_ONLY)" "YES"
$(DSYM) : $(EXE)
ifeq "$(OS)" "Darwin"
ifneq "$(MAKE_DSYM)" "NO"
	"$(DS)" $(DSFLAGS) -o "$(DSYM)" "$(EXE)"
endif
else
ifeq "$(SPLIT_DEBUG_SYMBOLS)" "YES"
	$(OBJCOPY) --only-keep-debug "$(EXE)" "$(DSYM)"
	$(OBJCOPY) --strip-debug --add-gnu-debuglink="$(DSYM)" "$(EXE)" "$(EXE)"
endif
endif
endif

#----------------------------------------------------------------------
# Compile the executable from all the objects.
#----------------------------------------------------------------------
ifeq "$(USESWIFTDRIVER)" "1"
$(EXE) : $(SWIFT_SOURCES)
	$(SWIFTCC) $(SWIFT_SOURCES) $(SWIFTFLAGS) -o "$(EXE)"
else
ifneq "$(DYLIB_NAME)" ""
ifeq "$(DYLIB_ONLY)" ""
$(EXE) : $(OBJECTS) $(ARCHIVE_NAME) $(DYLIB_FILENAME)
	$(LD) $(OBJECTS) $(ARCHIVE_NAME) -L. -l$(DYLIB_NAME) $(LDFLAGS) -o "$(EXE)"
else
EXE = $(DYLIB_FILENAME)
endif
else
$(EXE) : $(OBJECTS) $(ARCHIVE_NAME)
	$(LD) $(OBJECTS) $(LDFLAGS) $(ARCHIVE_NAME) -o "$(EXE)"
endif
endif
#----------------------------------------------------------------------
# Make the archive
#----------------------------------------------------------------------
ifneq "$(ARCHIVE_NAME)" ""
ifeq "$(OS)" "Darwin"
$(ARCHIVE_NAME) : $(ARCHIVE_OBJECTS)
	$(AR) $(ARFLAGS) $(ARCHIVE_NAME) $(ARCHIVE_OBJECTS)
	$(RM) $(ARCHIVE_OBJECTS)
else
$(ARCHIVE_NAME) : $(foreach ar_obj,$(ARCHIVE_OBJECTS),$(ARCHIVE_NAME)($(ar_obj)))
endif
endif

#----------------------------------------------------------------------
# Make the dylib
#----------------------------------------------------------------------
$(DYLIB_OBJECTS) : CFLAGS += -DCOMPILING_LLDB_TEST_DLL

$(DYLIB_FILENAME) : $(DYLIB_OBJECTS)
ifeq "$(OS)" "Darwin"
	$(LD) $(DYLIB_OBJECTS) $(LDFLAGS) -install_name "$(DYLIB_EXECUTABLE_PATH)/$(DYLIB_FILENAME)" -dynamiclib -o "$(DYLIB_FILENAME)"
ifneq "$(MAKE_DSYM)" "NO"
ifneq "$(DS)" ""
	"$(DS)" $(DSFLAGS) "$(DYLIB_FILENAME)"
endif
endif
else
	$(LD) $(DYLIB_OBJECTS) $(LDFLAGS) -shared -o "$(DYLIB_FILENAME)"
ifeq "$(SPLIT_DEBUG_SYMBOLS)" "YES"
	$(OBJCOPY) --only-keep-debug "$(DYLIB_FILENAME)" "$(DYLIB_FILENAME).debug"
	$(OBJCOPY) --strip-debug --add-gnu-debuglink="$(DYLIB_FILENAME).debug" "$(DYLIB_FILENAME)" "$(DYLIB_FILENAME)"
endif
endif

#----------------------------------------------------------------------
# Make the precompiled header and compile C++ sources against it
#----------------------------------------------------------------------

#ifneq "$(PCH_OUTPUT)" ""
$(PCH_OUTPUT) : $(PCH_CXX_SOURCE)
	$(CXX) $(CXXFLAGS) -x c++-header -o $(PCH_OUTPUT) $(PCH_CXX_SOURCE)
%.o : %.cpp $(PCH_OUTPUT)
	$(CXX) $(PCHFLAGS) $(CXXFLAGS) -c -o $@ $<
#endif

#----------------------------------------------------------------------
# Automatic variables based on items already entered. Below we create
# an object's lists from the list of sources by replacing all entries
# that end with .c with .o, and we also create a list of prerequisite
# files by replacing all .c files with .d.
#----------------------------------------------------------------------
PREREQS := $(OBJECTS:.o=.d)
DWOS := $(OBJECTS:.o=.dwo) $(ARCHIVE_OBJECTS:.o=.dwo)
ifneq "$(DYLIB_NAME)" ""
	DYLIB_PREREQS := $(DYLIB_OBJECTS:.o=.d)
	DYLIB_DWOS := $(DYLIB_OBJECTS:.o=.dwo)
endif

#----------------------------------------------------------------------
# Rule for Generating Prerequisites Automatically using .d files and
# the compiler -MM option. The -M option will list all system headers,
# and the -MM option will list all non-system dependencies.
#----------------------------------------------------------------------
ifeq "$(HOST_OS)" "Windows_NT"
	JOIN_CMD = &
	QUOTE = "
else
	JOIN_CMD = ;
	QUOTE = '
endif

%.d: %.c
	@rm -f $@ $(JOIN_CMD) \
	$(CC) -M $(CFLAGS) $< > $@.tmp && \
	sed $(QUOTE)s,\($*\)\.o[ :]*,\1.o $@ : ,g$(QUOTE) < $@.tmp > $@ $(JOIN_CMD) \
	rm -f $@.tmp

%.d: %.cpp
	@rm -f $@ $(JOIN_CMD) \
	$(CXX) -M $(CXXFLAGS) $< > $@.tmp && \
	sed $(QUOTE)s,\($*\)\.o[ :]*,\1.o $@ : ,g$(QUOTE) < $@.tmp > $@ $(JOIN_CMD) \
	rm -f $@.tmp

%.d: %.m
	@rm -f $@ $(JOIN_CMD) \
	$(CC) -M $(CFLAGS) $< > $@.tmp && \
	sed $(QUOTE)s,\($*\)\.o[ :]*,\1.o $@ : ,g$(QUOTE) < $@.tmp > $@ $(JOIN_CMD) \
	rm -f $@.tmp

%.d: %.mm
	@rm -f $@ $(JOIN_CMD) \
	$(CXX) -M $(CXXFLAGS) $< > $@.tmp && \
	sed $(QUOTE)s,\($*\)\.o[ :]*,\1.o $@ : ,g$(QUOTE) < $@.tmp > $@ $(JOIN_CMD) \
	rm -f $@.tmp

#----------------------------------------------------------------------
# Include all of the makefiles for each source file so we don't have
# to manually track all of the prerequisites for each source file.
#----------------------------------------------------------------------
sinclude $(PREREQS)
ifneq "$(DYLIB_NAME)" ""
	sinclude $(DYLIB_PREREQS)
endif

# Define a suffix rule for .mm -> .o
.SUFFIXES: .mm .o
.mm.o:
	$(CXX) $(CXXFLAGS) -c $<

.PHONY: clean
dsym:	$(DSYM)
all:	$(EXE) $(DSYM)
clean::
	$(RM) $(OBJECTS) $(PREREQS) $(PREREQS:.d=.d.tmp) $(DWOS) $(ARCHIVE_NAME) $(ARCHIVE_OBJECTS)
ifneq "$(DYLIB_NAME)" ""
	$(RM) -r $(DYLIB_FILENAME).dSYM
	$(RM) $(DYLIB_OBJECTS) $(DYLIB_PREREQS) $(DYLIB_PREREQS:.d=.d.tmp) $(DYLIB_DWOS) $(DYLIB_FILENAME) $(DYLIB_FILENAME).debug
endif
ifneq "$(PCH_OUTPUT)" ""
	$(RM) $(PCH_OUTPUT)
endif
ifneq "$(DSYM)" ""
	$(RM) -r "$(DSYM)"
endif
ifeq "$(MAKE_GMODULES)" "YES"
	$(RM) -rf ./clang-module-cache
endif
ifeq "$(OS)" "Windows_NT"
# http://llvm.org/pr24589
	IF EXIST "$(EXE)" del "$(EXE)"
	$(RM) $(wildcard *.manifest *.pdb *.ilk)
ifneq "$(DYLIB_NAME)" ""
	$(RM) $(DYLIB_NAME).lib $(DYLIB_NAME).exp
endif
else
	$(RM) "$(EXE)"
endif

#----------------------------------------------------------------------
# From http://blog.melski.net/tag/debugging-makefiles/
# 
# Usage: make print-CC print-CXX print-LD
#----------------------------------------------------------------------
print-%:
	@echo '$*=$($*)'
	@echo '  origin = $(origin $*)'
	@echo '  flavor = $(flavor $*)'
	@echo '   value = $(value  $*)'

### Local Variables: ###
### mode:makefile ###
### End: ###<|MERGE_RESOLUTION|>--- conflicted
+++ resolved
@@ -58,12 +58,8 @@
 					ifeq "$(TRIPLE_VERSION)" ""
 						TRIPLE_VERSION =$(shell echo $(notdir $(SDKROOT)) | sed -e 's/.*\([0-9]\.[0-9]\).*/\1/')
 					endif
-<<<<<<< HEAD
-					TRIPLE_CFLAGS :=-mios-simulator-version-min=9.0 -isysroot "$(SDKROOT)"
 					TRIPLE_SWIFTFLAGS :=-target $(TRIPLE) -sdk "$(SDKROOT)"
-=======
 					ARCH_CFLAGS :=-mios-simulator-version-min=$(TRIPLE_VERSION) -isysroot "$(SDKROOT)"
->>>>>>> 4750899a
 				endif
 			endif
 		endif
@@ -253,8 +249,7 @@
 	endif
 endif
 
-<<<<<<< HEAD
-CFLAGS += -include $(THIS_FILE_DIR)test_common.h $(TRIPLE_CFLAGS)
+CFLAGS += -include $(THIS_FILE_DIR)test_common.h $(ARCH_CFLAGS)
 CFLAGS_NO_ARCH := $(CFLAGS)
 
 ifeq "$(ARCHFLAG)" "-arch"
@@ -264,9 +259,6 @@
 endif
 
 SWIFTFLAGS += $(TRIPLE_SWIFTFLAGS)
-=======
-CFLAGS += -include $(THIS_FILE_DIR)test_common.h $(ARCH_CFLAGS)
->>>>>>> 4750899a
 
 # Use this one if you want to build one part of the result without debug information:
 ifeq "$(OS)" "Darwin"
