#!/usr/bin/env python

import hashlib
import fnmatch
import os
import platform
import re
import repo
import subprocess
import sys

from lldbbuild import *

#### SETTINGS ####

def LLVM_HASH_INCLUDES_DIFFS():
    return False

# For use with Xcode-style builds

def process_vcs(vcs):
    return {
        "svn": VCS.svn,
        "git": VCS.git
    }[vcs]

def process_root(name):
    return {
        "llvm": llvm_source_path(),
        "clang": clang_source_path(),
        "swift": swift_source_path(),
        "cmark": cmark_source_path(),
        "ninja": ninja_source_path()
    }[name]

def process_repo(r):
    return {
        'name': r["name"],
        'vcs': process_vcs(r["vcs"]),
        'root': process_root(r["name"]),
        'url': r["url"],
        'ref': r["ref"]
    }

def fallback_repo(name):
    return {
        'name': name,
        'vcs': None,
        'root': process_root(name),
        'url': None,
        'ref': None
    }

<<<<<<< HEAD
=======
def dirs_exist(names):
    for name in names:
        if not os.path.isdir(process_root(name)):
            return False
    return True

>>>>>>> 20b18d39
def XCODE_REPOSITORIES():
    names = ["llvm", "clang", "ninja"]
    if dirs_exist(names):
        return [fallback_repo(n) for n in names]
    override = repo.get_override()
    if override:
        return [process_repo(r) for r in override]
    identifier = repo.identifier()
    if identifier == None:
        return [fallback_repo(n) for n in ["llvm", "clang", "swift", "cmark", "ninja"]]
    set = repo.find(identifier)
    return [process_repo(r) for r in set]


def get_c_compiler():
    return subprocess.check_output([
        'xcrun',
        '--sdk', 'macosx',
        '-find', 'clang'
    ]).rstrip()


def get_cxx_compiler():
    return subprocess.check_output([
        'xcrun',
        '--sdk', 'macosx',
        '-find', 'clang++'
    ]).rstrip()

#                 CFLAGS="-isysroot $(xcrun --sdk macosx --show-sdk-path) -mmacosx-version-min=${DARWIN_DEPLOYMENT_VERSION_OSX}" \
#                        LDFLAGS="-mmacosx-version-min=${DARWIN_DEPLOYMENT_VERSION_OSX}" \


def get_deployment_target():
    return os.environ.get('MACOSX_DEPLOYMENT_TARGET', None)


def get_c_flags():
    cflags = ''
    # sdk_path = subprocess.check_output([
    #     'xcrun',
    #     '--sdk', 'macosx',
    #     '--show-sdk-path']).rstrip()
    # cflags += '-isysroot {}'.format(sdk_path)

    deployment_target = get_deployment_target()
    if deployment_target:
        # cflags += ' -mmacosx-version-min={}'.format(deployment_target)
        pass

    return cflags


def get_cxx_flags():
    return get_c_flags()


def get_common_linker_flags():
    linker_flags = ""
    deployment_target = get_deployment_target()
    if deployment_target:
        # if len(linker_flags) > 0:
        #     linker_flags += ' '
        # linker_flags += '-mmacosx-version-min={}'.format(deployment_target)
        pass

    return linker_flags


def get_exe_linker_flags():
    return get_common_linker_flags()

def with_devices_preset_suffix():
    """Return a suffix for the LLDB-specific Swift build preset."""
    if os.environ.get("LLDB_SWIFT_STDLIB_INCLUDES_DEVICES", None) is not None:
        return "_with_devices"
    else:
        return ""

def XCODE_REPOSITORIES():
    identifier = repo.identifier()
    if identifier == None:
        identifier = "<invalid>" # repo.find will just use the fallback file
    set = repo.find(identifier)
    return [process_repo(r) for r in set]


def BUILD_SCRIPT_FLAGS():
    return {
        "Debug": ["--preset=LLDB_Swift_ReleaseAssert" + with_devices_preset_suffix()],
        "DebugClang": ["--preset=LLDB_Swift_DebugAssert" + with_devices_preset_suffix()],
        "Release": ["--preset=LLDB_Swift_ReleaseAssert" + with_devices_preset_suffix()],
    }


def BUILD_SCRIPT_ENVIRONMENT():
    return {
        "SWIFT_SOURCE_ROOT": lldb_source_path(),
        "SWIFT_BUILD_ROOT": llvm_build_dirtree()
    }

#### COLLECTING ALL ARCHIVES ####


def collect_archives_in_path(path):
    files = os.listdir(path)
    # Only use libclang and libLLVM archives (and gtests), and exclude libclang_rt.
    # Also include swigt and cmark.
    # This is not a very scalable solution.  Direct dependency determination would
    # be preferred.
    regexp = "^lib(clang[^_]|LLVM|gtest|swift|cmark).*$"
    return [
        os.path.join(
            path,
            file) for file in files if file.endswith(".a") and re.match(
            regexp,
            file)]


def archive_list():
    paths = library_paths()
    archive_lists = [collect_archives_in_path(path) for path in paths]
    return [archive for archive_list in archive_lists for archive in archive_list]


def write_archives_txt():
    f = open(archives_txt(), 'w')
    for archive in archive_list():
        f.write(archive + "\n")
    f.close()

#### COLLECTING REPOSITORY MD5S ####


def source_control_status(spec):
    vcs_for_spec = vcs(spec)
    if LLVM_HASH_INCLUDES_DIFFS():
        return vcs_for_spec.status() + vcs_for_spec.diff()
    else:
        return vcs_for_spec.status()


def source_control_status_for_specs(specs):
    statuses = [source_control_status(spec) for spec in specs]
    return "".join(statuses)


def all_source_control_status():
    return source_control_status_for_specs(XCODE_REPOSITORIES())


def md5(string):
    m = hashlib.md5()
    m.update(string)
    return m.hexdigest()


def all_source_control_status_md5():
    return md5(all_source_control_status())

#### CHECKING OUT AND BUILDING LLVM ####


def apply_patches(spec):
    files = os.listdir(os.path.join(lldb_source_path(), 'scripts'))
    patches = [
        f for f in files if fnmatch.fnmatch(
            f, spec['name'] + '.*.diff')]
    for p in patches:
        run_in_directory(["patch",
                          "-p0",
                          "-i",
                          os.path.join(lldb_source_path(),
                                       'scripts',
                                       p)],
                         spec['root'])


def check_out_if_needed(spec):
    if (build_type() != BuildType.CustomSwift) and not (
            os.path.isdir(spec['root'])):
        vcs(spec).check_out()
        apply_patches(spec)


def all_check_out_if_needed():
    map(check_out_if_needed, XCODE_REPOSITORIES())


def should_build_llvm():
    if build_type() == BuildType.CustomSwift:
        return False
    if build_type() == BuildType.Xcode:
        # TODO use md5 sums
        return True


def do_symlink(source_path, link_path):
    print "Symlinking " + source_path + " to " + link_path
    if os.path.islink(link_path):
        os.remove(link_path)
    if not os.path.exists(link_path):
        os.symlink(source_path, link_path)


def setup_source_symlink(repo):
    source_path = repo["root"]
    link_path = os.path.join(lldb_source_path(), os.path.basename(source_path))
    do_symlink(source_path, link_path)


def setup_source_symlinks():
    map(setup_source_symlink, XCODE_REPOSITORIES())


def setup_build_symlink():
    source_path = package_build_path()
    link_path = expected_package_build_path()
    do_symlink(source_path, link_path)

def find_cmake():
    # First check the system PATH env var for cmake
    cmake_binary = find_executable_in_paths(
        "cmake", os.environ["PATH"].split(os.pathsep))
    if cmake_binary:
        # We found it there, use it.
        return cmake_binary

    # Check a few more common spots.  Xcode launched from Finder
    # will have the default environment, and may not have
    # all the normal places present.
    extra_cmake_dirs = [
        "/usr/local/bin",
        "/opt/local/bin",
        os.path.join(os.path.expanduser("~"), "bin")
    ]

    if platform.system() == "Darwin":
        # Add locations where an official CMake.app package may be installed.
        extra_cmake_dirs.extend([
            os.path.join(
                os.path.expanduser("~"),
                "Applications",
                "CMake.app",
                "Contents",
                "bin"),
            os.path.join(
                os.sep,
                "Applications",
                "CMake.app",
                "Contents",
                "bin")])

    cmake_binary = find_executable_in_paths("cmake", extra_cmake_dirs)
    if cmake_binary:
        # We found it in one of the usual places.  Use that.
        return cmake_binary

    # We couldn't find cmake.  Tell the user what to do.
    raise Exception(
        "could not find cmake in PATH ({}) or in any of these locations ({}), "
        "please install cmake or add a link to it in one of those locations".format(
            os.environ["PATH"], extra_cmake_dirs))


def cmake_flags():
    cmake_flags = CMAKE_FLAGS()[lldb_configuration()]
    cmake_flags += ["-GNinja",
                    "-DCMAKE_C_COMPILER={}".format(get_c_compiler()),
                    "-DCMAKE_CXX_COMPILER={}".format(get_cxx_compiler()),
                    "-DCMAKE_INSTALL_PREFIX={}".format(expected_package_build_path_for("llvm")),
                    "-DCMAKE_C_FLAGS={}".format(get_c_flags()),
                    "-DCMAKE_CXX_FLAGS={}".format(get_cxx_flags()),
                    "-DCMAKE_EXE_LINKER_FLAGS={}".format(get_exe_linker_flags()),
                    "-DCMAKE_SHARED_LINKER_FLAGS={}".format(get_shared_linker_flags()),
                    "-DHAVE_CRASHREPORTER_INFO=1"]
    deployment_target = get_deployment_target()
    if deployment_target:
        cmake_flags.append(
            "-DCMAKE_OSX_DEPLOYMENT_TARGET={}".format(deployment_target))
    return cmake_flags


def run_cmake(cmake_build_dir, ninja_binary_path):
    cmake_binary = find_cmake()
    print "found cmake binary: using \"{}\"".format(cmake_binary)

    command_line = [cmake_binary] + cmake_flags() + [
        "-DCMAKE_MAKE_PROGRAM={}".format(ninja_binary_path),
        llvm_source_path()]
    print "running cmake like so: ({}) in dir ({})".format(command_line, cmake_build_dir)

    subprocess.check_call(
        command_line,
        cwd=cmake_build_dir,
        env=cmake_environment())


def create_directories_as_needed(path):
    try:
        os.makedirs(path)
    except OSError as error:
        # An error indicating that the directory exists already is fine.
        # Anything else should be passed along.
        if error.errno != errno.EEXIST:
            raise error


def run_cmake_if_needed(ninja_binary_path):
    cmake_build_dir = package_build_path()
    if should_run_cmake(cmake_build_dir):
        # Create the build directory as needed
        create_directories_as_needed(cmake_build_dir)
        run_cmake(cmake_build_dir, ninja_binary_path)


def build_ninja_if_needed():
    # First check if ninja is in our path.  If so, there's nothing to do.
    ninja_binary_path = find_executable_in_paths(
        "ninja", os.environ["PATH"].split(os.pathsep))
    if ninja_binary_path:
        # It's on the path.  cmake will find it.  We're good.
        print "found ninja here: \"{}\"".format(ninja_binary_path)
        return ninja_binary_path

    # Figure out if we need to build it.
    ninja_build_dir = ninja_source_path()
    ninja_binary_path = os.path.join(ninja_build_dir, "ninja")
    if not is_executable(ninja_binary_path):
        # Build ninja
        command_line = ["python", "configure.py", "--bootstrap"]
        print "building ninja like so: ({}) in dir ({})".format(command_line, ninja_build_dir)
        subprocess.check_call(
            command_line,
            cwd=ninja_build_dir,
            env=os.environ)

    return ninja_binary_path

def build_script_flags():
    return BUILD_SCRIPT_FLAGS()[lldb_configuration(
    )] + ["swift_install_destdir=" + expected_package_build_path_for("swift")]


def join_dicts(dict1, dict2):
    d = dict1.copy()
    d.update(dict2)
    return d


def build_script_path():
    return os.path.join(swift_source_path(), "utils", "build-script")


def build_script_environment():
    return join_dicts(os.environ, BUILD_SCRIPT_ENVIRONMENT())


def build_llvm():
    subprocess.check_call(["python",
                           build_script_path()] + build_script_flags(),
                          cwd=lldb_source_path(),
                          env=build_script_environment())


def build_llvm_if_needed():
    if should_build_llvm():
        setup_source_symlinks()
        build_llvm()
        setup_build_symlink()

#### MAIN LOGIC ####

if __name__ == "__main__":
    all_check_out_if_needed()
    build_llvm_if_needed()
    write_archives_txt()
    sys.exit(0)<|MERGE_RESOLUTION|>--- conflicted
+++ resolved
@@ -51,25 +51,20 @@
         'ref': None
     }
 
-<<<<<<< HEAD
-=======
 def dirs_exist(names):
     for name in names:
         if not os.path.isdir(process_root(name)):
             return False
     return True
 
->>>>>>> 20b18d39
 def XCODE_REPOSITORIES():
-    names = ["llvm", "clang", "ninja"]
+    names = ["llvm", "clang", "swift", "cmark", "ninja"]
     if dirs_exist(names):
         return [fallback_repo(n) for n in names]
     override = repo.get_override()
     if override:
         return [process_repo(r) for r in override]
     identifier = repo.identifier()
-    if identifier == None:
-        return [fallback_repo(n) for n in ["llvm", "clang", "swift", "cmark", "ninja"]]
     set = repo.find(identifier)
     return [process_repo(r) for r in set]
 
@@ -138,14 +133,6 @@
         return "_with_devices"
     else:
         return ""
-
-def XCODE_REPOSITORIES():
-    identifier = repo.identifier()
-    if identifier == None:
-        identifier = "<invalid>" # repo.find will just use the fallback file
-    set = repo.find(identifier)
-    return [process_repo(r) for r in set]
-
 
 def BUILD_SCRIPT_FLAGS():
     return {
