--- conflicted
+++ resolved
@@ -17,61 +17,7 @@
 def LLVM_HASH_INCLUDES_DIFFS():
     return False
 
-<<<<<<< HEAD
-# The use of "x = "..."; return x" here is important because tooling looks for
-# it with regexps.  Only change how this works if you know what you are doing.
-
-
-def LLVM_REF():
-    llvm_ref = "stable"
-    return llvm_ref
-
-
-def CLANG_REF():
-    clang_ref = "stable"
-    return clang_ref
-
-
-def SWIFT_REF():
-    swift_ref = "master"
-    return swift_ref
-
-# For use with Xcode-style builds
-
-
-def XCODE_REPOSITORIES():
-    return [
-        {'name': "llvm",
-         'vcs': VCS.git,
-         'root': llvm_source_path(),
-         'url': "ssh://git@github.com/apple/swift-llvm.git",
-         'ref': LLVM_REF()},
-
-        {'name': "clang",
-         'vcs': VCS.git,
-         'root': clang_source_path(),
-         'url': "ssh://git@github.com/apple/swift-clang.git",
-         'ref': CLANG_REF()},
-
-        {'name': "swift",
-         'vcs': VCS.git,
-         'root': swift_source_path(),
-         'url': "ssh://git@github.com/apple/swift.git",
-         'ref': SWIFT_REF()},
-
-        {'name': "cmark",
-         'vcs': VCS.git,
-         'root': cmark_source_path(),
-         'url': "ssh://git@github.com/apple/swift-cmark.git",
-         'ref': "master"},
-
-        {'name': "ninja",
-         'vcs': VCS.git,
-         'root': ninja_source_path(),
-         'url': "https://github.com/ninja-build/ninja.git",
-         'ref': "master"}
-    ]
-=======
+
 # For use with Xcode-style builds
 
 def process_vcs(vcs):
@@ -104,7 +50,6 @@
         identifier = "<invalid>" # repo.find will just use the fallback file
     set = repo.find(identifier)
     return [process_repo(r) for r in set]
->>>>>>> 02157258
 
 
 def BUILD_SCRIPT_FLAGS():
