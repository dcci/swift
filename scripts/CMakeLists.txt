file(GLOB SWIG_INTERFACES interface/*.i)
file(GLOB_RECURSE SWIG_SOURCES *.swig)
set(SWIG_HEADERS
  ${LLDB_SOURCE_DIR}/include/lldb/API/SBDefines.h
  ${LLDB_SOURCE_DIR}/include/lldb/lldb-defines.h
  ${LLDB_SOURCE_DIR}/include/lldb/lldb-enumerations.h
  ${LLDB_SOURCE_DIR}/include/lldb/lldb-forward.h
  ${LLDB_SOURCE_DIR}/include/lldb/lldb-types.h
  ${LLDB_SOURCE_DIR}/include/lldb/lldb-versioning.h
)

set(PREPARE_BINDINGS_ARGS "--src-root=${LLDB_SOURCE_DIR}" "--target-dir=${CMAKE_CURRENT_BINARY_DIR}" "--config-build-dir=${CMAKE_CURRENT_BINARY_DIR}" "--prefix=${CMAKE_BINARY_DIR}")

include(FindPythonInterp)

<<<<<<< HEAD
find_package(SWIG)
if( ${SWIG_FOUND} )
    set(PREPARE_BINDINGS_ARGS ${PREPARE_BINDINGS_ARGS} "--swig-executable=${SWIG_EXECUTABLE}")
elseif( ${LLDB_ALLOW_STATIC_BINDINGS} )
    set(PREPARE_BINDINGS_ARGS ${PREPARE_BINDINGS_ARGS} --find-swig --allow-static-binding)
else()
    message( FATAL_ERROR "swig not found and static bindings not permitted - install swig or specify -DLLDB_ALLOW_STATIC_BINDINGS=1")
endif()

=======
set(SWIG_PYTHON_DIR
  ${CMAKE_BINARY_DIR}/lib${LLVM_LIBDIR_SUFFIX}/python${PYTHON_VERSION_MAJOR}.${PYTHON_VERSION_MINOR})
set(SWIG_INSTALL_DIR lib${LLVM_LIBDIR_SUFFIX})

# Generating the LLDB framework correctly is a bit complicated because the
# framework depends on the swig output.
if(LLDB_BUILD_FRAMEWORK)
  set(framework_arg --framework --target-platform Darwin)
  set(SWIG_PYTHON_DIR
    ${LLDB_PYTHON_TARGET_DIR}/${LLDB_FRAMEWORK_RESOURCE_DIR}/Python)
  set(SWIG_INSTALL_DIR
    ${LLDB_FRAMEWORK_INSTALL_DIR}/${LLDB_FRAMEWORK_RESOURCE_DIR})
endif()

find_package(SWIG REQUIRED)
>>>>>>> 4c1eaedc
add_custom_command(
  OUTPUT ${LLDB_WRAP_PYTHON}
  OUTPUT ${CMAKE_CURRENT_BINARY_DIR}/lldb.py
  DEPENDS ${SWIG_SOURCES}
  DEPENDS ${SWIG_INTERFACES}
  DEPENDS ${SWIG_HEADERS}
  DEPENDS ${CMAKE_CURRENT_SOURCE_DIR}/Python/prepare_binding_Python.py
  DEPENDS ${CMAKE_CURRENT_SOURCE_DIR}/Python/modify-python-lldb.py
<<<<<<< HEAD
  COMMAND ${PYTHON_EXECUTABLE} ${CMAKE_CURRENT_SOURCE_DIR}/prepare_bindings.py ${PREPARE_BINDINGS_ARGS}
  COMMENT "Python script building LLDB Python wrapper")

set_source_files_properties(${CMAKE_CURRENT_BINARY_DIR}/LLDBWrapPython.cpp PROPERTIES GENERATED 1)
=======
  COMMAND ${PYTHON_EXECUTABLE} ${CMAKE_CURRENT_SOURCE_DIR}/prepare_bindings.py
          ${framework_arg}
          "--srcRoot=${LLDB_SOURCE_DIR}"
          "--targetDir=${LLDB_PYTHON_TARGET_DIR}"
          "--cfgBldDir=${CMAKE_CURRENT_BINARY_DIR}"
          "--prefix=${CMAKE_BINARY_DIR}"
          "--swigExecutable=${SWIG_EXECUTABLE}"
  COMMENT "Python script building LLDB Python wrapper")
set_source_files_properties(${LLDB_WRAP_PYTHON} PROPERTIES GENERATED 1)
>>>>>>> 4c1eaedc
set_source_files_properties(${CMAKE_CURRENT_BINARY_DIR}/lldb.py PROPERTIES GENERATED 1)

add_custom_target(swig_wrapper ALL DEPENDS ${LLDB_WRAP_PYTHON})

# Install the LLDB python module on all operating systems (except Windows)
if (NOT CMAKE_SYSTEM_NAME MATCHES "Windows")
<<<<<<< HEAD
  install(DIRECTORY ${CMAKE_BINARY_DIR}/lib${LLVM_LIBDIR_SUFFIX}/python2.7
  DESTINATION lib${LLVM_LIBDIR_SUFFIX})
=======
  install(DIRECTORY ${SWIG_PYTHON_DIR} DESTINATION ${SWIG_INSTALL_DIR})
>>>>>>> 4c1eaedc
endif()

# build Python modules
add_subdirectory(Python/modules)<|MERGE_RESOLUTION|>--- conflicted
+++ resolved
@@ -9,21 +9,8 @@
   ${LLDB_SOURCE_DIR}/include/lldb/lldb-versioning.h
 )
 
-set(PREPARE_BINDINGS_ARGS "--src-root=${LLDB_SOURCE_DIR}" "--target-dir=${CMAKE_CURRENT_BINARY_DIR}" "--config-build-dir=${CMAKE_CURRENT_BINARY_DIR}" "--prefix=${CMAKE_BINARY_DIR}")
-
 include(FindPythonInterp)
 
-<<<<<<< HEAD
-find_package(SWIG)
-if( ${SWIG_FOUND} )
-    set(PREPARE_BINDINGS_ARGS ${PREPARE_BINDINGS_ARGS} "--swig-executable=${SWIG_EXECUTABLE}")
-elseif( ${LLDB_ALLOW_STATIC_BINDINGS} )
-    set(PREPARE_BINDINGS_ARGS ${PREPARE_BINDINGS_ARGS} --find-swig --allow-static-binding)
-else()
-    message( FATAL_ERROR "swig not found and static bindings not permitted - install swig or specify -DLLDB_ALLOW_STATIC_BINDINGS=1")
-endif()
-
-=======
 set(SWIG_PYTHON_DIR
   ${CMAKE_BINARY_DIR}/lib${LLVM_LIBDIR_SUFFIX}/python${PYTHON_VERSION_MAJOR}.${PYTHON_VERSION_MINOR})
 set(SWIG_INSTALL_DIR lib${LLVM_LIBDIR_SUFFIX})
@@ -38,8 +25,26 @@
     ${LLDB_FRAMEWORK_INSTALL_DIR}/${LLDB_FRAMEWORK_RESOURCE_DIR})
 endif()
 
-find_package(SWIG REQUIRED)
->>>>>>> 4c1eaedc
+set(PREPARE_BINDINGS_ARGS
+  "--src-root=${LLDB_SOURCE_DIR}"
+  "--target-dir=${LLDB_PYTHON_TARGET_DIR}"
+  "--config-build-dir=${CMAKE_CURRENT_BINARY_DIR}"
+  "--prefix=${CMAKE_BINARY_DIR}")
+
+find_package(SWIG)
+if( ${SWIG_FOUND} )
+  set(PREPARE_BINDINGS_ARGS
+    ${PREPARE_BINDINGS_ARGS}
+    "--swig-executable=${SWIG_EXECUTABLE}")
+elseif( ${LLDB_ALLOW_STATIC_BINDINGS} )
+  set(PREPARE_BINDINGS_ARGS
+    ${PREPARE_BINDINGS_ARGS}
+    --find-swig
+    --allow-static-binding)
+else()
+    message( FATAL_ERROR "swig not found and static bindings not permitted - install swig or specify -DLLDB_ALLOW_STATIC_BINDINGS=1")
+endif()
+
 add_custom_command(
   OUTPUT ${LLDB_WRAP_PYTHON}
   OUTPUT ${CMAKE_CURRENT_BINARY_DIR}/lldb.py
@@ -48,34 +53,16 @@
   DEPENDS ${SWIG_HEADERS}
   DEPENDS ${CMAKE_CURRENT_SOURCE_DIR}/Python/prepare_binding_Python.py
   DEPENDS ${CMAKE_CURRENT_SOURCE_DIR}/Python/modify-python-lldb.py
-<<<<<<< HEAD
   COMMAND ${PYTHON_EXECUTABLE} ${CMAKE_CURRENT_SOURCE_DIR}/prepare_bindings.py ${PREPARE_BINDINGS_ARGS}
   COMMENT "Python script building LLDB Python wrapper")
-
-set_source_files_properties(${CMAKE_CURRENT_BINARY_DIR}/LLDBWrapPython.cpp PROPERTIES GENERATED 1)
-=======
-  COMMAND ${PYTHON_EXECUTABLE} ${CMAKE_CURRENT_SOURCE_DIR}/prepare_bindings.py
-          ${framework_arg}
-          "--srcRoot=${LLDB_SOURCE_DIR}"
-          "--targetDir=${LLDB_PYTHON_TARGET_DIR}"
-          "--cfgBldDir=${CMAKE_CURRENT_BINARY_DIR}"
-          "--prefix=${CMAKE_BINARY_DIR}"
-          "--swigExecutable=${SWIG_EXECUTABLE}"
-  COMMENT "Python script building LLDB Python wrapper")
 set_source_files_properties(${LLDB_WRAP_PYTHON} PROPERTIES GENERATED 1)
->>>>>>> 4c1eaedc
 set_source_files_properties(${CMAKE_CURRENT_BINARY_DIR}/lldb.py PROPERTIES GENERATED 1)
 
 add_custom_target(swig_wrapper ALL DEPENDS ${LLDB_WRAP_PYTHON})
 
 # Install the LLDB python module on all operating systems (except Windows)
 if (NOT CMAKE_SYSTEM_NAME MATCHES "Windows")
-<<<<<<< HEAD
-  install(DIRECTORY ${CMAKE_BINARY_DIR}/lib${LLVM_LIBDIR_SUFFIX}/python2.7
-  DESTINATION lib${LLVM_LIBDIR_SUFFIX})
-=======
   install(DIRECTORY ${SWIG_PYTHON_DIR} DESTINATION ${SWIG_INSTALL_DIR})
->>>>>>> 4c1eaedc
 endif()
 
 # build Python modules
