#!/usr/bin/python

# build-swift-cmake.py
#
# This source file is part of the Swift.org open source project
#
# Copyright (c) 2014 - 2016 Apple Inc. and the Swift project authors
# Licensed under Apache License v2.0 with Runtime Library Exception
#
# See https://swift.org/LICENSE.txt for license information
# See https://swift.org/CONTRIBUTORS.txt for the list of Swift project authors
#
# ------------------------------------------------------------------------------

import argparse
import fnmatch
import os
import subprocess
import sys

parser = argparse.ArgumentParser()
parser.add_argument('--lldb-extra-cmake-args', action='store',
                    help='extra arguments to be passed to lldb cmake')
parser.add_argument('--lldb-extra-xcodebuild-args', action='store',
                    help='extra arguments to be passed to lldb xcodebuild')
parser.add_argument('--update', action='store_true')
parser.add_argument('--test', action='store_true')
parser.add_argument('--curses', action='store_true',
                    help='test with curses test runners where available')
parser.add_argument('--release', action='store_true',
                    help='build in release mode')
parser.add_argument('--no-debugserver', action='store_true',
                    help='build without debugserver')
parser.add_argument(
    '--no-system-debugserver',
    action='store_false',
    dest='use_system_debugserver',
    help='do not copy in the system debugserver (default is to copy it in)')
parser.add_argument('--package', action='store_true',
                    help='build for packaging')
parser.add_argument('--foundation', action='store_true',
                    help='build swift foundation')

args = parser.parse_args()

def apply_patches(repo):
    patches_dir = os.path.dirname(os.path.realpath(__file__))   # patch files will be in scripts/ dir just like this script
    files = os.listdir(patches_dir)
    patches = [
        f for f in files if fnmatch.fnmatch(
            f, repo + '.*.diff')]
    for p in patches:
        subprocess.call(["patch", '-p1', '-i',
<<<<<<< HEAD
                         os.path.join(lldb_source_path(), 'scripts', p)],
=======
                         os.path.join(patches_dir, p)],
>>>>>>> fddd054a
                         cwd=repo)

def checkout_git(dir, repo, branch):
    if not os.path.isdir(dir):
        subprocess.call(["git", "clone", "-b", branch, repo, dir])
        apply_patches(dir)


def update_git(dir):
    if os.path.isdir(dir):
        subprocess.call(["git", "fetch", "--all"], cwd=dir)
        subprocess.call(["git", "merge", "--ff-only", "@{upstream}"], cwd=dir)


def use_gold_linker():
    """@return True if the gold linker should be used; False otherwise."""
    return os.path.isfile("/usr/bin/ld.gold")

uname = str(subprocess.check_output(["uname", "-s"])).rstrip()

checkout_git(
    "llvm",
    "ssh://git@github.com/apple/swift-llvm.git",
    "stable")
checkout_git(
    "clang",
    "ssh://git@github.com/apple/swift-clang.git",
    "stable")
checkout_git("swift", "ssh://git@github.com/apple/swift.git", "master")
checkout_git("cmark", "ssh://git@github.com/apple/swift-cmark.git", "master")
checkout_git("ninja", "https://github.com/ninja-build/ninja.git", "master")
checkout_git(
    "lldb",
    "ssh://git@github.com/apple/swift-lldb.git",
    "master")

if args.package:
    checkout_git(
        "llbuild",
        "ssh://git@github.com/apple/swift-llbuild.git",
        "master")
    checkout_git(
        "swiftpm",
        "ssh://git@github.com/apple/swift-package-manager.git",
        "master")
    checkout_git(
        "swift-corelibs-foundation",
        "ssh://git@github.com/apple/swift-corelibs-foundation.git",
        "master")
    checkout_git(
        "swift-corelibs-xctest",
        "ssh://git@github.com/apple/swift-corelibs-xctest.git",
        "master")
    checkout_git(
        "swift-integration-tests",
        "ssh://git@github.com/apple/swift-integration-tests.git",
        "master")
elif args.foundation:
    checkout_git(
        "swift-corelibs-foundation",
        "ssh://git@github.com/apple/swift-corelibs-foundation.git",
        "master")

if args.update:
    update_git("llvm")
    update_git("clang")
    update_git("swift")
    update_git("cmark")
    update_git("ninja")
    update_git("lldb")
    if args.package:
        update_git("llbuild")
        update_git("swiftpm")
        update_git("swift-corelibs-foundation")
        update_git("swift-corelibs-xctest")
        update_git("swift-integration-tests")
    elif args.foundation:
        update_git("swift-corelibs-foundation")

if not os.path.exists("install"):
    os.makedirs("install")

package_darwin = args.package and (uname == "Darwin")

build_script_arguments = []
build_script_impl_arguments = []

if args.lldb_extra_xcodebuild_args:
    build_script_impl_arguments.append(
        "--lldb-extra-xcodebuild-args={}".format(
            args.lldb_extra_xcodebuild_args))

if package_darwin:
    # packaging preset
    build_script_arguments += ["--preset=buildbot_osx_package"]

    if not os.path.exists("symroot"):
        os.makedirs("symroot")
    if not os.path.exists("package"):
        os.makedirs("package")
    build_script_arguments += [
        "install_destdir=" + os.getcwd() + "/install",
        "installable_package=" + os.getcwd() + "/package/package.tar.gz",
        "install_toolchain_dir=/Applications/Xcode.app/Contents/Developer/Toolchains/XcodeDefault.xctoolchain",
        "install_symroot=" + os.getcwd() + "/symroot",
        "symbols_package=" + os.getcwd() + "/package/symbols.tar.gz"]
elif args.package:
    print("--package is unsupported on non-OS X platforms")
else:
    if args.release:
        build_script_arguments += ["--release", "--assertions", "--lldb"]
    else:
        build_script_arguments += ["--debug-swift",
                                   "--debug-lldb", "--skip-build-benchmarks",
                                   "--extra-cmake-options=-DCMAKE_CXX_FLAGS=-fno-limit-debug-info"]
    if args.foundation:
        build_script_arguments += ["--foundation"]
    build_script_impl_arguments += ["--build-swift-static-stdlib=1"]

    if args.lldb_extra_cmake_args and len(args.lldb_extra_cmake_args) > 0:
        # Add the quoted version of the command line arg.
        build_script_impl_arguments.append(
            "--lldb-extra-cmake-args={}".format(args.lldb_extra_cmake_args))

    if uname != "Darwin":
        # we don't build with Xcode, so we can actually install
        # build_script_impl_arguments += [ "--install-swift", "--install-lldb", "--install-prefix", "/usr", "--install-destdir", os.getcwd() + "/install", "--swift-install-components=compiler;clang-builtin-headers;stdlib;stdlib-experimental;sdk-overlay;editor-integration;tools;testsuite-tools;dev" ]
        build_script_impl_arguments += [
            "--install-swift",
            "--install-lldb",
            "--install-destdir",
            os.getcwd() +
            "/install",
            "--swift-install-components=compiler;clang-builtin-headers;stdlib;stdlib-experimental;sdk-overlay;editor-integration;tools;testsuite-tools;dev"]

    # build_script_impl_arguments += ["--reconfigure"]

    # If we're on Linux, and if the /usr/bin/ld.gold exists, indicate we
    # want to use the gold linker.
    if use_gold_linker():
        build_script_impl_arguments.append("--use-gold-linker")

    if args.test:
        build_script_arguments += ["--test"]
        build_script_impl_arguments += ["--skip-test-cmark",
                                        "--skip-test-swift"]
        if args.curses:
            build_script_impl_arguments += ["--lldb-test-with-curses"]

    if args.no_debugserver:
        build_script_impl_arguments += ['--lldb-no-debugserver']
    elif args.use_system_debugserver:
        build_script_impl_arguments += ['--lldb-use-system-debugserver']

args = ["./swift/utils/build-script"] + \
    build_script_arguments + ["--"] + build_script_impl_arguments

print(" ".join(args))

return_code = subprocess.call(args)
sys.exit(return_code)<|MERGE_RESOLUTION|>--- conflicted
+++ resolved
@@ -51,11 +51,7 @@
             f, repo + '.*.diff')]
     for p in patches:
         subprocess.call(["patch", '-p1', '-i',
-<<<<<<< HEAD
-                         os.path.join(lldb_source_path(), 'scripts', p)],
-=======
                          os.path.join(patches_dir, p)],
->>>>>>> fddd054a
                          cwd=repo)
 
 def checkout_git(dir, repo, branch):
