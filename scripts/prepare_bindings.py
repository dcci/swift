#!/usr/bin/env python
"""
                     The LLVM Compiler Infrastructure

This file is distributed under the University of Illinois Open Source
License. See LICENSE.TXT for details.

Prepares language bindings for LLDB build process.  Run with --help
to see a description of the supported command line arguments.
"""

# Python modules:
import argparse
import logging
import os
import platform
import sys

# LLDB modules:
import use_lldb_suite
from lldbsuite.support import fs


def prepare_binding_for_language(scripts_dir, script_lang, options):
    """Prepares the binding for a specific language.

    @param scripts_dir the full path to the scripts source directory.
    @param script_lang the name of the script language.  Should be a child
    directory within the scripts dir, and should contain a
    prepare_scripts_{script_lang}.py script file in it.
    @param options the dictionary of parsed command line options.

    There is no return value.  If it returns, the process succeeded; otherwise,
    the process will exit where it fails.
    """
    # Ensure the language-specific prepare module exists.
    script_name = "prepare_binding_{}.py".format(script_lang)
    lang_path = os.path.join(scripts_dir, script_lang)
    script_path = os.path.join(lang_path, script_name)
    if not os.path.exists(script_path):
        logging.error(
            "failed to find prepare script for language '%s' at '%s'",
            script_lang,
            script_path)
        sys.exit(-9)

    # Include this language-specific directory in the Python search
    # path.
    sys.path.append(os.path.normcase(lang_path))

    # Execute the specific language script
    module_name = os.path.splitext(script_name)[0]
    module = __import__(module_name)
    module.main(options)

    # Remove the language-specific directory from the Python search path.
    sys.path.remove(os.path.normcase(lang_path))


def prepare_all_bindings(options):
    """Prepares bindings for each of the languages supported.

    @param options the parsed arguments from the command line

    @return the exit value for the program. 0 is success, all othes
    indicate some kind of failure.
    """
    # Check for the existence of the SWIG scripts folder
    scripts_dir = os.path.join(options.src_root, "scripts")
    if not os.path.exists(scripts_dir):
        logging.error("failed to find scripts dir: '%s'", scripts_dir)
        sys.exit(-8)

    child_dirs = ["Python"]

    # Iterate script directory find any script language directories
    for script_lang in child_dirs:
        logging.info("executing language script for: '%s'", script_lang)
        prepare_binding_for_language(scripts_dir, script_lang, options)


def process_args(args):
    """Returns options processed from the provided command line.

    @param args the command line to process.
    """

    # Setup the parser arguments that are accepted.
    parser = argparse.ArgumentParser(
        description="Prepare language bindings for LLDB build.")

    # Arguments to control logging verbosity.
    parser.add_argument(
        "--debug", "-d",
        action="store_true",
        help="Set program logging level to DEBUG.")
    parser.add_argument(
        "--verbose", "-v",
        action="count",
        default=0,
        help=(
            "Increase logging verbosity level.  Default: only error and "
            "higher are displayed.  Each -v increases level of verbosity."))

    # Arguments to control whether we're building an OS X-style
    # framework.  This is the opposite of the older "-m" (makefile)
    # option.
    parser.add_argument(
        "--config-build-dir",
        "--cfgBldDir",
        help=(
            "Configuration build dir, will use python module path "
            "if unspecified."))
    parser.add_argument(
        "--find-swig",
        action="store_true",
        help=(
            "Indicates the swig executable should be searched for "
            "if not eplicitly provided.  Either this or the explicit "
            "swig executable option must be provided."))
    parser.add_argument(
        "--framework",
        action="store_true",
        help="Prepare as OS X-style framework.")
    parser.add_argument(
        "--generate-dependency-file",
        "-M",
        action="store_true",
        help="Make the dependency (.d) file for the wrappers.")
    parser.add_argument(
        "--prefix",
        help="Override path where the LLDB module is placed.")
    parser.add_argument(
        "--src-root",
        "--srcRoot",
        "-s",
        # Default to the parent directory of this script's directory.
        default=os.path.abspath(
            os.path.join(
                os.path.dirname(os.path.realpath(__file__)),
                os.path.pardir)),
        help="Specifies the LLDB source root directory.")
    parser.add_argument(
        "--swig-executable",
        "--swigExecutable",
        help="Path to the swig executable.")
    parser.add_argument(
        "--target-dir",
        "--targetDir",
        required=True,
        help=(
            "Specifies the build dir where the language binding "
            "should be placed"))

<<<<<<< HEAD
    group = parser.add_argument_group("static binding usage")
    group.add_argument(
        "--allow-static-binding",
        action="store_true",
        help=(
            "Specify the pre-baked binding can be used if "
            "swig cannot be found."))
    group.add_argument(
        "--static-binding-dir",
        default="static-binding",
        help="script-relative directory for appropriate static bindings"
    )

=======
    parser.add_argument(
        "--target-platform",
        help=(
            "Specifies the platform we are building for."
            "Should be the same as what platform.system() returns."))
>>>>>>> e119e26c
    # Process args.
    options = parser.parse_args(args)

    # Set logging level based on verbosity count.
    if options.debug:
        log_level = logging.DEBUG
    else:
        # See logging documentation for error levels.  We'll default
        # to showing ERROR or higher error messages.  For each -v
        # specified, we'll shift to the next lower-priority log level.
        log_level = logging.ERROR - 10 * options.verbose
        if log_level < logging.NOTSET:
            # Displays all logged messages.
            log_level = logging.NOTSET
    logging.basicConfig(level=log_level)
    logging.info("logging is using level: %d", log_level)

    return options


def find_file_in_paths(paths, exe_basename):
    """Returns the full exe path for the first path match.

    @params paths the list of directories to search for the exe_basename
    executable
    @params exe_basename the name of the file for which to search.
    e.g. "swig" or "swig.exe".

    @return the full path to the executable if found in one of the
    given paths; otherwise, returns None.
    """
    for path in paths:
        trial_exe_path = os.path.join(path, exe_basename)
        if os.path.exists(trial_exe_path):
            return os.path.normcase(trial_exe_path)
    return None


def find_swig_executable(options, must_exist):
    """Finds the swig executable in the PATH or known good locations.

    :param options the command line options returned by argparse.

    :param must_exist if True, this method exits the program if
    swig is not found; otherwise, always returns whether swig is found.

    Replaces options.swig_executable with the full swig executable path.
    """
    # Figure out what we're looking for.
    if platform.system() == 'Windows':
        exe_basename = "swig.exe"
        extra_dirs = []
    else:
        exe_basename = "swig"
        extra_dirs = ["/usr/local/bin"]

    # Figure out what paths to check.
    path_env = os.environ.get("PATH", None)
    if path_env is not None:
        paths_to_check = path_env.split(os.path.pathsep)
    else:
        paths_to_check = []

    # Add in the extra dirs
    paths_to_check.extend(extra_dirs)
    if len(paths_to_check) < 1:
        if must_exist:
            logging.error(
                "swig executable was not specified, PATH has no "
                "contents, and there are no extra directories to search")
            sys.exit(-6)
        else:
            logging.info("failed to find swig: no paths available")
            return

    # Find the swig executable
    options.swig_executable = find_file_in_paths(paths_to_check, exe_basename)
    if not options.swig_executable or len(options.swig_executable) < 1:
        if must_exist:
            logging.error(
                "failed to find exe='%s' in paths='%s'",
                exe_basename,
                paths_to_check)
            sys.exit(-6)
        else:
            logging.info("%s not found in paths %s", exe_basename, paths_to_check)
    else:
        logging.info("found swig executable: %s", options.swig_executable)


def main(args):
    """Drives the main script preparation steps.

    @param args list of command line arguments.
    """
    # Process command line arguments.
    options = process_args(args)
    logging.debug("Processed args: options=%s", options)

    # Ensure we have a swig executable.
    if not options.swig_executable or len(options.swig_executable) == 0:
        if options.find_swig:
            must_exist = not options.allow_static_binding
            find_swig_executable(options, must_exist)
        else:
            logging.error(
                "The --find-swig option must be specified "
                "when the swig executable location is not "
                "explicitly provided.")
            sys.exit(-12)

    # Check if the swig file exists.
    swig_path = os.path.normcase(
        os.path.join(options.src_root, "scripts", "lldb.swig"))
    if not os.path.isfile(swig_path):
        logging.error("swig file not found at '%s'", swig_path)
        sys.exit(-3)

    # Prepare bindings for each supported language binding.
    # This will error out if it doesn't succeed.
    prepare_all_bindings(options)
    sys.exit(0)

if __name__ == "__main__":
    # Run the main driver loop.
    main(sys.argv[1:])<|MERGE_RESOLUTION|>--- conflicted
+++ resolved
@@ -151,8 +151,12 @@
         help=(
             "Specifies the build dir where the language binding "
             "should be placed"))
-
-<<<<<<< HEAD
+    parser.add_argument(
+        "--target-platform",
+        help=(
+              "Specifies the platform we are building for."
+              "Should be the same as what platform.system() returns."))
+
     group = parser.add_argument_group("static binding usage")
     group.add_argument(
         "--allow-static-binding",
@@ -166,13 +170,6 @@
         help="script-relative directory for appropriate static bindings"
     )
 
-=======
-    parser.add_argument(
-        "--target-platform",
-        help=(
-            "Specifies the platform we are building for."
-            "Should be the same as what platform.system() returns."))
->>>>>>> e119e26c
     # Process args.
     options = parser.parse_args(args)
 
