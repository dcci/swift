//===-- Driver.cpp ----------------------------------------------*- C++ -*-===//
//
//                     The LLVM Compiler Infrastructure
//
// This file is distributed under the University of Illinois Open Source
// License. See LICENSE.TXT for details.
//
//===----------------------------------------------------------------------===//

#include "Driver.h"

#include <atomic>
#include <csignal>
#include <fcntl.h>
#include <limits.h>
#include <stdio.h>
#include <stdlib.h>
#include <string.h>

// Includes for pipe()
#if defined(_WIN32)
#include <fcntl.h>
#include <io.h>
#else
#include <unistd.h>
#endif

#include <string>

#include "lldb/API/SBBreakpoint.h"
#include "lldb/API/SBCommandInterpreter.h"
#include "lldb/API/SBCommandReturnObject.h"
#include "lldb/API/SBCommunication.h"
#include "lldb/API/SBDebugger.h"
#include "lldb/API/SBEvent.h"
#include "lldb/API/SBHostOS.h"
#include "lldb/API/SBLanguageRuntime.h"
#include "lldb/API/SBListener.h"
#include "lldb/API/SBProcess.h"
#include "lldb/API/SBStream.h"
#include "lldb/API/SBStringList.h"
#include "lldb/API/SBTarget.h"
#include "lldb/API/SBThread.h"
<<<<<<< HEAD
#if defined(_WIN32)
#include "llvm/Support/ConvertUTF.h"
#endif
=======
#include "llvm/ADT/StringRef.h"
#include "llvm/Support/ConvertUTF.h"
#include "llvm/Support/PrettyStackTrace.h"
#include "llvm/Support/Signals.h"
>>>>>>> 73aaf764
#include <thread>

#if !defined(__APPLE__)
#include "llvm/Support/DataTypes.h"
#endif

using namespace lldb;

static void reset_stdin_termios();
static bool g_old_stdin_termios_is_valid = false;
static struct termios g_old_stdin_termios;

static Driver *g_driver = NULL;

// In the Driver::MainLoop, we change the terminal settings.  This function is
// added as an atexit handler to make sure we clean them up.
static void reset_stdin_termios() {
  if (g_old_stdin_termios_is_valid) {
    g_old_stdin_termios_is_valid = false;
    ::tcsetattr(STDIN_FILENO, TCSANOW, &g_old_stdin_termios);
  }
}

typedef struct {
  uint32_t usage_mask; // Used to mark options that can be used together.  If (1
                       // << n & usage_mask) != 0
                       // then this option belongs to option set n.
  bool required;
  const char *long_option; // Full name for this option.
  int short_option;        // Single character for this option.
  int option_has_arg; // no_argument, required_argument or optional_argument
  uint32_t completion_type; // Cookie the option class can use to do define the
                            // argument completion.
  lldb::CommandArgumentType argument_type; // Type of argument this option takes
  const char *usage_text; // Full text explaining what this options does and
                          // what (if any) argument to
                          // pass it.
} OptionDefinition;

#define LLDB_3_TO_5 LLDB_OPT_SET_3 | LLDB_OPT_SET_4 | LLDB_OPT_SET_5
#define LLDB_4_TO_5 LLDB_OPT_SET_4 | LLDB_OPT_SET_5
#define LLDB_3_AND_7 LLDB_OPT_SET_3 | LLDB_OPT_SET_7

static OptionDefinition g_options[] = {
    {LLDB_OPT_SET_1, true, "help", 'h', no_argument, 0, eArgTypeNone,
     "Prints out the usage information for the LLDB debugger."},
    {LLDB_OPT_SET_2, true, "version", 'v', no_argument, 0, eArgTypeNone,
     "Prints out the current version number of the LLDB debugger."},
    {LLDB_OPT_SET_3, true, "arch", 'a', required_argument, 0,
     eArgTypeArchitecture,
     "Tells the debugger to use the specified architecture when starting and "
     "running the program.  <architecture> must "
     "be one of the architectures for which the program was compiled."},
    {LLDB_OPT_SET_3, true, "file", 'f', required_argument, 0, eArgTypeFilename,
     "Tells the debugger to use the file <filename> as the program to be "
     "debugged."},
    {LLDB_OPT_SET_3, false, "core", 'c', required_argument, 0, eArgTypeFilename,
     "Tells the debugger to use the fullpath to <path> as the core file."},
    {LLDB_OPT_SET_5, true, "attach-pid", 'p', required_argument, 0, eArgTypePid,
     "Tells the debugger to attach to a process with the given pid."},
    {LLDB_OPT_SET_4, true, "attach-name", 'n', required_argument, 0,
     eArgTypeProcessName,
     "Tells the debugger to attach to a process with the given name."},
    {LLDB_OPT_SET_4, true, "wait-for", 'w', no_argument, 0, eArgTypeNone,
     "Tells the debugger to wait for a process with the given pid or name to "
     "launch before attaching."},
    {LLDB_3_TO_5, false, "source", 's', required_argument, 0, eArgTypeFilename,
     "Tells the debugger to read in and execute the lldb commands in the given "
     "file, after any file provided on the command line has been loaded."},
    {LLDB_3_TO_5, false, "one-line", 'o', required_argument, 0, eArgTypeNone,
     "Tells the debugger to execute this one-line lldb command after any file "
     "provided on the command line has been loaded."},
    {LLDB_3_TO_5, false, "source-before-file", 'S', required_argument, 0,
     eArgTypeFilename, "Tells the debugger to read in and execute the lldb "
                       "commands in the given file, before any file provided "
                       "on the command line has been loaded."},
    {LLDB_3_TO_5, false, "one-line-before-file", 'O', required_argument, 0,
     eArgTypeNone, "Tells the debugger to execute this one-line lldb command "
                   "before any file provided on the command line has been "
                   "loaded."},
    {LLDB_3_TO_5, false, "one-line-on-crash", 'k', required_argument, 0,
     eArgTypeNone, "When in batch mode, tells the debugger to execute this "
                   "one-line lldb command if the target crashes."},
    {LLDB_3_TO_5, false, "source-on-crash", 'K', required_argument, 0,
     eArgTypeFilename, "When in batch mode, tells the debugger to source this "
                       "file of lldb commands if the target crashes."},
    {LLDB_3_TO_5, false, "source-quietly", 'Q', no_argument, 0, eArgTypeNone,
     "Tells the debugger to execute this one-line lldb command before any file "
     "provided on the command line has been loaded."},
    {LLDB_3_TO_5, false, "batch", 'b', no_argument, 0, eArgTypeNone,
     "Tells the debugger to run the commands from -s, -S, -o & -O, and "
     "then quit.  However if any run command stopped due to a signal or crash, "
     "the debugger will return to the interactive prompt at the place of the "
     "crash."},
    {LLDB_3_TO_5, false, "editor", 'e', no_argument, 0, eArgTypeNone,
     "Tells the debugger to open source files using the host's \"external "
     "editor\" mechanism."},
    {LLDB_3_TO_5, false, "no-lldbinit", 'x', no_argument, 0, eArgTypeNone,
     "Do not automatically parse any '.lldbinit' files."},
    {LLDB_3_TO_5, false, "no-use-colors", 'X', no_argument, 0, eArgTypeNone,
     "Do not use colors."},
    {LLDB_OPT_SET_6, true, "python-path", 'P', no_argument, 0, eArgTypeNone,
     "Prints out the path to the lldb.py file for this version of lldb."},
    {LLDB_3_TO_5, false, "script-language", 'l', required_argument, 0,
     eArgTypeScriptLang,
     "Tells the debugger to use the specified scripting language for "
     "user-defined scripts, rather than the default.  "
     "Valid scripting languages that can be specified include Python, Perl, "
     "Ruby and Tcl.  Currently only the Python "
     "extensions have been implemented."},
    {LLDB_3_TO_5, false, "debug", 'd', no_argument, 0, eArgTypeNone,
     "Tells the debugger to print out extra information for debugging itself."},
    {LLDB_OPT_SET_7, true, "repl", 'r', optional_argument, 0, eArgTypeNone,
     "Runs lldb in REPL mode with a stub process."},
    {LLDB_OPT_SET_7, true, "repl-language", 'R', required_argument, 0,
     eArgTypeNone, "Chooses the language for the REPL."},
    {0, false, NULL, 0, 0, 0, eArgTypeNone, NULL}};

static const uint32_t last_option_set_with_args = 2;

Driver::Driver()
    : SBBroadcaster("Driver"), m_debugger(SBDebugger::Create(false)),
      m_option_data() {
  // We want to be able to handle CTRL+D in the terminal to have it terminate
  // certain input
  m_debugger.SetCloseInputOnEOF(false);
  g_driver = this;
}

Driver::~Driver() { g_driver = NULL; }

// This function takes INDENT, which tells how many spaces to output at the
// front
// of each line; TEXT, which is the text that is to be output. It outputs the
// text, on multiple lines if necessary, to RESULT, with INDENT spaces at the
// front of each line.  It breaks lines on spaces, tabs or newlines, shortening
// the line if necessary to not break in the middle of a word. It assumes that
// each output line should contain a maximum of OUTPUT_MAX_COLUMNS characters.

void OutputFormattedUsageText(FILE *out, int indent, const char *text,
                              int output_max_columns) {
  int len = strlen(text);
  std::string text_string(text);

  // Force indentation to be reasonable.
  if (indent >= output_max_columns)
    indent = 0;

  // Will it all fit on one line?

  if (len + indent < output_max_columns)
    // Output as a single line
    fprintf(out, "%*s%s\n", indent, "", text);
  else {
    // We need to break it up into multiple lines.
    int text_width = output_max_columns - indent - 1;
    int start = 0;
    int end = start;
    int final_end = len;
    int sub_len;

    while (end < final_end) {
      // Dont start the 'text' on a space, since we're already outputting the
      // indentation.
      while ((start < final_end) && (text[start] == ' '))
        start++;

      end = start + text_width;
      if (end > final_end)
        end = final_end;
      else {
        // If we're not at the end of the text, make sure we break the line on
        // white space.
        while (end > start && text[end] != ' ' && text[end] != '\t' &&
               text[end] != '\n')
          end--;
      }
      sub_len = end - start;
      std::string substring = text_string.substr(start, sub_len);
      fprintf(out, "%*s%s\n", indent, "", substring.c_str());
      start = end + 1;
    }
  }
}

void ShowUsage(FILE *out, OptionDefinition *option_table,
               Driver::OptionData data) {
  uint32_t screen_width = 80;
  uint32_t indent_level = 0;
  const char *name = "lldb";

  fprintf(out, "\nUsage:\n\n");

  indent_level += 2;

  // First, show each usage level set of options, e.g. <cmd>
  // [options-for-level-0]
  //                                                   <cmd>
  //                                                   [options-for-level-1]
  //                                                   etc.

  uint32_t num_options;
  uint32_t num_option_sets = 0;

  for (num_options = 0; option_table[num_options].long_option != NULL;
       ++num_options) {
    uint32_t this_usage_mask = option_table[num_options].usage_mask;
    if (this_usage_mask == LLDB_OPT_SET_ALL) {
      if (num_option_sets == 0)
        num_option_sets = 1;
    } else {
      for (uint32_t j = 0; j < LLDB_MAX_NUM_OPTION_SETS; j++) {
        if (this_usage_mask & 1 << j) {
          if (num_option_sets <= j)
            num_option_sets = j + 1;
        }
      }
    }
  }

  for (uint32_t opt_set = 0; opt_set < num_option_sets; opt_set++) {
    uint32_t opt_set_mask;

    opt_set_mask = 1 << opt_set;

    if (opt_set > 0)
      fprintf(out, "\n");
    fprintf(out, "%*s%s", indent_level, "", name);
    bool is_help_line = false;

    for (uint32_t i = 0; i < num_options; ++i) {
      if (option_table[i].usage_mask & opt_set_mask) {
        CommandArgumentType arg_type = option_table[i].argument_type;
        const char *arg_name =
            SBCommandInterpreter::GetArgumentTypeAsCString(arg_type);
        // This is a bit of a hack, but there's no way to say certain options
        // don't have arguments yet...
        // so we do it by hand here.
        if (option_table[i].short_option == 'h')
          is_help_line = true;

        if (option_table[i].required) {
          if (option_table[i].option_has_arg == required_argument)
            fprintf(out, " -%c <%s>", option_table[i].short_option, arg_name);
          else if (option_table[i].option_has_arg == optional_argument)
            fprintf(out, " -%c [<%s>]", option_table[i].short_option, arg_name);
          else
            fprintf(out, " -%c", option_table[i].short_option);
        } else {
          if (option_table[i].option_has_arg == required_argument)
            fprintf(out, " [-%c <%s>]", option_table[i].short_option, arg_name);
          else if (option_table[i].option_has_arg == optional_argument)
            fprintf(out, " [-%c [<%s>]]", option_table[i].short_option,
                    arg_name);
          else
            fprintf(out, " [-%c]", option_table[i].short_option);
        }
      }
    }
    if (!is_help_line && (opt_set <= last_option_set_with_args))
      fprintf(out, " [[--] <PROGRAM-ARG-1> [<PROGRAM_ARG-2> ...]]");
  }

  fprintf(out, "\n\n");

  // Now print out all the detailed information about the various options:  long
  // form, short form and help text:
  //   -- long_name <argument>
  //   - short <argument>
  //   help text

  // This variable is used to keep track of which options' info we've printed
  // out, because some options can be in
  // more than one usage level, but we only want to print the long form of its
  // information once.

  Driver::OptionData::OptionSet options_seen;
  Driver::OptionData::OptionSet::iterator pos;

  indent_level += 5;

  for (uint32_t i = 0; i < num_options; ++i) {
    // Only print this option if we haven't already seen it.
    pos = options_seen.find(option_table[i].short_option);
    if (pos == options_seen.end()) {
      CommandArgumentType arg_type = option_table[i].argument_type;
      const char *arg_name =
          SBCommandInterpreter::GetArgumentTypeAsCString(arg_type);

      options_seen.insert(option_table[i].short_option);
      fprintf(out, "%*s-%c ", indent_level, "", option_table[i].short_option);
      if (arg_type != eArgTypeNone)
        fprintf(out, "<%s>", arg_name);
      fprintf(out, "\n");
      fprintf(out, "%*s--%s ", indent_level, "", option_table[i].long_option);
      if (arg_type != eArgTypeNone)
        fprintf(out, "<%s>", arg_name);
      fprintf(out, "\n");
      indent_level += 5;
      OutputFormattedUsageText(out, indent_level, option_table[i].usage_text,
                               screen_width);
      indent_level -= 5;
      fprintf(out, "\n");
    }
  }

  indent_level -= 5;

  fprintf(out, "\n%*sNotes:\n", indent_level, "");
  indent_level += 5;

  fprintf(out,
          "\n%*sMultiple \"-s\" and \"-o\" options can be provided.  They will "
          "be processed"
          "\n%*sfrom left to right in order, with the source files and commands"
          "\n%*sinterleaved.  The same is true of the \"-S\" and \"-O\" "
          "options.  The before"
          "\n%*sfile and after file sets can intermixed freely, the command "
          "parser will"
          "\n%*ssort them out.  The order of the file specifiers (\"-c\", "
          "\"-f\", etc.) is"
          "\n%*snot significant in this regard.\n\n",
          indent_level, "", indent_level, "", indent_level, "", indent_level,
          "", indent_level, "", indent_level, "");

  fprintf(
      out,
      "\n%*sIf you don't provide -f then the first argument will be the file "
      "to be"
      "\n%*sdebugged which means that '%s -- <filename> [<ARG1> [<ARG2>]]' also"
      "\n%*sworks.  But remember to end the options with \"--\" if any of your"
      "\n%*sarguments have a \"-\" in them.\n\n",
      indent_level, "", indent_level, "", name, indent_level, "", indent_level,
      "");
}

void BuildGetOptTable(OptionDefinition *expanded_option_table,
                      std::vector<struct option> &getopt_table,
                      uint32_t num_options) {
  if (num_options == 0)
    return;

  uint32_t i;
  uint32_t j;
  std::bitset<256> option_seen;

  getopt_table.resize(num_options + 1);

  for (i = 0, j = 0; i < num_options; ++i) {
    char short_opt = expanded_option_table[i].short_option;

    if (option_seen.test(short_opt) == false) {
      getopt_table[j].name = expanded_option_table[i].long_option;
      getopt_table[j].has_arg = expanded_option_table[i].option_has_arg;
      getopt_table[j].flag = NULL;
      getopt_table[j].val = expanded_option_table[i].short_option;
      option_seen.set(short_opt);
      ++j;
    }
  }

  getopt_table[j].name = NULL;
  getopt_table[j].has_arg = 0;
  getopt_table[j].flag = NULL;
  getopt_table[j].val = 0;
}

Driver::OptionData::OptionData()
    : m_args(), m_script_lang(lldb::eScriptLanguageDefault), m_core_file(),
      m_crash_log(), m_initial_commands(), m_after_file_commands(),
      m_after_crash_commands(), m_debug_mode(false), m_source_quietly(false),
      m_print_version(false), m_print_python_path(false), m_print_help(false),
      m_wait_for(false), m_repl(false), m_repl_lang(eLanguageTypeUnknown),
      m_repl_options(), m_process_name(),
      m_process_pid(LLDB_INVALID_PROCESS_ID), m_use_external_editor(false),
      m_batch(false), m_seen_options() {}

Driver::OptionData::~OptionData() {}

void Driver::OptionData::Clear() {
  m_args.clear();
  m_script_lang = lldb::eScriptLanguageDefault;
  m_initial_commands.clear();
  m_after_file_commands.clear();

  // If there is a local .lldbinit, add that to the
  // list of things to be sourced, if the settings
  // permit it.
  SBFileSpec local_lldbinit(".lldbinit", true);

  SBFileSpec homedir_dot_lldb = SBHostOS::GetUserHomeDirectory();
  homedir_dot_lldb.AppendPathComponent(".lldbinit");

  // Only read .lldbinit in the current working directory
  // if it's not the same as the .lldbinit in the home
  // directory (which is already being read in).
  if (local_lldbinit.Exists() &&
      strcmp(local_lldbinit.GetDirectory(), homedir_dot_lldb.GetDirectory()) !=
          0) {
    char path[2048];
    local_lldbinit.GetPath(path, 2047);
    InitialCmdEntry entry(path, true, true, true);
    m_after_file_commands.push_back(entry);
  }

  m_debug_mode = false;
  m_source_quietly = false;
  m_print_help = false;
  m_print_version = false;
  m_print_python_path = false;
  m_use_external_editor = false;
  m_wait_for = false;
  m_repl = false;
  m_repl_options.erase();
  m_process_name.erase();
  m_batch = false;
  m_after_crash_commands.clear();

  m_process_pid = LLDB_INVALID_PROCESS_ID;
}

void Driver::OptionData::AddInitialCommand(const char *command,
                                           CommandPlacement placement,
                                           bool is_file, SBError &error) {
  std::vector<InitialCmdEntry> *command_set;
  switch (placement) {
  case eCommandPlacementBeforeFile:
    command_set = &(m_initial_commands);
    break;
  case eCommandPlacementAfterFile:
    command_set = &(m_after_file_commands);
    break;
  case eCommandPlacementAfterCrash:
    command_set = &(m_after_crash_commands);
    break;
  }

  if (is_file) {
    SBFileSpec file(command);
    if (file.Exists())
      command_set->push_back(InitialCmdEntry(command, is_file, false));
    else if (file.ResolveExecutableLocation()) {
      char final_path[PATH_MAX];
      file.GetPath(final_path, sizeof(final_path));
      command_set->push_back(InitialCmdEntry(final_path, is_file, false));
    } else
      error.SetErrorStringWithFormat(
          "file specified in --source (-s) option doesn't exist: '%s'", optarg);
  } else
    command_set->push_back(InitialCmdEntry(command, is_file, false));
}

void Driver::ResetOptionValues() { m_option_data.Clear(); }

const char *Driver::GetFilename() const {
  if (m_option_data.m_args.empty())
    return NULL;
  return m_option_data.m_args.front().c_str();
}

const char *Driver::GetCrashLogFilename() const {
  if (m_option_data.m_crash_log.empty())
    return NULL;
  return m_option_data.m_crash_log.c_str();
}

lldb::ScriptLanguage Driver::GetScriptLanguage() const {
  return m_option_data.m_script_lang;
}

void Driver::WriteCommandsForSourcing(CommandPlacement placement,
                                      SBStream &strm) {
  std::vector<OptionData::InitialCmdEntry> *command_set;
  switch (placement) {
  case eCommandPlacementBeforeFile:
    command_set = &m_option_data.m_initial_commands;
    break;
  case eCommandPlacementAfterFile:
    command_set = &m_option_data.m_after_file_commands;
    break;
  case eCommandPlacementAfterCrash:
    command_set = &m_option_data.m_after_crash_commands;
    break;
  }

  for (const auto &command_entry : *command_set) {
    const char *command = command_entry.contents.c_str();
    if (command_entry.is_file) {
      // If this command_entry is a file to be sourced, and it's the ./.lldbinit
      // file (the .lldbinit
      // file in the current working directory), only read it if
      // target.load-cwd-lldbinit is 'true'.
      if (command_entry.is_cwd_lldbinit_file_read) {
        SBStringList strlist = m_debugger.GetInternalVariableValue(
            "target.load-cwd-lldbinit", m_debugger.GetInstanceName());
        if (strlist.GetSize() == 1 &&
            strcmp(strlist.GetStringAtIndex(0), "warn") == 0) {
          FILE *output = m_debugger.GetOutputFileHandle();
          ::fprintf(
              output,
              "There is a .lldbinit file in the current directory which is not "
              "being read.\n"
              "To silence this warning without sourcing in the local "
              ".lldbinit,\n"
              "add the following to the lldbinit file in your home directory:\n"
              "    settings set target.load-cwd-lldbinit false\n"
              "To allow lldb to source .lldbinit files in the current working "
              "directory,\n"
              "set the value of this variable to true.  Only do so if you "
              "understand and\n"
              "accept the security risk.\n");
          return;
        }
        if (strlist.GetSize() == 1 &&
            strcmp(strlist.GetStringAtIndex(0), "false") == 0) {
          return;
        }
      }
      bool source_quietly =
          m_option_data.m_source_quietly || command_entry.source_quietly;
      strm.Printf("command source -s %i '%s'\n", source_quietly, command);
    } else
      strm.Printf("%s\n", command);
  }
}

bool Driver::GetDebugMode() const { return m_option_data.m_debug_mode; }

// Check the arguments that were passed to this program to make sure they are
// valid and to get their
// argument values (if any).  Return a boolean value indicating whether or not
// to start up the full
// debugger (i.e. the Command Interpreter) or not.  Return FALSE if the
// arguments were invalid OR
// if the user only wanted help or version information.

SBError Driver::ParseArgs(int argc, const char *argv[], FILE *out_fh,
                          bool &exiting) {
  ResetOptionValues();

  SBCommandReturnObject result;

  SBError error;
  std::string option_string;
  struct option *long_options = NULL;
  std::vector<struct option> long_options_vector;
  uint32_t num_options;

  for (num_options = 0; g_options[num_options].long_option != NULL;
       ++num_options)
    /* Do Nothing. */;

  if (num_options == 0) {
    if (argc > 1)
      error.SetErrorStringWithFormat("invalid number of options");
    return error;
  }

  BuildGetOptTable(g_options, long_options_vector, num_options);

  if (long_options_vector.empty())
    long_options = NULL;
  else
    long_options = &long_options_vector.front();

  if (long_options == NULL) {
    error.SetErrorStringWithFormat("invalid long options");
    return error;
  }

  // Build the option_string argument for call to getopt_long_only.

  for (int i = 0; long_options[i].name != NULL; ++i) {
    if (long_options[i].flag == NULL) {
      option_string.push_back((char)long_options[i].val);
      switch (long_options[i].has_arg) {
      default:
      case no_argument:
        break;
      case required_argument:
        option_string.push_back(':');
        break;
      case optional_argument:
        option_string.append("::");
        break;
      }
    }
  }

  // This is kind of a pain, but since we make the debugger in the Driver's
  // constructor, we can't
  // know at that point whether we should read in init files yet.  So we don't
  // read them in in the
  // Driver constructor, then set the flags back to "read them in" here, and
  // then if we see the
  // "-n" flag, we'll turn it off again.  Finally we have to read them in by
  // hand later in the
  // main loop.

  m_debugger.SkipLLDBInitFiles(false);
  m_debugger.SkipAppInitFiles(false);

// Prepare for & make calls to getopt_long_only.
#if __GLIBC__
  optind = 0;
#else
  optreset = 1;
  optind = 1;
#endif
  int val;
  while (1) {
    int long_options_index = -1;
    val = ::getopt_long_only(argc, const_cast<char **>(argv),
                             option_string.c_str(), long_options,
                             &long_options_index);

    if (val == -1)
      break;
    else if (val == '?') {
      m_option_data.m_print_help = true;
      error.SetErrorStringWithFormat("unknown or ambiguous option");
      break;
    } else if (val == 0)
      continue;
    else {
      m_option_data.m_seen_options.insert((char)val);
      if (long_options_index == -1) {
        for (int i = 0; long_options[i].name || long_options[i].has_arg ||
                        long_options[i].flag || long_options[i].val;
             ++i) {
          if (long_options[i].val == val) {
            long_options_index = i;
            break;
          }
        }
      }

      if (long_options_index >= 0) {
        const int short_option = g_options[long_options_index].short_option;

        switch (short_option) {
        case 'h':
          m_option_data.m_print_help = true;
          break;

        case 'v':
          m_option_data.m_print_version = true;
          break;

        case 'P':
          m_option_data.m_print_python_path = true;
          break;

        case 'b':
          m_option_data.m_batch = true;
          break;

        case 'c': {
          SBFileSpec file(optarg);
          if (file.Exists()) {
            m_option_data.m_core_file = optarg;
          } else
            error.SetErrorStringWithFormat(
                "file specified in --core (-c) option doesn't exist: '%s'",
                optarg);
        } break;

        case 'e':
          m_option_data.m_use_external_editor = true;
          break;

        case 'x':
          m_debugger.SkipLLDBInitFiles(true);
          m_debugger.SkipAppInitFiles(true);
          break;

        case 'X':
          m_debugger.SetUseColor(false);
          break;

        case 'f': {
          SBFileSpec file(optarg);
          if (file.Exists()) {
            m_option_data.m_args.push_back(optarg);
          } else if (file.ResolveExecutableLocation()) {
            char path[PATH_MAX];
            file.GetPath(path, sizeof(path));
            m_option_data.m_args.push_back(path);
          } else
            error.SetErrorStringWithFormat(
                "file specified in --file (-f) option doesn't exist: '%s'",
                optarg);
        } break;

        case 'a':
          if (!m_debugger.SetDefaultArchitecture(optarg))
            error.SetErrorStringWithFormat(
                "invalid architecture in the -a or --arch option: '%s'",
                optarg);
          break;

        case 'l':
          m_option_data.m_script_lang = m_debugger.GetScriptingLanguage(optarg);
          break;

        case 'd':
          m_option_data.m_debug_mode = true;
          break;

        case 'Q':
          m_option_data.m_source_quietly = true;
          break;

        case 'K':
          m_option_data.AddInitialCommand(optarg, eCommandPlacementAfterCrash,
                                          true, error);
          break;
        case 'k':
          m_option_data.AddInitialCommand(optarg, eCommandPlacementAfterCrash,
                                          false, error);
          break;

        case 'n':
          m_option_data.m_process_name = optarg;
          break;

        case 'w':
          m_option_data.m_wait_for = true;
          break;

        case 'p': {
          char *remainder;
          m_option_data.m_process_pid = strtol(optarg, &remainder, 0);
          if (remainder == optarg || *remainder != '\0')
            error.SetErrorStringWithFormat(
                "Could not convert process PID: \"%s\" into a pid.", optarg);
        } break;

        case 'r':
          m_option_data.m_repl = true;
          if (optarg && optarg[0])
            m_option_data.m_repl_options = optarg;
          else
            m_option_data.m_repl_options.clear();
          break;

        case 'R':
          m_option_data.m_repl_lang =
              SBLanguageRuntime::GetLanguageTypeFromString(optarg);
          if (m_option_data.m_repl_lang == eLanguageTypeUnknown) {
            error.SetErrorStringWithFormat("Unrecognized language name: \"%s\"",
                                           optarg);
          }
          break;

        case 's':
          m_option_data.AddInitialCommand(optarg, eCommandPlacementAfterFile,
                                          true, error);
          break;
        case 'o':
          m_option_data.AddInitialCommand(optarg, eCommandPlacementAfterFile,
                                          false, error);
          break;
        case 'S':
          m_option_data.AddInitialCommand(optarg, eCommandPlacementBeforeFile,
                                          true, error);
          break;
        case 'O':
          m_option_data.AddInitialCommand(optarg, eCommandPlacementBeforeFile,
                                          false, error);
          break;
        default:
          m_option_data.m_print_help = true;
          error.SetErrorStringWithFormat("unrecognized option %c",
                                         short_option);
          break;
        }
      } else {
        error.SetErrorStringWithFormat("invalid option with value %i", val);
      }
      if (error.Fail()) {
        return error;
      }
    }
  }

  if (error.Fail() || m_option_data.m_print_help) {
    ShowUsage(out_fh, g_options, m_option_data);
    exiting = true;
  } else if (m_option_data.m_print_version) {
    ::fprintf(out_fh, "%s\n", m_debugger.GetVersionString());
    exiting = true;
  } else if (m_option_data.m_print_python_path) {
    SBFileSpec python_file_spec = SBHostOS::GetLLDBPythonPath();
    if (python_file_spec.IsValid()) {
      char python_path[PATH_MAX];
      size_t num_chars = python_file_spec.GetPath(python_path, PATH_MAX);
      if (num_chars < PATH_MAX) {
        ::fprintf(out_fh, "%s\n", python_path);
      } else
        ::fprintf(out_fh, "<PATH TOO LONG>\n");
    } else
      ::fprintf(out_fh, "<COULD NOT FIND PATH>\n");
    exiting = true;
  } else if (m_option_data.m_process_name.empty() &&
             m_option_data.m_process_pid == LLDB_INVALID_PROCESS_ID) {
    // Any arguments that are left over after option parsing are for
    // the program. If a file was specified with -f then the filename
    // is already in the m_option_data.m_args array, and any remaining args
    // are arguments for the inferior program. If no file was specified with
    // -f, then what is left is the program name followed by any arguments.

    // Skip any options we consumed with getopt_long_only
    argc -= optind;
    argv += optind;

    if (argc > 0) {
      for (int arg_idx = 0; arg_idx < argc; ++arg_idx) {
        const char *arg = argv[arg_idx];
        if (arg)
          m_option_data.m_args.push_back(arg);
      }
    }

  } else {
    // Skip any options we consumed with getopt_long_only
    argc -= optind;

    if (argc > 0)
      ::fprintf(out_fh,
                "Warning: program arguments are ignored when attaching.\n");
  }

  return error;
}

static ::FILE *PrepareCommandsForSourcing(const char *commands_data,
                                          size_t commands_size, int fds[2]) {
  enum PIPES { READ, WRITE }; // Constants 0 and 1 for READ and WRITE

  ::FILE *commands_file = NULL;
  fds[0] = -1;
  fds[1] = -1;
  int err = 0;
#ifdef _WIN32
  err = _pipe(fds, commands_size, O_BINARY);
#else
  err = pipe(fds);
#endif
  if (err == 0) {
    ssize_t nrwr = write(fds[WRITE], commands_data, commands_size);
    if (nrwr < 0) {
      fprintf(stderr, "error: write(%i, %p, %" PRIu64 ") failed (errno = %i) "
                      "when trying to open LLDB commands pipe\n",
              fds[WRITE], static_cast<const void *>(commands_data),
              static_cast<uint64_t>(commands_size), errno);
    } else if (static_cast<size_t>(nrwr) == commands_size) {
// Close the write end of the pipe so when we give the read end to
// the debugger/command interpreter it will exit when it consumes all
// of the data
#ifdef _WIN32
      _close(fds[WRITE]);
      fds[WRITE] = -1;
#else
      close(fds[WRITE]);
      fds[WRITE] = -1;
#endif
      // Now open the read file descriptor in a FILE * that we can give to
      // the debugger as an input handle
      commands_file = fdopen(fds[READ], "r");
      if (commands_file) {
        fds[READ] =
            -1; // The FILE * 'commands_file' now owns the read descriptor
                // Hand ownership if the FILE * over to the debugger for
                // "commands_file".
      } else {
        fprintf(stderr, "error: fdopen(%i, \"r\") failed (errno = %i) when "
                        "trying to open LLDB commands pipe\n",
                fds[READ], errno);
      }
    }
  } else {
    fprintf(stderr,
            "error: can't create pipe file descriptors for LLDB commands\n");
  }

  return commands_file;
}

void CleanupAfterCommandSourcing(int fds[2]) {
  enum PIPES { READ, WRITE }; // Constants 0 and 1 for READ and WRITE

  // Close any pipes that we still have ownership of
  if (fds[WRITE] != -1) {
#ifdef _WIN32
    _close(fds[WRITE]);
    fds[WRITE] = -1;
#else
    close(fds[WRITE]);
    fds[WRITE] = -1;
#endif
  }

  if (fds[READ] != -1) {
#ifdef _WIN32
    _close(fds[READ]);
    fds[READ] = -1;
#else
    close(fds[READ]);
    fds[READ] = -1;
#endif
  }
}

std::string EscapeString(std::string arg) {
  std::string::size_type pos = 0;
  while ((pos = arg.find_first_of("\"\\", pos)) != std::string::npos) {
    arg.insert(pos, 1, '\\');
    pos += 2;
  }
  return '"' + arg + '"';
}

int Driver::MainLoop() {
  if (::tcgetattr(STDIN_FILENO, &g_old_stdin_termios) == 0) {
    g_old_stdin_termios_is_valid = true;
    atexit(reset_stdin_termios);
  }

#ifndef _MSC_VER
  // Disabling stdin buffering with MSVC's 2015 CRT exposes a bug in fgets
  // which causes it to miss newlines depending on whether there have been an
  // odd or even number of characters.  Bug has been reported to MS via Connect.
  ::setbuf(stdin, NULL);
#endif
  ::setbuf(stdout, NULL);

  m_debugger.SetErrorFileHandle(stderr, false);
  m_debugger.SetOutputFileHandle(stdout, false);
  m_debugger.SetInputFileHandle(stdin,
                                false); // Don't take ownership of STDIN yet...

  m_debugger.SetUseExternalEditor(m_option_data.m_use_external_editor);

  struct winsize window_size;
  if (isatty(STDIN_FILENO) &&
      ::ioctl(STDIN_FILENO, TIOCGWINSZ, &window_size) == 0) {
    if (window_size.ws_col > 0)
      m_debugger.SetTerminalWidth(window_size.ws_col);
  }

  SBCommandInterpreter sb_interpreter = m_debugger.GetCommandInterpreter();

  // Before we handle any options from the command line, we parse the
  // .lldbinit file in the user's home directory.
  SBCommandReturnObject result;
  sb_interpreter.SourceInitFileInHomeDirectory(result);
  if (GetDebugMode()) {
    result.PutError(m_debugger.GetErrorFileHandle());
    result.PutOutput(m_debugger.GetOutputFileHandle());
  }

  // We allow the user to specify an exit code when calling quit which we will
  // return when exiting.
  m_debugger.GetCommandInterpreter().AllowExitCodeOnQuit(true);

  // Now we handle options we got from the command line
  SBStream commands_stream;

  // First source in the commands specified to be run before the file arguments
  // are processed.
  WriteCommandsForSourcing(eCommandPlacementBeforeFile, commands_stream);

  const size_t num_args = m_option_data.m_args.size();
  if (num_args > 0) {
    char arch_name[64];
    if (m_debugger.GetDefaultArchitecture(arch_name, sizeof(arch_name)))
      commands_stream.Printf("target create --arch=%s %s", arch_name,
                             EscapeString(m_option_data.m_args[0]).c_str());
    else
      commands_stream.Printf("target create %s",
                             EscapeString(m_option_data.m_args[0]).c_str());

    if (!m_option_data.m_core_file.empty()) {
      commands_stream.Printf(" --core %s",
                             EscapeString(m_option_data.m_core_file).c_str());
    }
    commands_stream.Printf("\n");

    if (num_args > 1) {
      commands_stream.Printf("settings set -- target.run-args ");
      for (size_t arg_idx = 1; arg_idx < num_args; ++arg_idx)
        commands_stream.Printf(
            " %s", EscapeString(m_option_data.m_args[arg_idx]).c_str());
      commands_stream.Printf("\n");
    }
  } else if (!m_option_data.m_core_file.empty()) {
    commands_stream.Printf("target create --core %s\n",
                           EscapeString(m_option_data.m_core_file).c_str());
  } else if (!m_option_data.m_process_name.empty()) {
    commands_stream.Printf("process attach --name %s",
                           EscapeString(m_option_data.m_process_name).c_str());

    if (m_option_data.m_wait_for)
      commands_stream.Printf(" --waitfor");

    commands_stream.Printf("\n");

  } else if (LLDB_INVALID_PROCESS_ID != m_option_data.m_process_pid) {
    commands_stream.Printf("process attach --pid %" PRIu64 "\n",
                           m_option_data.m_process_pid);
  }

  WriteCommandsForSourcing(eCommandPlacementAfterFile, commands_stream);

  if (GetDebugMode()) {
    result.PutError(m_debugger.GetErrorFileHandle());
    result.PutOutput(m_debugger.GetOutputFileHandle());
  }

  bool handle_events = true;
  bool spawn_thread = false;

  if (m_option_data.m_repl) {
    const char *repl_options = NULL;
    if (!m_option_data.m_repl_options.empty())
      repl_options = m_option_data.m_repl_options.c_str();
    SBError error(m_debugger.RunREPL(m_option_data.m_repl_lang, repl_options));
    if (error.Fail()) {
      const char *error_cstr = error.GetCString();
      if (error_cstr && error_cstr[0])
        fprintf(stderr, "error: %s\n", error_cstr);
      else
        fprintf(stderr, "error: %u\n", error.GetError());
    }
  } else {
    // Check if we have any data in the commands stream, and if so, save it to a
    // temp file
    // so we can then run the command interpreter using the file contents.
    const char *commands_data = commands_stream.GetData();
    const size_t commands_size = commands_stream.GetSize();

    // The command file might have requested that we quit, this variable will
    // track that.
    bool quit_requested = false;
    bool stopped_for_crash = false;
    if (commands_data && commands_size) {
      int initial_commands_fds[2];
      bool success = true;
      FILE *commands_file = PrepareCommandsForSourcing(
          commands_data, commands_size, initial_commands_fds);
      if (commands_file) {
        m_debugger.SetInputFileHandle(commands_file, true);

        // Set the debugger into Sync mode when running the command file.
        // Otherwise command files
        // that run the target won't run in a sensible way.
        bool old_async = m_debugger.GetAsync();
        m_debugger.SetAsync(false);
        int num_errors;

        SBCommandInterpreterRunOptions options;
        options.SetStopOnError(true);
        if (m_option_data.m_batch)
          options.SetStopOnCrash(true);

        m_debugger.RunCommandInterpreter(handle_events, spawn_thread, options,
                                         num_errors, quit_requested,
                                         stopped_for_crash);

        if (m_option_data.m_batch && stopped_for_crash &&
            !m_option_data.m_after_crash_commands.empty()) {
          int crash_command_fds[2];
          SBStream crash_commands_stream;
          WriteCommandsForSourcing(eCommandPlacementAfterCrash,
                                   crash_commands_stream);
          const char *crash_commands_data = crash_commands_stream.GetData();
          const size_t crash_commands_size = crash_commands_stream.GetSize();
          commands_file = PrepareCommandsForSourcing(
              crash_commands_data, crash_commands_size, crash_command_fds);
          if (commands_file) {
            bool local_quit_requested;
            bool local_stopped_for_crash;
            m_debugger.SetInputFileHandle(commands_file, true);

            m_debugger.RunCommandInterpreter(
                handle_events, spawn_thread, options, num_errors,
                local_quit_requested, local_stopped_for_crash);
            if (local_quit_requested)
              quit_requested = true;
          }
        }
        m_debugger.SetAsync(old_async);
      } else
        success = false;

      // Close any pipes that we still have ownership of
      CleanupAfterCommandSourcing(initial_commands_fds);

      // Something went wrong with command pipe
      if (!success) {
        exit(1);
      }
    }

    // Now set the input file handle to STDIN and run the command
    // interpreter again in interactive mode and let the debugger
    // take ownership of stdin

    bool go_interactive = true;
    if (quit_requested)
      go_interactive = false;
    else if (m_option_data.m_batch && !stopped_for_crash)
      go_interactive = false;

    if (go_interactive) {
      m_debugger.SetInputFileHandle(stdin, true);
      m_debugger.RunCommandInterpreter(handle_events, spawn_thread);
    }
  }

  reset_stdin_termios();
  fclose(stdin);

  int exit_code = sb_interpreter.GetQuitStatus();
  SBDebugger::Destroy(m_debugger);
  return exit_code;
}

void Driver::ResizeWindow(unsigned short col) {
  GetDebugger().SetTerminalWidth(col);
}

void sigwinch_handler(int signo) {
  struct winsize window_size;
  if (isatty(STDIN_FILENO) &&
      ::ioctl(STDIN_FILENO, TIOCGWINSZ, &window_size) == 0) {
    if ((window_size.ws_col > 0) && g_driver != NULL) {
      g_driver->ResizeWindow(window_size.ws_col);
    }
  }
}

void sigint_handler(int signo) {
  static std::atomic_flag g_interrupt_sent = ATOMIC_FLAG_INIT;
  if (g_driver) {
    if (!g_interrupt_sent.test_and_set()) {
      g_driver->GetDebugger().DispatchInputInterrupt();
      g_interrupt_sent.clear();
      return;
    }
  }

  _exit(signo);
}

void sigtstp_handler(int signo) {
  if (g_driver)
    g_driver->GetDebugger().SaveInputTerminalState();

  signal(signo, SIG_DFL);
  kill(getpid(), signo);
  signal(signo, sigtstp_handler);
}

void sigcont_handler(int signo) {
  if (g_driver)
    g_driver->GetDebugger().RestoreInputTerminalState();

  signal(signo, SIG_DFL);
  kill(getpid(), signo);
  signal(signo, sigcont_handler);
}

int
#ifdef _MSC_VER
wmain(int argc, wchar_t const *wargv[])
#else
main(int argc, char const *argv[])
#endif
{
#ifdef _MSC_VER
  // Convert wide arguments to UTF-8
  std::vector<std::string> argvStrings(argc);
  std::vector<const char *> argvPointers(argc);
  for (int i = 0; i != argc; ++i) {
    llvm::convertWideToUTF8(wargv[i], argvStrings[i]);
    argvPointers[i] = argvStrings[i].c_str();
  }
  const char **argv = argvPointers.data();
#endif

  llvm::StringRef ToolName = argv[0];
  llvm::sys::PrintStackTraceOnErrorSignal(ToolName);
  llvm::PrettyStackTraceProgram X(argc, argv);

  SBDebugger::Initialize();

  SBHostOS::ThreadCreated("<lldb.driver.main-thread>");

  signal(SIGINT, sigint_handler);
#if !defined(_MSC_VER)
  signal(SIGPIPE, SIG_IGN);
  signal(SIGWINCH, sigwinch_handler);
  signal(SIGTSTP, sigtstp_handler);
  signal(SIGCONT, sigcont_handler);
#endif

  int exit_code = 0;
  // Create a scope for driver so that the driver object will destroy itself
  // before SBDebugger::Terminate() is called.
  {
    Driver driver;

    bool exiting = false;
    SBError error(driver.ParseArgs(argc, argv, stdout, exiting));
    if (error.Fail()) {
      exit_code = 1;
      const char *error_cstr = error.GetCString();
      if (error_cstr)
        ::fprintf(stderr, "error: %s\n", error_cstr);
    } else if (!exiting) {
      exit_code = driver.MainLoop();
    }
  }

  SBDebugger::Terminate();
  return exit_code;
}<|MERGE_RESOLUTION|>--- conflicted
+++ resolved
@@ -41,16 +41,10 @@
 #include "lldb/API/SBStringList.h"
 #include "lldb/API/SBTarget.h"
 #include "lldb/API/SBThread.h"
-<<<<<<< HEAD
-#if defined(_WIN32)
-#include "llvm/Support/ConvertUTF.h"
-#endif
-=======
 #include "llvm/ADT/StringRef.h"
 #include "llvm/Support/ConvertUTF.h"
 #include "llvm/Support/PrettyStackTrace.h"
 #include "llvm/Support/Signals.h"
->>>>>>> 73aaf764
 #include <thread>
 
 #if !defined(__APPLE__)
@@ -78,7 +72,7 @@
   uint32_t usage_mask; // Used to mark options that can be used together.  If (1
                        // << n & usage_mask) != 0
                        // then this option belongs to option set n.
-  bool required;
+  bool required;       // This option is required (in the current usage level)
   const char *long_option; // Full name for this option.
   int short_option;        // Single character for this option.
   int option_has_arg; // no_argument, required_argument or optional_argument
@@ -92,7 +86,6 @@
 
 #define LLDB_3_TO_5 LLDB_OPT_SET_3 | LLDB_OPT_SET_4 | LLDB_OPT_SET_5
 #define LLDB_4_TO_5 LLDB_OPT_SET_4 | LLDB_OPT_SET_5
-#define LLDB_3_AND_7 LLDB_OPT_SET_3 | LLDB_OPT_SET_7
 
 static OptionDefinition g_options[] = {
     {LLDB_OPT_SET_1, true, "help", 'h', no_argument, 0, eArgTypeNone,
