--- conflicted
+++ resolved
@@ -32,7 +32,6 @@
 #include "llvm/Object/Archive.h"
 #include "llvm/Object/ObjectFile.h"
 #include "llvm/Object/ELFObjectFile.h"
-#include "llvm/Object/COFF.h"
 
 using namespace swift;
 using namespace llvm::opt;
@@ -155,12 +154,6 @@
                                std::vector<std::string> &LinkerFlags) {
   if (auto *ObjectFile = llvm::dyn_cast<llvm::object::ELFObjectFileBase>(Bin)) {
     return extractLinkerFlagsFromObjectFile(ObjectFile, LinkerFlags, Instance);
-<<<<<<< HEAD
-  } else if (auto *ObjectFile =
-                 llvm::dyn_cast<llvm::object::COFFObjectFile>(Bin)) {
-    return extractLinkerFlagsFromObjectFile(ObjectFile, LinkerFlags, Instance);
-=======
->>>>>>> 3afbe31f
   } else if (auto *Archive = llvm::dyn_cast<llvm::object::Archive>(Bin)) {
     llvm::Error Error = llvm::Error::success();
     for (const auto &Child : Archive->children(Error)) {
