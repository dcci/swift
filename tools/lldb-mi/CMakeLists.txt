--- conflicted
+++ resolved
@@ -89,13 +89,6 @@
     liblldb
     ${host_lib}
     ${extra_libs}
-<<<<<<< HEAD
-=======
-
-  LINK_COMPONENTS
-    Support
-  )
->>>>>>> c7641452
 
   LINK_COMPONENTS
     Support
