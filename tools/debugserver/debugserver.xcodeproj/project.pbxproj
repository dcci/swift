// !$*UTF8*$!
{
	archiveVersion = 1;
	classes = {
	};
	objectVersion = 46;
	objects = {

/* Begin PBXBuildFile section */
		264D5D581293835600ED4C01 /* DNBArch.cpp in Sources */ = {isa = PBXBuildFile; fileRef = 264D5D571293835600ED4C01 /* DNBArch.cpp */; };
		2660D9CE1192280900958FBD /* StringExtractor.cpp in Sources */ = {isa = PBXBuildFile; fileRef = 2660D9CC1192280900958FBD /* StringExtractor.cpp */; };
		266B5ED11460A68200E43F0A /* DNBArchImplARM64.cpp in Sources */ = {isa = PBXBuildFile; fileRef = 266B5ECF1460A68200E43F0A /* DNBArchImplARM64.cpp */; };
		26CE05A7115C360D0022F371 /* DNBError.cpp in Sources */ = {isa = PBXBuildFile; fileRef = 26C637DE0C71334A0024798E /* DNBError.cpp */; };
		26CE05A8115C36170022F371 /* DNBThreadResumeActions.cpp in Sources */ = {isa = PBXBuildFile; fileRef = 260E7331114BFFE600D1DFB3 /* DNBThreadResumeActions.cpp */; };
		26CE05A9115C36250022F371 /* debugserver.cpp in Sources */ = {isa = PBXBuildFile; fileRef = 26A02918114AB9240029C479 /* debugserver.cpp */; };
		26CE05AA115C36260022F371 /* RNBContext.cpp in Sources */ = {isa = PBXBuildFile; fileRef = 26A68F7E0D104EC800665A9E /* RNBContext.cpp */; };
		26CE05AB115C36270022F371 /* RNBServices.cpp in Sources */ = {isa = PBXBuildFile; fileRef = EF8878A00D9C797C001831DA /* RNBServices.cpp */; };
		26CE05AC115C36280022F371 /* RNBSocket.cpp in Sources */ = {isa = PBXBuildFile; fileRef = 26A68FB00D1054DA00665A9E /* RNBSocket.cpp */; };
		26CE05AD115C36280022F371 /* RNBRemote.cpp in Sources */ = {isa = PBXBuildFile; fileRef = 26A68FD60D10574500665A9E /* RNBRemote.cpp */; };
		26CE05AE115C36320022F371 /* dbgnub-mig.defs in Sources */ = {isa = PBXBuildFile; fileRef = 26C637E80C71334A0024798E /* dbgnub-mig.defs */; settings = {ATTRIBUTES = (Client, Server, ); }; };
		26CE05B0115C36340022F371 /* MachException.cpp in Sources */ = {isa = PBXBuildFile; fileRef = 26C637EE0C71334A0024798E /* MachException.cpp */; };
		26CE05B1115C36350022F371 /* MachProcess.mm in Sources */ = {isa = PBXBuildFile; fileRef = 26C637F00C71334A0024798E /* MachProcess.mm */; };
		26CE05B2115C36360022F371 /* MachThread.cpp in Sources */ = {isa = PBXBuildFile; fileRef = 26C637F20C71334A0024798E /* MachThread.cpp */; };
		26CE05B3115C36370022F371 /* MachThreadList.cpp in Sources */ = {isa = PBXBuildFile; fileRef = 26C637F40C71334A0024798E /* MachThreadList.cpp */; };
		26CE05B4115C36380022F371 /* MachVMMemory.cpp in Sources */ = {isa = PBXBuildFile; fileRef = 26C637F60C71334A0024798E /* MachVMMemory.cpp */; };
		26CE05B5115C36380022F371 /* MachVMRegion.cpp in Sources */ = {isa = PBXBuildFile; fileRef = 26C637F80C71334A0024798E /* MachVMRegion.cpp */; };
		26CE05B6115C36390022F371 /* MachTask.mm in Sources */ = {isa = PBXBuildFile; fileRef = 26B67DE10EE9BC30006C8BC0 /* MachTask.mm */; };
		26CE05B7115C363B0022F371 /* DNB.cpp in Sources */ = {isa = PBXBuildFile; fileRef = 26C637D60C71334A0024798E /* DNB.cpp */; };
		26CE05B8115C363C0022F371 /* DNBBreakpoint.cpp in Sources */ = {isa = PBXBuildFile; fileRef = 26C637D90C71334A0024798E /* DNBBreakpoint.cpp */; };
		26CE05B9115C363D0022F371 /* DNBDataRef.cpp in Sources */ = {isa = PBXBuildFile; fileRef = 26C637DB0C71334A0024798E /* DNBDataRef.cpp */; };
		26CE05BA115C363E0022F371 /* DNBLog.cpp in Sources */ = {isa = PBXBuildFile; fileRef = 26C637E00C71334A0024798E /* DNBLog.cpp */; };
		26CE05BB115C363F0022F371 /* DNBRegisterInfo.cpp in Sources */ = {isa = PBXBuildFile; fileRef = 26C637E20C71334A0024798E /* DNBRegisterInfo.cpp */; };
		26CE05BC115C36420022F371 /* PThreadEvent.cpp in Sources */ = {isa = PBXBuildFile; fileRef = 26C637FE0C71334A0024798E /* PThreadEvent.cpp */; };
		26CE05BD115C36430022F371 /* PThreadMutex.cpp in Sources */ = {isa = PBXBuildFile; fileRef = 2672DBEE0EEF446700E92059 /* PThreadMutex.cpp */; };
		26CE05BE115C36440022F371 /* SysSignal.cpp in Sources */ = {isa = PBXBuildFile; fileRef = 26C638010C71334A0024798E /* SysSignal.cpp */; };
		26CE05BF115C364D0022F371 /* DNBArchImplX86_64.cpp in Sources */ = {isa = PBXBuildFile; fileRef = 26CF99A21142EB7400011AAB /* DNBArchImplX86_64.cpp */; };
		26CE05C0115C364F0022F371 /* DNBArchImplI386.cpp in Sources */ = {isa = PBXBuildFile; fileRef = 26C637EA0C71334A0024798E /* DNBArchImplI386.cpp */; };
		26CE05C1115C36510022F371 /* DNBArchImpl.cpp in Sources */ = {isa = PBXBuildFile; fileRef = 2675D4220CCEB705000F49AF /* DNBArchImpl.cpp */; };
		26CE05C2115C36550022F371 /* DNBArchImpl.cpp in Sources */ = {isa = PBXBuildFile; fileRef = 26C637FB0C71334A0024798E /* DNBArchImpl.cpp */; };
		26CE05C3115C36580022F371 /* CFString.cpp in Sources */ = {isa = PBXBuildFile; fileRef = 2695DD9B0D3EC160007E4CA2 /* CFString.cpp */; };
		26CE05C4115C36590022F371 /* CFData.cpp in Sources */ = {isa = PBXBuildFile; fileRef = 2695DE2E0D3EE55B007E4CA2 /* CFData.cpp */; };
		26CE05C5115C36590022F371 /* CFBundle.cpp in Sources */ = {isa = PBXBuildFile; fileRef = 2695DD910D3EBFF6007E4CA2 /* CFBundle.cpp */; };
		26CE05CF115C36F70022F371 /* CoreFoundation.framework in Frameworks */ = {isa = PBXBuildFile; fileRef = 26ACA3340D3E956300A2120B /* CoreFoundation.framework */; settings = {ATTRIBUTES = (Required, ); }; };
		26CE05F1115C387C0022F371 /* PseudoTerminal.cpp in Sources */ = {isa = PBXBuildFile; fileRef = AF67ABFF0D34604D0022D128 /* PseudoTerminal.cpp */; };
		456F67461AD46CE9002850C2 /* DNBError.cpp in Sources */ = {isa = PBXBuildFile; fileRef = 26C637DE0C71334A0024798E /* DNBError.cpp */; };
		456F67471AD46CE9002850C2 /* DNBThreadResumeActions.cpp in Sources */ = {isa = PBXBuildFile; fileRef = 260E7331114BFFE600D1DFB3 /* DNBThreadResumeActions.cpp */; };
		456F67481AD46CE9002850C2 /* debugserver.cpp in Sources */ = {isa = PBXBuildFile; fileRef = 26A02918114AB9240029C479 /* debugserver.cpp */; };
		456F67491AD46CE9002850C2 /* RNBContext.cpp in Sources */ = {isa = PBXBuildFile; fileRef = 26A68F7E0D104EC800665A9E /* RNBContext.cpp */; };
		456F674A1AD46CE9002850C2 /* RNBServices.cpp in Sources */ = {isa = PBXBuildFile; fileRef = EF8878A00D9C797C001831DA /* RNBServices.cpp */; };
		456F674B1AD46CE9002850C2 /* RNBSocket.cpp in Sources */ = {isa = PBXBuildFile; fileRef = 26A68FB00D1054DA00665A9E /* RNBSocket.cpp */; };
		456F674C1AD46CE9002850C2 /* RNBRemote.cpp in Sources */ = {isa = PBXBuildFile; fileRef = 26A68FD60D10574500665A9E /* RNBRemote.cpp */; };
		456F674D1AD46CE9002850C2 /* dbgnub-mig.defs in Sources */ = {isa = PBXBuildFile; fileRef = 26C637E80C71334A0024798E /* dbgnub-mig.defs */; settings = {ATTRIBUTES = (Client, Server, ); }; };
		456F674E1AD46CE9002850C2 /* MachException.cpp in Sources */ = {isa = PBXBuildFile; fileRef = 26C637EE0C71334A0024798E /* MachException.cpp */; };
		456F674F1AD46CE9002850C2 /* MachProcess.mm in Sources */ = {isa = PBXBuildFile; fileRef = 26C637F00C71334A0024798E /* MachProcess.mm */; };
		456F67501AD46CE9002850C2 /* MachThread.cpp in Sources */ = {isa = PBXBuildFile; fileRef = 26C637F20C71334A0024798E /* MachThread.cpp */; };
		456F67511AD46CE9002850C2 /* MachThreadList.cpp in Sources */ = {isa = PBXBuildFile; fileRef = 26C637F40C71334A0024798E /* MachThreadList.cpp */; };
		456F67521AD46CE9002850C2 /* MachVMMemory.cpp in Sources */ = {isa = PBXBuildFile; fileRef = 26C637F60C71334A0024798E /* MachVMMemory.cpp */; };
		456F67531AD46CE9002850C2 /* MachVMRegion.cpp in Sources */ = {isa = PBXBuildFile; fileRef = 26C637F80C71334A0024798E /* MachVMRegion.cpp */; };
		456F67541AD46CE9002850C2 /* MachTask.mm in Sources */ = {isa = PBXBuildFile; fileRef = 26B67DE10EE9BC30006C8BC0 /* MachTask.mm */; };
		456F67551AD46CE9002850C2 /* DNB.cpp in Sources */ = {isa = PBXBuildFile; fileRef = 26C637D60C71334A0024798E /* DNB.cpp */; };
		456F67561AD46CE9002850C2 /* Genealogy.cpp in Sources */ = {isa = PBXBuildFile; fileRef = AFEC3363194A8B0B00FF05C6 /* Genealogy.cpp */; };
		456F67571AD46CE9002850C2 /* DNBBreakpoint.cpp in Sources */ = {isa = PBXBuildFile; fileRef = 26C637D90C71334A0024798E /* DNBBreakpoint.cpp */; };
		456F67581AD46CE9002850C2 /* DNBDataRef.cpp in Sources */ = {isa = PBXBuildFile; fileRef = 26C637DB0C71334A0024798E /* DNBDataRef.cpp */; };
		456F67591AD46CE9002850C2 /* DNBLog.cpp in Sources */ = {isa = PBXBuildFile; fileRef = 26C637E00C71334A0024798E /* DNBLog.cpp */; };
		456F675A1AD46CE9002850C2 /* DNBRegisterInfo.cpp in Sources */ = {isa = PBXBuildFile; fileRef = 26C637E20C71334A0024798E /* DNBRegisterInfo.cpp */; };
		456F675B1AD46CE9002850C2 /* PThreadEvent.cpp in Sources */ = {isa = PBXBuildFile; fileRef = 26C637FE0C71334A0024798E /* PThreadEvent.cpp */; };
		456F675C1AD46CE9002850C2 /* PThreadMutex.cpp in Sources */ = {isa = PBXBuildFile; fileRef = 2672DBEE0EEF446700E92059 /* PThreadMutex.cpp */; };
		456F675D1AD46CE9002850C2 /* SysSignal.cpp in Sources */ = {isa = PBXBuildFile; fileRef = 26C638010C71334A0024798E /* SysSignal.cpp */; };
		456F675E1AD46CE9002850C2 /* DNBArchImplX86_64.cpp in Sources */ = {isa = PBXBuildFile; fileRef = 26CF99A21142EB7400011AAB /* DNBArchImplX86_64.cpp */; };
		456F675F1AD46CE9002850C2 /* DNBArchImplI386.cpp in Sources */ = {isa = PBXBuildFile; fileRef = 26C637EA0C71334A0024798E /* DNBArchImplI386.cpp */; };
		456F67601AD46CE9002850C2 /* DNBArchImpl.cpp in Sources */ = {isa = PBXBuildFile; fileRef = 2675D4220CCEB705000F49AF /* DNBArchImpl.cpp */; };
		456F67611AD46CE9002850C2 /* DNBArchImpl.cpp in Sources */ = {isa = PBXBuildFile; fileRef = 26C637FB0C71334A0024798E /* DNBArchImpl.cpp */; };
		456F67621AD46CE9002850C2 /* CFString.cpp in Sources */ = {isa = PBXBuildFile; fileRef = 2695DD9B0D3EC160007E4CA2 /* CFString.cpp */; };
		456F67631AD46CE9002850C2 /* CFData.cpp in Sources */ = {isa = PBXBuildFile; fileRef = 2695DE2E0D3EE55B007E4CA2 /* CFData.cpp */; };
		456F67641AD46CE9002850C2 /* CFBundle.cpp in Sources */ = {isa = PBXBuildFile; fileRef = 2695DD910D3EBFF6007E4CA2 /* CFBundle.cpp */; };
		456F67651AD46CE9002850C2 /* PseudoTerminal.cpp in Sources */ = {isa = PBXBuildFile; fileRef = AF67ABFF0D34604D0022D128 /* PseudoTerminal.cpp */; };
		456F67661AD46CE9002850C2 /* StringExtractor.cpp in Sources */ = {isa = PBXBuildFile; fileRef = 2660D9CC1192280900958FBD /* StringExtractor.cpp */; };
		456F67671AD46CE9002850C2 /* DNBArch.cpp in Sources */ = {isa = PBXBuildFile; fileRef = 264D5D571293835600ED4C01 /* DNBArch.cpp */; };
		456F67681AD46CE9002850C2 /* HasAVX.s in Sources */ = {isa = PBXBuildFile; fileRef = 4971AE7113D10F4F00649E37 /* HasAVX.s */; };
		456F67691AD46CE9002850C2 /* DNBArchImplARM64.cpp in Sources */ = {isa = PBXBuildFile; fileRef = 266B5ECF1460A68200E43F0A /* DNBArchImplARM64.cpp */; };
		456F676B1AD46CE9002850C2 /* CoreFoundation.framework in Frameworks */ = {isa = PBXBuildFile; fileRef = 26ACA3340D3E956300A2120B /* CoreFoundation.framework */; settings = {ATTRIBUTES = (Required, ); }; };
		4971AE7213D10F4F00649E37 /* HasAVX.s in Sources */ = {isa = PBXBuildFile; fileRef = 4971AE7113D10F4F00649E37 /* HasAVX.s */; };
		AFEC3364194A8B0B00FF05C6 /* Genealogy.cpp in Sources */ = {isa = PBXBuildFile; fileRef = AFEC3363194A8B0B00FF05C6 /* Genealogy.cpp */; };
/* End PBXBuildFile section */

/* Begin PBXFileReference section */
		260828DE0CBAF7F400F95054 /* DNBRuntimeAction.h */ = {isa = PBXFileReference; fileEncoding = 4; lastKnownFileType = sourcecode.c.h; path = DNBRuntimeAction.h; sourceTree = "<group>"; };
		260E7331114BFFE600D1DFB3 /* DNBThreadResumeActions.cpp */ = {isa = PBXFileReference; fileEncoding = 4; lastKnownFileType = sourcecode.cpp.cpp; path = DNBThreadResumeActions.cpp; sourceTree = "<group>"; };
		260E7332114BFFE600D1DFB3 /* DNBThreadResumeActions.h */ = {isa = PBXFileReference; fileEncoding = 4; lastKnownFileType = sourcecode.c.h; path = DNBThreadResumeActions.h; sourceTree = "<group>"; };
		260FC7320E5B290400043FC9 /* debugnub-exports */ = {isa = PBXFileReference; fileEncoding = 4; lastKnownFileType = text; path = "debugnub-exports"; sourceTree = SOURCE_ROOT; };
		26203D1C1641EFB200A662F7 /* com.apple.debugserver.applist.internal.plist */ = {isa = PBXFileReference; fileEncoding = 4; lastKnownFileType = text.plist.xml; path = com.apple.debugserver.applist.internal.plist; sourceTree = "<group>"; };
		26203D1D1641EFB200A662F7 /* com.apple.debugserver.internal.plist */ = {isa = PBXFileReference; fileEncoding = 4; lastKnownFileType = text.plist.xml; path = com.apple.debugserver.internal.plist; sourceTree = "<group>"; };
		26242C390DDBD33C0054A4CC /* debugserver-entitlements.plist */ = {isa = PBXFileReference; fileEncoding = 4; lastKnownFileType = text.plist.xml; path = "debugserver-entitlements.plist"; sourceTree = "<group>"; };
		264D5D571293835600ED4C01 /* DNBArch.cpp */ = {isa = PBXFileReference; fileEncoding = 4; lastKnownFileType = sourcecode.cpp.cpp; path = DNBArch.cpp; sourceTree = "<group>"; };
		264F679A1B2F9EB200140093 /* JSONGenerator.h */ = {isa = PBXFileReference; lastKnownFileType = sourcecode.c.h; path = JSONGenerator.h; sourceTree = "<group>"; };
		26593A060D4931CC001C9FE3 /* ChangeLog */ = {isa = PBXFileReference; fileEncoding = 4; lastKnownFileType = text; path = ChangeLog; sourceTree = "<group>"; };
		2660D9CC1192280900958FBD /* StringExtractor.cpp */ = {isa = PBXFileReference; fileEncoding = 4; lastKnownFileType = sourcecode.cpp.cpp; name = StringExtractor.cpp; path = ../../source/Utility/StringExtractor.cpp; sourceTree = SOURCE_ROOT; };
		266B5ECF1460A68200E43F0A /* DNBArchImplARM64.cpp */ = {isa = PBXFileReference; fileEncoding = 4; lastKnownFileType = sourcecode.cpp.cpp; path = DNBArchImplARM64.cpp; sourceTree = "<group>"; };
		266B5ED01460A68200E43F0A /* DNBArchImplARM64.h */ = {isa = PBXFileReference; fileEncoding = 4; lastKnownFileType = sourcecode.c.h; path = DNBArchImplARM64.h; sourceTree = "<group>"; };
		2672DBEE0EEF446700E92059 /* PThreadMutex.cpp */ = {isa = PBXFileReference; fileEncoding = 4; lastKnownFileType = sourcecode.cpp.cpp; path = PThreadMutex.cpp; sourceTree = "<group>"; };
		2675D4220CCEB705000F49AF /* DNBArchImpl.cpp */ = {isa = PBXFileReference; fileEncoding = 30; lastKnownFileType = sourcecode.cpp.cpp; name = DNBArchImpl.cpp; path = arm/DNBArchImpl.cpp; sourceTree = "<group>"; };
		2675D4230CCEB705000F49AF /* DNBArchImpl.h */ = {isa = PBXFileReference; fileEncoding = 30; lastKnownFileType = sourcecode.c.h; name = DNBArchImpl.h; path = arm/DNBArchImpl.h; sourceTree = "<group>"; };
		2695DD910D3EBFF6007E4CA2 /* CFBundle.cpp */ = {isa = PBXFileReference; fileEncoding = 4; lastKnownFileType = sourcecode.cpp.cpp; path = CFBundle.cpp; sourceTree = "<group>"; };
		2695DD920D3EBFF6007E4CA2 /* CFBundle.h */ = {isa = PBXFileReference; fileEncoding = 4; lastKnownFileType = sourcecode.c.h; path = CFBundle.h; sourceTree = "<group>"; };
		2695DD9A0D3EC160007E4CA2 /* CFString.h */ = {isa = PBXFileReference; fileEncoding = 4; lastKnownFileType = sourcecode.c.h; path = CFString.h; sourceTree = "<group>"; };
		2695DD9B0D3EC160007E4CA2 /* CFString.cpp */ = {isa = PBXFileReference; fileEncoding = 4; lastKnownFileType = sourcecode.cpp.cpp; path = CFString.cpp; sourceTree = "<group>"; };
		2695DE2D0D3EE55B007E4CA2 /* CFData.h */ = {isa = PBXFileReference; fileEncoding = 4; lastKnownFileType = sourcecode.c.h; path = CFData.h; sourceTree = "<group>"; };
		2695DE2E0D3EE55B007E4CA2 /* CFData.cpp */ = {isa = PBXFileReference; fileEncoding = 4; lastKnownFileType = sourcecode.cpp.cpp; path = CFData.cpp; sourceTree = "<group>"; };
		269E8DF8164B2ED200AD65F6 /* com.apple.debugserver.posix.plist */ = {isa = PBXFileReference; fileEncoding = 4; lastKnownFileType = text.plist.xml; path = com.apple.debugserver.posix.plist; sourceTree = "<group>"; };
		26A02918114AB9240029C479 /* debugserver.cpp */ = {isa = PBXFileReference; fileEncoding = 4; lastKnownFileType = sourcecode.cpp.cpp; path = debugserver.cpp; sourceTree = "<group>"; };
		26A4BAED0D498B7D00A9BEAB /* com.apple.debugserver.plist */ = {isa = PBXFileReference; fileEncoding = 4; lastKnownFileType = text.plist.xml; path = com.apple.debugserver.plist; sourceTree = "<group>"; };
		26A68F7D0D104EC800665A9E /* RNBContext.h */ = {isa = PBXFileReference; fileEncoding = 4; lastKnownFileType = sourcecode.c.h; path = RNBContext.h; sourceTree = "<group>"; };
		26A68F7E0D104EC800665A9E /* RNBContext.cpp */ = {isa = PBXFileReference; fileEncoding = 4; lastKnownFileType = sourcecode.cpp.cpp; path = RNBContext.cpp; sourceTree = "<group>"; };
		26A68FAF0D1054DA00665A9E /* RNBSocket.h */ = {isa = PBXFileReference; fileEncoding = 4; lastKnownFileType = sourcecode.c.h; path = RNBSocket.h; sourceTree = "<group>"; };
		26A68FB00D1054DA00665A9E /* RNBSocket.cpp */ = {isa = PBXFileReference; fileEncoding = 4; lastKnownFileType = sourcecode.cpp.cpp; path = RNBSocket.cpp; sourceTree = "<group>"; };
		26A68FD50D10574500665A9E /* RNBRemote.h */ = {isa = PBXFileReference; fileEncoding = 4; lastKnownFileType = sourcecode.c.h; path = RNBRemote.h; sourceTree = "<group>"; };
		26A68FD60D10574500665A9E /* RNBRemote.cpp */ = {isa = PBXFileReference; fileEncoding = 4; lastKnownFileType = sourcecode.cpp.cpp; path = RNBRemote.cpp; sourceTree = "<group>"; };
		26A8FE1E0D11A77B00203048 /* DNBTimer.h */ = {isa = PBXFileReference; fileEncoding = 4; lastKnownFileType = sourcecode.c.h; path = DNBTimer.h; sourceTree = "<group>"; };
		26ACA3340D3E956300A2120B /* CoreFoundation.framework */ = {isa = PBXFileReference; lastKnownFileType = wrapper.framework; name = CoreFoundation.framework; path = System/Library/Frameworks/CoreFoundation.framework; sourceTree = SDKROOT; };
		26B67DE00EE9BC30006C8BC0 /* MachTask.h */ = {isa = PBXFileReference; fileEncoding = 4; lastKnownFileType = sourcecode.c.h; path = MachTask.h; sourceTree = "<group>"; };
		26B67DE10EE9BC30006C8BC0 /* MachTask.mm */ = {isa = PBXFileReference; fileEncoding = 4; lastKnownFileType = sourcecode.cpp.objcpp; path = MachTask.mm; sourceTree = "<group>"; };
		26C637D60C71334A0024798E /* DNB.cpp */ = {isa = PBXFileReference; fileEncoding = 30; lastKnownFileType = sourcecode.cpp.cpp; path = DNB.cpp; sourceTree = "<group>"; };
		26C637D70C71334A0024798E /* DNB.h */ = {isa = PBXFileReference; fileEncoding = 30; lastKnownFileType = sourcecode.c.h; path = DNB.h; sourceTree = "<group>"; };
		26C637D80C71334A0024798E /* DNBArch.h */ = {isa = PBXFileReference; fileEncoding = 30; lastKnownFileType = sourcecode.c.h; path = DNBArch.h; sourceTree = "<group>"; };
		26C637D90C71334A0024798E /* DNBBreakpoint.cpp */ = {isa = PBXFileReference; fileEncoding = 30; lastKnownFileType = sourcecode.cpp.cpp; path = DNBBreakpoint.cpp; sourceTree = "<group>"; };
		26C637DA0C71334A0024798E /* DNBBreakpoint.h */ = {isa = PBXFileReference; fileEncoding = 30; lastKnownFileType = sourcecode.c.h; path = DNBBreakpoint.h; sourceTree = "<group>"; };
		26C637DB0C71334A0024798E /* DNBDataRef.cpp */ = {isa = PBXFileReference; fileEncoding = 30; lastKnownFileType = sourcecode.cpp.cpp; path = DNBDataRef.cpp; sourceTree = "<group>"; };
		26C637DC0C71334A0024798E /* DNBDataRef.h */ = {isa = PBXFileReference; fileEncoding = 30; lastKnownFileType = sourcecode.c.h; path = DNBDataRef.h; sourceTree = "<group>"; };
		26C637DD0C71334A0024798E /* DNBDefs.h */ = {isa = PBXFileReference; fileEncoding = 30; lastKnownFileType = sourcecode.c.h; lineEnding = 0; path = DNBDefs.h; sourceTree = "<group>"; xcLanguageSpecificationIdentifier = xcode.lang.objcpp; };
		26C637DE0C71334A0024798E /* DNBError.cpp */ = {isa = PBXFileReference; fileEncoding = 30; lastKnownFileType = sourcecode.cpp.cpp; path = DNBError.cpp; sourceTree = "<group>"; };
		26C637DF0C71334A0024798E /* DNBError.h */ = {isa = PBXFileReference; fileEncoding = 30; lastKnownFileType = sourcecode.c.h; path = DNBError.h; sourceTree = "<group>"; };
		26C637E00C71334A0024798E /* DNBLog.cpp */ = {isa = PBXFileReference; fileEncoding = 30; lastKnownFileType = sourcecode.cpp.cpp; path = DNBLog.cpp; sourceTree = "<group>"; };
		26C637E10C71334A0024798E /* DNBLog.h */ = {isa = PBXFileReference; fileEncoding = 30; lastKnownFileType = sourcecode.c.h; path = DNBLog.h; sourceTree = "<group>"; };
		26C637E20C71334A0024798E /* DNBRegisterInfo.cpp */ = {isa = PBXFileReference; fileEncoding = 30; lastKnownFileType = sourcecode.cpp.cpp; path = DNBRegisterInfo.cpp; sourceTree = "<group>"; };
		26C637E30C71334A0024798E /* DNBRegisterInfo.h */ = {isa = PBXFileReference; fileEncoding = 30; lastKnownFileType = sourcecode.c.h; path = DNBRegisterInfo.h; sourceTree = "<group>"; };
		26C637E70C71334A0024798E /* CFUtils.h */ = {isa = PBXFileReference; fileEncoding = 30; lastKnownFileType = sourcecode.c.h; path = CFUtils.h; sourceTree = "<group>"; };
		26C637E80C71334A0024798E /* dbgnub-mig.defs */ = {isa = PBXFileReference; explicitFileType = sourcecode.mig; fileEncoding = 30; path = "dbgnub-mig.defs"; sourceTree = "<group>"; };
		26C637EA0C71334A0024798E /* DNBArchImplI386.cpp */ = {isa = PBXFileReference; fileEncoding = 30; lastKnownFileType = sourcecode.cpp.cpp; path = DNBArchImplI386.cpp; sourceTree = "<group>"; };
		26C637EB0C71334A0024798E /* DNBArchImplI386.h */ = {isa = PBXFileReference; fileEncoding = 30; lastKnownFileType = sourcecode.c.h; path = DNBArchImplI386.h; sourceTree = "<group>"; };
		26C637EE0C71334A0024798E /* MachException.cpp */ = {isa = PBXFileReference; fileEncoding = 30; lastKnownFileType = sourcecode.cpp.cpp; path = MachException.cpp; sourceTree = "<group>"; };
		26C637EF0C71334A0024798E /* MachException.h */ = {isa = PBXFileReference; fileEncoding = 30; lastKnownFileType = sourcecode.c.h; path = MachException.h; sourceTree = "<group>"; };
		26C637F00C71334A0024798E /* MachProcess.mm */ = {isa = PBXFileReference; fileEncoding = 30; lastKnownFileType = sourcecode.cpp.objcpp; path = MachProcess.mm; sourceTree = "<group>"; };
		26C637F10C71334A0024798E /* MachProcess.h */ = {isa = PBXFileReference; fileEncoding = 30; lastKnownFileType = sourcecode.c.h; path = MachProcess.h; sourceTree = "<group>"; };
		26C637F20C71334A0024798E /* MachThread.cpp */ = {isa = PBXFileReference; fileEncoding = 30; lastKnownFileType = sourcecode.cpp.cpp; path = MachThread.cpp; sourceTree = "<group>"; };
		26C637F30C71334A0024798E /* MachThread.h */ = {isa = PBXFileReference; fileEncoding = 30; lastKnownFileType = sourcecode.c.h; path = MachThread.h; sourceTree = "<group>"; };
		26C637F40C71334A0024798E /* MachThreadList.cpp */ = {isa = PBXFileReference; fileEncoding = 30; lastKnownFileType = sourcecode.cpp.cpp; path = MachThreadList.cpp; sourceTree = "<group>"; };
		26C637F50C71334A0024798E /* MachThreadList.h */ = {isa = PBXFileReference; fileEncoding = 30; lastKnownFileType = sourcecode.c.h; path = MachThreadList.h; sourceTree = "<group>"; };
		26C637F60C71334A0024798E /* MachVMMemory.cpp */ = {isa = PBXFileReference; fileEncoding = 30; lastKnownFileType = sourcecode.cpp.cpp; path = MachVMMemory.cpp; sourceTree = "<group>"; };
		26C637F70C71334A0024798E /* MachVMMemory.h */ = {isa = PBXFileReference; fileEncoding = 30; lastKnownFileType = sourcecode.c.h; path = MachVMMemory.h; sourceTree = "<group>"; };
		26C637F80C71334A0024798E /* MachVMRegion.cpp */ = {isa = PBXFileReference; fileEncoding = 30; lastKnownFileType = sourcecode.cpp.cpp; path = MachVMRegion.cpp; sourceTree = "<group>"; };
		26C637F90C71334A0024798E /* MachVMRegion.h */ = {isa = PBXFileReference; fileEncoding = 30; lastKnownFileType = sourcecode.c.h; path = MachVMRegion.h; sourceTree = "<group>"; };
		26C637FB0C71334A0024798E /* DNBArchImpl.cpp */ = {isa = PBXFileReference; fileEncoding = 30; lastKnownFileType = sourcecode.cpp.cpp; path = DNBArchImpl.cpp; sourceTree = "<group>"; };
		26C637FC0C71334A0024798E /* DNBArchImpl.h */ = {isa = PBXFileReference; fileEncoding = 30; lastKnownFileType = sourcecode.c.h; path = DNBArchImpl.h; sourceTree = "<group>"; };
		26C637FD0C71334A0024798E /* PThreadCondition.h */ = {isa = PBXFileReference; fileEncoding = 30; lastKnownFileType = sourcecode.c.h; path = PThreadCondition.h; sourceTree = "<group>"; };
		26C637FE0C71334A0024798E /* PThreadEvent.cpp */ = {isa = PBXFileReference; fileEncoding = 30; lastKnownFileType = sourcecode.cpp.cpp; path = PThreadEvent.cpp; sourceTree = "<group>"; };
		26C637FF0C71334A0024798E /* PThreadEvent.h */ = {isa = PBXFileReference; fileEncoding = 30; lastKnownFileType = sourcecode.c.h; path = PThreadEvent.h; sourceTree = "<group>"; };
		26C638000C71334A0024798E /* PThreadMutex.h */ = {isa = PBXFileReference; fileEncoding = 30; lastKnownFileType = sourcecode.c.h; path = PThreadMutex.h; sourceTree = "<group>"; };
		26C638010C71334A0024798E /* SysSignal.cpp */ = {isa = PBXFileReference; fileEncoding = 30; lastKnownFileType = sourcecode.cpp.cpp; path = SysSignal.cpp; sourceTree = "<group>"; };
		26C638020C71334A0024798E /* SysSignal.h */ = {isa = PBXFileReference; fileEncoding = 30; lastKnownFileType = sourcecode.c.h; path = SysSignal.h; sourceTree = "<group>"; };
		26C638050C71334A0024798E /* TTYState.cpp */ = {isa = PBXFileReference; fileEncoding = 30; lastKnownFileType = sourcecode.cpp.cpp; path = TTYState.cpp; sourceTree = "<group>"; };
		26C638060C71334A0024798E /* TTYState.h */ = {isa = PBXFileReference; fileEncoding = 30; lastKnownFileType = sourcecode.c.h; path = TTYState.h; sourceTree = "<group>"; };
		26CE0594115C31C20022F371 /* debugserver */ = {isa = PBXFileReference; explicitFileType = "compiled.mach-o.executable"; includeInIndex = 0; path = debugserver; sourceTree = BUILT_PRODUCTS_DIR; };
		26CF99A21142EB7400011AAB /* DNBArchImplX86_64.cpp */ = {isa = PBXFileReference; fileEncoding = 4; lastKnownFileType = sourcecode.cpp.cpp; path = DNBArchImplX86_64.cpp; sourceTree = "<group>"; };
		26CF99A31142EB7400011AAB /* DNBArchImplX86_64.h */ = {isa = PBXFileReference; fileEncoding = 4; lastKnownFileType = sourcecode.c.h; path = DNBArchImplX86_64.h; sourceTree = "<group>"; };
		26E6B9DA0D1329010037ECDD /* RNBDefs.h */ = {isa = PBXFileReference; fileEncoding = 4; lastKnownFileType = sourcecode.c.h; path = RNBDefs.h; sourceTree = "<group>"; };
		456F67721AD46CE9002850C2 /* debugserver */ = {isa = PBXFileReference; explicitFileType = "compiled.mach-o.executable"; includeInIndex = 0; path = debugserver; sourceTree = BUILT_PRODUCTS_DIR; };
		4971AE7013D10F4F00649E37 /* HasAVX.h */ = {isa = PBXFileReference; fileEncoding = 4; lastKnownFileType = sourcecode.c.h; path = HasAVX.h; sourceTree = "<group>"; };
		4971AE7113D10F4F00649E37 /* HasAVX.s */ = {isa = PBXFileReference; fileEncoding = 4; lastKnownFileType = sourcecode.asm; path = HasAVX.s; sourceTree = "<group>"; };
		49F530111331519C008956F6 /* MachRegisterStatesI386.h */ = {isa = PBXFileReference; fileEncoding = 4; lastKnownFileType = sourcecode.c.h; path = MachRegisterStatesI386.h; sourceTree = "<group>"; };
		49F5301213316D7F008956F6 /* MachRegisterStatesX86_64.h */ = {isa = PBXFileReference; fileEncoding = 4; lastKnownFileType = sourcecode.c.h; path = MachRegisterStatesX86_64.h; sourceTree = "<group>"; };
		9457ECF61419864100DFE7D8 /* stack_logging.h */ = {isa = PBXFileReference; lastKnownFileType = sourcecode.c.h; path = stack_logging.h; sourceTree = "<group>"; };
		AF0934BA18E12B92005A11FD /* Genealogy.h */ = {isa = PBXFileReference; fileEncoding = 4; lastKnownFileType = sourcecode.c.h; path = Genealogy.h; sourceTree = "<group>"; };
		AF0934BB18E12B92005A11FD /* GenealogySPI.h */ = {isa = PBXFileReference; fileEncoding = 4; lastKnownFileType = sourcecode.c.h; path = GenealogySPI.h; sourceTree = "<group>"; };
		AF61C60418F75ABC00B48D9D /* debugserver-macosx-entitlements.plist */ = {isa = PBXFileReference; lastKnownFileType = text.plist.xml; path = "debugserver-macosx-entitlements.plist"; sourceTree = "<group>"; };
		AF67ABFF0D34604D0022D128 /* PseudoTerminal.cpp */ = {isa = PBXFileReference; fileEncoding = 4; lastKnownFileType = sourcecode.cpp.cpp; path = PseudoTerminal.cpp; sourceTree = "<group>"; };
		AF67AC000D34604D0022D128 /* PseudoTerminal.h */ = {isa = PBXFileReference; fileEncoding = 4; lastKnownFileType = sourcecode.c.h; path = PseudoTerminal.h; sourceTree = "<group>"; };
		AFEC3363194A8B0B00FF05C6 /* Genealogy.cpp */ = {isa = PBXFileReference; fileEncoding = 4; lastKnownFileType = sourcecode.cpp.cpp; path = Genealogy.cpp; sourceTree = "<group>"; };
		ED128B7918E1F163003F6A7B /* libpmenergy.dylib */ = {isa = PBXFileReference; lastKnownFileType = "compiled.mach-o.dylib"; name = libpmenergy.dylib; path = usr/lib/libpmenergy.dylib; sourceTree = SDKROOT; };
		ED128B7A18E1F163003F6A7B /* libpmsample.dylib */ = {isa = PBXFileReference; lastKnownFileType = "compiled.mach-o.dylib"; name = libpmsample.dylib; path = usr/lib/libpmsample.dylib; sourceTree = SDKROOT; };
		EF88788B0D9C7558001831DA /* com.apple.debugserver.applist.plist */ = {isa = PBXFileReference; fileEncoding = 4; lastKnownFileType = text.plist.xml; path = com.apple.debugserver.applist.plist; sourceTree = "<group>"; };
		EF88789F0D9C797C001831DA /* RNBServices.h */ = {isa = PBXFileReference; fileEncoding = 4; lastKnownFileType = sourcecode.c.h; path = RNBServices.h; sourceTree = "<group>"; };
		EF8878A00D9C797C001831DA /* RNBServices.cpp */ = {isa = PBXFileReference; fileEncoding = 4; lastKnownFileType = sourcecode.cpp.cpp; path = RNBServices.cpp; sourceTree = "<group>"; };
/* End PBXFileReference section */

/* Begin PBXFrameworksBuildPhase section */
		26CE0592115C31C20022F371 /* Frameworks */ = {
			isa = PBXFrameworksBuildPhase;
			buildActionMask = 2147483647;
			files = (
				26CE05CF115C36F70022F371 /* CoreFoundation.framework in Frameworks */,
			);
			runOnlyForDeploymentPostprocessing = 0;
		};
		456F676A1AD46CE9002850C2 /* Frameworks */ = {
			isa = PBXFrameworksBuildPhase;
			buildActionMask = 2147483647;
			files = (
				456F676B1AD46CE9002850C2 /* CoreFoundation.framework in Frameworks */,
			);
			runOnlyForDeploymentPostprocessing = 0;
		};
/* End PBXFrameworksBuildPhase section */

/* Begin PBXGroup section */
		08FB7794FE84155DC02AAC07 /* dbgnub */ = {
			isa = PBXGroup;
			children = (
				26ACA3330D3E94F200A2120B /* Framework */,
				26C637D50C71334A0024798E /* source */,
				1AB674ADFE9D54B511CA2CBB /* Products */,
			);
			name = dbgnub;
			sourceTree = "<group>";
		};
		1AB674ADFE9D54B511CA2CBB /* Products */ = {
			isa = PBXGroup;
			children = (
				26CE0594115C31C20022F371 /* debugserver */,
				456F67721AD46CE9002850C2 /* debugserver */,
			);
			name = Products;
			sourceTree = "<group>";
		};
		266B5ECE1460A68200E43F0A /* arm64 */ = {
			isa = PBXGroup;
			children = (
				266B5ECF1460A68200E43F0A /* DNBArchImplARM64.cpp */,
				266B5ED01460A68200E43F0A /* DNBArchImplARM64.h */,
			);
			path = arm64;
			sourceTree = "<group>";
		};
		2675D41C0CCEB6CF000F49AF /* arm */ = {
			isa = PBXGroup;
			children = (
				2675D4220CCEB705000F49AF /* DNBArchImpl.cpp */,
				2675D4230CCEB705000F49AF /* DNBArchImpl.h */,
			);
			name = arm;
			sourceTree = "<group>";
		};
		26A028FE114AB6A60029C479 /* Resources */ = {
			isa = PBXGroup;
			children = (
				269E8DF8164B2ED200AD65F6 /* com.apple.debugserver.posix.plist */,
				26203D1C1641EFB200A662F7 /* com.apple.debugserver.applist.internal.plist */,
				26203D1D1641EFB200A662F7 /* com.apple.debugserver.internal.plist */,
				260FC7320E5B290400043FC9 /* debugnub-exports */,
				26242C390DDBD33C0054A4CC /* debugserver-entitlements.plist */,
				AF61C60418F75ABC00B48D9D /* debugserver-macosx-entitlements.plist */,
				26A4BAED0D498B7D00A9BEAB /* com.apple.debugserver.plist */,
				EF88788B0D9C7558001831DA /* com.apple.debugserver.applist.plist */,
			);
			name = Resources;
			sourceTree = "<group>";
		};
		26A028FF114AB6BB0029C479 /* libdebugnub */ = {
			isa = PBXGroup;
			children = (
				26C637E60C71334A0024798E /* MacOSX */,
				260828DE0CBAF7F400F95054 /* DNBRuntimeAction.h */,
				26A8FE1E0D11A77B00203048 /* DNBTimer.h */,
				26C637D70C71334A0024798E /* DNB.h */,
				26C637D60C71334A0024798E /* DNB.cpp */,
				26C637D80C71334A0024798E /* DNBArch.h */,
				264D5D571293835600ED4C01 /* DNBArch.cpp */,
				26C637DA0C71334A0024798E /* DNBBreakpoint.h */,
				26C637D90C71334A0024798E /* DNBBreakpoint.cpp */,
				26C637DC0C71334A0024798E /* DNBDataRef.h */,
				26C637DB0C71334A0024798E /* DNBDataRef.cpp */,
				26C637DD0C71334A0024798E /* DNBDefs.h */,
				26C637DF0C71334A0024798E /* DNBError.h */,
				26C637DE0C71334A0024798E /* DNBError.cpp */,
				26C637E10C71334A0024798E /* DNBLog.h */,
				26C637E00C71334A0024798E /* DNBLog.cpp */,
				26C637E30C71334A0024798E /* DNBRegisterInfo.h */,
				26C637E20C71334A0024798E /* DNBRegisterInfo.cpp */,
				260E7332114BFFE600D1DFB3 /* DNBThreadResumeActions.h */,
				260E7331114BFFE600D1DFB3 /* DNBThreadResumeActions.cpp */,
				264F679A1B2F9EB200140093 /* JSONGenerator.h */,
				AF67AC000D34604D0022D128 /* PseudoTerminal.h */,
				AF67ABFF0D34604D0022D128 /* PseudoTerminal.cpp */,
				26C637FD0C71334A0024798E /* PThreadCondition.h */,
				26C637FF0C71334A0024798E /* PThreadEvent.h */,
				26C637FE0C71334A0024798E /* PThreadEvent.cpp */,
				26C638000C71334A0024798E /* PThreadMutex.h */,
				2672DBEE0EEF446700E92059 /* PThreadMutex.cpp */,
				26C638020C71334A0024798E /* SysSignal.h */,
				26C638010C71334A0024798E /* SysSignal.cpp */,
				26C638060C71334A0024798E /* TTYState.h */,
				26C638050C71334A0024798E /* TTYState.cpp */,
			);
			name = libdebugnub;
			sourceTree = "<group>";
		};
		26ACA3330D3E94F200A2120B /* Framework */ = {
			isa = PBXGroup;
			children = (
				ED128B7918E1F163003F6A7B /* libpmenergy.dylib */,
				ED128B7A18E1F163003F6A7B /* libpmsample.dylib */,
				26ACA3340D3E956300A2120B /* CoreFoundation.framework */,
			);
			name = Framework;
			sourceTree = "<group>";
		};
		26C637D50C71334A0024798E /* source */ = {
			isa = PBXGroup;
			children = (
				26593A060D4931CC001C9FE3 /* ChangeLog */,
				26DEFD6C0D104C23008A5A07 /* debugserver */,
				26A028FF114AB6BB0029C479 /* libdebugnub */,
			);
			indentWidth = 4;
			path = source;
			sourceTree = "<group>";
			tabWidth = 4;
			usesTabs = 0;
		};
		26C637E60C71334A0024798E /* MacOSX */ = {
			isa = PBXGroup;
			children = (
				AF0934BA18E12B92005A11FD /* Genealogy.h */,
				AF0934BB18E12B92005A11FD /* GenealogySPI.h */,
				2695DD920D3EBFF6007E4CA2 /* CFBundle.h */,
				2695DD910D3EBFF6007E4CA2 /* CFBundle.cpp */,
				2695DE2D0D3EE55B007E4CA2 /* CFData.h */,
				2695DE2E0D3EE55B007E4CA2 /* CFData.cpp */,
				2695DD9A0D3EC160007E4CA2 /* CFString.h */,
				2695DD9B0D3EC160007E4CA2 /* CFString.cpp */,
				26C637E70C71334A0024798E /* CFUtils.h */,
				2675D41C0CCEB6CF000F49AF /* arm */,
				266B5ECE1460A68200E43F0A /* arm64 */,
				26C637E90C71334A0024798E /* i386 */,
				26C637FA0C71334A0024798E /* ppc */,
				26CF99A11142EB7400011AAB /* x86_64 */,
				4971AE7013D10F4F00649E37 /* HasAVX.h */,
				4971AE7113D10F4F00649E37 /* HasAVX.s */,
				26C637E80C71334A0024798E /* dbgnub-mig.defs */,
				AFEC3363194A8B0B00FF05C6 /* Genealogy.cpp */,
				26C637EF0C71334A0024798E /* MachException.h */,
				26C637EE0C71334A0024798E /* MachException.cpp */,
				26C637F10C71334A0024798E /* MachProcess.h */,
				26C637F00C71334A0024798E /* MachProcess.mm */,
				26C637F30C71334A0024798E /* MachThread.h */,
				26C637F20C71334A0024798E /* MachThread.cpp */,
				26C637F50C71334A0024798E /* MachThreadList.h */,
				26C637F40C71334A0024798E /* MachThreadList.cpp */,
				26C637F70C71334A0024798E /* MachVMMemory.h */,
				26C637F60C71334A0024798E /* MachVMMemory.cpp */,
				26C637F90C71334A0024798E /* MachVMRegion.h */,
				26C637F80C71334A0024798E /* MachVMRegion.cpp */,
				26B67DE00EE9BC30006C8BC0 /* MachTask.h */,
				26B67DE10EE9BC30006C8BC0 /* MachTask.mm */,
				9457ECF61419864100DFE7D8 /* stack_logging.h */,
			);
			path = MacOSX;
			sourceTree = "<group>";
		};
		26C637E90C71334A0024798E /* i386 */ = {
			isa = PBXGroup;
			children = (
				26C637EA0C71334A0024798E /* DNBArchImplI386.cpp */,
				26C637EB0C71334A0024798E /* DNBArchImplI386.h */,
				49F530111331519C008956F6 /* MachRegisterStatesI386.h */,
			);
			path = i386;
			sourceTree = "<group>";
		};
		26C637FA0C71334A0024798E /* ppc */ = {
			isa = PBXGroup;
			children = (
				26C637FB0C71334A0024798E /* DNBArchImpl.cpp */,
				26C637FC0C71334A0024798E /* DNBArchImpl.h */,
			);
			path = ppc;
			sourceTree = "<group>";
		};
		26CF99A11142EB7400011AAB /* x86_64 */ = {
			isa = PBXGroup;
			children = (
				26CF99A21142EB7400011AAB /* DNBArchImplX86_64.cpp */,
				26CF99A31142EB7400011AAB /* DNBArchImplX86_64.h */,
				49F5301213316D7F008956F6 /* MachRegisterStatesX86_64.h */,
			);
			path = x86_64;
			sourceTree = "<group>";
		};
		26DEFD6C0D104C23008A5A07 /* debugserver */ = {
			isa = PBXGroup;
			children = (
				26A02918114AB9240029C479 /* debugserver.cpp */,
				26A028FE114AB6A60029C479 /* Resources */,
				26A68F7D0D104EC800665A9E /* RNBContext.h */,
				26A68F7E0D104EC800665A9E /* RNBContext.cpp */,
				EF88789F0D9C797C001831DA /* RNBServices.h */,
				EF8878A00D9C797C001831DA /* RNBServices.cpp */,
				26A68FAF0D1054DA00665A9E /* RNBSocket.h */,
				26A68FB00D1054DA00665A9E /* RNBSocket.cpp */,
				26A68FD50D10574500665A9E /* RNBRemote.h */,
				26A68FD60D10574500665A9E /* RNBRemote.cpp */,
				26E6B9DA0D1329010037ECDD /* RNBDefs.h */,
				2660D9CC1192280900958FBD /* StringExtractor.cpp */,
			);
			name = debugserver;
			sourceTree = "<group>";
			usesTabs = 0;
		};
/* End PBXGroup section */

/* Begin PBXNativeTarget section */
		26CE0593115C31C20022F371 /* debugserver */ = {
			isa = PBXNativeTarget;
			buildConfigurationList = 26CE05A4115C31ED0022F371 /* Build configuration list for PBXNativeTarget "debugserver" */;
			buildPhases = (
				26CE0591115C31C20022F371 /* Sources */,
				26CE0592115C31C20022F371 /* Frameworks */,
				4C3326CB18B2A2F600EB5DD7 /* ShellScript */,
			);
			buildRules = (
			);
			dependencies = (
			);
			name = debugserver;
			productName = "lldb-debugserver";
			productReference = 26CE0594115C31C20022F371 /* debugserver */;
			productType = "com.apple.product-type.tool";
		};
		456F67431AD46CE9002850C2 /* debugserver-mini */ = {
			isa = PBXNativeTarget;
			buildConfigurationList = 456F676D1AD46CE9002850C2 /* Build configuration list for PBXNativeTarget "debugserver-mini" */;
			buildPhases = (
				456F67451AD46CE9002850C2 /* Sources */,
				456F676A1AD46CE9002850C2 /* Frameworks */,
			);
			buildRules = (
			);
			dependencies = (
			);
			name = "debugserver-mini";
			productName = "lldb-debugserver";
			productReference = 456F67721AD46CE9002850C2 /* debugserver */;
			productType = "com.apple.product-type.tool";
		};
/* End PBXNativeTarget section */

/* Begin PBXProject section */
		08FB7793FE84155DC02AAC07 /* Project object */ = {
			isa = PBXProject;
			attributes = {
				LastSwiftUpdateCheck = 0700;
				LastUpgradeCheck = 0720;
			};
			buildConfigurationList = 1DEB914E08733D8E0010E9CD /* Build configuration list for PBXProject "debugserver" */;
			compatibilityVersion = "Xcode 3.2";
			developmentRegion = English;
			hasScannedForEncodings = 1;
			knownRegions = (
				English,
				Japanese,
				French,
				German,
			);
			mainGroup = 08FB7794FE84155DC02AAC07 /* dbgnub */;
			projectDirPath = "";
			projectRoot = "";
			targets = (
				26CE0593115C31C20022F371 /* debugserver */,
				456F67431AD46CE9002850C2 /* debugserver-mini */,
			);
		};
/* End PBXProject section */

/* Begin PBXShellScriptBuildPhase section */
		4C3326CB18B2A2F600EB5DD7 /* ShellScript */ = {
			isa = PBXShellScriptBuildPhase;
			buildActionMask = 2147483647;
			files = (
			);
			inputPaths = (
			);
			outputPaths = (
			);
			runOnlyForDeploymentPostprocessing = 0;
			shellPath = "/bin/sh -x";
			shellScript = "if [ \"${CONFIGURATION}\" != BuildAndIntegration ]\nthen\n    if [ -n \"${DEBUGSERVER_USE_FROM_SYSTEM}\" ]\n    then\n\t\tditto \"${DEVELOPER_DIR}/../SharedFrameworks/LLDB.framework/Resources/debugserver\" \"${TARGET_BUILD_DIR}/${TARGET_NAME}\"\n    elif [ \"${DEBUGSERVER_DISABLE_CODESIGN}\" == \"\" ]\n    then\n        codesign -f -s lldb_codesign \"${TARGET_BUILD_DIR}/${TARGET_NAME}\"\n    fi\nfi\n";
		};
/* End PBXShellScriptBuildPhase section */

/* Begin PBXSourcesBuildPhase section */
		26CE0591115C31C20022F371 /* Sources */ = {
			isa = PBXSourcesBuildPhase;
			buildActionMask = 2147483647;
			files = (
				26CE05A7115C360D0022F371 /* DNBError.cpp in Sources */,
				26CE05A8115C36170022F371 /* DNBThreadResumeActions.cpp in Sources */,
				26CE05A9115C36250022F371 /* debugserver.cpp in Sources */,
				26CE05AA115C36260022F371 /* RNBContext.cpp in Sources */,
				26CE05AB115C36270022F371 /* RNBServices.cpp in Sources */,
				26CE05AC115C36280022F371 /* RNBSocket.cpp in Sources */,
				26CE05AD115C36280022F371 /* RNBRemote.cpp in Sources */,
				26CE05AE115C36320022F371 /* dbgnub-mig.defs in Sources */,
				26CE05B0115C36340022F371 /* MachException.cpp in Sources */,
				26CE05B1115C36350022F371 /* MachProcess.mm in Sources */,
				26CE05B2115C36360022F371 /* MachThread.cpp in Sources */,
				26CE05B3115C36370022F371 /* MachThreadList.cpp in Sources */,
				26CE05B4115C36380022F371 /* MachVMMemory.cpp in Sources */,
				26CE05B5115C36380022F371 /* MachVMRegion.cpp in Sources */,
				26CE05B6115C36390022F371 /* MachTask.mm in Sources */,
				26CE05B7115C363B0022F371 /* DNB.cpp in Sources */,
				AFEC3364194A8B0B00FF05C6 /* Genealogy.cpp in Sources */,
				26CE05B8115C363C0022F371 /* DNBBreakpoint.cpp in Sources */,
				26CE05B9115C363D0022F371 /* DNBDataRef.cpp in Sources */,
				26CE05BA115C363E0022F371 /* DNBLog.cpp in Sources */,
				26CE05BB115C363F0022F371 /* DNBRegisterInfo.cpp in Sources */,
				26CE05BC115C36420022F371 /* PThreadEvent.cpp in Sources */,
				26CE05BD115C36430022F371 /* PThreadMutex.cpp in Sources */,
				26CE05BE115C36440022F371 /* SysSignal.cpp in Sources */,
				26CE05BF115C364D0022F371 /* DNBArchImplX86_64.cpp in Sources */,
				26CE05C0115C364F0022F371 /* DNBArchImplI386.cpp in Sources */,
				26CE05C1115C36510022F371 /* DNBArchImpl.cpp in Sources */,
				26CE05C2115C36550022F371 /* DNBArchImpl.cpp in Sources */,
				26CE05C3115C36580022F371 /* CFString.cpp in Sources */,
				26CE05C4115C36590022F371 /* CFData.cpp in Sources */,
				26CE05C5115C36590022F371 /* CFBundle.cpp in Sources */,
				26CE05F1115C387C0022F371 /* PseudoTerminal.cpp in Sources */,
				2660D9CE1192280900958FBD /* StringExtractor.cpp in Sources */,
				264D5D581293835600ED4C01 /* DNBArch.cpp in Sources */,
				4971AE7213D10F4F00649E37 /* HasAVX.s in Sources */,
				266B5ED11460A68200E43F0A /* DNBArchImplARM64.cpp in Sources */,
			);
			runOnlyForDeploymentPostprocessing = 0;
		};
		456F67451AD46CE9002850C2 /* Sources */ = {
			isa = PBXSourcesBuildPhase;
			buildActionMask = 2147483647;
			files = (
				456F67461AD46CE9002850C2 /* DNBError.cpp in Sources */,
				456F67471AD46CE9002850C2 /* DNBThreadResumeActions.cpp in Sources */,
				456F67481AD46CE9002850C2 /* debugserver.cpp in Sources */,
				456F67491AD46CE9002850C2 /* RNBContext.cpp in Sources */,
				456F674A1AD46CE9002850C2 /* RNBServices.cpp in Sources */,
				456F674B1AD46CE9002850C2 /* RNBSocket.cpp in Sources */,
				456F674C1AD46CE9002850C2 /* RNBRemote.cpp in Sources */,
				456F674D1AD46CE9002850C2 /* dbgnub-mig.defs in Sources */,
				456F674E1AD46CE9002850C2 /* MachException.cpp in Sources */,
				456F674F1AD46CE9002850C2 /* MachProcess.mm in Sources */,
				456F67501AD46CE9002850C2 /* MachThread.cpp in Sources */,
				456F67511AD46CE9002850C2 /* MachThreadList.cpp in Sources */,
				456F67521AD46CE9002850C2 /* MachVMMemory.cpp in Sources */,
				456F67531AD46CE9002850C2 /* MachVMRegion.cpp in Sources */,
				456F67541AD46CE9002850C2 /* MachTask.mm in Sources */,
				456F67551AD46CE9002850C2 /* DNB.cpp in Sources */,
				456F67561AD46CE9002850C2 /* Genealogy.cpp in Sources */,
				456F67571AD46CE9002850C2 /* DNBBreakpoint.cpp in Sources */,
				456F67581AD46CE9002850C2 /* DNBDataRef.cpp in Sources */,
				456F67591AD46CE9002850C2 /* DNBLog.cpp in Sources */,
				456F675A1AD46CE9002850C2 /* DNBRegisterInfo.cpp in Sources */,
				456F675B1AD46CE9002850C2 /* PThreadEvent.cpp in Sources */,
				456F675C1AD46CE9002850C2 /* PThreadMutex.cpp in Sources */,
				456F675D1AD46CE9002850C2 /* SysSignal.cpp in Sources */,
				456F675E1AD46CE9002850C2 /* DNBArchImplX86_64.cpp in Sources */,
				456F675F1AD46CE9002850C2 /* DNBArchImplI386.cpp in Sources */,
				456F67601AD46CE9002850C2 /* DNBArchImpl.cpp in Sources */,
				456F67611AD46CE9002850C2 /* DNBArchImpl.cpp in Sources */,
				456F67621AD46CE9002850C2 /* CFString.cpp in Sources */,
				456F67631AD46CE9002850C2 /* CFData.cpp in Sources */,
				456F67641AD46CE9002850C2 /* CFBundle.cpp in Sources */,
				456F67651AD46CE9002850C2 /* PseudoTerminal.cpp in Sources */,
				456F67661AD46CE9002850C2 /* StringExtractor.cpp in Sources */,
				456F67671AD46CE9002850C2 /* DNBArch.cpp in Sources */,
				456F67681AD46CE9002850C2 /* HasAVX.s in Sources */,
				456F67691AD46CE9002850C2 /* DNBArchImplARM64.cpp in Sources */,
			);
			runOnlyForDeploymentPostprocessing = 0;
		};
/* End PBXSourcesBuildPhase section */

/* Begin XCBuildConfiguration section */
		1DEB914F08733D8E0010E9CD /* Debug */ = {
			isa = XCBuildConfiguration;
			buildSettings = {
				"ARCHS[sdk=iphoneos*]" = (
					arm64,
					armv7,
				);
				"ARCHS[sdk=macosx*]" = "$(ARCHS_STANDARD_64_BIT)";
				CLANG_WARN_BOOL_CONVERSION = YES;
				CLANG_WARN_CONSTANT_CONVERSION = YES;
				CLANG_WARN_DIRECT_OBJC_ISA_USAGE = YES;
				CLANG_WARN_EMPTY_BODY = YES;
				CLANG_WARN_ENUM_CONVERSION = YES;
				CLANG_WARN_INT_CONVERSION = YES;
				CLANG_WARN_UNREACHABLE_CODE = YES;
				CLANG_WARN__DUPLICATE_METHOD_MATCH = YES;
				CODE_SIGN_IDENTITY = "";
				COPY_PHASE_STRIP = NO;
<<<<<<< HEAD
				CURRENT_PROJECT_VERSION = 350.0.0;
=======
				CURRENT_PROJECT_VERSION = 360.99.0;
>>>>>>> e119e26c
				ENABLE_STRICT_OBJC_MSGSEND = YES;
				GCC_NO_COMMON_BLOCKS = YES;
				GCC_VERSION = com.apple.compilers.llvm.clang.1_0;
				GCC_WARN_64_TO_32_BIT_CONVERSION = YES;
				GCC_WARN_ABOUT_RETURN_TYPE = YES;
				GCC_WARN_UNDECLARED_SELECTOR = YES;
				GCC_WARN_UNINITIALIZED_AUTOS = YES;
				GCC_WARN_UNUSED_FUNCTION = YES;
				GCC_WARN_UNUSED_VARIABLE = YES;
				LLDB_COMPRESSION_CFLAGS = "";
				"LLDB_COMPRESSION_CFLAGS[sdk=macosx10.11]" = "-DHAVE_LIBCOMPRESSION=1";
				LLDB_COMPRESSION_LDFLAGS = "";
				"LLDB_COMPRESSION_LDFLAGS[sdk=macosx10.11]" = "-weak-lcompression";
				LLDB_ZLIB_CFLAGS = "-DHAVE_LIBZ=1";
				LLDB_ZLIB_LDFLAGS = "-lz";
				ONLY_ACTIVE_ARCH = YES;
				OTHER_CFLAGS = "";
				STRIP_INSTALLED_PRODUCT = NO;
				VERSIONING_SYSTEM = "apple-generic";
				VERSION_INFO_BUILDER = "$(USER)";
			};
			name = Debug;
		};
		1DEB915008733D8E0010E9CD /* Release */ = {
			isa = XCBuildConfiguration;
			buildSettings = {
				"ARCHS[sdk=iphoneos*]" = (
					armv7,
					armv7s,
				);
				"ARCHS[sdk=macosx*]" = "$(ARCHS_STANDARD_64_BIT)";
				CLANG_WARN_BOOL_CONVERSION = YES;
				CLANG_WARN_CONSTANT_CONVERSION = YES;
				CLANG_WARN_DIRECT_OBJC_ISA_USAGE = YES;
				CLANG_WARN_EMPTY_BODY = YES;
				CLANG_WARN_ENUM_CONVERSION = YES;
				CLANG_WARN_INT_CONVERSION = YES;
				CLANG_WARN_UNREACHABLE_CODE = YES;
				CLANG_WARN__DUPLICATE_METHOD_MATCH = YES;
<<<<<<< HEAD
				CURRENT_PROJECT_VERSION = 350.0.0;
=======
				CURRENT_PROJECT_VERSION = 360.99.0;
>>>>>>> e119e26c
				DEAD_CODE_STRIPPING = YES;
				ENABLE_STRICT_OBJC_MSGSEND = YES;
				GCC_NO_COMMON_BLOCKS = YES;
				GCC_VERSION = com.apple.compilers.llvm.clang.1_0;
				GCC_WARN_64_TO_32_BIT_CONVERSION = YES;
				GCC_WARN_ABOUT_RETURN_TYPE = YES;
				GCC_WARN_UNDECLARED_SELECTOR = YES;
				GCC_WARN_UNINITIALIZED_AUTOS = YES;
				GCC_WARN_UNUSED_FUNCTION = YES;
				GCC_WARN_UNUSED_VARIABLE = YES;
				LLDB_COMPRESSION_CFLAGS = "";
				"LLDB_COMPRESSION_CFLAGS[sdk=macosx10.11]" = "-DHAVE_LIBCOMPRESSION=1";
				LLDB_COMPRESSION_LDFLAGS = "";
				"LLDB_COMPRESSION_LDFLAGS[sdk=macosx10.11]" = "-weak-lcompression";
				LLDB_ZLIB_CFLAGS = "-DHAVE_LIBZ=1";
				LLDB_ZLIB_LDFLAGS = "-lz";
				ONLY_ACTIVE_ARCH = YES;
				OTHER_CFLAGS = "";
				STRIPFLAGS = "-x";
				STRIP_STYLE = debugging;
				VERSIONING_SYSTEM = "apple-generic";
				VERSION_INFO_BUILDER = "$(USER)";
			};
			name = Release;
		};
		237965FC1C124395008D490F /* CustomSwift-RelWithDebInfo */ = {
			isa = XCBuildConfiguration;
			buildSettings = {
				"ARCHS[sdk=iphoneos*]" = (
					armv7,
					armv7s,
				);
				"ARCHS[sdk=macosx*]" = "$(ARCHS_STANDARD_64_BIT)";
				CLANG_WARN_BOOL_CONVERSION = YES;
				CLANG_WARN_CONSTANT_CONVERSION = YES;
				CLANG_WARN_DIRECT_OBJC_ISA_USAGE = YES;
				CLANG_WARN_EMPTY_BODY = YES;
				CLANG_WARN_ENUM_CONVERSION = YES;
				CLANG_WARN_INT_CONVERSION = YES;
				CLANG_WARN_UNREACHABLE_CODE = YES;
				CLANG_WARN__DUPLICATE_METHOD_MATCH = YES;
				COPY_PHASE_STRIP = NO;
				CURRENT_PROJECT_VERSION = 350.0.0;
				DEAD_CODE_STRIPPING = YES;
				ENABLE_STRICT_OBJC_MSGSEND = YES;
				GCC_NO_COMMON_BLOCKS = YES;
				GCC_VERSION = com.apple.compilers.llvm.clang.1_0;
				GCC_WARN_64_TO_32_BIT_CONVERSION = YES;
				GCC_WARN_ABOUT_RETURN_TYPE = YES;
				GCC_WARN_UNDECLARED_SELECTOR = YES;
				GCC_WARN_UNINITIALIZED_AUTOS = YES;
				GCC_WARN_UNUSED_FUNCTION = YES;
				GCC_WARN_UNUSED_VARIABLE = YES;
				LLDB_COMPRESSION_CFLAGS = "";
				"LLDB_COMPRESSION_CFLAGS[sdk=macosx10.11]" = "-DHAVE_LIBCOMPRESSION=1";
				LLDB_COMPRESSION_LDFLAGS = "";
				"LLDB_COMPRESSION_LDFLAGS[sdk=macosx10.11]" = "-weak-lcompression";
				LLDB_ZLIB_CFLAGS = "-DHAVE_LIBZ=1";
				LLDB_ZLIB_LDFLAGS = "-lz";
				ONLY_ACTIVE_ARCH = YES;
				OTHER_CFLAGS = "";
				STRIPFLAGS = "";
				STRIP_INSTALLED_PRODUCT = NO;
				STRIP_STYLE = debugging;
				VERSIONING_SYSTEM = "apple-generic";
				VERSION_INFO_BUILDER = "$(USER)";
			};
			name = "CustomSwift-RelWithDebInfo";
		};
		237965FD1C124395008D490F /* CustomSwift-RelWithDebInfo */ = {
			isa = XCBuildConfiguration;
			buildSettings = {
				CLANG_CXX_LANGUAGE_STANDARD = "c++0x";
				CLANG_CXX_LIBRARY = "libc++";
				"CODE_SIGN_ENTITLEMENTS[sdk=*]" = "source/debugserver-macosx-entitlements.plist";
				"CODE_SIGN_ENTITLEMENTS[sdk=iphoneos*]" = "source/debugserver-entitlements.plist";
				"CODE_SIGN_ENTITLEMENTS[sdk=macosx*]" = "source/debugserver-macosx-entitlements.plist";
				"CODE_SIGN_IDENTITY[sdk=iphoneos*]" = "";
				"CODE_SIGN_IDENTITY[sdk=macosx*]" = "";
				COPY_PHASE_STRIP = YES;
				CURRENT_PROJECT_VERSION = 350.0.0;
				DEBUG_INFORMATION_FORMAT = "dwarf-with-dsym";
				FRAMEWORK_SEARCH_PATHS = $SDKROOT/System/Library/PrivateFrameworks;
				"FRAMEWORK_SEARCH_PATHS[sdk=iphoneos*][arch=*]" = (
					"$(SDKROOT)/System/Library/PrivateFrameworks",
					"$(SDKROOT)/Developer/Library/PrivateFrameworks",
				);
				"FRAMEWORK_SEARCH_PATHS[sdk=macosx*][arch=*]" = "$(SDKROOT)/System/Library/PrivateFrameworks";
				GCC_C_LANGUAGE_STANDARD = c99;
				GCC_PREPROCESSOR_DEFINITIONS = LLDB_DEBUGSERVER_RELEASE;
				GCC_VERSION = com.apple.compilers.llvm.clang.1_0;
				HEADER_SEARCH_PATHS = /System/Library/Frameworks/System.framework/PrivateHeaders;
				INSTALL_PATH = /usr/bin;
				LLDB_COMPRESSION_CFLAGS = "";
				"LLDB_COMPRESSION_CFLAGS[sdk=appletvos*]" = "-DHAVE_LIBCOMPRESSION=1";
				"LLDB_COMPRESSION_CFLAGS[sdk=iphoneos*]" = "-DHAVE_LIBCOMPRESSION=1";
				"LLDB_COMPRESSION_CFLAGS[sdk=macosx10.11]" = "-DHAVE_LIBCOMPRESSION=1";
				"LLDB_COMPRESSION_CFLAGS[sdk=macosx10.11internal]" = "-DHAVE_LIBCOMPRESSION=1";
				"LLDB_COMPRESSION_CFLAGS[sdk=watchos*]" = "-DHAVE_LIBCOMPRESSION=1";
				LLDB_COMPRESSION_LDFLAGS = "";
				"LLDB_COMPRESSION_LDFLAGS[sdk=appletvos*]" = "-weak-lcompression";
				"LLDB_COMPRESSION_LDFLAGS[sdk=iphoneos*]" = "-weak-lcompression";
				"LLDB_COMPRESSION_LDFLAGS[sdk=macosx10.11]" = "-weak-lcompression";
				"LLDB_COMPRESSION_LDFLAGS[sdk=macosx10.11internal]" = "-weak-lcompression";
				"LLDB_COMPRESSION_LDFLAGS[sdk=watchos*]" = "-weak-lcompression";
				LLDB_DEBUGSERVER = 1;
				LLDB_ENERGY_CFLAGS = "";
				"LLDB_ENERGY_CFLAGS[sdk=macosx.internal]" = "-DLLDB_ENERGY";
				LLDB_ENERGY_LFLAGS = "";
				"LLDB_ENERGY_LFLAGS[sdk=macosx.internal]" = "-weak-lpmenergy -weak-lpmsample";
				LLDB_ZLIB_CFLAGS = "-DHAVE_LIBZ=1";
				LLDB_ZLIB_LDFLAGS = "-lz";
				MACOSX_DEPLOYMENT_TARGET = 10.9;
				OTHER_CFLAGS = (
					"-Wparentheses",
					"$(LLDB_ENERGY_CFLAGS)",
					"-DDT_VARIANT_$(DT_VARIANT)",
					"$(LLDB_COMPRESSION_CFLAGS)",
					"$(LLDB_ZLIB_CFLAGS)",
				);
				"OTHER_CFLAGS[sdk=iphoneos*][arch=*]" = (
					"-Wparentheses",
					"-DWITH_LOCKDOWN",
					"-DWITH_FBS",
					"-DWITH_BKS",
					"-DOS_OBJECT_USE_OBJC=0",
					"$(LLDB_COMPRESSION_CFLAGS)",
					"$(LLDB_ZLIB_CFLAGS)",
				);
				"OTHER_CPLUSPLUSFLAGS[sdk=iphoneos*][arch=*]" = "$(OTHER_CFLAGS)";
				OTHER_LDFLAGS = "";
				"OTHER_LDFLAGS[sdk=iphoneos*][arch=*]" = (
					"-framework",
					SpringBoardServices,
					"-framework",
					BackBoardServices,
					"-framework",
					Foundation,
					"-llockdown",
					"-framework",
					FrontBoardServices,
					"-framework",
					MobileCoreServices,
					"$(LLDB_COMPRESSION_LDFLAGS)",
					"$(LLDB_ZLIB_LDFLAGS)",
				);
				"OTHER_LDFLAGS[sdk=macosx*]" = (
					"-sectcreate",
					__TEXT,
					__info_plist,
					"$(PROJECT_DIR)/resources/lldb-debugserver-Info.plist",
					"$(LLDB_ENERGY_LFLAGS)",
					"$(LLDB_COMPRESSION_LDFLAGS)",
					"$(LLDB_ZLIB_LDFLAGS)",
				);
				OTHER_MIGFLAGS = "-I$(DERIVED_FILE_DIR)";
				PRODUCT_NAME = debugserver;
				"PROVISIONING_PROFILE[sdk=iphoneos*]" = "";
				"PROVISIONING_PROFILE[sdk=macosx*]" = "";
				SDKROOT = macosx;
				"SDKROOT[arch=i386]" = macosx;
				"SDKROOT[arch=x86_64]" = macosx;
				"SDKROOT[arch=x86_64h]" = macosx;
				SKIP_INSTALL = YES;
				USER_HEADER_SEARCH_PATHS = "./source ../../source $(DERIVED_SOURCES_DIR) ../../include";
				ZERO_LINK = NO;
			};
			name = "CustomSwift-RelWithDebInfo";
		};
		237965FE1C124395008D490F /* CustomSwift-RelWithDebInfo */ = {
			isa = XCBuildConfiguration;
			buildSettings = {
				CLANG_CXX_LANGUAGE_STANDARD = "c++0x";
				CLANG_CXX_LIBRARY = "libc++";
				"CODE_SIGN_ENTITLEMENTS[sdk=*]" = "source/debugserver-macosx-entitlements.plist";
				"CODE_SIGN_ENTITLEMENTS[sdk=iphoneos*]" = "source/debugserver-entitlements.plist";
				"CODE_SIGN_ENTITLEMENTS[sdk=macosx*]" = "source/debugserver-macosx-entitlements.plist";
				"CODE_SIGN_IDENTITY[sdk=iphoneos*]" = "";
				"CODE_SIGN_IDENTITY[sdk=macosx*]" = "";
				COPY_PHASE_STRIP = YES;
				CURRENT_PROJECT_VERSION = 350.0.0;
				DEBUG_INFORMATION_FORMAT = "dwarf-with-dsym";
				FRAMEWORK_SEARCH_PATHS = $SDKROOT/System/Library/PrivateFrameworks;
				"FRAMEWORK_SEARCH_PATHS[sdk=iphoneos*][arch=*]" = (
					"$(SDKROOT)/System/Library/PrivateFrameworks",
					"$(SDKROOT)/Developer/Library/PrivateFrameworks",
				);
				"FRAMEWORK_SEARCH_PATHS[sdk=macosx*][arch=*]" = "$(SDKROOT)/System/Library/PrivateFrameworks";
				GCC_C_LANGUAGE_STANDARD = c99;
				GCC_PREPROCESSOR_DEFINITIONS = LLDB_DEBUGSERVER_RELEASE;
				GCC_VERSION = com.apple.compilers.llvm.clang.1_0;
				HEADER_SEARCH_PATHS = /System/Library/Frameworks/System.framework/PrivateHeaders;
				INSTALL_PATH = /usr/bin;
				LLDB_DEBUGSERVER = 1;
				LLDB_ENERGY_CFLAGS = "";
				"LLDB_ENERGY_CFLAGS[sdk=macosx.internal]" = "-DLLDB_ENERGY";
				LLDB_ENERGY_LFLAGS = "";
				"LLDB_ENERGY_LFLAGS[sdk=macosx.internal]" = "-weak-lpmenergy -weak-lpmsample";
				MACOSX_DEPLOYMENT_TARGET = 10.9;
				OTHER_CFLAGS = (
					"$(LLDB_COMPRESSION_CFLAGS)",
					"$(LLDB_ZLIB_CFLAGS)",
				);
				"OTHER_CFLAGS[sdk=iphoneos*][arch=*]" = (
					"-Wparentheses",
					"-DOS_OBJECT_USE_OBJC=0",
				);
				"OTHER_CPLUSPLUSFLAGS[sdk=iphoneos*][arch=*]" = "$(OTHER_CFLAGS)";
				OTHER_LDFLAGS = "";
				"OTHER_LDFLAGS[sdk=iphoneos*][arch=*]" = (
					"-framework",
					Foundation,
					"$(LLDB_COMPRESSION_LDFLAGS)",
					"$(LLDB_ZLIB_LDFLAGS)",
				);
				"OTHER_LDFLAGS[sdk=macosx*]" = (
					"-sectcreate",
					__TEXT,
					__info_plist,
					"$(PROJECT_DIR)/resources/lldb-debugserver-Info.plist",
					"$(LLDB_ENERGY_LFLAGS)",
					"$(LLDB_COMPRESSION_LDFLAGS)",
					"$(LLDB_ZLIB_LDFLAGS)",
				);
				OTHER_MIGFLAGS = "-I$(DERIVED_FILE_DIR)";
				PRODUCT_NAME = debugserver;
				"PROVISIONING_PROFILE[sdk=iphoneos*]" = "";
				"PROVISIONING_PROFILE[sdk=macosx*]" = "";
				SDKROOT = macosx.internal;
				"SDKROOT[arch=i386]" = macosx;
				"SDKROOT[arch=x86_64]" = macosx;
				"SDKROOT[arch=x86_64h]" = macosx;
				SKIP_INSTALL = YES;
				USER_HEADER_SEARCH_PATHS = "./source ../../source $(DERIVED_SOURCES_DIR) ../../include";
				ZERO_LINK = NO;
			};
			name = "CustomSwift-RelWithDebInfo";
		};
		262419A11198A93E00067686 /* BuildAndIntegration */ = {
			isa = XCBuildConfiguration;
			buildSettings = {
				"ARCHS[sdk=iphoneos*]" = arm64;
				"ARCHS[sdk=macosx*]" = "$(ARCHS_STANDARD_64_BIT)";
				CLANG_WARN_BOOL_CONVERSION = YES;
				CLANG_WARN_CONSTANT_CONVERSION = YES;
				CLANG_WARN_DIRECT_OBJC_ISA_USAGE = YES;
				CLANG_WARN_EMPTY_BODY = YES;
				CLANG_WARN_ENUM_CONVERSION = YES;
				CLANG_WARN_INT_CONVERSION = YES;
				CLANG_WARN_UNREACHABLE_CODE = YES;
				CLANG_WARN__DUPLICATE_METHOD_MATCH = YES;
<<<<<<< HEAD
				CURRENT_PROJECT_VERSION = 350.0.0;
=======
				CURRENT_PROJECT_VERSION = 360.99.0;
>>>>>>> e119e26c
				DEAD_CODE_STRIPPING = YES;
				ENABLE_STRICT_OBJC_MSGSEND = YES;
				GCC_NO_COMMON_BLOCKS = YES;
				GCC_VERSION = com.apple.compilers.llvm.clang.1_0;
				GCC_WARN_64_TO_32_BIT_CONVERSION = YES;
				GCC_WARN_ABOUT_RETURN_TYPE = YES;
				GCC_WARN_UNDECLARED_SELECTOR = YES;
				GCC_WARN_UNINITIALIZED_AUTOS = YES;
				GCC_WARN_UNUSED_FUNCTION = YES;
				GCC_WARN_UNUSED_VARIABLE = YES;
				LLDB_COMPRESSION_CFLAGS = "";
				"LLDB_COMPRESSION_CFLAGS[sdk=macosx10.11]" = "-DHAVE_LIBCOMPRESSION=1";
				LLDB_COMPRESSION_LDFLAGS = "";
				"LLDB_COMPRESSION_LDFLAGS[sdk=macosx10.11]" = "-weak-lcompression";
				LLDB_ZLIB_CFLAGS = "-DHAVE_LIBZ=1";
				LLDB_ZLIB_LDFLAGS = "-lz";
				OTHER_CFLAGS = "";
				STRIPFLAGS = "-x";
				STRIP_STYLE = debugging;
				VERSIONING_SYSTEM = "apple-generic";
				VERSION_INFO_BUILDER = "$(USER)";
			};
			name = BuildAndIntegration;
		};
		262419A21198A93E00067686 /* BuildAndIntegration */ = {
			isa = XCBuildConfiguration;
			buildSettings = {
				CLANG_CXX_LANGUAGE_STANDARD = "c++0x";
				CLANG_CXX_LIBRARY = "libc++";
				"CODE_SIGN_ENTITLEMENTS[sdk=iphoneos*]" = "source/debugserver-entitlements.plist";
				"CODE_SIGN_ENTITLEMENTS[sdk=macosx*]" = "source/debugserver-macosx-entitlements.plist";
				"CODE_SIGN_IDENTITY[sdk=iphoneos*]" = "-";
				"CODE_SIGN_IDENTITY[sdk=macosx*]" = "-";
				COPY_PHASE_STRIP = YES;
<<<<<<< HEAD
				CURRENT_PROJECT_VERSION = 350.0.0;
=======
				CURRENT_PROJECT_VERSION = 360.99.0;
>>>>>>> e119e26c
				DEBUG_INFORMATION_FORMAT = "dwarf-with-dsym";
				FRAMEWORK_SEARCH_PATHS = $SDKROOT/System/Library/PrivateFrameworks;
				"FRAMEWORK_SEARCH_PATHS[sdk=iphoneos*][arch=*]" = (
					"$(SDKROOT)/System/Library/PrivateFrameworks",
					"$(SDKROOT)/Developer/Library/PrivateFrameworks",
				);
				"FRAMEWORK_SEARCH_PATHS[sdk=macosx*][arch=*]" = "$(SDKROOT)/System/Library/PrivateFrameworks";
				GCC_C_LANGUAGE_STANDARD = c99;
				GCC_PREPROCESSOR_DEFINITIONS = LLDB_DEBUGSERVER_BUILDANDINTEGRATION;
				GCC_VERSION = com.apple.compilers.llvm.clang.1_0;
				HEADER_SEARCH_PATHS = /System/Library/Frameworks/System.framework/PrivateHeaders;
				INSTALL_PATH = /usr/bin;
				"INSTALL_PATH[sdk=iphoneos*]" = /Developer/usr/bin/;
				LLDB_COMPRESSION_CFLAGS = "";
				"LLDB_COMPRESSION_CFLAGS[sdk=appletvos*]" = "-DHAVE_LIBCOMPRESSION=1";
				"LLDB_COMPRESSION_CFLAGS[sdk=iphoneos*]" = "-DHAVE_LIBCOMPRESSION=1";
				"LLDB_COMPRESSION_CFLAGS[sdk=macosx10.11]" = "-DHAVE_LIBCOMPRESSION=1";
				"LLDB_COMPRESSION_CFLAGS[sdk=macosx10.11internal]" = "-DHAVE_LIBCOMPRESSION=1";
				"LLDB_COMPRESSION_CFLAGS[sdk=watchos*]" = "-DHAVE_LIBCOMPRESSION=1";
				LLDB_COMPRESSION_LDFLAGS = "";
				"LLDB_COMPRESSION_LDFLAGS[sdk=appletvos*]" = "-weak-lcompression";
				"LLDB_COMPRESSION_LDFLAGS[sdk=iphoneos*]" = "-weak-lcompression";
				"LLDB_COMPRESSION_LDFLAGS[sdk=macosx10.11]" = "-weak-lcompression";
				"LLDB_COMPRESSION_LDFLAGS[sdk=macosx10.11internal]" = "-weak-lcompression";
				"LLDB_COMPRESSION_LDFLAGS[sdk=watchos*]" = "-weak-lcompression";
				LLDB_DEBUGSERVER = 1;
				LLDB_ENERGY_CFLAGS = "";
				"LLDB_ENERGY_CFLAGS[sdk=macosx*]" = "-DLLDB_ENERGY";
				LLDB_ENERGY_LFLAGS = "";
				"LLDB_ENERGY_LFLAGS[sdk=macosx*]" = "-weak-lpmenergy -weak-lpmsample";
				LLDB_ZLIB_CFLAGS = "-DHAVE_LIBZ=1";
				LLDB_ZLIB_LDFLAGS = "-lz";
				MACOSX_DEPLOYMENT_TARGET = 10.9;
				OTHER_CFLAGS = (
					"-Wparentheses",
					"$(LLDB_ENERGY_CFLAGS)",
					"-DDT_VARIANT_$(DT_VARIANT)",
					"$(LLDB_COMPRESSION_CFLAGS)",
					"$(LLDB_ZLIB_CFLAGS)",
				);
				"OTHER_CFLAGS[sdk=iphoneos*]" = (
					"-Wparentheses",
					"-DWITH_LOCKDOWN",
					"-DWITH_FBS",
					"-DWITH_BKS",
					"-DOS_OBJECT_USE_OBJC=0",
					"$(LLDB_COMPRESSION_CFLAGS)",
					"$(LLDB_ZLIB_CFLAGS)",
				);
				"OTHER_CPLUSPLUSFLAGS[sdk=iphoneos*][arch=*]" = "$(OTHER_CFLAGS)";
				OTHER_LDFLAGS = "";
				"OTHER_LDFLAGS[sdk=iphoneos*][arch=*]" = (
					"-framework",
					SpringBoardServices,
					"-framework",
					BackBoardServices,
					"-framework",
					Foundation,
					"-llockdown",
					"-framework",
					FrontBoardServices,
					"-framework",
					MobileCoreServices,
					"$(LLDB_COMPRESSION_LDFLAGS)",
					"$(LLDB_ZLIB_LDFLAGS)",
				);
				"OTHER_LDFLAGS[sdk=macosx*]" = (
					"-sectcreate",
					__TEXT,
					__info_plist,
					"$(PROJECT_DIR)/resources/lldb-debugserver-Info.plist",
					"$(LLDB_ENERGY_LFLAGS)",
					"$(LLDB_COMPRESSION_LDFLAGS)",
					"$(LLDB_ZLIB_LDFLAGS)",
				);
				OTHER_MIGFLAGS = "-I$(DERIVED_FILE_DIR)";
				PRODUCT_NAME = debugserver;
				SDKROOT = macosx;
				"SDKROOT[arch=i386]" = macosx;
				"SDKROOT[arch=x86_64]" = macosx;
				"SDKROOT[arch=x86_64h]" = macosx;
				SKIP_INSTALL = YES;
				"SKIP_INSTALL[sdk=iphoneos*]" = NO;
				STRIP_INSTALLED_PRODUCT = YES;
				USER_HEADER_SEARCH_PATHS = "./source ../../source $(DERIVED_SOURCES_DIR) ../../include";
				ZERO_LINK = NO;
			};
			name = BuildAndIntegration;
		};
		26CE0596115C31C30022F371 /* Debug */ = {
			isa = XCBuildConfiguration;
			buildSettings = {
				CLANG_CXX_LANGUAGE_STANDARD = "c++0x";
				CLANG_CXX_LIBRARY = "libc++";
				"CODE_SIGN_ENTITLEMENTS[sdk=*]" = "source/debugserver-macosx-entitlements.plist";
				"CODE_SIGN_ENTITLEMENTS[sdk=iphoneos*]" = "source/debugserver-entitlements.plist";
				"CODE_SIGN_ENTITLEMENTS[sdk=macosx*]" = "source/debugserver-macosx-entitlements.plist";
				"CODE_SIGN_IDENTITY[sdk=iphoneos*]" = "";
				"CODE_SIGN_IDENTITY[sdk=macosx*]" = "";
				COPY_PHASE_STRIP = YES;
<<<<<<< HEAD
				CURRENT_PROJECT_VERSION = 350.0.0;
=======
				CURRENT_PROJECT_VERSION = 360.99.0;
>>>>>>> e119e26c
				FRAMEWORK_SEARCH_PATHS = $SDKROOT/System/Library/PrivateFrameworks;
				"FRAMEWORK_SEARCH_PATHS[sdk=iphoneos*][arch=*]" = (
					"$(SDKROOT)/System/Library/PrivateFrameworks",
					"$(SDKROOT)/Developer/Library/PrivateFrameworks",
				);
				"FRAMEWORK_SEARCH_PATHS[sdk=macosx*][arch=*]" = "$(SDKROOT)/System/Library/PrivateFrameworks";
				GCC_C_LANGUAGE_STANDARD = c99;
				GCC_DYNAMIC_NO_PIC = NO;
				GCC_OPTIMIZATION_LEVEL = 0;
				GCC_PREPROCESSOR_DEFINITIONS = LLDB_DEBUGSERVER_DEBUG;
				GCC_VERSION = com.apple.compilers.llvm.clang.1_0;
				INSTALL_PATH = /usr/bin;
				LLDB_COMPRESSION_CFLAGS = "";
				"LLDB_COMPRESSION_CFLAGS[sdk=appletvos*]" = "-DHAVE_LIBCOMPRESSION=1";
				"LLDB_COMPRESSION_CFLAGS[sdk=iphoneos*]" = "-DHAVE_LIBCOMPRESSION=1";
				"LLDB_COMPRESSION_CFLAGS[sdk=macosx10.11]" = "-DHAVE_LIBCOMPRESSION=1";
				"LLDB_COMPRESSION_CFLAGS[sdk=macosx10.11internal]" = "-DHAVE_LIBCOMPRESSION=1";
				"LLDB_COMPRESSION_CFLAGS[sdk=watchos*]" = "-DHAVE_LIBCOMPRESSION=1";
				LLDB_COMPRESSION_LDFLAGS = "";
				"LLDB_COMPRESSION_LDFLAGS[sdk=appletvos*]" = "-weak-lcompression";
				"LLDB_COMPRESSION_LDFLAGS[sdk=iphoneos*]" = "-weak-lcompression";
				"LLDB_COMPRESSION_LDFLAGS[sdk=macosx10.11]" = "-weak-lcompression";
				"LLDB_COMPRESSION_LDFLAGS[sdk=macosx10.11internal]" = "-weak-lcompression";
				"LLDB_COMPRESSION_LDFLAGS[sdk=watchos*]" = "-weak-lcompression";
				LLDB_DEBUGSERVER = 1;
				LLDB_ENERGY_CFLAGS = "";
				"LLDB_ENERGY_CFLAGS[sdk=macosx.internal]" = "-DLLDB_ENERGY";
				LLDB_ENERGY_LFLAGS = "";
				"LLDB_ENERGY_LFLAGS[sdk=macosx.internal]" = "-weak-lpmenergy -weak-lpmsample";
				LLDB_ZLIB_CFLAGS = "-DHAVE_LIBZ=1";
				LLDB_ZLIB_LDFLAGS = "-lz";
				MACOSX_DEPLOYMENT_TARGET = 10.9;
				OTHER_CFLAGS = (
					"-Wparentheses",
					"$(LLDB_ENERGY_CFLAGS)",
					"-DDT_VARIANT_$(DT_VARIANT)",
					"$(LLDB_COMPRESSION_CFLAGS)",
					"$(LLDB_ZLIB_CFLAGS)",
				);
				"OTHER_CFLAGS[sdk=iphoneos*][arch=*]" = (
					"-Wparentheses",
					"-DWITH_LOCKDOWN",
					"-DWITH_BKS",
					"-DWITH_FBS",
					"-DOS_OBJECT_USE_OBJC=0",
					"$(LLDB_COMPRESSION_CFLAGS)",
					"$(LLDB_ZLIB_CFLAGS)",
				);
				"OTHER_CPLUSPLUSFLAGS[sdk=iphoneos*][arch=*]" = "$(OTHER_CFLAGS)";
				OTHER_LDFLAGS = "";
				"OTHER_LDFLAGS[sdk=iphoneos*][arch=*]" = (
					"-framework",
					SpringBoardServices,
					"-framework",
					BackBoardServices,
					"-framework",
					Foundation,
					"-llockdown",
					"-framework",
					FrontBoardServices,
					"-framework",
					MobileCoreServices,
					"$(LLDB_COMPRESSION_LDFLAGS)",
					"$(LLDB_ZLIB_LDFLAGS)",
				);
				"OTHER_LDFLAGS[sdk=macosx*]" = (
					"-sectcreate",
					__TEXT,
					__info_plist,
					"$(PROJECT_DIR)/resources/lldb-debugserver-Info.plist",
					"$(LLDB_ENERGY_LFLAGS)",
					"$(LLDB_ZLIB_LDFLAGS)",
					"$(LLDB_COMPRESSION_LDFLAGS)",
				);
				OTHER_MIGFLAGS = "-I$(DERIVED_FILE_DIR)";
				PRODUCT_NAME = debugserver;
				"PROVISIONING_PROFILE[sdk=iphoneos*]" = "";
				"PROVISIONING_PROFILE[sdk=macosx*]" = "";
				SDKROOT = macosx;
				"SDKROOT[arch=i386]" = macosx;
				"SDKROOT[arch=x86_64]" = macosx;
				"SDKROOT[arch=x86_64h]" = macosx;
				SKIP_INSTALL = YES;
				USER_HEADER_SEARCH_PATHS = "./source ../../source $(DERIVED_SOURCES_DIR) ../../include";
				ZERO_LINK = NO;
			};
			name = Debug;
		};
		26CE0597115C31C30022F371 /* Release */ = {
			isa = XCBuildConfiguration;
			buildSettings = {
				CLANG_CXX_LANGUAGE_STANDARD = "c++0x";
				CLANG_CXX_LIBRARY = "libc++";
				"CODE_SIGN_ENTITLEMENTS[sdk=*]" = "source/debugserver-macosx-entitlements.plist";
				"CODE_SIGN_ENTITLEMENTS[sdk=iphoneos*]" = "source/debugserver-entitlements.plist";
				"CODE_SIGN_ENTITLEMENTS[sdk=macosx*]" = "source/debugserver-macosx-entitlements.plist";
				"CODE_SIGN_IDENTITY[sdk=iphoneos*]" = "";
				"CODE_SIGN_IDENTITY[sdk=macosx*]" = "";
				COPY_PHASE_STRIP = YES;
<<<<<<< HEAD
				CURRENT_PROJECT_VERSION = 350.0.0;
=======
				CURRENT_PROJECT_VERSION = 360.99.0;
>>>>>>> e119e26c
				DEBUG_INFORMATION_FORMAT = "dwarf-with-dsym";
				FRAMEWORK_SEARCH_PATHS = $SDKROOT/System/Library/PrivateFrameworks;
				"FRAMEWORK_SEARCH_PATHS[sdk=iphoneos*][arch=*]" = (
					"$(SDKROOT)/System/Library/PrivateFrameworks",
					"$(SDKROOT)/Developer/Library/PrivateFrameworks",
				);
				"FRAMEWORK_SEARCH_PATHS[sdk=macosx*][arch=*]" = "$(SDKROOT)/System/Library/PrivateFrameworks";
				GCC_C_LANGUAGE_STANDARD = c99;
				GCC_PREPROCESSOR_DEFINITIONS = LLDB_DEBUGSERVER_RELEASE;
				GCC_VERSION = com.apple.compilers.llvm.clang.1_0;
				HEADER_SEARCH_PATHS = /System/Library/Frameworks/System.framework/PrivateHeaders;
				INSTALL_PATH = /usr/bin;
				LLDB_COMPRESSION_CFLAGS = "";
				"LLDB_COMPRESSION_CFLAGS[sdk=appletvos*]" = "-DHAVE_LIBCOMPRESSION=1";
				"LLDB_COMPRESSION_CFLAGS[sdk=iphoneos*]" = "-DHAVE_LIBCOMPRESSION=1";
				"LLDB_COMPRESSION_CFLAGS[sdk=macosx10.11]" = "-DHAVE_LIBCOMPRESSION=1";
				"LLDB_COMPRESSION_CFLAGS[sdk=macosx10.11internal]" = "-DHAVE_LIBCOMPRESSION=1";
				"LLDB_COMPRESSION_CFLAGS[sdk=watchos*]" = "-DHAVE_LIBCOMPRESSION=1";
				LLDB_COMPRESSION_LDFLAGS = "";
				"LLDB_COMPRESSION_LDFLAGS[sdk=appletvos*]" = "-weak-lcompression";
				"LLDB_COMPRESSION_LDFLAGS[sdk=iphoneos*]" = "-weak-lcompression";
				"LLDB_COMPRESSION_LDFLAGS[sdk=macosx10.11]" = "-weak-lcompression";
				"LLDB_COMPRESSION_LDFLAGS[sdk=macosx10.11internal]" = "-weak-lcompression";
				"LLDB_COMPRESSION_LDFLAGS[sdk=watchos*]" = "-weak-lcompression";
				LLDB_DEBUGSERVER = 1;
				LLDB_ENERGY_CFLAGS = "";
				"LLDB_ENERGY_CFLAGS[sdk=macosx.internal]" = "-DLLDB_ENERGY";
				LLDB_ENERGY_LFLAGS = "";
				"LLDB_ENERGY_LFLAGS[sdk=macosx.internal]" = "-weak-lpmenergy -weak-lpmsample";
				LLDB_ZLIB_CFLAGS = "-DHAVE_LIBZ=1";
				LLDB_ZLIB_LDFLAGS = "-lz";
				MACOSX_DEPLOYMENT_TARGET = 10.9;
				OTHER_CFLAGS = (
					"-Wparentheses",
					"$(LLDB_ENERGY_CFLAGS)",
					"-DDT_VARIANT_$(DT_VARIANT)",
					"$(LLDB_COMPRESSION_CFLAGS)",
					"$(LLDB_ZLIB_CFLAGS)",
				);
				"OTHER_CFLAGS[sdk=iphoneos*][arch=*]" = (
					"-Wparentheses",
					"-DWITH_LOCKDOWN",
					"-DWITH_FBS",
					"-DWITH_BKS",
					"-DOS_OBJECT_USE_OBJC=0",
					"$(LLDB_COMPRESSION_CFLAGS)",
					"$(LLDB_ZLIB_CFLAGS)",
				);
				"OTHER_CPLUSPLUSFLAGS[sdk=iphoneos*][arch=*]" = "$(OTHER_CFLAGS)";
				OTHER_LDFLAGS = "";
				"OTHER_LDFLAGS[sdk=iphoneos*][arch=*]" = (
					"-framework",
					SpringBoardServices,
					"-framework",
					BackBoardServices,
					"-framework",
					Foundation,
					"-llockdown",
					"-framework",
					FrontBoardServices,
					"-framework",
					MobileCoreServices,
					"$(LLDB_COMPRESSION_LDFLAGS)",
					"$(LLDB_ZLIB_LDFLAGS)",
				);
				"OTHER_LDFLAGS[sdk=macosx*]" = (
					"-sectcreate",
					__TEXT,
					__info_plist,
					"$(PROJECT_DIR)/resources/lldb-debugserver-Info.plist",
					"$(LLDB_ENERGY_LFLAGS)",
					"$(LLDB_COMPRESSION_LDFLAGS)",
					"$(LLDB_ZLIB_LDFLAGS)",
				);
				OTHER_MIGFLAGS = "-I$(DERIVED_FILE_DIR)";
				PRODUCT_NAME = debugserver;
				"PROVISIONING_PROFILE[sdk=iphoneos*]" = "";
				"PROVISIONING_PROFILE[sdk=macosx*]" = "";
				SDKROOT = macosx;
				"SDKROOT[arch=i386]" = macosx;
				"SDKROOT[arch=x86_64]" = macosx;
				"SDKROOT[arch=x86_64h]" = macosx;
				SKIP_INSTALL = YES;
				USER_HEADER_SEARCH_PATHS = "./source ../../source $(DERIVED_SOURCES_DIR) ../../include";
				ZERO_LINK = NO;
			};
			name = Release;
		};
		456F676E1AD46CE9002850C2 /* Debug */ = {
			isa = XCBuildConfiguration;
			buildSettings = {
				CLANG_CXX_LANGUAGE_STANDARD = "c++0x";
				CLANG_CXX_LIBRARY = "libc++";
				CLANG_WARN_BOOL_CONVERSION = YES;
				CLANG_WARN_CONSTANT_CONVERSION = YES;
				CLANG_WARN_DIRECT_OBJC_ISA_USAGE = YES;
				CLANG_WARN_EMPTY_BODY = YES;
				CLANG_WARN_ENUM_CONVERSION = YES;
				CLANG_WARN_INT_CONVERSION = YES;
				CLANG_WARN_UNREACHABLE_CODE = YES;
				CLANG_WARN__DUPLICATE_METHOD_MATCH = YES;
				"CODE_SIGN_ENTITLEMENTS[sdk=*]" = "source/debugserver-macosx-entitlements.plist";
				"CODE_SIGN_ENTITLEMENTS[sdk=iphoneos*]" = "source/debugserver-entitlements.plist";
				"CODE_SIGN_ENTITLEMENTS[sdk=macosx*]" = "source/debugserver-macosx-entitlements.plist";
				CODE_SIGN_IDENTITY = "";
				"CODE_SIGN_IDENTITY[sdk=iphoneos*]" = "";
				"CODE_SIGN_IDENTITY[sdk=macosx*]" = "";
				COPY_PHASE_STRIP = NO;
<<<<<<< HEAD
				CURRENT_PROJECT_VERSION = 350.0.0;
=======
				CURRENT_PROJECT_VERSION = 360.99.0;
>>>>>>> e119e26c
				ENABLE_STRICT_OBJC_MSGSEND = YES;
				FRAMEWORK_SEARCH_PATHS = $SDKROOT/System/Library/PrivateFrameworks;
				"FRAMEWORK_SEARCH_PATHS[sdk=iphoneos*][arch=*]" = (
					"$(SDKROOT)/System/Library/PrivateFrameworks",
					"$(SDKROOT)/Developer/Library/PrivateFrameworks",
				);
				"FRAMEWORK_SEARCH_PATHS[sdk=macosx*][arch=*]" = "$(SDKROOT)/System/Library/PrivateFrameworks";
				GCC_C_LANGUAGE_STANDARD = c99;
				GCC_DYNAMIC_NO_PIC = NO;
				GCC_OPTIMIZATION_LEVEL = 0;
				GCC_PREPROCESSOR_DEFINITIONS = LLDB_DEBUGSERVER_DEBUG;
				GCC_VERSION = com.apple.compilers.llvm.clang.1_0;
				GCC_WARN_64_TO_32_BIT_CONVERSION = YES;
				GCC_WARN_ABOUT_RETURN_TYPE = YES;
				GCC_WARN_UNDECLARED_SELECTOR = YES;
				GCC_WARN_UNINITIALIZED_AUTOS = YES;
				GCC_WARN_UNUSED_FUNCTION = YES;
				GCC_WARN_UNUSED_VARIABLE = YES;
				INSTALL_PATH = /usr/bin;
				LLDB_COMPRESSION_CFLAGS = "";
				"LLDB_COMPRESSION_CFLAGS[sdk=macosx10.11]" = "-DHAVE_LIBCOMPRESSION=1";
				LLDB_COMPRESSION_LDFLAGS = "";
				"LLDB_COMPRESSION_LDFLAGS[sdk=macosx10.11]" = "-weak-lcompression";
				LLDB_DEBUGSERVER = 1;
				LLDB_ENERGY_CFLAGS = "";
				"LLDB_ENERGY_CFLAGS[sdk=macosx.internal]" = "-DLLDB_ENERGY";
				LLDB_ENERGY_LFLAGS = "";
				"LLDB_ENERGY_LFLAGS[sdk=macosx.internal]" = "-weak-lpmenergy -weak-lpmsample";
				LLDB_ZLIB_CFLAGS = "-DHAVE_LIBZ=1";
				LLDB_ZLIB_LDFLAGS = "-lz";
				MACOSX_DEPLOYMENT_TARGET = 10.9;
				ONLY_ACTIVE_ARCH = YES;
				OTHER_CFLAGS = "";
				"OTHER_CFLAGS[sdk=iphoneos*][arch=*]" = (
					"-Wparentheses",
					"-DOS_OBJECT_USE_OBJC=0",
				);
				"OTHER_CPLUSPLUSFLAGS[sdk=iphoneos*][arch=*]" = "$(OTHER_CFLAGS)";
				OTHER_LDFLAGS = "";
				"OTHER_LDFLAGS[sdk=iphoneos*][arch=*]" = (
					"-framework",
					Foundation,
				);
				"OTHER_LDFLAGS[sdk=macosx*]" = (
					"-sectcreate",
					__TEXT,
					__info_plist,
					"$(PROJECT_DIR)/resources/lldb-debugserver-Info.plist",
					"$(LLDB_ENERGY_LFLAGS)",
				);
				OTHER_MIGFLAGS = "-I$(DERIVED_FILE_DIR)";
				PRODUCT_NAME = debugserver;
				"PROVISIONING_PROFILE[sdk=iphoneos*]" = "";
				"PROVISIONING_PROFILE[sdk=macosx*]" = "";
				SDKROOT = macosx.internal;
				"SDKROOT[arch=i386]" = macosx;
				"SDKROOT[arch=x86_64]" = macosx;
				"SDKROOT[arch=x86_64h]" = macosx;
				SKIP_INSTALL = YES;
				STRIP_INSTALLED_PRODUCT = NO;
				USER_HEADER_SEARCH_PATHS = "./source ../../source $(DERIVED_SOURCES_DIR) ../../include";
				VERSIONING_SYSTEM = "apple-generic";
				VERSION_INFO_BUILDER = "$(USER)";
				ZERO_LINK = NO;
			};
			name = Debug;
		};
		456F676F1AD46CE9002850C2 /* DebugClang */ = {
			isa = XCBuildConfiguration;
			buildSettings = {
				CLANG_CXX_LANGUAGE_STANDARD = "c++0x";
				CLANG_CXX_LIBRARY = "libc++";
				"CODE_SIGN_ENTITLEMENTS[sdk=*]" = "source/debugserver-macosx-entitlements.plist";
				"CODE_SIGN_ENTITLEMENTS[sdk=iphoneos*]" = "source/debugserver-entitlements.plist";
				"CODE_SIGN_ENTITLEMENTS[sdk=macosx*]" = "source/debugserver-macosx-entitlements.plist";
				"CODE_SIGN_IDENTITY[sdk=iphoneos*]" = "";
				"CODE_SIGN_IDENTITY[sdk=macosx*]" = "";
				COPY_PHASE_STRIP = YES;
<<<<<<< HEAD
				CURRENT_PROJECT_VERSION = 350.0.0;
=======
				CURRENT_PROJECT_VERSION = 360.99.0;
>>>>>>> e119e26c
				FRAMEWORK_SEARCH_PATHS = $SDKROOT/System/Library/PrivateFrameworks;
				"FRAMEWORK_SEARCH_PATHS[sdk=iphoneos*][arch=*]" = (
					"$(SDKROOT)/System/Library/PrivateFrameworks",
					"$(SDKROOT)/Developer/Library/PrivateFrameworks",
				);
				"FRAMEWORK_SEARCH_PATHS[sdk=macosx*][arch=*]" = "$(SDKROOT)/System/Library/PrivateFrameworks";
				GCC_C_LANGUAGE_STANDARD = c99;
				GCC_DYNAMIC_NO_PIC = NO;
				GCC_OPTIMIZATION_LEVEL = 0;
				GCC_PREPROCESSOR_DEFINITIONS = LLDB_DEBUGSERVER_DEBUG;
				GCC_VERSION = com.apple.compilers.llvm.clang.1_0;
				INSTALL_PATH = /usr/bin;
				LLDB_DEBUGSERVER = 1;
				LLDB_ENERGY_CFLAGS = "";
				"LLDB_ENERGY_CFLAGS[sdk=macosx.internal]" = "-DLLDB_ENERGY";
				LLDB_ENERGY_LFLAGS = "";
				"LLDB_ENERGY_LFLAGS[sdk=macosx.internal]" = "-weak-lpmenergy -weak-lpmsample";
				MACOSX_DEPLOYMENT_TARGET = 10.9;
				OTHER_CFLAGS = (
					"$(LLDB_COMPRESSION_CFLAGS)",
					"$(LLDB_ZLIB_CFLAGS)",
				);
				"OTHER_CFLAGS[sdk=iphoneos*][arch=*]" = (
					"-Wparentheses",
					"-DOS_OBJECT_USE_OBJC=0",
				);
				"OTHER_CPLUSPLUSFLAGS[sdk=iphoneos*][arch=*]" = "$(OTHER_CFLAGS)";
				OTHER_LDFLAGS = "";
				"OTHER_LDFLAGS[sdk=iphoneos*][arch=*]" = (
					"-framework",
					Foundation,
					"$(LLDB_COMPRESSION_LDFLAGS)",
				);
				"OTHER_LDFLAGS[sdk=macosx*]" = (
					"-sectcreate",
					__TEXT,
					__info_plist,
					"$(PROJECT_DIR)/resources/lldb-debugserver-Info.plist",
					"$(LLDB_ENERGY_LFLAGS)",
					"$(LLDB_COMPRESSION_LDFLAGS)",
					"$(LLDB_ZLIB_LDFLAGS)",
				);
				OTHER_MIGFLAGS = "-I$(DERIVED_FILE_DIR)";
				PRODUCT_NAME = debugserver;
				"PROVISIONING_PROFILE[sdk=iphoneos*]" = "";
				"PROVISIONING_PROFILE[sdk=macosx*]" = "";
				SDKROOT = macosx.internal;
				"SDKROOT[arch=i386]" = macosx;
				"SDKROOT[arch=x86_64]" = macosx;
				"SDKROOT[arch=x86_64h]" = macosx;
				SKIP_INSTALL = YES;
				USER_HEADER_SEARCH_PATHS = "./source ../../source $(DERIVED_SOURCES_DIR) ../../include";
				ZERO_LINK = NO;
			};
			name = DebugClang;
		};
		456F67701AD46CE9002850C2 /* Release */ = {
			isa = XCBuildConfiguration;
			buildSettings = {
				CLANG_CXX_LANGUAGE_STANDARD = "c++0x";
				CLANG_CXX_LIBRARY = "libc++";
				"CODE_SIGN_ENTITLEMENTS[sdk=*]" = "source/debugserver-macosx-entitlements.plist";
				"CODE_SIGN_ENTITLEMENTS[sdk=iphoneos*]" = "source/debugserver-entitlements.plist";
				"CODE_SIGN_ENTITLEMENTS[sdk=macosx*]" = "source/debugserver-macosx-entitlements.plist";
				"CODE_SIGN_IDENTITY[sdk=iphoneos*]" = "";
				"CODE_SIGN_IDENTITY[sdk=macosx*]" = "";
				COPY_PHASE_STRIP = YES;
<<<<<<< HEAD
				CURRENT_PROJECT_VERSION = 350.0.0;
=======
				CURRENT_PROJECT_VERSION = 360.99.0;
>>>>>>> e119e26c
				DEBUG_INFORMATION_FORMAT = "dwarf-with-dsym";
				FRAMEWORK_SEARCH_PATHS = $SDKROOT/System/Library/PrivateFrameworks;
				"FRAMEWORK_SEARCH_PATHS[sdk=iphoneos*][arch=*]" = (
					"$(SDKROOT)/System/Library/PrivateFrameworks",
					"$(SDKROOT)/Developer/Library/PrivateFrameworks",
				);
				"FRAMEWORK_SEARCH_PATHS[sdk=macosx*][arch=*]" = "$(SDKROOT)/System/Library/PrivateFrameworks";
				GCC_C_LANGUAGE_STANDARD = c99;
				GCC_PREPROCESSOR_DEFINITIONS = LLDB_DEBUGSERVER_RELEASE;
				GCC_VERSION = com.apple.compilers.llvm.clang.1_0;
				HEADER_SEARCH_PATHS = /System/Library/Frameworks/System.framework/PrivateHeaders;
				INSTALL_PATH = /usr/bin;
				LLDB_DEBUGSERVER = 1;
				LLDB_ENERGY_CFLAGS = "";
				"LLDB_ENERGY_CFLAGS[sdk=macosx.internal]" = "-DLLDB_ENERGY";
				LLDB_ENERGY_LFLAGS = "";
				"LLDB_ENERGY_LFLAGS[sdk=macosx.internal]" = "-weak-lpmenergy -weak-lpmsample";
				MACOSX_DEPLOYMENT_TARGET = 10.9;
				OTHER_CFLAGS = (
					"$(LLDB_COMPRESSION_CFLAGS)",
					"$(LLDB_ZLIB_CFLAGS)",
				);
				"OTHER_CFLAGS[sdk=iphoneos*][arch=*]" = (
					"-Wparentheses",
					"-DOS_OBJECT_USE_OBJC=0",
				);
				"OTHER_CPLUSPLUSFLAGS[sdk=iphoneos*][arch=*]" = "$(OTHER_CFLAGS)";
				OTHER_LDFLAGS = "";
				"OTHER_LDFLAGS[sdk=iphoneos*][arch=*]" = (
					"-framework",
					Foundation,
					"$(LLDB_COMPRESSION_LDFLAGS)",
					"$(LLDB_ZLIB_LDFLAGS)",
				);
				"OTHER_LDFLAGS[sdk=macosx*]" = (
					"-sectcreate",
					__TEXT,
					__info_plist,
					"$(PROJECT_DIR)/resources/lldb-debugserver-Info.plist",
					"$(LLDB_ENERGY_LFLAGS)",
					"$(LLDB_COMPRESSION_LDFLAGS)",
					"$(LLDB_ZLIB_LDFLAGS)",
				);
				OTHER_MIGFLAGS = "-I$(DERIVED_FILE_DIR)";
				PRODUCT_NAME = debugserver;
				"PROVISIONING_PROFILE[sdk=iphoneos*]" = "";
				"PROVISIONING_PROFILE[sdk=macosx*]" = "";
				SDKROOT = macosx.internal;
				"SDKROOT[arch=i386]" = macosx;
				"SDKROOT[arch=x86_64]" = macosx;
				"SDKROOT[arch=x86_64h]" = macosx;
				SKIP_INSTALL = YES;
				USER_HEADER_SEARCH_PATHS = "./source ../../source $(DERIVED_SOURCES_DIR) ../../include";
				ZERO_LINK = NO;
			};
			name = Release;
		};
		456F67711AD46CE9002850C2 /* BuildAndIntegration */ = {
			isa = XCBuildConfiguration;
			buildSettings = {
				CLANG_CXX_LANGUAGE_STANDARD = "c++0x";
				CLANG_CXX_LIBRARY = "libc++";
				"CODE_SIGN_ENTITLEMENTS[sdk=iphoneos*]" = "source/debugserver-entitlements.plist";
				"CODE_SIGN_ENTITLEMENTS[sdk=macosx*]" = "source/debugserver-macosx-entitlements.plist";
				"CODE_SIGN_IDENTITY[sdk=iphoneos*]" = "-";
				"CODE_SIGN_IDENTITY[sdk=macosx*]" = "-";
				COPY_PHASE_STRIP = YES;
<<<<<<< HEAD
				CURRENT_PROJECT_VERSION = 350.0.0;
=======
				CURRENT_PROJECT_VERSION = 360.99.0;
>>>>>>> e119e26c
				DEBUG_INFORMATION_FORMAT = "dwarf-with-dsym";
				FRAMEWORK_SEARCH_PATHS = $SDKROOT/System/Library/PrivateFrameworks;
				"FRAMEWORK_SEARCH_PATHS[sdk=iphoneos*][arch=*]" = (
					"$(SDKROOT)/System/Library/PrivateFrameworks",
					"$(SDKROOT)/Developer/Library/PrivateFrameworks",
				);
				"FRAMEWORK_SEARCH_PATHS[sdk=macosx*][arch=*]" = "$(SDKROOT)/System/Library/PrivateFrameworks";
				GCC_C_LANGUAGE_STANDARD = c99;
				GCC_PREPROCESSOR_DEFINITIONS = LLDB_DEBUGSERVER_BUILDANDINTEGRATION;
				GCC_VERSION = com.apple.compilers.llvm.clang.1_0;
				HEADER_SEARCH_PATHS = /System/Library/Frameworks/System.framework/PrivateHeaders;
				INSTALL_PATH = /usr/bin;
				"INSTALL_PATH[sdk=iphoneos*]" = /Developer/usr/bin/;
				LLDB_DEBUGSERVER = 1;
				LLDB_ENERGY_CFLAGS = "";
				"LLDB_ENERGY_CFLAGS[sdk=macosx*]" = "-DLLDB_ENERGY";
				LLDB_ENERGY_LFLAGS = "";
				"LLDB_ENERGY_LFLAGS[sdk=macosx*]" = "-weak-lpmenergy -weak-lpmsample";
				MACOSX_DEPLOYMENT_TARGET = 10.9;
				OTHER_CFLAGS = (
					"-Wparentheses",
					"$(LLDB_ENERGY_CFLAGS)",
				);
				"OTHER_CFLAGS[sdk=iphoneos*]" = (
					"-Wparentheses",
					"-DOS_OBJECT_USE_OBJC=0",
				);
				"OTHER_CPLUSPLUSFLAGS[sdk=iphoneos*][arch=*]" = "$(OTHER_CFLAGS)";
				"OTHER_LDFLAGS[sdk=iphoneos*][arch=*]" = (
					"-framework",
					Foundation,
				);
				"OTHER_LDFLAGS[sdk=macosx*]" = (
					"-sectcreate",
					__TEXT,
					__info_plist,
					"$(PROJECT_DIR)/resources/lldb-debugserver-Info.plist",
					"$(LLDB_ENERGY_LFLAGS)",
				);
				OTHER_MIGFLAGS = "-I$(DERIVED_FILE_DIR)";
				PRODUCT_NAME = debugserver;
				SDKROOT = macosx.internal;
				SKIP_INSTALL = YES;
				"SKIP_INSTALL[sdk=iphoneos*]" = NO;
				STRIP_INSTALLED_PRODUCT = YES;
				USER_HEADER_SEARCH_PATHS = "./source ../../source $(DERIVED_SOURCES_DIR) ../../include";
				ZERO_LINK = NO;
			};
			name = BuildAndIntegration;
		};
		4968B7A916657FAE00741ABB /* DebugClang */ = {
			isa = XCBuildConfiguration;
			buildSettings = {
				"ARCHS[sdk=iphoneos*]" = (
					arm64,
					armv7,
				);
				"ARCHS[sdk=macosx*]" = "$(ARCHS_STANDARD_64_BIT)";
				CLANG_WARN_BOOL_CONVERSION = YES;
				CLANG_WARN_CONSTANT_CONVERSION = YES;
				CLANG_WARN_DIRECT_OBJC_ISA_USAGE = YES;
				CLANG_WARN_EMPTY_BODY = YES;
				CLANG_WARN_ENUM_CONVERSION = YES;
				CLANG_WARN_INT_CONVERSION = YES;
				CLANG_WARN_UNREACHABLE_CODE = YES;
				CLANG_WARN__DUPLICATE_METHOD_MATCH = YES;
				CODE_SIGN_IDENTITY = "";
				COPY_PHASE_STRIP = NO;
<<<<<<< HEAD
				CURRENT_PROJECT_VERSION = 350.0.0;
=======
				CURRENT_PROJECT_VERSION = 360.99.0;
>>>>>>> e119e26c
				ENABLE_STRICT_OBJC_MSGSEND = YES;
				GCC_NO_COMMON_BLOCKS = YES;
				GCC_VERSION = com.apple.compilers.llvm.clang.1_0;
				GCC_WARN_64_TO_32_BIT_CONVERSION = YES;
				GCC_WARN_ABOUT_RETURN_TYPE = YES;
				GCC_WARN_UNDECLARED_SELECTOR = YES;
				GCC_WARN_UNINITIALIZED_AUTOS = YES;
				GCC_WARN_UNUSED_FUNCTION = YES;
				GCC_WARN_UNUSED_VARIABLE = YES;
				ONLY_ACTIVE_ARCH = YES;
				SDKROOT = macosx.internal;
				"SDKROOT[arch=i386]" = macosx;
				"SDKROOT[arch=x86_64]" = macosx;
				"SDKROOT[arch=x86_64h]" = macosx;
				STRIP_INSTALLED_PRODUCT = NO;
				VERSIONING_SYSTEM = "apple-generic";
				VERSION_INFO_BUILDER = "$(USER)";
			};
			name = DebugClang;
		};
		4968B7AA16657FAE00741ABB /* DebugClang */ = {
			isa = XCBuildConfiguration;
			buildSettings = {
				CLANG_CXX_LANGUAGE_STANDARD = "c++0x";
				CLANG_CXX_LIBRARY = "libc++";
				"CODE_SIGN_ENTITLEMENTS[sdk=*]" = "source/debugserver-macosx-entitlements.plist";
				"CODE_SIGN_ENTITLEMENTS[sdk=iphoneos*]" = "source/debugserver-entitlements.plist";
				"CODE_SIGN_ENTITLEMENTS[sdk=macosx*]" = "source/debugserver-macosx-entitlements.plist";
				"CODE_SIGN_IDENTITY[sdk=iphoneos*]" = "";
				"CODE_SIGN_IDENTITY[sdk=macosx*]" = "";
				COPY_PHASE_STRIP = YES;
<<<<<<< HEAD
				CURRENT_PROJECT_VERSION = 350.0.0;
=======
				CURRENT_PROJECT_VERSION = 360.99.0;
>>>>>>> e119e26c
				FRAMEWORK_SEARCH_PATHS = $SDKROOT/System/Library/PrivateFrameworks;
				"FRAMEWORK_SEARCH_PATHS[sdk=iphoneos*][arch=*]" = (
					"$(SDKROOT)/System/Library/PrivateFrameworks",
					"$(SDKROOT)/Developer/Library/PrivateFrameworks",
				);
				"FRAMEWORK_SEARCH_PATHS[sdk=macosx*][arch=*]" = "$(SDKROOT)/System/Library/PrivateFrameworks";
				GCC_C_LANGUAGE_STANDARD = c99;
				GCC_DYNAMIC_NO_PIC = NO;
				GCC_OPTIMIZATION_LEVEL = 0;
				GCC_PREPROCESSOR_DEFINITIONS = LLDB_DEBUGSERVER_DEBUG;
				GCC_VERSION = com.apple.compilers.llvm.clang.1_0;
				INSTALL_PATH = /usr/bin;
				LLDB_COMPRESSION_CFLAGS = "";
				"LLDB_COMPRESSION_CFLAGS[sdk=appletvos*]" = "-DHAVE_LIBCOMPRESSION=1";
				"LLDB_COMPRESSION_CFLAGS[sdk=iphoneos*]" = "-DHAVE_LIBCOMPRESSION=1";
				"LLDB_COMPRESSION_CFLAGS[sdk=macosx10.11]" = "-DHAVE_LIBCOMPRESSION=1";
				"LLDB_COMPRESSION_CFLAGS[sdk=macosx10.11internal]" = "-DHAVE_LIBCOMPRESSION=1";
				"LLDB_COMPRESSION_CFLAGS[sdk=watchos*]" = "-DHAVE_LIBCOMPRESSION=1";
				LLDB_COMPRESSION_LDFLAGS = "";
				"LLDB_COMPRESSION_LDFLAGS[sdk=appletvos*]" = "-weak-lcompression";
				"LLDB_COMPRESSION_LDFLAGS[sdk=iphoneos*]" = "-weak-lcompression";
				"LLDB_COMPRESSION_LDFLAGS[sdk=macosx10.11]" = "-weak-lcompression";
				"LLDB_COMPRESSION_LDFLAGS[sdk=macosx10.11internal]" = "-weak-lcompression";
				"LLDB_COMPRESSION_LDFLAGS[sdk=watchos*]" = "-weak-lcompression";
				LLDB_DEBUGSERVER = 1;
				LLDB_ENERGY_CFLAGS = "";
				"LLDB_ENERGY_CFLAGS[sdk=macosx.internal]" = "-DLLDB_ENERGY";
				LLDB_ENERGY_LFLAGS = "";
				"LLDB_ENERGY_LFLAGS[sdk=macosx.internal]" = "-weak-lpmenergy -weak-lpmsample";
				LLDB_ZLIB_CFLAGS = "-DHAVE_LIBZ=1";
				LLDB_ZLIB_LDFLAGS = "-lz";
				MACOSX_DEPLOYMENT_TARGET = 10.9;
				OTHER_CFLAGS = (
					"-Wparentheses",
					"$(LLDB_ENERGY_CFLAGS)",
					"-DDT_VARIANT_$(DT_VARIANT)",
					"$(LLDB_COMPRESSION_CFLAGS)",
					"$(LLDB_ZLIB_CFLAGS)",
				);
				"OTHER_CFLAGS[sdk=iphoneos*][arch=*]" = (
					"-Wparentheses",
					"-DWITH_LOCKDOWN",
					"-DWITH_FBS",
					"-DWITH_BKS",
					"-DOS_OBJECT_USE_OBJC=0",
					"$(LLDB_COMPRESSION_CFLAGS)",
					"$(LLDB_ZLIB_CFLAGS)",
				);
				"OTHER_CPLUSPLUSFLAGS[sdk=iphoneos*][arch=*]" = "$(OTHER_CFLAGS)";
				"OTHER_LDFLAGS[sdk=iphoneos*][arch=*]" = (
					"-framework",
					SpringBoardServices,
					"-framework",
					BackBoardServices,
					"-framework",
					Foundation,
					"-llockdown",
					"-framework",
					FrontBoardServices,
					"-framework",
					MobileCoreServices,
					"$(LLDB_COMPRESSION_LDFLAGS)",
					"$(LLDB_ZLIB_LDFLAGS)",
				);
				"OTHER_LDFLAGS[sdk=macosx*]" = (
					"-sectcreate",
					__TEXT,
					__info_plist,
					"$(PROJECT_DIR)/resources/lldb-debugserver-Info.plist",
					"$(LLDB_ENERGY_LFLAGS)",
					"$(LLDB_COMPRESSION_LDFLAGS)",
					"$(LLDB_ZLIB_LDFLAGS)",
				);
				OTHER_MIGFLAGS = "-I$(DERIVED_FILE_DIR)";
				PRODUCT_NAME = debugserver;
				"PROVISIONING_PROFILE[sdk=iphoneos*]" = "";
				"PROVISIONING_PROFILE[sdk=macosx*]" = "";
				SDKROOT = macosx;
				"SDKROOT[arch=i386]" = macosx;
				"SDKROOT[arch=x86_64]" = macosx;
				"SDKROOT[arch=x86_64h]" = macosx;
				SKIP_INSTALL = YES;
				USER_HEADER_SEARCH_PATHS = "./source ../../source $(DERIVED_SOURCES_DIR) ../../include";
				ZERO_LINK = NO;
			};
			name = DebugClang;
		};
		940AD5251B1FE3B10051E88F /* DebugPresubmission */ = {
			isa = XCBuildConfiguration;
			buildSettings = {
				"ARCHS[sdk=iphoneos*]" = (
					arm64,
					armv7,
				);
				"ARCHS[sdk=macosx*]" = "$(ARCHS_STANDARD_64_BIT)";
				CLANG_WARN_BOOL_CONVERSION = YES;
				CLANG_WARN_CONSTANT_CONVERSION = YES;
				CLANG_WARN_DIRECT_OBJC_ISA_USAGE = YES;
				CLANG_WARN_EMPTY_BODY = YES;
				CLANG_WARN_ENUM_CONVERSION = YES;
				CLANG_WARN_INT_CONVERSION = YES;
				CLANG_WARN_UNREACHABLE_CODE = YES;
				CLANG_WARN__DUPLICATE_METHOD_MATCH = YES;
				CODE_SIGN_IDENTITY = "";
				COPY_PHASE_STRIP = NO;
<<<<<<< HEAD
				CURRENT_PROJECT_VERSION = 350.0.0;
=======
				CURRENT_PROJECT_VERSION = 360.99.0;
>>>>>>> e119e26c
				ENABLE_STRICT_OBJC_MSGSEND = YES;
				GCC_NO_COMMON_BLOCKS = YES;
				GCC_VERSION = com.apple.compilers.llvm.clang.1_0;
				GCC_WARN_64_TO_32_BIT_CONVERSION = YES;
				GCC_WARN_ABOUT_RETURN_TYPE = YES;
				GCC_WARN_UNDECLARED_SELECTOR = YES;
				GCC_WARN_UNINITIALIZED_AUTOS = YES;
				GCC_WARN_UNUSED_FUNCTION = YES;
				GCC_WARN_UNUSED_VARIABLE = YES;
				ONLY_ACTIVE_ARCH = YES;
				SDKROOT = macosx.internal;
				"SDKROOT[arch=i386]" = macosx;
				"SDKROOT[arch=x86_64]" = macosx;
				"SDKROOT[arch=x86_64h]" = macosx;
				STRIP_INSTALLED_PRODUCT = NO;
				VERSIONING_SYSTEM = "apple-generic";
				VERSION_INFO_BUILDER = "$(USER)";
			};
			name = DebugPresubmission;
		};
		940AD5261B1FE3B10051E88F /* DebugPresubmission */ = {
			isa = XCBuildConfiguration;
			buildSettings = {
				CLANG_CXX_LANGUAGE_STANDARD = "c++0x";
				CLANG_CXX_LIBRARY = "libc++";
				"CODE_SIGN_ENTITLEMENTS[sdk=*]" = "source/debugserver-macosx-entitlements.plist";
				"CODE_SIGN_ENTITLEMENTS[sdk=iphoneos*]" = "source/debugserver-entitlements.plist";
				"CODE_SIGN_ENTITLEMENTS[sdk=macosx*]" = "source/debugserver-macosx-entitlements.plist";
				"CODE_SIGN_IDENTITY[sdk=iphoneos*]" = "";
				"CODE_SIGN_IDENTITY[sdk=macosx*]" = "";
				COPY_PHASE_STRIP = YES;
<<<<<<< HEAD
				CURRENT_PROJECT_VERSION = 350.0.0;
=======
				CURRENT_PROJECT_VERSION = 360.99.0;
>>>>>>> e119e26c
				FRAMEWORK_SEARCH_PATHS = $SDKROOT/System/Library/PrivateFrameworks;
				"FRAMEWORK_SEARCH_PATHS[sdk=iphoneos*][arch=*]" = (
					"$(SDKROOT)/System/Library/PrivateFrameworks",
					"$(SDKROOT)/Developer/Library/PrivateFrameworks",
				);
				"FRAMEWORK_SEARCH_PATHS[sdk=macosx*][arch=*]" = "$(SDKROOT)/System/Library/PrivateFrameworks";
				GCC_C_LANGUAGE_STANDARD = c99;
				GCC_DYNAMIC_NO_PIC = NO;
				GCC_OPTIMIZATION_LEVEL = 0;
				GCC_PREPROCESSOR_DEFINITIONS = LLDB_DEBUGSERVER_DEBUG;
				GCC_VERSION = com.apple.compilers.llvm.clang.1_0;
				INSTALL_PATH = /usr/bin;
				LLDB_COMPRESSION_CFLAGS = "";
				"LLDB_COMPRESSION_CFLAGS[sdk=appletvos*]" = "-DHAVE_LIBCOMPRESSION=1";
				"LLDB_COMPRESSION_CFLAGS[sdk=iphoneos*]" = "-DHAVE_LIBCOMPRESSION=1";
				"LLDB_COMPRESSION_CFLAGS[sdk=macosx10.11]" = "-DHAVE_LIBCOMPRESSION=1";
				"LLDB_COMPRESSION_CFLAGS[sdk=macosx10.11internal]" = "-DHAVE_LIBCOMPRESSION=1";
				"LLDB_COMPRESSION_CFLAGS[sdk=watchos*]" = "-DHAVE_LIBCOMPRESSION=1";
				LLDB_COMPRESSION_LDFLAGS = "";
				"LLDB_COMPRESSION_LDFLAGS[sdk=appletvos*]" = "-weak-lcompression";
				"LLDB_COMPRESSION_LDFLAGS[sdk=iphoneos*]" = "-weak-lcompression";
				"LLDB_COMPRESSION_LDFLAGS[sdk=macosx10.11]" = "-weak-lcompression";
				"LLDB_COMPRESSION_LDFLAGS[sdk=macosx10.11internal]" = "-weak-lcompression";
				"LLDB_COMPRESSION_LDFLAGS[sdk=watchos*]" = "-weak-lcompression";
				LLDB_DEBUGSERVER = 1;
				LLDB_ENERGY_CFLAGS = "";
				"LLDB_ENERGY_CFLAGS[sdk=macosx.internal]" = "-DLLDB_ENERGY";
				LLDB_ENERGY_LFLAGS = "";
				"LLDB_ENERGY_LFLAGS[sdk=macosx.internal]" = "-weak-lpmenergy -weak-lpmsample";
				LLDB_ZLIB_CFLAGS = "-DHAVE_LIBZ=1";
				LLDB_ZLIB_LDFLAGS = "-lz";
				MACOSX_DEPLOYMENT_TARGET = 10.9;
				OTHER_CFLAGS = (
					"-Wparentheses",
					"$(LLDB_ENERGY_CFLAGS)",
					"$(LLDB_COMPRESSION_CFLAGS)",
					"$(LLDB_ZLIB_CFLAGS)",
				);
				"OTHER_CFLAGS[sdk=iphoneos*][arch=*]" = (
					"-Wparentheses",
					"-DWITH_LOCKDOWN",
					"-DWITH_FBS",
					"-DWITH_BKS",
					"-DOS_OBJECT_USE_OBJC=0",
					"$(LLDB_COMPRESSION_CFLAGS)",
					"$(LLDB_ZLIB_CFLAGS)",
				);
				"OTHER_CPLUSPLUSFLAGS[sdk=iphoneos*][arch=*]" = "$(OTHER_CFLAGS)";
				"OTHER_LDFLAGS[sdk=iphoneos*][arch=*]" = (
					"-framework",
					SpringBoardServices,
					"-framework",
					BackBoardServices,
					"-framework",
					Foundation,
					"-llockdown",
					"-framework",
					FrontBoardServices,
					"-framework",
					MobileCoreServices,
					"$(LLDB_COMPRESSION_LDFLAGS)",
					"$(LLDB_ZLIB_LDFLAGS)",
				);
				"OTHER_LDFLAGS[sdk=macosx*]" = (
					"-sectcreate",
					__TEXT,
					__info_plist,
					"$(PROJECT_DIR)/resources/lldb-debugserver-Info.plist",
					"$(LLDB_ENERGY_LFLAGS)",
					"$(LLDB_COMPRESSION_LDFLAGS)",
					"$(LLDB_ZLIB_LDFLAGS)",
				);
				OTHER_MIGFLAGS = "-I$(DERIVED_FILE_DIR)";
				PRODUCT_NAME = debugserver;
				"PROVISIONING_PROFILE[sdk=iphoneos*]" = "";
				"PROVISIONING_PROFILE[sdk=macosx*]" = "";
				SDKROOT = macosx;
				"SDKROOT[arch=i386]" = macosx;
				"SDKROOT[arch=x86_64]" = macosx;
				"SDKROOT[arch=x86_64h]" = macosx;
				SKIP_INSTALL = YES;
				USER_HEADER_SEARCH_PATHS = "./source ../../source $(DERIVED_SOURCES_DIR) ../../include";
				ZERO_LINK = NO;
			};
			name = DebugPresubmission;
		};
		940AD5271B1FE3B10051E88F /* DebugPresubmission */ = {
			isa = XCBuildConfiguration;
			buildSettings = {
				CLANG_CXX_LANGUAGE_STANDARD = "c++0x";
				CLANG_CXX_LIBRARY = "libc++";
				"CODE_SIGN_ENTITLEMENTS[sdk=*]" = "source/debugserver-macosx-entitlements.plist";
				"CODE_SIGN_ENTITLEMENTS[sdk=iphoneos*]" = "source/debugserver-entitlements.plist";
				"CODE_SIGN_ENTITLEMENTS[sdk=macosx*]" = "source/debugserver-macosx-entitlements.plist";
				"CODE_SIGN_IDENTITY[sdk=iphoneos*]" = "";
				"CODE_SIGN_IDENTITY[sdk=macosx*]" = "";
				COPY_PHASE_STRIP = YES;
<<<<<<< HEAD
				CURRENT_PROJECT_VERSION = 350.0.0;
=======
				CURRENT_PROJECT_VERSION = 360.99.0;
>>>>>>> e119e26c
				FRAMEWORK_SEARCH_PATHS = $SDKROOT/System/Library/PrivateFrameworks;
				"FRAMEWORK_SEARCH_PATHS[sdk=iphoneos*][arch=*]" = (
					"$(SDKROOT)/System/Library/PrivateFrameworks",
					"$(SDKROOT)/Developer/Library/PrivateFrameworks",
				);
				"FRAMEWORK_SEARCH_PATHS[sdk=macosx*][arch=*]" = "$(SDKROOT)/System/Library/PrivateFrameworks";
				GCC_C_LANGUAGE_STANDARD = c99;
				GCC_DYNAMIC_NO_PIC = NO;
				GCC_OPTIMIZATION_LEVEL = 0;
				GCC_PREPROCESSOR_DEFINITIONS = LLDB_DEBUGSERVER_DEBUG;
				GCC_VERSION = com.apple.compilers.llvm.clang.1_0;
				INSTALL_PATH = /usr/bin;
				LLDB_DEBUGSERVER = 1;
				LLDB_ENERGY_CFLAGS = "";
				"LLDB_ENERGY_CFLAGS[sdk=macosx.internal]" = "-DLLDB_ENERGY";
				LLDB_ENERGY_LFLAGS = "";
				"LLDB_ENERGY_LFLAGS[sdk=macosx.internal]" = "-weak-lpmenergy -weak-lpmsample";
				MACOSX_DEPLOYMENT_TARGET = 10.9;
				OTHER_CFLAGS = (
					"-Wparentheses",
					"$(LLDB_ENERGY_CFLAGS)",
				);
				"OTHER_CFLAGS[sdk=iphoneos*][arch=*]" = (
					"-Wparentheses",
					"-DOS_OBJECT_USE_OBJC=0",
				);
				"OTHER_CPLUSPLUSFLAGS[sdk=iphoneos*][arch=*]" = "$(OTHER_CFLAGS)";
				"OTHER_LDFLAGS[sdk=iphoneos*][arch=*]" = (
					"-framework",
					Foundation,
				);
				"OTHER_LDFLAGS[sdk=macosx*]" = (
					"-sectcreate",
					__TEXT,
					__info_plist,
					"$(PROJECT_DIR)/resources/lldb-debugserver-Info.plist",
					"$(LLDB_ENERGY_LFLAGS)",
				);
				OTHER_MIGFLAGS = "-I$(DERIVED_FILE_DIR)";
				PRODUCT_NAME = debugserver;
				"PROVISIONING_PROFILE[sdk=iphoneos*]" = "";
				"PROVISIONING_PROFILE[sdk=macosx*]" = "";
				SDKROOT = macosx.internal;
				"SDKROOT[arch=i386]" = macosx;
				"SDKROOT[arch=x86_64]" = macosx;
				"SDKROOT[arch=x86_64h]" = macosx;
				SKIP_INSTALL = YES;
				USER_HEADER_SEARCH_PATHS = "./source ../../source $(DERIVED_SOURCES_DIR) ../../include";
				ZERO_LINK = NO;
			};
			name = DebugPresubmission;
		};
		94BA9B361B1A7C5700035A23 /* CustomSwift-Debug */ = {
			isa = XCBuildConfiguration;
			buildSettings = {
				PRODUCT_NAME = "lldb-debugserver";
			};
			name = "CustomSwift-Debug";
		};
		94BA9B371B1A7C5700035A23 /* CustomSwift-Release */ = {
			isa = XCBuildConfiguration;
			buildSettings = {
				PRODUCT_NAME = "lldb-debugserver";
			};
			name = "CustomSwift-Release";
		};
		94D72C871ADF10AA00A3F718 /* CustomSwift-Debug */ = {
			isa = XCBuildConfiguration;
			buildSettings = {
				"ARCHS[sdk=iphoneos*]" = (
					arm64,
					armv7,
				);
				"ARCHS[sdk=macosx*]" = "$(ARCHS_STANDARD_64_BIT)";
				CLANG_WARN_BOOL_CONVERSION = YES;
				CLANG_WARN_CONSTANT_CONVERSION = YES;
				CLANG_WARN_DIRECT_OBJC_ISA_USAGE = YES;
				CLANG_WARN_EMPTY_BODY = YES;
				CLANG_WARN_ENUM_CONVERSION = YES;
				CLANG_WARN_INT_CONVERSION = YES;
				CLANG_WARN_UNREACHABLE_CODE = YES;
				CLANG_WARN__DUPLICATE_METHOD_MATCH = YES;
				CODE_SIGN_IDENTITY = "";
				COPY_PHASE_STRIP = NO;
<<<<<<< HEAD
				CURRENT_PROJECT_VERSION = 350.0.0;
=======
				CURRENT_PROJECT_VERSION = 360.99.0;
>>>>>>> e119e26c
				ENABLE_STRICT_OBJC_MSGSEND = YES;
				GCC_NO_COMMON_BLOCKS = YES;
				GCC_VERSION = com.apple.compilers.llvm.clang.1_0;
				GCC_WARN_64_TO_32_BIT_CONVERSION = YES;
				GCC_WARN_ABOUT_RETURN_TYPE = YES;
				GCC_WARN_UNDECLARED_SELECTOR = YES;
				GCC_WARN_UNINITIALIZED_AUTOS = YES;
				GCC_WARN_UNUSED_FUNCTION = YES;
				GCC_WARN_UNUSED_VARIABLE = YES;
				ONLY_ACTIVE_ARCH = YES;
				SDKROOT = macosx.internal;
				"SDKROOT[arch=i386]" = macosx;
				"SDKROOT[arch=x86_64]" = macosx;
				"SDKROOT[arch=x86_64h]" = macosx;
				STRIP_INSTALLED_PRODUCT = NO;
				VERSIONING_SYSTEM = "apple-generic";
				VERSION_INFO_BUILDER = "$(USER)";
			};
			name = "CustomSwift-Debug";
		};
		94D72C881ADF10AA00A3F718 /* CustomSwift-Debug */ = {
			isa = XCBuildConfiguration;
			buildSettings = {
				CLANG_CXX_LANGUAGE_STANDARD = "c++0x";
				CLANG_CXX_LIBRARY = "libc++";
				"CODE_SIGN_ENTITLEMENTS[sdk=*]" = "source/debugserver-macosx-entitlements.plist";
				"CODE_SIGN_ENTITLEMENTS[sdk=iphoneos*]" = "source/debugserver-entitlements.plist";
				"CODE_SIGN_ENTITLEMENTS[sdk=macosx*]" = "source/debugserver-macosx-entitlements.plist";
				"CODE_SIGN_IDENTITY[sdk=iphoneos*]" = "";
				"CODE_SIGN_IDENTITY[sdk=macosx*]" = "";
				COPY_PHASE_STRIP = YES;
<<<<<<< HEAD
				CURRENT_PROJECT_VERSION = 350.0.0;
=======
				CURRENT_PROJECT_VERSION = 360.99.0;
>>>>>>> e119e26c
				FRAMEWORK_SEARCH_PATHS = $SDKROOT/System/Library/PrivateFrameworks;
				"FRAMEWORK_SEARCH_PATHS[sdk=iphoneos*][arch=*]" = (
					"$(SDKROOT)/System/Library/PrivateFrameworks",
					"$(SDKROOT)/Developer/Library/PrivateFrameworks",
				);
				"FRAMEWORK_SEARCH_PATHS[sdk=macosx*][arch=*]" = "$(SDKROOT)/System/Library/PrivateFrameworks";
				GCC_C_LANGUAGE_STANDARD = c99;
				GCC_DYNAMIC_NO_PIC = NO;
				GCC_OPTIMIZATION_LEVEL = 0;
				GCC_PREPROCESSOR_DEFINITIONS = LLDB_DEBUGSERVER_DEBUG;
				GCC_VERSION = com.apple.compilers.llvm.clang.1_0;
				INSTALL_PATH = /usr/bin;
				LLDB_COMPRESSION_CFLAGS = "";
				LLDB_COMPRESSION_LDFLAGS = "";
				LLDB_DEBUGSERVER = 1;
				LLDB_ENERGY_CFLAGS = "";
				"LLDB_ENERGY_CFLAGS[sdk=macosx.internal]" = "-DLLDB_ENERGY";
				LLDB_ENERGY_LFLAGS = "";
				"LLDB_ENERGY_LFLAGS[sdk=macosx.internal]" = "-weak-lpmenergy -weak-lpmsample";
				LLDB_ZLIB_CFLAGS = "-DHAVE_LIBZ=1";
				LLDB_ZLIB_LDFLAGS = "-lz";
				MACOSX_DEPLOYMENT_TARGET = 10.9;
				OTHER_CFLAGS = (
					"-Wparentheses",
					"$(LLDB_ENERGY_CFLAGS)",
					"-DDT_VARIANT_$(DT_VARIANT)",
					"$(LLDB_COMPRESSION_CFLAGS)",
					"$(LLDB_ZLIB_CFLAGS)",
				);
				"OTHER_CFLAGS[sdk=iphoneos*][arch=*]" = (
					"-Wparentheses",
					"-DWITH_LOCKDOWN",
					"-DWITH_BKS",
					"-DWITH_FBS",
					"-DOS_OBJECT_USE_OBJC=0",
					"$(LLDB_COMPRESSION_CFLAGS)",
					"$(LLDB_ZLIB_CFLAGS)",
				);
				"OTHER_CPLUSPLUSFLAGS[sdk=iphoneos*][arch=*]" = "$(OTHER_CFLAGS)";
				OTHER_LDFLAGS = "";
				"OTHER_LDFLAGS[sdk=iphoneos*][arch=*]" = (
					"-framework",
					SpringBoardServices,
					"-framework",
					BackBoardServices,
					"-framework",
					Foundation,
					"-llockdown",
					"-framework",
					FrontBoardServices,
					"-framework",
					MobileCoreServices,
					"$(LLDB_COMPRESSION_LDFLAGS)",
					"$(LLDB_ZLIB_LDFLAGS)",
				);
				"OTHER_LDFLAGS[sdk=macosx*]" = (
					"-sectcreate",
					__TEXT,
					__info_plist,
					"$(PROJECT_DIR)/resources/lldb-debugserver-Info.plist",
					"$(LLDB_ENERGY_LFLAGS)",
					"$(LLDB_COMPRESSION_LDFLAGS)",
					"$(LLDB_ZLIB_LDFLAGS)",
				);
				OTHER_MIGFLAGS = "-I$(DERIVED_FILE_DIR)";
				PRODUCT_NAME = debugserver;
				"PROVISIONING_PROFILE[sdk=iphoneos*]" = "";
				"PROVISIONING_PROFILE[sdk=macosx*]" = "";
				SDKROOT = macosx;
				"SDKROOT[arch=i386]" = macosx;
				"SDKROOT[arch=x86_64]" = macosx;
				"SDKROOT[arch=x86_64h]" = macosx;
				SKIP_INSTALL = YES;
				USER_HEADER_SEARCH_PATHS = "./source ../../source $(DERIVED_SOURCES_DIR) ../../include";
				ZERO_LINK = NO;
			};
			name = "CustomSwift-Debug";
		};
		94D72C891ADF10B000A3F718 /* CustomSwift-Release */ = {
			isa = XCBuildConfiguration;
			buildSettings = {
				"ARCHS[sdk=iphoneos*]" = (
					armv7,
					armv7s,
				);
				"ARCHS[sdk=macosx*]" = "$(ARCHS_STANDARD_64_BIT)";
				CLANG_WARN_BOOL_CONVERSION = YES;
				CLANG_WARN_CONSTANT_CONVERSION = YES;
				CLANG_WARN_DIRECT_OBJC_ISA_USAGE = YES;
				CLANG_WARN_EMPTY_BODY = YES;
				CLANG_WARN_ENUM_CONVERSION = YES;
				CLANG_WARN_INT_CONVERSION = YES;
				CLANG_WARN_UNREACHABLE_CODE = YES;
				CLANG_WARN__DUPLICATE_METHOD_MATCH = YES;
<<<<<<< HEAD
				CURRENT_PROJECT_VERSION = 350.0.0;
=======
				CURRENT_PROJECT_VERSION = 360.99.0;
>>>>>>> e119e26c
				DEAD_CODE_STRIPPING = YES;
				ENABLE_STRICT_OBJC_MSGSEND = YES;
				GCC_NO_COMMON_BLOCKS = YES;
				GCC_VERSION = com.apple.compilers.llvm.clang.1_0;
				GCC_WARN_64_TO_32_BIT_CONVERSION = YES;
				GCC_WARN_ABOUT_RETURN_TYPE = YES;
				GCC_WARN_UNDECLARED_SELECTOR = YES;
				GCC_WARN_UNINITIALIZED_AUTOS = YES;
				GCC_WARN_UNUSED_FUNCTION = YES;
				GCC_WARN_UNUSED_VARIABLE = YES;
				ONLY_ACTIVE_ARCH = YES;
				SDKROOT = macosx.internal;
				"SDKROOT[arch=i386]" = macosx;
				"SDKROOT[arch=x86_64]" = macosx;
				"SDKROOT[arch=x86_64h]" = macosx;
				STRIPFLAGS = "-x";
				STRIP_INSTALLED_PRODUCT = YES;
				STRIP_STYLE = debugging;
				VERSIONING_SYSTEM = "apple-generic";
				VERSION_INFO_BUILDER = "$(USER)";
			};
			name = "CustomSwift-Release";
		};
		94D72C8A1ADF10B000A3F718 /* CustomSwift-Release */ = {
			isa = XCBuildConfiguration;
			buildSettings = {
				CLANG_CXX_LANGUAGE_STANDARD = "c++0x";
				CLANG_CXX_LIBRARY = "libc++";
				"CODE_SIGN_ENTITLEMENTS[sdk=*]" = "source/debugserver-macosx-entitlements.plist";
				"CODE_SIGN_ENTITLEMENTS[sdk=iphoneos*]" = "source/debugserver-entitlements.plist";
				"CODE_SIGN_ENTITLEMENTS[sdk=macosx*]" = "source/debugserver-macosx-entitlements.plist";
				"CODE_SIGN_IDENTITY[sdk=iphoneos*]" = "";
				"CODE_SIGN_IDENTITY[sdk=macosx*]" = "";
				COPY_PHASE_STRIP = YES;
<<<<<<< HEAD
				CURRENT_PROJECT_VERSION = 350.0.0;
=======
				CURRENT_PROJECT_VERSION = 360.99.0;
>>>>>>> e119e26c
				DEBUG_INFORMATION_FORMAT = "dwarf-with-dsym";
				FRAMEWORK_SEARCH_PATHS = $SDKROOT/System/Library/PrivateFrameworks;
				"FRAMEWORK_SEARCH_PATHS[sdk=iphoneos*][arch=*]" = (
					"$(SDKROOT)/System/Library/PrivateFrameworks",
					"$(SDKROOT)/Developer/Library/PrivateFrameworks",
				);
				"FRAMEWORK_SEARCH_PATHS[sdk=macosx*][arch=*]" = "$(SDKROOT)/System/Library/PrivateFrameworks";
				GCC_C_LANGUAGE_STANDARD = c99;
				GCC_PREPROCESSOR_DEFINITIONS = LLDB_DEBUGSERVER_RELEASE;
				GCC_VERSION = com.apple.compilers.llvm.clang.1_0;
				HEADER_SEARCH_PATHS = /System/Library/Frameworks/System.framework/PrivateHeaders;
				INSTALL_PATH = /usr/bin;
				LLDB_COMPRESSION_CFLAGS = "";
				LLDB_COMPRESSION_LDFLAGS = "";
				LLDB_DEBUGSERVER = 1;
				LLDB_ENERGY_CFLAGS = "";
				"LLDB_ENERGY_CFLAGS[sdk=macosx.internal]" = "-DLLDB_ENERGY";
				LLDB_ENERGY_LFLAGS = "";
				"LLDB_ENERGY_LFLAGS[sdk=macosx.internal]" = "-weak-lpmenergy -weak-lpmsample";
				LLDB_ZLIB_CFLAGS = "-DHAVE_LIBZ=1";
				LLDB_ZLIB_LDFLAGS = "-lz";
				MACOSX_DEPLOYMENT_TARGET = 10.9;
				OTHER_CFLAGS = (
					"-Wparentheses",
					"$(LLDB_ENERGY_CFLAGS)",
					"-DDT_VARIANT_$(DT_VARIANT)",
					"$(LLDB_COMPRESSION_CFLAGS)",
					"$(LLDB_ZLIB_CFLAGS)",
				);
				"OTHER_CFLAGS[sdk=iphoneos*][arch=*]" = (
					"-Wparentheses",
					"-DWITH_LOCKDOWN",
					"-DWITH_FBS",
					"-DWITH_BKS",
					"-DOS_OBJECT_USE_OBJC=0",
					"$(LLDB_COMPRESSION_CFLAGS)",
					"$(LLDB_ZLIB_CFLAGS)",
				);
				"OTHER_CPLUSPLUSFLAGS[sdk=iphoneos*][arch=*]" = "$(OTHER_CFLAGS)";
				"OTHER_LDFLAGS[sdk=iphoneos*][arch=*]" = (
					"-framework",
					SpringBoardServices,
					"-framework",
					BackBoardServices,
					"-framework",
					Foundation,
					"-llockdown",
					"-framework",
					FrontBoardServices,
					"-framework",
					MobileCoreServices,
					"$(LLDB_COMPRESSION_LDFLAGS)",
					"$(LLDB_ZLIB_LDFLAGS)",
				);
				"OTHER_LDFLAGS[sdk=macosx*]" = (
					"-sectcreate",
					__TEXT,
					__info_plist,
					"$(PROJECT_DIR)/resources/lldb-debugserver-Info.plist",
					"$(LLDB_ENERGY_LFLAGS)",
					"$(LLDB_COMPRESSION_LDFLAGS)",
					"$(LLDB_ZLIB_LDFLAGS)",
				);
				OTHER_MIGFLAGS = "-I$(DERIVED_FILE_DIR)";
				PRODUCT_NAME = debugserver;
				"PROVISIONING_PROFILE[sdk=iphoneos*]" = "";
				"PROVISIONING_PROFILE[sdk=macosx*]" = "";
				SDKROOT = macosx;
				"SDKROOT[arch=i386]" = macosx;
				"SDKROOT[arch=x86_64]" = macosx;
				"SDKROOT[arch=x86_64h]" = macosx;
				SKIP_INSTALL = YES;
				USER_HEADER_SEARCH_PATHS = "./source ../../source $(DERIVED_SOURCES_DIR) ../../include";
				ZERO_LINK = NO;
			};
			name = "CustomSwift-Release";
		};
/* End XCBuildConfiguration section */

/* Begin XCConfigurationList section */
		1DEB914E08733D8E0010E9CD /* Build configuration list for PBXProject "debugserver" */ = {
			isa = XCConfigurationList;
			buildConfigurations = (
				1DEB914F08733D8E0010E9CD /* Debug */,
				94D72C871ADF10AA00A3F718 /* CustomSwift-Debug */,
				4968B7A916657FAE00741ABB /* DebugClang */,
				940AD5251B1FE3B10051E88F /* DebugPresubmission */,
				1DEB915008733D8E0010E9CD /* Release */,
				237965FC1C124395008D490F /* CustomSwift-RelWithDebInfo */,
				94D72C891ADF10B000A3F718 /* CustomSwift-Release */,
				262419A11198A93E00067686 /* BuildAndIntegration */,
			);
			defaultConfigurationIsVisible = 0;
			defaultConfigurationName = BuildAndIntegration;
		};
		26CE05A4115C31ED0022F371 /* Build configuration list for PBXNativeTarget "debugserver" */ = {
			isa = XCConfigurationList;
			buildConfigurations = (
				26CE0596115C31C30022F371 /* Debug */,
				94D72C881ADF10AA00A3F718 /* CustomSwift-Debug */,
				4968B7AA16657FAE00741ABB /* DebugClang */,
				940AD5261B1FE3B10051E88F /* DebugPresubmission */,
				26CE0597115C31C30022F371 /* Release */,
				237965FD1C124395008D490F /* CustomSwift-RelWithDebInfo */,
				94D72C8A1ADF10B000A3F718 /* CustomSwift-Release */,
				262419A21198A93E00067686 /* BuildAndIntegration */,
			);
			defaultConfigurationIsVisible = 0;
			defaultConfigurationName = BuildAndIntegration;
		};
		456F676D1AD46CE9002850C2 /* Build configuration list for PBXNativeTarget "debugserver-mini" */ = {
			isa = XCConfigurationList;
			buildConfigurations = (
				456F676E1AD46CE9002850C2 /* Debug */,
				456F676F1AD46CE9002850C2 /* DebugClang */,
				940AD5271B1FE3B10051E88F /* DebugPresubmission */,
				456F67701AD46CE9002850C2 /* Release */,
				237965FE1C124395008D490F /* CustomSwift-RelWithDebInfo */,
				456F67711AD46CE9002850C2 /* BuildAndIntegration */,
				94BA9B361B1A7C5700035A23 /* CustomSwift-Debug */,
				94BA9B371B1A7C5700035A23 /* CustomSwift-Release */,
			);
			defaultConfigurationIsVisible = 0;
			defaultConfigurationName = BuildAndIntegration;
		};
/* End XCConfigurationList section */
	};
	rootObject = 08FB7793FE84155DC02AAC07 /* Project object */;
}<|MERGE_RESOLUTION|>--- conflicted
+++ resolved
@@ -594,11 +594,7 @@
 				CLANG_WARN__DUPLICATE_METHOD_MATCH = YES;
 				CODE_SIGN_IDENTITY = "";
 				COPY_PHASE_STRIP = NO;
-<<<<<<< HEAD
-				CURRENT_PROJECT_VERSION = 350.0.0;
-=======
-				CURRENT_PROJECT_VERSION = 360.99.0;
->>>>>>> e119e26c
+				CURRENT_PROJECT_VERSION = 360.0.0;
 				ENABLE_STRICT_OBJC_MSGSEND = YES;
 				GCC_NO_COMMON_BLOCKS = YES;
 				GCC_VERSION = com.apple.compilers.llvm.clang.1_0;
@@ -638,11 +634,7 @@
 				CLANG_WARN_INT_CONVERSION = YES;
 				CLANG_WARN_UNREACHABLE_CODE = YES;
 				CLANG_WARN__DUPLICATE_METHOD_MATCH = YES;
-<<<<<<< HEAD
-				CURRENT_PROJECT_VERSION = 350.0.0;
-=======
-				CURRENT_PROJECT_VERSION = 360.99.0;
->>>>>>> e119e26c
+				CURRENT_PROJECT_VERSION = 360.0.0;
 				DEAD_CODE_STRIPPING = YES;
 				ENABLE_STRICT_OBJC_MSGSEND = YES;
 				GCC_NO_COMMON_BLOCKS = YES;
@@ -685,7 +677,7 @@
 				CLANG_WARN_UNREACHABLE_CODE = YES;
 				CLANG_WARN__DUPLICATE_METHOD_MATCH = YES;
 				COPY_PHASE_STRIP = NO;
-				CURRENT_PROJECT_VERSION = 350.0.0;
+				CURRENT_PROJECT_VERSION = 360.0.0;
 				DEAD_CODE_STRIPPING = YES;
 				ENABLE_STRICT_OBJC_MSGSEND = YES;
 				GCC_NO_COMMON_BLOCKS = YES;
@@ -723,7 +715,7 @@
 				"CODE_SIGN_IDENTITY[sdk=iphoneos*]" = "";
 				"CODE_SIGN_IDENTITY[sdk=macosx*]" = "";
 				COPY_PHASE_STRIP = YES;
-				CURRENT_PROJECT_VERSION = 350.0.0;
+				CURRENT_PROJECT_VERSION = 360.0.0;
 				DEBUG_INFORMATION_FORMAT = "dwarf-with-dsym";
 				FRAMEWORK_SEARCH_PATHS = $SDKROOT/System/Library/PrivateFrameworks;
 				"FRAMEWORK_SEARCH_PATHS[sdk=iphoneos*][arch=*]" = (
@@ -823,7 +815,7 @@
 				"CODE_SIGN_IDENTITY[sdk=iphoneos*]" = "";
 				"CODE_SIGN_IDENTITY[sdk=macosx*]" = "";
 				COPY_PHASE_STRIP = YES;
-				CURRENT_PROJECT_VERSION = 350.0.0;
+				CURRENT_PROJECT_VERSION = 360.0.0;
 				DEBUG_INFORMATION_FORMAT = "dwarf-with-dsym";
 				FRAMEWORK_SEARCH_PATHS = $SDKROOT/System/Library/PrivateFrameworks;
 				"FRAMEWORK_SEARCH_PATHS[sdk=iphoneos*][arch=*]" = (
@@ -894,11 +886,7 @@
 				CLANG_WARN_INT_CONVERSION = YES;
 				CLANG_WARN_UNREACHABLE_CODE = YES;
 				CLANG_WARN__DUPLICATE_METHOD_MATCH = YES;
-<<<<<<< HEAD
-				CURRENT_PROJECT_VERSION = 350.0.0;
-=======
-				CURRENT_PROJECT_VERSION = 360.99.0;
->>>>>>> e119e26c
+				CURRENT_PROJECT_VERSION = 360.0.0;
 				DEAD_CODE_STRIPPING = YES;
 				ENABLE_STRICT_OBJC_MSGSEND = YES;
 				GCC_NO_COMMON_BLOCKS = YES;
@@ -933,11 +921,7 @@
 				"CODE_SIGN_IDENTITY[sdk=iphoneos*]" = "-";
 				"CODE_SIGN_IDENTITY[sdk=macosx*]" = "-";
 				COPY_PHASE_STRIP = YES;
-<<<<<<< HEAD
-				CURRENT_PROJECT_VERSION = 350.0.0;
-=======
-				CURRENT_PROJECT_VERSION = 360.99.0;
->>>>>>> e119e26c
+				CURRENT_PROJECT_VERSION = 360.0.0;
 				DEBUG_INFORMATION_FORMAT = "dwarf-with-dsym";
 				FRAMEWORK_SEARCH_PATHS = $SDKROOT/System/Library/PrivateFrameworks;
 				"FRAMEWORK_SEARCH_PATHS[sdk=iphoneos*][arch=*]" = (
@@ -1038,11 +1022,7 @@
 				"CODE_SIGN_IDENTITY[sdk=iphoneos*]" = "";
 				"CODE_SIGN_IDENTITY[sdk=macosx*]" = "";
 				COPY_PHASE_STRIP = YES;
-<<<<<<< HEAD
-				CURRENT_PROJECT_VERSION = 350.0.0;
-=======
-				CURRENT_PROJECT_VERSION = 360.99.0;
->>>>>>> e119e26c
+				CURRENT_PROJECT_VERSION = 360.0.0;
 				FRAMEWORK_SEARCH_PATHS = $SDKROOT/System/Library/PrivateFrameworks;
 				"FRAMEWORK_SEARCH_PATHS[sdk=iphoneos*][arch=*]" = (
 					"$(SDKROOT)/System/Library/PrivateFrameworks",
@@ -1142,11 +1122,7 @@
 				"CODE_SIGN_IDENTITY[sdk=iphoneos*]" = "";
 				"CODE_SIGN_IDENTITY[sdk=macosx*]" = "";
 				COPY_PHASE_STRIP = YES;
-<<<<<<< HEAD
-				CURRENT_PROJECT_VERSION = 350.0.0;
-=======
-				CURRENT_PROJECT_VERSION = 360.99.0;
->>>>>>> e119e26c
+				CURRENT_PROJECT_VERSION = 360.0.0;
 				DEBUG_INFORMATION_FORMAT = "dwarf-with-dsym";
 				FRAMEWORK_SEARCH_PATHS = $SDKROOT/System/Library/PrivateFrameworks;
 				"FRAMEWORK_SEARCH_PATHS[sdk=iphoneos*][arch=*]" = (
@@ -1255,11 +1231,7 @@
 				"CODE_SIGN_IDENTITY[sdk=iphoneos*]" = "";
 				"CODE_SIGN_IDENTITY[sdk=macosx*]" = "";
 				COPY_PHASE_STRIP = NO;
-<<<<<<< HEAD
-				CURRENT_PROJECT_VERSION = 350.0.0;
-=======
-				CURRENT_PROJECT_VERSION = 360.99.0;
->>>>>>> e119e26c
+				CURRENT_PROJECT_VERSION = 360.0.0;
 				ENABLE_STRICT_OBJC_MSGSEND = YES;
 				FRAMEWORK_SEARCH_PATHS = $SDKROOT/System/Library/PrivateFrameworks;
 				"FRAMEWORK_SEARCH_PATHS[sdk=iphoneos*][arch=*]" = (
@@ -1338,11 +1310,7 @@
 				"CODE_SIGN_IDENTITY[sdk=iphoneos*]" = "";
 				"CODE_SIGN_IDENTITY[sdk=macosx*]" = "";
 				COPY_PHASE_STRIP = YES;
-<<<<<<< HEAD
-				CURRENT_PROJECT_VERSION = 350.0.0;
-=======
-				CURRENT_PROJECT_VERSION = 360.99.0;
->>>>>>> e119e26c
+				CURRENT_PROJECT_VERSION = 360.0.0;
 				FRAMEWORK_SEARCH_PATHS = $SDKROOT/System/Library/PrivateFrameworks;
 				"FRAMEWORK_SEARCH_PATHS[sdk=iphoneos*][arch=*]" = (
 					"$(SDKROOT)/System/Library/PrivateFrameworks",
@@ -1410,11 +1378,7 @@
 				"CODE_SIGN_IDENTITY[sdk=iphoneos*]" = "";
 				"CODE_SIGN_IDENTITY[sdk=macosx*]" = "";
 				COPY_PHASE_STRIP = YES;
-<<<<<<< HEAD
-				CURRENT_PROJECT_VERSION = 350.0.0;
-=======
-				CURRENT_PROJECT_VERSION = 360.99.0;
->>>>>>> e119e26c
+				CURRENT_PROJECT_VERSION = 360.0.0;
 				DEBUG_INFORMATION_FORMAT = "dwarf-with-dsym";
 				FRAMEWORK_SEARCH_PATHS = $SDKROOT/System/Library/PrivateFrameworks;
 				"FRAMEWORK_SEARCH_PATHS[sdk=iphoneos*][arch=*]" = (
@@ -1482,11 +1446,7 @@
 				"CODE_SIGN_IDENTITY[sdk=iphoneos*]" = "-";
 				"CODE_SIGN_IDENTITY[sdk=macosx*]" = "-";
 				COPY_PHASE_STRIP = YES;
-<<<<<<< HEAD
-				CURRENT_PROJECT_VERSION = 350.0.0;
-=======
-				CURRENT_PROJECT_VERSION = 360.99.0;
->>>>>>> e119e26c
+				CURRENT_PROJECT_VERSION = 360.0.0;
 				DEBUG_INFORMATION_FORMAT = "dwarf-with-dsym";
 				FRAMEWORK_SEARCH_PATHS = $SDKROOT/System/Library/PrivateFrameworks;
 				"FRAMEWORK_SEARCH_PATHS[sdk=iphoneos*][arch=*]" = (
@@ -1555,11 +1515,7 @@
 				CLANG_WARN__DUPLICATE_METHOD_MATCH = YES;
 				CODE_SIGN_IDENTITY = "";
 				COPY_PHASE_STRIP = NO;
-<<<<<<< HEAD
-				CURRENT_PROJECT_VERSION = 350.0.0;
-=======
-				CURRENT_PROJECT_VERSION = 360.99.0;
->>>>>>> e119e26c
+				CURRENT_PROJECT_VERSION = 360.0.0;
 				ENABLE_STRICT_OBJC_MSGSEND = YES;
 				GCC_NO_COMMON_BLOCKS = YES;
 				GCC_VERSION = com.apple.compilers.llvm.clang.1_0;
@@ -1591,11 +1547,7 @@
 				"CODE_SIGN_IDENTITY[sdk=iphoneos*]" = "";
 				"CODE_SIGN_IDENTITY[sdk=macosx*]" = "";
 				COPY_PHASE_STRIP = YES;
-<<<<<<< HEAD
-				CURRENT_PROJECT_VERSION = 350.0.0;
-=======
-				CURRENT_PROJECT_VERSION = 360.99.0;
->>>>>>> e119e26c
+				CURRENT_PROJECT_VERSION = 360.0.0;
 				FRAMEWORK_SEARCH_PATHS = $SDKROOT/System/Library/PrivateFrameworks;
 				"FRAMEWORK_SEARCH_PATHS[sdk=iphoneos*][arch=*]" = (
 					"$(SDKROOT)/System/Library/PrivateFrameworks",
@@ -1701,11 +1653,7 @@
 				CLANG_WARN__DUPLICATE_METHOD_MATCH = YES;
 				CODE_SIGN_IDENTITY = "";
 				COPY_PHASE_STRIP = NO;
-<<<<<<< HEAD
-				CURRENT_PROJECT_VERSION = 350.0.0;
-=======
-				CURRENT_PROJECT_VERSION = 360.99.0;
->>>>>>> e119e26c
+				CURRENT_PROJECT_VERSION = 360.0.0;
 				ENABLE_STRICT_OBJC_MSGSEND = YES;
 				GCC_NO_COMMON_BLOCKS = YES;
 				GCC_VERSION = com.apple.compilers.llvm.clang.1_0;
@@ -1737,11 +1685,7 @@
 				"CODE_SIGN_IDENTITY[sdk=iphoneos*]" = "";
 				"CODE_SIGN_IDENTITY[sdk=macosx*]" = "";
 				COPY_PHASE_STRIP = YES;
-<<<<<<< HEAD
-				CURRENT_PROJECT_VERSION = 350.0.0;
-=======
-				CURRENT_PROJECT_VERSION = 360.99.0;
->>>>>>> e119e26c
+				CURRENT_PROJECT_VERSION = 360.0.0;
 				FRAMEWORK_SEARCH_PATHS = $SDKROOT/System/Library/PrivateFrameworks;
 				"FRAMEWORK_SEARCH_PATHS[sdk=iphoneos*][arch=*]" = (
 					"$(SDKROOT)/System/Library/PrivateFrameworks",
@@ -1839,11 +1783,7 @@
 				"CODE_SIGN_IDENTITY[sdk=iphoneos*]" = "";
 				"CODE_SIGN_IDENTITY[sdk=macosx*]" = "";
 				COPY_PHASE_STRIP = YES;
-<<<<<<< HEAD
-				CURRENT_PROJECT_VERSION = 350.0.0;
-=======
-				CURRENT_PROJECT_VERSION = 360.99.0;
->>>>>>> e119e26c
+				CURRENT_PROJECT_VERSION = 360.0.0;
 				FRAMEWORK_SEARCH_PATHS = $SDKROOT/System/Library/PrivateFrameworks;
 				"FRAMEWORK_SEARCH_PATHS[sdk=iphoneos*][arch=*]" = (
 					"$(SDKROOT)/System/Library/PrivateFrameworks",
@@ -1928,11 +1868,7 @@
 				CLANG_WARN__DUPLICATE_METHOD_MATCH = YES;
 				CODE_SIGN_IDENTITY = "";
 				COPY_PHASE_STRIP = NO;
-<<<<<<< HEAD
-				CURRENT_PROJECT_VERSION = 350.0.0;
-=======
-				CURRENT_PROJECT_VERSION = 360.99.0;
->>>>>>> e119e26c
+				CURRENT_PROJECT_VERSION = 360.0.0;
 				ENABLE_STRICT_OBJC_MSGSEND = YES;
 				GCC_NO_COMMON_BLOCKS = YES;
 				GCC_VERSION = com.apple.compilers.llvm.clang.1_0;
@@ -1964,11 +1900,7 @@
 				"CODE_SIGN_IDENTITY[sdk=iphoneos*]" = "";
 				"CODE_SIGN_IDENTITY[sdk=macosx*]" = "";
 				COPY_PHASE_STRIP = YES;
-<<<<<<< HEAD
-				CURRENT_PROJECT_VERSION = 350.0.0;
-=======
-				CURRENT_PROJECT_VERSION = 360.99.0;
->>>>>>> e119e26c
+				CURRENT_PROJECT_VERSION = 360.0.0;
 				FRAMEWORK_SEARCH_PATHS = $SDKROOT/System/Library/PrivateFrameworks;
 				"FRAMEWORK_SEARCH_PATHS[sdk=iphoneos*][arch=*]" = (
 					"$(SDKROOT)/System/Library/PrivateFrameworks",
@@ -2063,11 +1995,7 @@
 				CLANG_WARN_INT_CONVERSION = YES;
 				CLANG_WARN_UNREACHABLE_CODE = YES;
 				CLANG_WARN__DUPLICATE_METHOD_MATCH = YES;
-<<<<<<< HEAD
-				CURRENT_PROJECT_VERSION = 350.0.0;
-=======
-				CURRENT_PROJECT_VERSION = 360.99.0;
->>>>>>> e119e26c
+				CURRENT_PROJECT_VERSION = 360.0.0;
 				DEAD_CODE_STRIPPING = YES;
 				ENABLE_STRICT_OBJC_MSGSEND = YES;
 				GCC_NO_COMMON_BLOCKS = YES;
@@ -2102,11 +2030,7 @@
 				"CODE_SIGN_IDENTITY[sdk=iphoneos*]" = "";
 				"CODE_SIGN_IDENTITY[sdk=macosx*]" = "";
 				COPY_PHASE_STRIP = YES;
-<<<<<<< HEAD
-				CURRENT_PROJECT_VERSION = 350.0.0;
-=======
-				CURRENT_PROJECT_VERSION = 360.99.0;
->>>>>>> e119e26c
+				CURRENT_PROJECT_VERSION = 360.0.0;
 				DEBUG_INFORMATION_FORMAT = "dwarf-with-dsym";
 				FRAMEWORK_SEARCH_PATHS = $SDKROOT/System/Library/PrivateFrameworks;
 				"FRAMEWORK_SEARCH_PATHS[sdk=iphoneos*][arch=*]" = (
