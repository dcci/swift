//===-- MachProcess.cpp -----------------------------------------*- C++ -*-===//
//
//                     The LLVM Compiler Infrastructure
//
// This file is distributed under the University of Illinois Open Source
// License. See LICENSE.TXT for details.
//
//===----------------------------------------------------------------------===//
//
//  Created by Greg Clayton on 6/15/07.
//
//===----------------------------------------------------------------------===//

#include "DNB.h"
#include <dlfcn.h>
#include <inttypes.h>
#include <mach/mach.h>
#include <mach/task.h>
#include <signal.h>
#include <spawn.h>
#include <sys/fcntl.h>
#include <sys/types.h>
#include <sys/ptrace.h>
#include <sys/stat.h>
#include <sys/sysctl.h>
#include <unistd.h>
#include <pthread.h>
#include <mach-o/loader.h>
#include <uuid/uuid.h>
#include "MacOSX/CFUtils.h"
#include "SysSignal.h"

#include <algorithm>
#include <map>

#import <Foundation/Foundation.h>

#include "DNBDataRef.h"
#include "DNBLog.h"
#include "DNBThreadResumeActions.h"
#include "DNBTimer.h"
#include "MachProcess.h"
#include "PseudoTerminal.h"

#include "CFBundle.h"
#include "CFData.h"
#include "CFString.h"

#ifdef WITH_SPRINGBOARD

#include <CoreFoundation/CoreFoundation.h>
#include <SpringBoardServices/SpringBoardServer.h>
#include <SpringBoardServices/SBSWatchdogAssertion.h>

static bool
IsSBProcess (nub_process_t pid)
{
    CFReleaser<CFArrayRef> appIdsForPID (::SBSCopyDisplayIdentifiersForProcessID(pid));
    return appIdsForPID.get() != NULL;
}

#endif // WITH_SPRINGBOARD

#if defined (WITH_SPRINGBOARD) || defined (WITH_BKS) || defined (WITH_FBS)
// This returns a CFRetained pointer to the Bundle ID for app_bundle_path,
// or NULL if there was some problem getting the bundle id.
static CFStringRef CopyBundleIDForPath (const char *app_bundle_path, DNBError &err_str);
#endif

#if defined(WITH_BKS) || defined(WITH_FBS)
#import <Foundation/Foundation.h>
static const int OPEN_APPLICATION_TIMEOUT_ERROR = 111;
typedef void (*SetErrorFunction) (NSInteger, DNBError &);
typedef bool (*CallOpenApplicationFunction) (NSString *bundleIDNSStr, NSDictionary *options, DNBError &error, pid_t *return_pid);
// This function runs the BKSSystemService (or FBSSystemService) method openApplication:options:clientPort:withResult,
// messaging the app passed in bundleIDNSStr.
// The function should be run inside of an NSAutoReleasePool.
//
// It will use the "options" dictionary passed in, and fill the error passed in if there is an error.
// If return_pid is not NULL, we'll fetch the pid that was made for the bundleID.
// If bundleIDNSStr is NULL, then the system application will be messaged.

template <typename OpenFlavor, typename ErrorFlavor, ErrorFlavor no_error_enum_value, SetErrorFunction error_function>
static bool
CallBoardSystemServiceOpenApplication (NSString *bundleIDNSStr, NSDictionary *options, DNBError &error, pid_t *return_pid)
{
    // Now make our systemService:
    OpenFlavor *system_service = [[OpenFlavor alloc] init];
    
    if (bundleIDNSStr == nil)
    {
        bundleIDNSStr = [system_service systemApplicationBundleIdentifier];
        if (bundleIDNSStr == nil)
        {
            // Okay, no system app...
            error.SetErrorString("No system application to message.");
            return false;
        }
    }
        
    mach_port_t client_port = [system_service createClientPort];
    __block dispatch_semaphore_t semaphore = dispatch_semaphore_create(0);
    __block  ErrorFlavor open_app_error = no_error_enum_value;
    bool wants_pid = (return_pid != NULL);
    __block pid_t pid_in_block;
    
    const char *cstr = [bundleIDNSStr UTF8String];
    if (!cstr)
        cstr = "<Unknown Bundle ID>";
    
    DNBLog ("About to launch process for bundle ID: %s", cstr);
    [system_service openApplication: bundleIDNSStr
                    options: options
                    clientPort: client_port
                    withResult: ^(NSError *bks_error)
        {
                        // The system service will cleanup the client port we created for us.
                        if (bks_error)
                            open_app_error = (ErrorFlavor)[bks_error code];
                                        
                        if (open_app_error == no_error_enum_value)
                        {
                            if (wants_pid)
                            {
                                pid_in_block = [system_service pidForApplication: bundleIDNSStr];
                                DNBLog("In completion handler, got pid for bundle id, pid: %d.", pid_in_block);
                                DNBLogThreadedIf(LOG_PROCESS, "In completion handler, got pid for bundle id, pid: %d.", pid_in_block);
                            }
                            else
                                DNBLogThreadedIf (LOG_PROCESS, "In completion handler: success.");
        }
        else
        {
                            const char *error_str = [(NSString *)[bks_error localizedDescription] UTF8String];
                            DNBLogThreadedIf(LOG_PROCESS, "In completion handler for send event, got error \"%s\"(%ld).",
                                             error_str ? error_str : "<unknown error>",
                                             open_app_error);
                            // REMOVE ME
                            DNBLogError ("In completion handler for send event, got error \"%s\"(%ld).",
                                             error_str ? error_str : "<unknown error>",
                                             open_app_error);
        }
 
                        [system_service release];
                        dispatch_semaphore_signal(semaphore);
    }
    
    ];
    
    const uint32_t timeout_secs = 9;

    dispatch_time_t timeout = dispatch_time(DISPATCH_TIME_NOW, timeout_secs * NSEC_PER_SEC);

    long success = dispatch_semaphore_wait(semaphore, timeout) == 0;

    dispatch_release(semaphore);
    
    if (!success)
{
        DNBLogError("timed out trying to send openApplication to %s.", cstr);
        error.SetError (OPEN_APPLICATION_TIMEOUT_ERROR, DNBError::Generic);
        error.SetErrorString ("timed out trying to launch app");
    }
    else if (open_app_error != no_error_enum_value)
    {
        error_function (open_app_error, error);
        DNBLogError("unable to launch the application with CFBundleIdentifier '%s' bks_error = %u", cstr, open_app_error);
        success = false;
    }
    else if (wants_pid)
    {
        *return_pid = pid_in_block;
        DNBLogThreadedIf (LOG_PROCESS, "Out of completion handler, pid from block %d and passing out: %d", pid_in_block, *return_pid);
}


    return success;
}
#endif

#ifdef WITH_BKS
#import <Foundation/Foundation.h>
extern "C"
{
#import <BackBoardServices/BackBoardServices.h>
#import <BackBoardServices/BKSSystemService_LaunchServices.h>
#import <BackBoardServices/BKSOpenApplicationConstants_Private.h>
}

static bool
IsBKSProcess (nub_process_t pid)
{
    BKSApplicationStateMonitor *state_monitor = [[BKSApplicationStateMonitor alloc] init];
    BKSApplicationState app_state = [state_monitor mostElevatedApplicationStateForPID: pid];
    return app_state != BKSApplicationStateUnknown;
}

static void
SetBKSError (NSInteger error_code, DNBError &error)
{
    error.SetError (error_code, DNBError::BackBoard);
    NSString *err_nsstr = ::BKSOpenApplicationErrorCodeToString((BKSOpenApplicationErrorCode) error_code);
    const char *err_str = NULL;
    if (err_nsstr == NULL)
        err_str = "unknown BKS error";
    else
    {
        err_str = [err_nsstr UTF8String];
        if (err_str == NULL)
            err_str = "unknown BKS error";
    }
    error.SetErrorString(err_str);
}

static bool
BKSAddEventDataToOptions (NSMutableDictionary *options, const char *event_data, DNBError &option_error)
{
    if (strcmp (event_data, "BackgroundContentFetching") == 0)
    {
        DNBLog("Setting ActivateForEvent key in options dictionary.");
        NSDictionary *event_details = [NSDictionary dictionary];
        NSDictionary *event_dictionary = [NSDictionary dictionaryWithObject:event_details forKey:BKSActivateForEventOptionTypeBackgroundContentFetching];
        [options setObject: event_dictionary forKey: BKSOpenApplicationOptionKeyActivateForEvent];
        return true;
    }
    else
    {
        DNBLogError ("Unrecognized event type: %s.  Ignoring.", event_data);
        option_error.SetErrorString("Unrecognized event data.");
        return false;
    }
    
}

static NSMutableDictionary *
BKSCreateOptionsDictionary(const char *app_bundle_path, NSMutableArray *launch_argv, NSMutableDictionary *launch_envp, NSString *stdio_path, bool disable_aslr, const char *event_data)
{
    NSMutableDictionary *debug_options = [NSMutableDictionary dictionary];
    if (launch_argv != nil)
        [debug_options setObject: launch_argv forKey: BKSDebugOptionKeyArguments];
    if (launch_envp != nil)
        [debug_options setObject: launch_envp forKey: BKSDebugOptionKeyEnvironment];

    [debug_options setObject: stdio_path forKey: BKSDebugOptionKeyStandardOutPath];
    [debug_options setObject: stdio_path forKey: BKSDebugOptionKeyStandardErrorPath];
    [debug_options setObject: [NSNumber numberWithBool: YES] forKey: BKSDebugOptionKeyWaitForDebugger];
    if (disable_aslr)
        [debug_options setObject: [NSNumber numberWithBool: YES] forKey: BKSDebugOptionKeyDisableASLR];
    
    // That will go in the overall dictionary:
    
    NSMutableDictionary *options = [NSMutableDictionary dictionary];
    [options setObject: debug_options forKey: BKSOpenApplicationOptionKeyDebuggingOptions];
    // And there are some other options at the top level in this dictionary:
    [options setObject: [NSNumber numberWithBool: YES] forKey: BKSOpenApplicationOptionKeyUnlockDevice];

    DNBError error;
    BKSAddEventDataToOptions (options, event_data, error);

    return options;
}

static CallOpenApplicationFunction BKSCallOpenApplicationFunction = CallBoardSystemServiceOpenApplication<BKSSystemService, BKSOpenApplicationErrorCode, BKSOpenApplicationErrorCodeNone, SetBKSError>;
#endif // WITH_BKS

#ifdef WITH_FBS
#import <Foundation/Foundation.h>
extern "C"
{
#import <FrontBoardServices/FrontBoardServices.h>
#import <FrontBoardServices/FBSSystemService_LaunchServices.h>
#import <FrontBoardServices/FBSOpenApplicationConstants_Private.h>
#import <MobileCoreServices/MobileCoreServices.h>
#import <MobileCoreServices/LSResourceProxy.h>
}

#ifdef WITH_BKS
static bool
IsFBSProcess (nub_process_t pid)
{
    BKSApplicationStateMonitor *state_monitor = [[BKSApplicationStateMonitor alloc] init];
    BKSApplicationState app_state = [state_monitor mostElevatedApplicationStateForPID: pid];
    return app_state != BKSApplicationStateUnknown;
}
#else
static bool
IsFBSProcess (nub_process_t pid)
{
    // FIXME: What is the FBS equivalent of BKSApplicationStateMonitor
    return true;
}
#endif

static void
SetFBSError (NSInteger error_code, DNBError &error)
{
    error.SetError ((DNBError::ValueType) error_code, DNBError::FrontBoard);
    NSString *err_nsstr = ::FBSOpenApplicationErrorCodeToString((FBSOpenApplicationErrorCode) error_code);
    const char *err_str = NULL;
    if (err_nsstr == NULL)
        err_str = "unknown FBS error";
    else
    {
        err_str = [err_nsstr UTF8String];
        if (err_str == NULL)
            err_str = "unknown FBS error";
    }
    error.SetErrorString(err_str);
}

static bool
FBSAddEventDataToOptions (NSMutableDictionary *options, const char *event_data, DNBError &option_error)
{
    if (strcmp (event_data, "BackgroundContentFetching") == 0)
    {
        DNBLog("Setting ActivateForEvent key in options dictionary.");
        NSDictionary *event_details = [NSDictionary dictionary];
        NSDictionary *event_dictionary = [NSDictionary dictionaryWithObject:event_details forKey:FBSActivateForEventOptionTypeBackgroundContentFetching];
        [options setObject: event_dictionary forKey: FBSOpenApplicationOptionKeyActivateForEvent];
        return true;
    }
    else
    {
        DNBLogError ("Unrecognized event type: %s.  Ignoring.", event_data);
        option_error.SetErrorString("Unrecognized event data.");
        return false;
    }
    
}

static NSMutableDictionary *
FBSCreateOptionsDictionary(const char *app_bundle_path, NSMutableArray *launch_argv, NSDictionary *launch_envp, NSString *stdio_path, bool disable_aslr, const char *event_data)
{
    NSMutableDictionary *debug_options = [NSMutableDictionary dictionary];

    if (launch_argv != nil)
        [debug_options setObject: launch_argv forKey: FBSDebugOptionKeyArguments];
    if (launch_envp != nil)
        [debug_options setObject: launch_envp forKey: FBSDebugOptionKeyEnvironment];

    [debug_options setObject: stdio_path forKey: FBSDebugOptionKeyStandardOutPath];
    [debug_options setObject: stdio_path forKey: FBSDebugOptionKeyStandardErrorPath];
    [debug_options setObject: [NSNumber numberWithBool: YES] forKey: FBSDebugOptionKeyWaitForDebugger];
    if (disable_aslr)
        [debug_options setObject: [NSNumber numberWithBool: YES] forKey: FBSDebugOptionKeyDisableASLR];
    
    // That will go in the overall dictionary:
    
    NSMutableDictionary *options = [NSMutableDictionary dictionary];
    [options setObject: debug_options forKey: FBSOpenApplicationOptionKeyDebuggingOptions];
    // And there are some other options at the top level in this dictionary:
    [options setObject: [NSNumber numberWithBool: YES] forKey: FBSOpenApplicationOptionKeyUnlockDevice];

    // We have to get the "sequence ID & UUID" for this app bundle path and send them to FBS:

    NSURL *app_bundle_url = [NSURL fileURLWithPath: [NSString stringWithUTF8String: app_bundle_path] isDirectory: YES];
    LSApplicationProxy *app_proxy = [LSApplicationProxy applicationProxyForBundleURL: app_bundle_url];
    if (app_proxy)
    {
        DNBLog("Sending AppProxy info: sequence no: %lu, GUID: %s.", app_proxy.sequenceNumber, [app_proxy.cacheGUID.UUIDString UTF8String]);
        [options setObject: [NSNumber numberWithUnsignedInteger: app_proxy.sequenceNumber] forKey: FBSOpenApplicationOptionKeyLSSequenceNumber];
        [options setObject: app_proxy.cacheGUID.UUIDString forKey: FBSOpenApplicationOptionKeyLSCacheGUID];
    }

    DNBError error;
    FBSAddEventDataToOptions (options, event_data, error);

    return options;
}
static CallOpenApplicationFunction FBSCallOpenApplicationFunction = CallBoardSystemServiceOpenApplication<FBSSystemService, FBSOpenApplicationErrorCode, FBSOpenApplicationErrorCodeNone, SetFBSError>;
#endif // WITH_FBS

#if 0
#define DEBUG_LOG(fmt, ...) printf(fmt, ## __VA_ARGS__)
#else
#define DEBUG_LOG(fmt, ...)
#endif

#ifndef MACH_PROCESS_USE_POSIX_SPAWN
#define MACH_PROCESS_USE_POSIX_SPAWN 1
#endif

#ifndef _POSIX_SPAWN_DISABLE_ASLR
#define _POSIX_SPAWN_DISABLE_ASLR       0x0100
#endif

MachProcess::MachProcess() :
    m_pid               (0),
    m_cpu_type          (0),
    m_child_stdin       (-1),
    m_child_stdout      (-1),
    m_child_stderr      (-1),
    m_path              (),
    m_args              (),
    m_task              (this),
    m_flags             (eMachProcessFlagsNone),
    m_stdio_thread      (0),
    m_stdio_mutex       (PTHREAD_MUTEX_RECURSIVE),
    m_stdout_data       (),
    m_profile_enabled   (false),
    m_profile_interval_usec (0),
    m_profile_thread    (0),
    m_profile_data_mutex(PTHREAD_MUTEX_RECURSIVE),
    m_profile_data      (),
    m_thread_actions    (),
    m_exception_messages (),
    m_exception_messages_mutex (PTHREAD_MUTEX_RECURSIVE),
    m_thread_list       (),
    m_activities        (),
    m_state             (eStateUnloaded),
    m_state_mutex       (PTHREAD_MUTEX_RECURSIVE),
    m_events            (0, kAllEventsMask),
    m_private_events    (0, kAllEventsMask),
    m_breakpoints       (),
    m_watchpoints       (),
    m_name_to_addr_callback(NULL),
    m_name_to_addr_baton(NULL),
    m_image_infos_callback(NULL),
    m_image_infos_baton(NULL),
    m_sent_interrupt_signo (0),
    m_auto_resume_signo (0),
    m_did_exec (false),
    m_dyld_process_info_create (nullptr),
    m_dyld_process_info_for_each_image (nullptr),
    m_dyld_process_info_release (nullptr),
    m_dyld_process_info_get_cache (nullptr)
{
    m_dyld_process_info_create = (void * (*) (task_t task, uint64_t timestamp, kern_return_t* kernelError)) dlsym (RTLD_DEFAULT, "_dyld_process_info_create");
    m_dyld_process_info_for_each_image = (void (*)(void *info, void (^)(uint64_t machHeaderAddress, const uuid_t uuid, const char* path))) dlsym (RTLD_DEFAULT, "_dyld_process_info_for_each_image");
    m_dyld_process_info_release = (void (*) (void* info)) dlsym (RTLD_DEFAULT, "_dyld_process_info_release");
    m_dyld_process_info_get_cache = (void (*) (void* info, void* cacheInfo)) dlsym (RTLD_DEFAULT, "_dyld_process_info_get_cache");

    DNBLogThreadedIf(LOG_PROCESS | LOG_VERBOSE, "%s", __PRETTY_FUNCTION__);
}

MachProcess::~MachProcess()
{
    DNBLogThreadedIf(LOG_PROCESS | LOG_VERBOSE, "%s", __PRETTY_FUNCTION__);
    Clear();
}

pid_t
MachProcess::SetProcessID(pid_t pid)
{
    // Free any previous process specific data or resources
    Clear();
    // Set the current PID appropriately
    if (pid == 0)
        m_pid = ::getpid ();
    else
        m_pid = pid;
    return m_pid;    // Return actually PID in case a zero pid was passed in
}

nub_state_t
MachProcess::GetState()
{
    // If any other threads access this we will need a mutex for it
    PTHREAD_MUTEX_LOCKER(locker, m_state_mutex);
    return m_state;
}

const char *
MachProcess::ThreadGetName(nub_thread_t tid)
{
    return m_thread_list.GetName(tid);
}

nub_state_t
MachProcess::ThreadGetState(nub_thread_t tid)
{
    return m_thread_list.GetState(tid);
}


nub_size_t
MachProcess::GetNumThreads () const
{
    return m_thread_list.NumThreads();
}

nub_thread_t
MachProcess::GetThreadAtIndex (nub_size_t thread_idx) const
{
    return m_thread_list.ThreadIDAtIndex(thread_idx);
}

nub_thread_t
MachProcess::GetThreadIDForMachPortNumber (thread_t mach_port_number) const
{
    return m_thread_list.GetThreadIDByMachPortNumber (mach_port_number);
}

nub_bool_t
MachProcess::SyncThreadState (nub_thread_t tid)
{
    MachThreadSP thread_sp(m_thread_list.GetThreadByID(tid));
    if (!thread_sp)
        return false;
    kern_return_t kret = ::thread_abort_safely(thread_sp->MachPortNumber());
    DNBLogThreadedIf (LOG_THREAD, "thread = 0x%8.8" PRIx32 " calling thread_abort_safely (tid) => %u (GetGPRState() for stop_count = %u)", thread_sp->MachPortNumber(), kret, thread_sp->Process()->StopCount());

    if (kret == KERN_SUCCESS)
        return true;
    else
        return false;
    
}

ThreadInfo::QoS
MachProcess::GetRequestedQoS (nub_thread_t tid, nub_addr_t tsd, uint64_t dti_qos_class_index)
{
    return m_thread_list.GetRequestedQoS (tid, tsd, dti_qos_class_index);
}

nub_addr_t
MachProcess::GetPThreadT (nub_thread_t tid)
{
    return m_thread_list.GetPThreadT (tid);
}

nub_addr_t
MachProcess::GetDispatchQueueT (nub_thread_t tid)
{
    return m_thread_list.GetDispatchQueueT (tid);
}

nub_addr_t
MachProcess::GetTSDAddressForThread (nub_thread_t tid, uint64_t plo_pthread_tsd_base_address_offset, uint64_t plo_pthread_tsd_base_offset, uint64_t plo_pthread_tsd_entry_size)
{
    return m_thread_list.GetTSDAddressForThread (tid, plo_pthread_tsd_base_address_offset, plo_pthread_tsd_base_offset, plo_pthread_tsd_entry_size);
}

// Given an address, read the mach-o header and load commands out of memory to fill in
// the mach_o_information "inf" object.
//
// Returns false if there was an error in reading this mach-o file header/load commands.

bool
MachProcess::GetMachOInformationFromMemory (nub_addr_t mach_o_header_addr, int wordsize, struct mach_o_information &inf)
{
    uint64_t load_cmds_p;
    if (wordsize == 4)
    {
        struct mach_header header;
        if (ReadMemory (mach_o_header_addr, sizeof (struct mach_header), &header) != sizeof (struct mach_header))
        {
            return false;
        }
        load_cmds_p = mach_o_header_addr + sizeof (struct mach_header);
        inf.mach_header.magic = header.magic;
        inf.mach_header.cputype = header.cputype;
        // high byte of cpusubtype is used for "capability bits", v. CPU_SUBTYPE_MASK, CPU_SUBTYPE_LIB64 in machine.h
        inf.mach_header.cpusubtype = header.cpusubtype & 0x00ffffff;
        inf.mach_header.filetype = header.filetype;
        inf.mach_header.ncmds = header.ncmds;
        inf.mach_header.sizeofcmds = header.sizeofcmds;
        inf.mach_header.flags = header.flags;
    }
    else
    {
        struct mach_header_64 header;
        if (ReadMemory (mach_o_header_addr, sizeof (struct mach_header_64), &header) != sizeof (struct mach_header_64))
        {
            return false;
        }
        load_cmds_p = mach_o_header_addr + sizeof (struct mach_header_64);
        inf.mach_header.magic = header.magic;
        inf.mach_header.cputype = header.cputype;
        // high byte of cpusubtype is used for "capability bits", v. CPU_SUBTYPE_MASK, CPU_SUBTYPE_LIB64 in machine.h
        inf.mach_header.cpusubtype = header.cpusubtype & 0x00ffffff;
        inf.mach_header.filetype = header.filetype;
        inf.mach_header.ncmds = header.ncmds;
        inf.mach_header.sizeofcmds = header.sizeofcmds;
        inf.mach_header.flags = header.flags;
    }
    for (uint32_t j = 0; j < inf.mach_header.ncmds; j++)
    {
        struct load_command lc;
        if (ReadMemory (load_cmds_p, sizeof (struct load_command), &lc) != sizeof (struct load_command))
        {
            return false;
        }
        if (lc.cmd == LC_SEGMENT)
        {
            struct segment_command seg;
            if (ReadMemory (load_cmds_p, sizeof (struct segment_command), &seg) != sizeof (struct segment_command))
            {
                return false;
            }
            struct mach_o_segment this_seg;
            char name[17];
            ::memset (name, 0, sizeof (name));
            memcpy (name, seg.segname, sizeof (seg.segname));
            this_seg.name = name;
            this_seg.vmaddr = seg.vmaddr;
            this_seg.vmsize = seg.vmsize;
            this_seg.fileoff = seg.fileoff;
            this_seg.filesize = seg.filesize;
            this_seg.maxprot = seg.maxprot;
            this_seg.initprot = seg.initprot;
            this_seg.nsects = seg.nsects;
            this_seg.flags = seg.flags;
            inf.segments.push_back(this_seg);
        }
        if (lc.cmd == LC_SEGMENT_64)
        {
            struct segment_command_64 seg;
            if (ReadMemory (load_cmds_p, sizeof (struct segment_command_64), &seg) != sizeof (struct segment_command_64))
            {
                return false;
            }
            struct mach_o_segment this_seg;
            char name[17];
            ::memset (name, 0, sizeof (name));
            memcpy (name, seg.segname, sizeof (seg.segname));
            this_seg.name = name;
            this_seg.vmaddr = seg.vmaddr;
            this_seg.vmsize = seg.vmsize;
            this_seg.fileoff = seg.fileoff;
            this_seg.filesize = seg.filesize;
            this_seg.maxprot = seg.maxprot;
            this_seg.initprot = seg.initprot;
            this_seg.nsects = seg.nsects;
            this_seg.flags = seg.flags;
            inf.segments.push_back(this_seg);
        }
        if (lc.cmd == LC_UUID)
        {
            struct uuid_command uuidcmd;
            if (ReadMemory (load_cmds_p, sizeof (struct uuid_command), &uuidcmd) == sizeof (struct uuid_command))
                uuid_copy (inf.uuid, uuidcmd.uuid);
        }
<<<<<<< HEAD
        if (lc.cmd == LC_VERSION_MIN_IPHONEOS || lc.cmd == LC_VERSION_MIN_MACOSX 
            || lc.cmd == LC_VERSION_MIN_WATCHOS || lc.cmd == LC_VERSION_MIN_TVOS)
=======
        bool lc_cmd_known = lc.cmd == LC_VERSION_MIN_IPHONEOS || lc.cmd == LC_VERSION_MIN_MACOSX;
#if defined(LC_VERSION_MIN_TVOS)
        lc_cmd_known |= lc.cmd == LC_VERSION_MIN_TVOS;
#endif
#if defined(LC_VERSION_MIN_WATCHOS)
        lc_cmd_known |= lc.cmd == LC_VERSION_MIN_WATCHOS;
#endif
        if (lc_cmd_known)
>>>>>>> 70389419
        {
            struct version_min_command vers_cmd;
            if (ReadMemory (load_cmds_p, sizeof (struct version_min_command), &vers_cmd) != sizeof (struct version_min_command))
            {
                return false;
            }
            switch (lc.cmd)
            {
                case LC_VERSION_MIN_IPHONEOS:
                    inf.min_version_os_name = "iphoneos";
                    break;
                case LC_VERSION_MIN_MACOSX:
                    inf.min_version_os_name = "macosx";
                    break;
<<<<<<< HEAD
                case LC_VERSION_MIN_TVOS:
                    inf.min_version_os_name = "tvos";
                    break;
                case LC_VERSION_MIN_WATCHOS:
                    inf.min_version_os_name = "watchos";
                    break;
=======
#if defined(LC_VERSION_MIN_TVOS)
                case LC_VERSION_MIN_TVOS:
                    inf.min_version_os_name = "tvos";
                    break;
#endif
#if defined(LC_VERSION_MIN_WATCHOS)
                case LC_VERSION_MIN_WATCHOS:
                    inf.min_version_os_name = "watchos";
                    break;
#endif
>>>>>>> 70389419
                default:
                    return false;
            }
            uint32_t xxxx = vers_cmd.sdk >> 16;
            uint32_t yy = (vers_cmd.sdk >> 8) & 0xffu;
            uint32_t zz = vers_cmd.sdk & 0xffu;
            inf.min_version_os_version = "";
            inf.min_version_os_version += std::to_string(xxxx);
            inf.min_version_os_version += ".";
            inf.min_version_os_version += std::to_string(yy);
            if (zz != 0)
            {
                inf.min_version_os_version += ".";
                inf.min_version_os_version += std::to_string(zz);
            }
        }
        load_cmds_p += lc.cmdsize;
    }
    return true;
}
<<<<<<< HEAD

// Given completely filled in array of binary_image_information structures, create a JSONGenerator object
// with all the details we want to send to lldb.
JSONGenerator::ObjectSP
MachProcess::FormatDynamicLibrariesIntoJSON (const std::vector<struct binary_image_information> &image_infos)
{

    JSONGenerator::ArraySP image_infos_array_sp (new JSONGenerator::Array());

    const size_t image_count = image_infos.size();

    for (size_t i = 0; i < image_count; i++)
    {
        JSONGenerator::DictionarySP image_info_dict_sp (new JSONGenerator::Dictionary());
        image_info_dict_sp->AddIntegerItem ("load_address", image_infos[i].load_address);
        image_info_dict_sp->AddIntegerItem ("mod_date", image_infos[i].mod_date);
        image_info_dict_sp->AddStringItem ("pathname", image_infos[i].filename);

        uuid_string_t uuidstr;
        uuid_unparse_upper (image_infos[i].macho_info.uuid, uuidstr);
        image_info_dict_sp->AddStringItem ("uuid", uuidstr);

        if (image_infos[i].macho_info.min_version_os_name.empty() == false
            && image_infos[i].macho_info.min_version_os_version.empty() == false)
        {
            image_info_dict_sp->AddStringItem ("min_version_os_name", image_infos[i].macho_info.min_version_os_name);
            image_info_dict_sp->AddStringItem ("min_version_os_sdk", image_infos[i].macho_info.min_version_os_version);
        }

        JSONGenerator::DictionarySP mach_header_dict_sp (new JSONGenerator::Dictionary());
        mach_header_dict_sp->AddIntegerItem ("magic", image_infos[i].macho_info.mach_header.magic);
        mach_header_dict_sp->AddIntegerItem ("cputype", (uint32_t) image_infos[i].macho_info.mach_header.cputype);
        mach_header_dict_sp->AddIntegerItem ("cpusubtype", (uint32_t) image_infos[i].macho_info.mach_header.cpusubtype);
        mach_header_dict_sp->AddIntegerItem ("filetype", image_infos[i].macho_info.mach_header.filetype);

//          DynamicLoaderMacOSX doesn't currently need these fields, so don't send them.
//            mach_header_dict_sp->AddIntegerItem ("ncmds", image_infos[i].macho_info.mach_header.ncmds);
//            mach_header_dict_sp->AddIntegerItem ("sizeofcmds", image_infos[i].macho_info.mach_header.sizeofcmds);
//            mach_header_dict_sp->AddIntegerItem ("flags", image_infos[i].macho_info.mach_header.flags);
        image_info_dict_sp->AddItem ("mach_header", mach_header_dict_sp);

        JSONGenerator::ArraySP segments_sp (new JSONGenerator::Array());
        for (size_t j = 0; j < image_infos[i].macho_info.segments.size(); j++)
        {
            JSONGenerator::DictionarySP segment_sp (new JSONGenerator::Dictionary());
            segment_sp->AddStringItem ("name", image_infos[i].macho_info.segments[j].name);
            segment_sp->AddIntegerItem ("vmaddr", image_infos[i].macho_info.segments[j].vmaddr);
            segment_sp->AddIntegerItem ("vmsize", image_infos[i].macho_info.segments[j].vmsize);
            segment_sp->AddIntegerItem ("fileoff", image_infos[i].macho_info.segments[j].fileoff);
            segment_sp->AddIntegerItem ("filesize", image_infos[i].macho_info.segments[j].filesize);
            segment_sp->AddIntegerItem ("maxprot", image_infos[i].macho_info.segments[j].maxprot);

//              DynamicLoaderMacOSX doesn't currently need these fields, so don't send them.
//                segment_sp->AddIntegerItem ("initprot", image_infos[i].macho_info.segments[j].initprot);
//                segment_sp->AddIntegerItem ("nsects", image_infos[i].macho_info.segments[j].nsects);
//                segment_sp->AddIntegerItem ("flags", image_infos[i].macho_info.segments[j].flags);
            segments_sp->AddItem (segment_sp);
        }
        image_info_dict_sp->AddItem ("segments", segments_sp);

        image_infos_array_sp->AddItem (image_info_dict_sp);
    }

    JSONGenerator::DictionarySP reply_sp (new JSONGenerator::Dictionary());;
    reply_sp->AddItem ("images", image_infos_array_sp);

    return reply_sp;
}

=======

// Given completely filled in array of binary_image_information structures, create a JSONGenerator object
// with all the details we want to send to lldb.
JSONGenerator::ObjectSP
MachProcess::FormatDynamicLibrariesIntoJSON (const std::vector<struct binary_image_information> &image_infos)
{

    JSONGenerator::ArraySP image_infos_array_sp (new JSONGenerator::Array());

    const size_t image_count = image_infos.size();

    for (size_t i = 0; i < image_count; i++)
    {
        JSONGenerator::DictionarySP image_info_dict_sp (new JSONGenerator::Dictionary());
        image_info_dict_sp->AddIntegerItem ("load_address", image_infos[i].load_address);
        image_info_dict_sp->AddIntegerItem ("mod_date", image_infos[i].mod_date);
        image_info_dict_sp->AddStringItem ("pathname", image_infos[i].filename);

        uuid_string_t uuidstr;
        uuid_unparse_upper (image_infos[i].macho_info.uuid, uuidstr);
        image_info_dict_sp->AddStringItem ("uuid", uuidstr);

        if (image_infos[i].macho_info.min_version_os_name.empty() == false
            && image_infos[i].macho_info.min_version_os_version.empty() == false)
        {
            image_info_dict_sp->AddStringItem ("min_version_os_name", image_infos[i].macho_info.min_version_os_name);
            image_info_dict_sp->AddStringItem ("min_version_os_sdk", image_infos[i].macho_info.min_version_os_version);
        }

        JSONGenerator::DictionarySP mach_header_dict_sp (new JSONGenerator::Dictionary());
        mach_header_dict_sp->AddIntegerItem ("magic", image_infos[i].macho_info.mach_header.magic);
        mach_header_dict_sp->AddIntegerItem ("cputype", (uint32_t) image_infos[i].macho_info.mach_header.cputype);
        mach_header_dict_sp->AddIntegerItem ("cpusubtype", (uint32_t) image_infos[i].macho_info.mach_header.cpusubtype);
        mach_header_dict_sp->AddIntegerItem ("filetype", image_infos[i].macho_info.mach_header.filetype);

//          DynamicLoaderMacOSX doesn't currently need these fields, so don't send them.
//            mach_header_dict_sp->AddIntegerItem ("ncmds", image_infos[i].macho_info.mach_header.ncmds);
//            mach_header_dict_sp->AddIntegerItem ("sizeofcmds", image_infos[i].macho_info.mach_header.sizeofcmds);
//            mach_header_dict_sp->AddIntegerItem ("flags", image_infos[i].macho_info.mach_header.flags);
        image_info_dict_sp->AddItem ("mach_header", mach_header_dict_sp);

        JSONGenerator::ArraySP segments_sp (new JSONGenerator::Array());
        for (size_t j = 0; j < image_infos[i].macho_info.segments.size(); j++)
        {
            JSONGenerator::DictionarySP segment_sp (new JSONGenerator::Dictionary());
            segment_sp->AddStringItem ("name", image_infos[i].macho_info.segments[j].name);
            segment_sp->AddIntegerItem ("vmaddr", image_infos[i].macho_info.segments[j].vmaddr);
            segment_sp->AddIntegerItem ("vmsize", image_infos[i].macho_info.segments[j].vmsize);
            segment_sp->AddIntegerItem ("fileoff", image_infos[i].macho_info.segments[j].fileoff);
            segment_sp->AddIntegerItem ("filesize", image_infos[i].macho_info.segments[j].filesize);
            segment_sp->AddIntegerItem ("maxprot", image_infos[i].macho_info.segments[j].maxprot);

//              DynamicLoaderMacOSX doesn't currently need these fields, so don't send them.
//                segment_sp->AddIntegerItem ("initprot", image_infos[i].macho_info.segments[j].initprot);
//                segment_sp->AddIntegerItem ("nsects", image_infos[i].macho_info.segments[j].nsects);
//                segment_sp->AddIntegerItem ("flags", image_infos[i].macho_info.segments[j].flags);
            segments_sp->AddItem (segment_sp);
        }
        image_info_dict_sp->AddItem ("segments", segments_sp);

        image_infos_array_sp->AddItem (image_info_dict_sp);
    }

    JSONGenerator::DictionarySP reply_sp (new JSONGenerator::Dictionary());;
    reply_sp->AddItem ("images", image_infos_array_sp);

    return reply_sp;
}

>>>>>>> 70389419
// Get the shared library information using the old (pre-macOS 10.12, pre-iOS 10, pre-tvOS 10, pre-watchOS 3)
// code path.  We'll be given the address of an array of structures in the form
// {void* load_addr, void* mod_date, void* pathname} 
//
// In macOS 10.12 etc and newer, we'll use SPI calls into dyld to gather this information.
JSONGenerator::ObjectSP
MachProcess::GetLoadedDynamicLibrariesInfos (nub_process_t pid, nub_addr_t image_list_address, nub_addr_t image_count)
{
    JSONGenerator::DictionarySP reply_sp;

    int mib[4] = { CTL_KERN, KERN_PROC, KERN_PROC_PID, pid};
    struct kinfo_proc processInfo;
    size_t bufsize = sizeof(processInfo);
    if (sysctl(mib, (unsigned)(sizeof(mib)/sizeof(int)), &processInfo, &bufsize, NULL, 0) == 0 && bufsize > 0)
    {
        uint32_t pointer_size = 4;
        if (processInfo.kp_proc.p_flag & P_LP64)
            pointer_size = 8;

        std::vector<struct binary_image_information> image_infos;
        size_t image_infos_size = image_count * 3 * pointer_size;

        uint8_t *image_info_buf = (uint8_t *) malloc (image_infos_size);
        if (image_info_buf == NULL)
        {
            return reply_sp;
        }
        if (ReadMemory (image_list_address, image_infos_size, image_info_buf) != image_infos_size)
        {
            return reply_sp;
        }


        ////  First the image_infos array with (load addr, pathname, mod date) tuples


        for (size_t i = 0; i <  image_count; i++)
        {
            struct binary_image_information info;
            nub_addr_t pathname_address;
            if (pointer_size == 4)
            {
                uint32_t load_address_32;
                uint32_t pathname_address_32;
                uint32_t mod_date_32;
                ::memcpy (&load_address_32, image_info_buf + (i * 3 * pointer_size), 4);
                ::memcpy (&pathname_address_32, image_info_buf + (i * 3 * pointer_size) + pointer_size, 4);
                ::memcpy (&mod_date_32, image_info_buf + (i * 3 * pointer_size) + pointer_size + pointer_size, 4);
                info.load_address = load_address_32;
                info.mod_date = mod_date_32;
                pathname_address = pathname_address_32;
            }
            else
            {
                uint64_t load_address_64;
                uint64_t pathname_address_64;
                uint64_t mod_date_64;
                ::memcpy (&load_address_64, image_info_buf + (i * 3 * pointer_size), 8);
                ::memcpy (&pathname_address_64, image_info_buf + (i * 3 * pointer_size) + pointer_size, 8);
                ::memcpy (&mod_date_64, image_info_buf + (i * 3 * pointer_size) + pointer_size + pointer_size, 8);
                info.load_address = load_address_64;
                info.mod_date = mod_date_64;
                pathname_address = pathname_address_64;
            }
            char strbuf[17];
            info.filename = "";
            uint64_t pathname_ptr = pathname_address;
            bool still_reading = true;
            while (still_reading && ReadMemory (pathname_ptr, sizeof (strbuf) - 1, strbuf) == sizeof (strbuf) - 1)
            {
                strbuf[sizeof(strbuf) - 1] = '\0';
                info.filename += strbuf;
                pathname_ptr += sizeof (strbuf) - 1;
                // Stop if we found nul byte indicating the end of the string
                for (size_t i = 0; i < sizeof(strbuf) - 1; i++)
                {
                    if (strbuf[i] == '\0')
                    {
                        still_reading = false;
                        break;
                    }
                }
            }
            uuid_clear (info.macho_info.uuid);
            image_infos.push_back (info);
        }
        if (image_infos.size() == 0)
        {
            return reply_sp;
        }

        free (image_info_buf);

        ////  Second, read the mach header / load commands for all the dylibs

        for (size_t i = 0; i < image_count; i++)
        {
            if (!GetMachOInformationFromMemory (image_infos[i].load_address, pointer_size, image_infos[i].macho_info))
            {
                return reply_sp;
            }
        }


        ////  Third, format all of the above in the JSONGenerator object.


        return FormatDynamicLibrariesIntoJSON (image_infos);
    }
<<<<<<< HEAD

    return reply_sp;
}

// From dyld SPI header dyld_process_info.h
typedef void* dyld_process_info;
struct dyld_process_cache_info 
{
    uuid_t      cacheUUID;              // UUID of cache used by process
    uint64_t    cacheBaseAddress;       // load address of dyld shared cache
    bool        noCache;                // process is running without a dyld cache
    bool        privateCache;           // process is using a private copy of its dyld cache
};


// Use the dyld SPI present in macOS 10.12, iOS 10, tvOS 10, watchOS 3 and newer to get
// the load address, uuid, and filenames of all the libraries.
// This only fills in those three fields in the 'struct binary_image_information' - call
// GetMachOInformationFromMemory to fill in the mach-o header/load command details.
void
MachProcess::GetAllLoadedBinariesViaDYLDSPI (std::vector<struct binary_image_information> &image_infos)
{
    kern_return_t kern_ret;
    if (m_dyld_process_info_create)
    {
        dyld_process_info info = m_dyld_process_info_create (m_task.TaskPort(), 0, &kern_ret);
        if (info)
        {
            m_dyld_process_info_for_each_image (info, ^(uint64_t mach_header_addr, const uuid_t uuid, const char *path) {
                struct binary_image_information image;
                image.filename = path;
                uuid_copy (image.macho_info.uuid, uuid);
                image.load_address = mach_header_addr;
                image_infos.push_back (image);
            });
            m_dyld_process_info_release (info);
        }
    }
}

// Fetch information about all shared libraries using the dyld SPIs that exist in
// macOS 10.12, iOS 10, tvOS 10, watchOS 3 and newer.
JSONGenerator::ObjectSP 
MachProcess::GetAllLoadedLibrariesInfos (nub_process_t pid)
{
    JSONGenerator::DictionarySP reply_sp;

    int mib[4] = { CTL_KERN, KERN_PROC, KERN_PROC_PID, pid };
    struct kinfo_proc processInfo;
    size_t bufsize = sizeof(processInfo);
    if (sysctl(mib, (unsigned)(sizeof(mib)/sizeof(int)), &processInfo, &bufsize, NULL, 0) == 0 && bufsize > 0)
    {
        uint32_t pointer_size = 4;
        if (processInfo.kp_proc.p_flag & P_LP64)
            pointer_size = 8;

=======

    return reply_sp;
}

// From dyld SPI header dyld_process_info.h
typedef void* dyld_process_info;
struct dyld_process_cache_info 
{
    uuid_t      cacheUUID;              // UUID of cache used by process
    uint64_t    cacheBaseAddress;       // load address of dyld shared cache
    bool        noCache;                // process is running without a dyld cache
    bool        privateCache;           // process is using a private copy of its dyld cache
};


// Use the dyld SPI present in macOS 10.12, iOS 10, tvOS 10, watchOS 3 and newer to get
// the load address, uuid, and filenames of all the libraries.
// This only fills in those three fields in the 'struct binary_image_information' - call
// GetMachOInformationFromMemory to fill in the mach-o header/load command details.
void
MachProcess::GetAllLoadedBinariesViaDYLDSPI (std::vector<struct binary_image_information> &image_infos)
{
    kern_return_t kern_ret;
    if (m_dyld_process_info_create)
    {
        dyld_process_info info = m_dyld_process_info_create (m_task.TaskPort(), 0, &kern_ret);
        if (info)
        {
            m_dyld_process_info_for_each_image (info, ^(uint64_t mach_header_addr, const uuid_t uuid, const char *path) {
                struct binary_image_information image;
                image.filename = path;
                uuid_copy (image.macho_info.uuid, uuid);
                image.load_address = mach_header_addr;
                image_infos.push_back (image);
            });
            m_dyld_process_info_release (info);
        }
    }
}

// Fetch information about all shared libraries using the dyld SPIs that exist in
// macOS 10.12, iOS 10, tvOS 10, watchOS 3 and newer.
JSONGenerator::ObjectSP 
MachProcess::GetAllLoadedLibrariesInfos (nub_process_t pid)
{
    JSONGenerator::DictionarySP reply_sp;

    int mib[4] = { CTL_KERN, KERN_PROC, KERN_PROC_PID, pid };
    struct kinfo_proc processInfo;
    size_t bufsize = sizeof(processInfo);
    if (sysctl(mib, (unsigned)(sizeof(mib)/sizeof(int)), &processInfo, &bufsize, NULL, 0) == 0 && bufsize > 0)
    {
        uint32_t pointer_size = 4;
        if (processInfo.kp_proc.p_flag & P_LP64)
            pointer_size = 8;

>>>>>>> 70389419
        std::vector<struct binary_image_information> image_infos;
        GetAllLoadedBinariesViaDYLDSPI (image_infos);
        const size_t image_count = image_infos.size();
        for (size_t i = 0; i < image_count; i++)
        {
            GetMachOInformationFromMemory (image_infos[i].load_address, pointer_size, image_infos[i].macho_info);
        }
        return FormatDynamicLibrariesIntoJSON (image_infos);
    }
    return reply_sp;
}

// Fetch information about the shared libraries at the given load addresses using the
// dyld SPIs that exist in macOS 10.12, iOS 10, tvOS 10, watchOS 3 and newer.
JSONGenerator::ObjectSP 
MachProcess::GetLibrariesInfoForAddresses (nub_process_t pid, std::vector<uint64_t> &macho_addresses)
{
    JSONGenerator::DictionarySP reply_sp;

    int mib[4] = { CTL_KERN, KERN_PROC, KERN_PROC_PID, pid };
    struct kinfo_proc processInfo;
    size_t bufsize = sizeof(processInfo);
    if (sysctl(mib, (unsigned)(sizeof(mib)/sizeof(int)), &processInfo, &bufsize, NULL, 0) == 0 && bufsize > 0)
    {
        uint32_t pointer_size = 4;
        if (processInfo.kp_proc.p_flag & P_LP64)
            pointer_size = 8;

        std::vector<struct binary_image_information> all_image_infos;
        GetAllLoadedBinariesViaDYLDSPI (all_image_infos);

        std::vector<struct binary_image_information> image_infos;
        const size_t macho_addresses_count = macho_addresses.size();
        const size_t all_image_infos_count = all_image_infos.size();
        for (size_t i = 0; i < macho_addresses_count; i++)
        {
            for (size_t j = 0; j < all_image_infos_count; j++)
            {
                if (all_image_infos[j].load_address == macho_addresses[i])
                {
                    image_infos.push_back (all_image_infos[j]);
                }
            }
        }

        const size_t image_infos_count = image_infos.size();
        for (size_t i = 0; i < image_infos_count; i++)
        {
            GetMachOInformationFromMemory (image_infos[i].load_address, pointer_size, image_infos[i].macho_info);
        }
        return FormatDynamicLibrariesIntoJSON (image_infos);
    }
    return reply_sp;
}

// From dyld's internal podyld_process_info.h:

JSONGenerator::ObjectSP
MachProcess::GetSharedCacheInfo (nub_process_t pid)
{
    JSONGenerator::DictionarySP reply_sp (new JSONGenerator::Dictionary());;
    kern_return_t kern_ret;
    if (m_dyld_process_info_create && m_dyld_process_info_get_cache)
    {
        dyld_process_info info = m_dyld_process_info_create (m_task.TaskPort(), 0, &kern_ret);
        if (info)
        {
            struct dyld_process_cache_info shared_cache_info;
            m_dyld_process_info_get_cache (info, &shared_cache_info);
            
            reply_sp->AddIntegerItem ("shared_cache_base_address", shared_cache_info.cacheBaseAddress);

            uuid_string_t uuidstr;
            uuid_unparse_upper (shared_cache_info.cacheUUID, uuidstr);
            reply_sp->AddStringItem ("shared_cache_uuid", uuidstr);
            
            reply_sp->AddBooleanItem ("no_shared_cache", shared_cache_info.noCache);
            reply_sp->AddBooleanItem ("shared_cache_private_cache", shared_cache_info.privateCache);

            m_dyld_process_info_release (info);
        }
    }
    return reply_sp;
}

nub_thread_t
MachProcess::GetCurrentThread ()
{
    return m_thread_list.CurrentThreadID();
}

nub_thread_t
MachProcess::GetCurrentThreadMachPort ()
{
    return m_thread_list.GetMachPortNumberByThreadID(m_thread_list.CurrentThreadID());
}

nub_thread_t
MachProcess::SetCurrentThread(nub_thread_t tid)
{
    return m_thread_list.SetCurrentThread(tid);
}

bool
MachProcess::GetThreadStoppedReason(nub_thread_t tid, struct DNBThreadStopInfo *stop_info)
{
    if (m_thread_list.GetThreadStoppedReason(tid, stop_info))
    {
        if (m_did_exec)
            stop_info->reason = eStopTypeExec;
        return true;
    }
    return false;
}

void
MachProcess::DumpThreadStoppedReason(nub_thread_t tid) const
{
    return m_thread_list.DumpThreadStoppedReason(tid);
}

const char *
MachProcess::GetThreadInfo(nub_thread_t tid) const
{
    return m_thread_list.GetThreadInfo(tid);
}

uint32_t
MachProcess::GetCPUType ()
{
    if (m_cpu_type == 0 && m_pid != 0)
        m_cpu_type = MachProcess::GetCPUTypeForLocalProcess (m_pid);
    return m_cpu_type;
}

const DNBRegisterSetInfo *
MachProcess::GetRegisterSetInfo (nub_thread_t tid, nub_size_t *num_reg_sets) const
{
    MachThreadSP thread_sp (m_thread_list.GetThreadByID (tid));
    if (thread_sp)
    {
        DNBArchProtocol *arch = thread_sp->GetArchProtocol();
        if (arch)
            return arch->GetRegisterSetInfo (num_reg_sets);
    }
    *num_reg_sets = 0;
    return NULL;
}

bool
MachProcess::GetRegisterValue ( nub_thread_t tid, uint32_t set, uint32_t reg, DNBRegisterValue *value ) const
{
    return m_thread_list.GetRegisterValue(tid, set, reg, value);
}

bool
MachProcess::SetRegisterValue ( nub_thread_t tid, uint32_t set, uint32_t reg, const DNBRegisterValue *value ) const
{
    return m_thread_list.SetRegisterValue(tid, set, reg, value);
}

void
MachProcess::SetState(nub_state_t new_state)
{
    // If any other threads access this we will need a mutex for it
    uint32_t event_mask = 0;

    // Scope for mutex locker
    {
        PTHREAD_MUTEX_LOCKER(locker, m_state_mutex);
        const nub_state_t old_state = m_state;

        if (old_state == eStateExited)
        {
            DNBLogThreadedIf(LOG_PROCESS, "MachProcess::SetState(%s) ignoring new state since current state is exited", DNBStateAsString(new_state));
        }
        else if (old_state == new_state)
        {
            DNBLogThreadedIf(LOG_PROCESS, "MachProcess::SetState(%s) ignoring redundant state change...", DNBStateAsString(new_state));
        }
        else
        {
            if (NUB_STATE_IS_STOPPED(new_state))
                event_mask = eEventProcessStoppedStateChanged;
            else
                event_mask = eEventProcessRunningStateChanged;

            DNBLogThreadedIf(LOG_PROCESS, "MachProcess::SetState(%s) upating state (previous state was %s), event_mask = 0x%8.8x", DNBStateAsString(new_state), DNBStateAsString(old_state), event_mask);

            m_state = new_state;
            if (new_state == eStateStopped)
                m_stop_count++;
        }
    }

    if (event_mask != 0)
    {
        m_events.SetEvents (event_mask);
        m_private_events.SetEvents (event_mask);
        if (event_mask == eEventProcessStoppedStateChanged)
            m_private_events.ResetEvents (eEventProcessRunningStateChanged);
        else
            m_private_events.ResetEvents (eEventProcessStoppedStateChanged);

        // Wait for the event bit to reset if a reset ACK is requested
        m_events.WaitForResetAck(event_mask);
    }

}

void
MachProcess::Clear(bool detaching)
{
    // Clear any cached thread list while the pid and task are still valid

    m_task.Clear();
    // Now clear out all member variables
    m_pid = INVALID_NUB_PROCESS;
    if (!detaching)
        CloseChildFileDescriptors();
        
    m_path.clear();
    m_args.clear();
    SetState(eStateUnloaded);
    m_flags = eMachProcessFlagsNone;
    m_stop_count = 0;
    m_thread_list.Clear();
    {
        PTHREAD_MUTEX_LOCKER(locker, m_exception_messages_mutex);
        m_exception_messages.clear();
    }
    m_activities.Clear();
    if (m_profile_thread)
    {
        pthread_join(m_profile_thread, NULL);
        m_profile_thread = NULL;
    }
}


bool
MachProcess::StartSTDIOThread()
{
    DNBLogThreadedIf(LOG_PROCESS, "MachProcess::%s ( )", __FUNCTION__);
    // Create the thread that watches for the child STDIO
    return ::pthread_create (&m_stdio_thread, NULL, MachProcess::STDIOThread, this) == 0;
}

void
MachProcess::SetEnableAsyncProfiling(bool enable, uint64_t interval_usec, DNBProfileDataScanType scan_type)
{
    m_profile_enabled = enable;
    m_profile_interval_usec = static_cast<useconds_t>(interval_usec);
    m_profile_scan_type = scan_type;
    
    if (m_profile_enabled && (m_profile_thread == NULL))
    {
        StartProfileThread();
    }
    else if (!m_profile_enabled && m_profile_thread)
    {
        pthread_join(m_profile_thread, NULL);
        m_profile_thread = NULL;
    }
}

bool
MachProcess::StartProfileThread()
{
    DNBLogThreadedIf(LOG_PROCESS, "MachProcess::%s ( )", __FUNCTION__);
    // Create the thread that profiles the inferior and reports back if enabled
    return ::pthread_create (&m_profile_thread, NULL, MachProcess::ProfileThread, this) == 0;
}


nub_addr_t
MachProcess::LookupSymbol(const char *name, const char *shlib)
{
    if (m_name_to_addr_callback != NULL && name && name[0])
        return m_name_to_addr_callback(ProcessID(), name, shlib, m_name_to_addr_baton);
    return INVALID_NUB_ADDRESS;
}

bool
MachProcess::Resume (const DNBThreadResumeActions& thread_actions)
{
    DNBLogThreadedIf(LOG_PROCESS, "MachProcess::Resume ()");
    nub_state_t state = GetState();

    if (CanResume(state))
    {
        m_thread_actions = thread_actions;
        PrivateResume();
        return true;
    }
    else if (state == eStateRunning)
    {
        DNBLog("Resume() - task 0x%x is already running, ignoring...", m_task.TaskPort());
        return true;
    }
    DNBLog("Resume() - task 0x%x has state %s, can't continue...", m_task.TaskPort(), DNBStateAsString(state));
    return false;
}

bool
MachProcess::Kill (const struct timespec *timeout_abstime)
{
    DNBLogThreadedIf(LOG_PROCESS, "MachProcess::Kill ()");
    nub_state_t state = DoSIGSTOP(true, false, NULL);
    DNBLogThreadedIf(LOG_PROCESS, "MachProcess::Kill() DoSIGSTOP() state = %s", DNBStateAsString(state));
    errno = 0;
    DNBLog ("Sending ptrace PT_KILL to terminate inferior process.");
    ::ptrace (PT_KILL, m_pid, 0, 0);
    DNBError err;
    err.SetErrorToErrno();
    DNBLogThreadedIf(LOG_PROCESS, "MachProcess::Kill() DoSIGSTOP() ::ptrace (PT_KILL, pid=%u, 0, 0) => 0x%8.8x (%s)", m_pid, err.Error(), err.AsString());
    m_thread_actions = DNBThreadResumeActions (eStateRunning, 0);
    PrivateResume ();
    
    // Try and reap the process without touching our m_events since
    // we want the code above this to still get the eStateExited event
    const uint32_t reap_timeout_usec = 1000000;    // Wait 1 second and try to reap the process
    const uint32_t reap_interval_usec = 10000;  //
    uint32_t reap_time_elapsed;
    for (reap_time_elapsed = 0;
         reap_time_elapsed < reap_timeout_usec;
         reap_time_elapsed += reap_interval_usec)
    {
        if (GetState() == eStateExited)
            break;
        usleep(reap_interval_usec);
    }
    DNBLog ("Waited %u ms for process to be reaped (state = %s)", reap_time_elapsed/1000, DNBStateAsString(GetState()));
    return true;
}

bool
MachProcess::Interrupt()
{
    nub_state_t state = GetState();
    if (IsRunning(state))
    {
        if (m_sent_interrupt_signo == 0)
        {
            m_sent_interrupt_signo = SIGSTOP;
            if (Signal (m_sent_interrupt_signo))
            {
                DNBLogThreadedIf(LOG_PROCESS, "MachProcess::Interrupt() - sent %i signal to interrupt process", m_sent_interrupt_signo);
                return true;
            }
            else
            {
                m_sent_interrupt_signo = 0;
                DNBLogThreadedIf(LOG_PROCESS, "MachProcess::Interrupt() - failed to send %i signal to interrupt process", m_sent_interrupt_signo);
            }
        }
        else
        {
            DNBLogThreadedIf(LOG_PROCESS, "MachProcess::Interrupt() - previously sent an interrupt signal %i that hasn't been received yet, interrupt aborted", m_sent_interrupt_signo);
        }
    }
    else
    {
        DNBLogThreadedIf(LOG_PROCESS, "MachProcess::Interrupt() - process already stopped, no interrupt sent");
    }
    return false;
}

bool
MachProcess::Signal (int signal, const struct timespec *timeout_abstime)
{
    DNBLogThreadedIf(LOG_PROCESS, "MachProcess::Signal (signal = %d, timeout = %p)", signal, timeout_abstime);
    nub_state_t state = GetState();
    if (::kill (ProcessID(), signal) == 0)
    {
        // If we were running and we have a timeout, wait for the signal to stop
        if (IsRunning(state) && timeout_abstime)
        {
            DNBLogThreadedIf(LOG_PROCESS, "MachProcess::Signal (signal = %d, timeout = %p) waiting for signal to stop process...", signal, timeout_abstime);
            m_private_events.WaitForSetEvents(eEventProcessStoppedStateChanged, timeout_abstime);
            state = GetState();
            DNBLogThreadedIf(LOG_PROCESS, "MachProcess::Signal (signal = %d, timeout = %p) state = %s", signal, timeout_abstime, DNBStateAsString(state));
            return !IsRunning (state);
        }
        DNBLogThreadedIf(LOG_PROCESS, "MachProcess::Signal (signal = %d, timeout = %p) not waiting...", signal, timeout_abstime);
        return true;
    }
    DNBError err(errno, DNBError::POSIX);
    err.LogThreadedIfError("kill (pid = %d, signo = %i)", ProcessID(), signal);
    return false;

}

bool
MachProcess::SendEvent (const char *event, DNBError &send_err)
{
    DNBLogThreadedIf(LOG_PROCESS, "MachProcess::SendEvent (event = %s) to pid: %d", event, m_pid);
    if (m_pid == INVALID_NUB_PROCESS)
        return false;
    // FIXME: Shouldn't we use the launch flavor we were started with?
#if defined(WITH_FBS) || defined(WITH_BKS)
    return BoardServiceSendEvent (event, send_err);
#endif
    return true;
}

nub_state_t
MachProcess::DoSIGSTOP (bool clear_bps_and_wps, bool allow_running, uint32_t *thread_idx_ptr)
{
    nub_state_t state = GetState();
    DNBLogThreadedIf(LOG_PROCESS, "MachProcess::DoSIGSTOP() state = %s", DNBStateAsString (state));

    if (!IsRunning(state))
    {
        if (clear_bps_and_wps)
        {
            DisableAllBreakpoints (true);
            DisableAllWatchpoints (true);
            clear_bps_and_wps = false;
        }

        // If we already have a thread stopped due to a SIGSTOP, we don't have
        // to do anything...
        uint32_t thread_idx = m_thread_list.GetThreadIndexForThreadStoppedWithSignal (SIGSTOP);
        if (thread_idx_ptr)
            *thread_idx_ptr = thread_idx;
        if (thread_idx != UINT32_MAX)
            return GetState();

        // No threads were stopped with a SIGSTOP, we need to run and halt the
        // process with a signal
        DNBLogThreadedIf(LOG_PROCESS, "MachProcess::DoSIGSTOP() state = %s -- resuming process", DNBStateAsString (state));
        if (allow_running)
            m_thread_actions = DNBThreadResumeActions (eStateRunning, 0);
        else
            m_thread_actions = DNBThreadResumeActions (eStateSuspended, 0);
            
        PrivateResume ();

        // Reset the event that says we were indeed running
        m_events.ResetEvents(eEventProcessRunningStateChanged);
        state = GetState();
    }

    // We need to be stopped in order to be able to detach, so we need
    // to send ourselves a SIGSTOP

    DNBLogThreadedIf(LOG_PROCESS, "MachProcess::DoSIGSTOP() state = %s -- sending SIGSTOP", DNBStateAsString (state));
    struct timespec sigstop_timeout;
    DNBTimer::OffsetTimeOfDay(&sigstop_timeout, 2, 0);
    Signal (SIGSTOP, &sigstop_timeout);
    if (clear_bps_and_wps)
    {
        DisableAllBreakpoints (true);
        DisableAllWatchpoints (true);
        //clear_bps_and_wps = false;
    }
    uint32_t thread_idx = m_thread_list.GetThreadIndexForThreadStoppedWithSignal (SIGSTOP);
    if (thread_idx_ptr)
        *thread_idx_ptr = thread_idx;
    return GetState();
}

bool
MachProcess::Detach()
{
    DNBLogThreadedIf(LOG_PROCESS, "MachProcess::Detach()");

    uint32_t thread_idx = UINT32_MAX;
    nub_state_t state = DoSIGSTOP(true, true, &thread_idx);
    DNBLogThreadedIf(LOG_PROCESS, "MachProcess::Detach() DoSIGSTOP() returned %s", DNBStateAsString(state));

    {
        m_thread_actions.Clear();
        m_activities.Clear();
        DNBThreadResumeAction thread_action;
        thread_action.tid = m_thread_list.ThreadIDAtIndex (thread_idx);
        thread_action.state = eStateRunning;
        thread_action.signal = -1;
        thread_action.addr = INVALID_NUB_ADDRESS;
        
        m_thread_actions.Append (thread_action);
        m_thread_actions.SetDefaultThreadActionIfNeeded (eStateRunning, 0);
        
        PTHREAD_MUTEX_LOCKER (locker, m_exception_messages_mutex);

        ReplyToAllExceptions ();

    }

    m_task.ShutDownExcecptionThread();

    // Detach from our process
    errno = 0;
    nub_process_t pid = m_pid;
    int ret = ::ptrace (PT_DETACH, pid, (caddr_t)1, 0);
    DNBError err(errno, DNBError::POSIX);
    if (DNBLogCheckLogBit(LOG_PROCESS) || err.Fail() || (ret != 0))
        err.LogThreaded("::ptrace (PT_DETACH, %u, (caddr_t)1, 0)", pid);

    // Resume our task
    m_task.Resume();

    // NULL our task out as we have already retored all exception ports
    m_task.Clear();

    // Clear out any notion of the process we once were
    const bool detaching = true;
    Clear(detaching);

    SetState(eStateDetached);

    return true;
}

//----------------------------------------------------------------------
// ReadMemory from the MachProcess level will always remove any software
// breakpoints from the memory buffer before returning. If you wish to
// read memory and see those traps, read from the MachTask
// (m_task.ReadMemory()) as that version will give you what is actually
// in inferior memory.
//----------------------------------------------------------------------
nub_size_t
MachProcess::ReadMemory (nub_addr_t addr, nub_size_t size, void *buf)
{
    // We need to remove any current software traps (enabled software
    // breakpoints) that we may have placed in our tasks memory.

    // First just read the memory as is
    nub_size_t bytes_read = m_task.ReadMemory(addr, size, buf);

    // Then place any opcodes that fall into this range back into the buffer
    // before we return this to callers.
    if (bytes_read > 0)
        m_breakpoints.RemoveTrapsFromBuffer (addr, bytes_read, buf);
    return bytes_read;
}

//----------------------------------------------------------------------
// WriteMemory from the MachProcess level will always write memory around
// any software breakpoints. Any software breakpoints will have their
// opcodes modified if they are enabled. Any memory that doesn't overlap
// with software breakpoints will be written to. If you wish to write to
// inferior memory without this interference, then write to the MachTask
// (m_task.WriteMemory()) as that version will always modify inferior
// memory.
//----------------------------------------------------------------------
nub_size_t
MachProcess::WriteMemory (nub_addr_t addr, nub_size_t size, const void *buf)
{
    // We need to write any data that would go where any current software traps
    // (enabled software breakpoints) any software traps (breakpoints) that we
    // may have placed in our tasks memory.

    std::vector<DNBBreakpoint *> bps;
    
    const size_t num_bps = m_breakpoints.FindBreakpointsThatOverlapRange(addr, size, bps);
    if (num_bps == 0)
        return m_task.WriteMemory(addr, size, buf);

    nub_size_t bytes_written = 0;
    nub_addr_t intersect_addr;
    nub_size_t intersect_size;
    nub_size_t opcode_offset;
    const uint8_t *ubuf = (const uint8_t *)buf;

    for (size_t i=0; i<num_bps; ++i)
    {
        DNBBreakpoint *bp = bps[i];

        const bool intersects = bp->IntersectsRange(addr, size, &intersect_addr, &intersect_size, &opcode_offset);
        UNUSED_IF_ASSERT_DISABLED(intersects);
        assert(intersects);
        assert(addr <= intersect_addr && intersect_addr < addr + size);
        assert(addr < intersect_addr + intersect_size && intersect_addr + intersect_size <= addr + size);
        assert(opcode_offset + intersect_size <= bp->ByteSize());
        
        // Check for bytes before this breakpoint
        const nub_addr_t curr_addr = addr + bytes_written;
        if (intersect_addr > curr_addr)
        {
            // There are some bytes before this breakpoint that we need to
            // just write to memory
            nub_size_t curr_size = intersect_addr - curr_addr;
            nub_size_t curr_bytes_written = m_task.WriteMemory(curr_addr, curr_size, ubuf + bytes_written);
            bytes_written += curr_bytes_written;
            if (curr_bytes_written != curr_size)
            {
                // We weren't able to write all of the requested bytes, we
                // are done looping and will return the number of bytes that
                // we have written so far.
                break;
            }
        }
        
        // Now write any bytes that would cover up any software breakpoints
        // directly into the breakpoint opcode buffer
        ::memcpy(bp->SavedOpcodeBytes() + opcode_offset, ubuf + bytes_written, intersect_size);
        bytes_written += intersect_size;
    }
    
    // Write any remaining bytes after the last breakpoint if we have any left
    if (bytes_written < size)
        bytes_written += m_task.WriteMemory(addr + bytes_written, size - bytes_written, ubuf + bytes_written);
    
    return bytes_written;
}

void
MachProcess::ReplyToAllExceptions ()
{
    PTHREAD_MUTEX_LOCKER(locker, m_exception_messages_mutex);
    if (m_exception_messages.empty() == false)
    {
        MachException::Message::iterator pos;
        MachException::Message::iterator begin = m_exception_messages.begin();
        MachException::Message::iterator end = m_exception_messages.end();
        for (pos = begin; pos != end; ++pos)
        {
            DNBLogThreadedIf(LOG_EXCEPTIONS, "Replying to exception %u...", (uint32_t)std::distance(begin, pos));
            int thread_reply_signal = 0;

            nub_thread_t tid = m_thread_list.GetThreadIDByMachPortNumber (pos->state.thread_port);
            const DNBThreadResumeAction *action = NULL;
            if (tid != INVALID_NUB_THREAD)
            {
                action = m_thread_actions.GetActionForThread (tid, false);
            }

            if (action)
            {
                thread_reply_signal = action->signal;
                if (thread_reply_signal)
                    m_thread_actions.SetSignalHandledForThread (tid);
            }

            DNBError err (pos->Reply(this, thread_reply_signal));
            if (DNBLogCheckLogBit(LOG_EXCEPTIONS))
                err.LogThreadedIfError("Error replying to exception");
        }

        // Erase all exception message as we should have used and replied
        // to them all already.
        m_exception_messages.clear();
    }
}
void
MachProcess::PrivateResume ()
{
    PTHREAD_MUTEX_LOCKER (locker, m_exception_messages_mutex);
    
    m_auto_resume_signo = m_sent_interrupt_signo;
    if (m_auto_resume_signo)
        DNBLogThreadedIf(LOG_PROCESS, "MachProcess::PrivateResume() - task 0x%x resuming (with unhandled interrupt signal %i)...", m_task.TaskPort(), m_auto_resume_signo);
    else
        DNBLogThreadedIf(LOG_PROCESS, "MachProcess::PrivateResume() - task 0x%x resuming...", m_task.TaskPort());
    
    ReplyToAllExceptions ();
//    bool stepOverBreakInstruction = step;

    // Let the thread prepare to resume and see if any threads want us to
    // step over a breakpoint instruction (ProcessWillResume will modify
    // the value of stepOverBreakInstruction).
    m_thread_list.ProcessWillResume (this, m_thread_actions);

    // Set our state accordingly
    if (m_thread_actions.NumActionsWithState(eStateStepping))
        SetState (eStateStepping);
    else
        SetState (eStateRunning);

    // Now resume our task.
    m_task.Resume();
}

DNBBreakpoint *
MachProcess::CreateBreakpoint(nub_addr_t addr, nub_size_t length, bool hardware)
{
    DNBLogThreadedIf(LOG_BREAKPOINTS, "MachProcess::CreateBreakpoint ( addr = 0x%8.8llx, length = %llu, hardware = %i)", (uint64_t)addr, (uint64_t)length, hardware);

    DNBBreakpoint *bp = m_breakpoints.FindByAddress(addr);
    if (bp)
        bp->Retain();
    else
        bp =  m_breakpoints.Add(addr, length, hardware);

    if (EnableBreakpoint(addr))
    {
        DNBLogThreadedIf(LOG_BREAKPOINTS, "MachProcess::CreateBreakpoint ( addr = 0x%8.8llx, length = %llu) => %p", (uint64_t)addr, (uint64_t)length, bp);
        return bp;
    }
    else if (bp->Release() == 0)
    {
        m_breakpoints.Remove(addr);
    }
    // We failed to enable the breakpoint
    return NULL;
}

DNBBreakpoint *
MachProcess::CreateWatchpoint(nub_addr_t addr, nub_size_t length, uint32_t watch_flags, bool hardware)
{
    DNBLogThreadedIf(LOG_WATCHPOINTS, "MachProcess::CreateWatchpoint ( addr = 0x%8.8llx, length = %llu, flags = 0x%8.8x, hardware = %i)", (uint64_t)addr, (uint64_t)length, watch_flags, hardware);

    DNBBreakpoint *wp = m_watchpoints.FindByAddress(addr);
    // since the Z packets only send an address, we can only have one watchpoint at
    // an address. If there is already one, we must refuse to create another watchpoint
    if (wp)
        return NULL;
    
    wp = m_watchpoints.Add(addr, length, hardware);
    wp->SetIsWatchpoint(watch_flags);

    if (EnableWatchpoint(addr))
    {
        DNBLogThreadedIf(LOG_WATCHPOINTS, "MachProcess::CreateWatchpoint ( addr = 0x%8.8llx, length = %llu) => %p", (uint64_t)addr, (uint64_t)length, wp);
        return wp;
    }
    else
    {
        DNBLogThreadedIf(LOG_WATCHPOINTS, "MachProcess::CreateWatchpoint ( addr = 0x%8.8llx, length = %llu) => FAILED", (uint64_t)addr, (uint64_t)length);
        m_watchpoints.Remove(addr);
    }
    // We failed to enable the watchpoint
    return NULL;
}

void
MachProcess::DisableAllBreakpoints (bool remove)
{
    DNBLogThreadedIf(LOG_BREAKPOINTS, "MachProcess::%s (remove = %d )", __FUNCTION__, remove);
    
    m_breakpoints.DisableAllBreakpoints (this);
    
    if (remove)
        m_breakpoints.RemoveDisabled();
}

void
MachProcess::DisableAllWatchpoints(bool remove)
{
    DNBLogThreadedIf(LOG_WATCHPOINTS, "MachProcess::%s (remove = %d )", __FUNCTION__, remove);
    
    m_watchpoints.DisableAllWatchpoints(this);
    
    if (remove)
        m_watchpoints.RemoveDisabled();
}

bool
MachProcess::DisableBreakpoint(nub_addr_t addr, bool remove)
{
    DNBBreakpoint *bp = m_breakpoints.FindByAddress(addr);
    if (bp)
    {
        // After "exec" we might end up with a bunch of breakpoints that were disabled
        // manually, just ignore them
        if (!bp->IsEnabled())
        {
            // Breakpoint might have been disabled by an exec
            if (remove && bp->Release() == 0)
            {
                m_thread_list.NotifyBreakpointChanged(bp);
                m_breakpoints.Remove(addr);
            }
            return true;
        }

        // We have multiple references to this breakpoint, decrement the ref count
        // and if it isn't zero, then return true;
        if (remove && bp->Release() > 0)
            return true;

        DNBLogThreadedIf(LOG_BREAKPOINTS | LOG_VERBOSE, "MachProcess::DisableBreakpoint ( addr = 0x%8.8llx, remove = %d )", (uint64_t)addr, remove);

        if (bp->IsHardware())
        {
            bool hw_disable_result = m_thread_list.DisableHardwareBreakpoint (bp);

            if (hw_disable_result == true)
            {
                bp->SetEnabled(false);
                // Let the thread list know that a breakpoint has been modified
                if (remove)
                {
                    m_thread_list.NotifyBreakpointChanged(bp);
                    m_breakpoints.Remove(addr);
                }
                DNBLogThreadedIf(LOG_BREAKPOINTS, "MachProcess::DisableBreakpoint ( addr = 0x%8.8llx, remove = %d ) (hardware) => success", (uint64_t)addr, remove);
                return true;
            }

            return false;
        }

        const nub_size_t break_op_size = bp->ByteSize();
        assert (break_op_size > 0);
        const uint8_t * const break_op = DNBArchProtocol::GetBreakpointOpcode (bp->ByteSize());
        if (break_op_size > 0)
        {
            // Clear a software breakpoint instruction
            uint8_t curr_break_op[break_op_size];
            bool break_op_found = false;

            // Read the breakpoint opcode
            if (m_task.ReadMemory(addr, break_op_size, curr_break_op) == break_op_size)
            {
                bool verify = false;
                if (bp->IsEnabled())
                {
                    // Make sure we have the a breakpoint opcode exists at this address
                    if (memcmp(curr_break_op, break_op, break_op_size) == 0)
                    {
                        break_op_found = true;
                        // We found a valid breakpoint opcode at this address, now restore
                        // the saved opcode.
                        if (m_task.WriteMemory(addr, break_op_size, bp->SavedOpcodeBytes()) == break_op_size)
                        {
                            verify = true;
                        }
                        else
                        {
                            DNBLogError("MachProcess::DisableBreakpoint ( addr = 0x%8.8llx, remove = %d ) memory write failed when restoring original opcode", (uint64_t)addr, remove);
                        }
                    }
                    else
                    {
                        DNBLogWarning("MachProcess::DisableBreakpoint ( addr = 0x%8.8llx, remove = %d ) expected a breakpoint opcode but didn't find one.", (uint64_t)addr, remove);
                        // Set verify to true and so we can check if the original opcode has already been restored
                        verify = true;
                    }
                }
                else
                {
                    DNBLogThreadedIf(LOG_BREAKPOINTS | LOG_VERBOSE, "MachProcess::DisableBreakpoint ( addr = 0x%8.8llx, remove = %d ) is not enabled", (uint64_t)addr, remove);
                    // Set verify to true and so we can check if the original opcode is there
                    verify = true;
                }

                if (verify)
                {
                    uint8_t verify_opcode[break_op_size];
                    // Verify that our original opcode made it back to the inferior
                    if (m_task.ReadMemory(addr, break_op_size, verify_opcode) == break_op_size)
                    {
                        // compare the memory we just read with the original opcode
                        if (memcmp(bp->SavedOpcodeBytes(), verify_opcode, break_op_size) == 0)
                        {
                            // SUCCESS
                            bp->SetEnabled(false);
                            // Let the thread list know that a breakpoint has been modified
                            if (remove && bp->Release() == 0)
                            {
                                m_thread_list.NotifyBreakpointChanged(bp);
                                m_breakpoints.Remove(addr);
                            }
                            DNBLogThreadedIf(LOG_BREAKPOINTS, "MachProcess::DisableBreakpoint ( addr = 0x%8.8llx, remove = %d ) => success", (uint64_t)addr, remove);
                            return true;
                        }
                        else
                        {
                            if (break_op_found)
                                DNBLogError("MachProcess::DisableBreakpoint ( addr = 0x%8.8llx, remove = %d ) : failed to restore original opcode", (uint64_t)addr, remove);
                            else
                                DNBLogError("MachProcess::DisableBreakpoint ( addr = 0x%8.8llx, remove = %d ) : opcode changed", (uint64_t)addr, remove);
                        }
                    }
                    else
                    {
                        DNBLogWarning("MachProcess::DisableBreakpoint: unable to disable breakpoint 0x%8.8llx", (uint64_t)addr);
                    }
                }
            }
            else
            {
                DNBLogWarning("MachProcess::DisableBreakpoint: unable to read memory at 0x%8.8llx", (uint64_t)addr);
            }
        }
    }
    else
    {
        DNBLogError("MachProcess::DisableBreakpoint ( addr = 0x%8.8llx, remove = %d ) invalid breakpoint address", (uint64_t)addr, remove);
    }
    return false;
}

bool
MachProcess::DisableWatchpoint(nub_addr_t addr, bool remove)
{
    DNBLogThreadedIf(LOG_WATCHPOINTS, "MachProcess::%s(addr = 0x%8.8llx, remove = %d)", __FUNCTION__, (uint64_t)addr, remove);
    DNBBreakpoint *wp = m_watchpoints.FindByAddress(addr);
    if (wp)
    {
        // If we have multiple references to a watchpoint, removing the watchpoint shouldn't clear it
        if (remove && wp->Release() > 0)
            return true;

        nub_addr_t addr = wp->Address();
        DNBLogThreadedIf(LOG_WATCHPOINTS, "MachProcess::DisableWatchpoint ( addr = 0x%8.8llx, remove = %d )", (uint64_t)addr, remove);

        if (wp->IsHardware())
        {
            bool hw_disable_result = m_thread_list.DisableHardwareWatchpoint (wp);

            if (hw_disable_result == true)
            {
                wp->SetEnabled(false);
                if (remove)
                    m_watchpoints.Remove(addr);
                DNBLogThreadedIf(LOG_WATCHPOINTS, "MachProcess::Disablewatchpoint ( addr = 0x%8.8llx, remove = %d ) (hardware) => success", (uint64_t)addr, remove);
                return true;
            }
        }

        // TODO: clear software watchpoints if we implement them
    }
    else
    {
        DNBLogError("MachProcess::DisableWatchpoint ( addr = 0x%8.8llx, remove = %d ) invalid watchpoint ID", (uint64_t)addr, remove);
    }
    return false;
}


uint32_t
MachProcess::GetNumSupportedHardwareWatchpoints () const
{
    return m_thread_list.NumSupportedHardwareWatchpoints();
}

bool
MachProcess::EnableBreakpoint(nub_addr_t addr)
{
    DNBLogThreadedIf(LOG_BREAKPOINTS, "MachProcess::EnableBreakpoint ( addr = 0x%8.8llx )", (uint64_t)addr);
    DNBBreakpoint *bp = m_breakpoints.FindByAddress(addr);
    if (bp)
    {
        if (bp->IsEnabled())
        {
            DNBLogWarning("MachProcess::EnableBreakpoint ( addr = 0x%8.8llx ): breakpoint already enabled.", (uint64_t)addr);
            return true;
        }
        else
        {
            if (bp->HardwarePreferred())
            {
                bp->SetHardwareIndex(m_thread_list.EnableHardwareBreakpoint(bp));
                if (bp->IsHardware())
                {
                    bp->SetEnabled(true);
                    return true;
                }
            }

            const nub_size_t break_op_size = bp->ByteSize();
            assert (break_op_size != 0);
            const uint8_t * const break_op = DNBArchProtocol::GetBreakpointOpcode (break_op_size);
            if (break_op_size > 0)
            {
                // Save the original opcode by reading it
                if (m_task.ReadMemory(addr, break_op_size, bp->SavedOpcodeBytes()) == break_op_size)
                {
                    // Write a software breakpoint in place of the original opcode
                    if (m_task.WriteMemory(addr, break_op_size, break_op) == break_op_size)
                    {
                        uint8_t verify_break_op[4];
                        if (m_task.ReadMemory(addr, break_op_size, verify_break_op) == break_op_size)
                        {
                            if (memcmp(break_op, verify_break_op, break_op_size) == 0)
                            {
                                bp->SetEnabled(true);
                                // Let the thread list know that a breakpoint has been modified
                                m_thread_list.NotifyBreakpointChanged(bp);
                                DNBLogThreadedIf(LOG_BREAKPOINTS, "MachProcess::EnableBreakpoint ( addr = 0x%8.8llx ) : SUCCESS.", (uint64_t)addr);
                                return true;
                            }
                            else
                            {
                                DNBLogError("MachProcess::EnableBreakpoint ( addr = 0x%8.8llx ): breakpoint opcode verification failed.", (uint64_t)addr);
                            }
                        }
                        else
                        {
                            DNBLogError("MachProcess::EnableBreakpoint ( addr = 0x%8.8llx ): unable to read memory to verify breakpoint opcode.", (uint64_t)addr);
                        }
                    }
                    else
                    {
                        DNBLogError("MachProcess::EnableBreakpoint ( addr = 0x%8.8llx ): unable to write breakpoint opcode to memory.", (uint64_t)addr);
                    }
                }
                else
                {
                    DNBLogError("MachProcess::EnableBreakpoint ( addr = 0x%8.8llx ): unable to read memory at breakpoint address.", (uint64_t)addr);
                }
            }
            else
            {
                DNBLogError("MachProcess::EnableBreakpoint ( addr = 0x%8.8llx ) no software breakpoint opcode for current architecture.", (uint64_t)addr);
            }
        }
    }
    return false;
}

bool
MachProcess::EnableWatchpoint(nub_addr_t addr)
{
    DNBLogThreadedIf(LOG_WATCHPOINTS, "MachProcess::EnableWatchpoint(addr = 0x%8.8llx)", (uint64_t)addr);
    DNBBreakpoint *wp = m_watchpoints.FindByAddress(addr);
    if (wp)
    {
        nub_addr_t addr = wp->Address();
        if (wp->IsEnabled())
        {
            DNBLogWarning("MachProcess::EnableWatchpoint(addr = 0x%8.8llx): watchpoint already enabled.", (uint64_t)addr);
            return true;
        }
        else
        {
            // Currently only try and set hardware watchpoints.
            wp->SetHardwareIndex(m_thread_list.EnableHardwareWatchpoint(wp));
            if (wp->IsHardware())
            {
                wp->SetEnabled(true);
                return true;
            }
            // TODO: Add software watchpoints by doing page protection tricks.
        }
    }
    return false;
}

// Called by the exception thread when an exception has been received from
// our process. The exception message is completely filled and the exception
// data has already been copied.
void
MachProcess::ExceptionMessageReceived (const MachException::Message& exceptionMessage)
{
    PTHREAD_MUTEX_LOCKER (locker, m_exception_messages_mutex);

    if (m_exception_messages.empty())
        m_task.Suspend();

    DNBLogThreadedIf(LOG_EXCEPTIONS, "MachProcess::ExceptionMessageReceived ( )");

    // Use a locker to automatically unlock our mutex in case of exceptions
    // Add the exception to our internal exception stack
    m_exception_messages.push_back(exceptionMessage);
}

task_t
MachProcess::ExceptionMessageBundleComplete()
{
    // We have a complete bundle of exceptions for our child process.
    PTHREAD_MUTEX_LOCKER (locker, m_exception_messages_mutex);
    DNBLogThreadedIf(LOG_EXCEPTIONS, "%s: %llu exception messages.", __PRETTY_FUNCTION__, (uint64_t)m_exception_messages.size());
    bool auto_resume = false;
    if (!m_exception_messages.empty())
    {
        m_did_exec = false;
        // First check for any SIGTRAP and make sure we didn't exec
        const task_t task = m_task.TaskPort();
        size_t i;
        if (m_pid != 0)
        {
            bool received_interrupt = false;
            uint32_t num_task_exceptions = 0;
            for (i=0; i<m_exception_messages.size(); ++i)
            {
                if (m_exception_messages[i].state.task_port == task)
                {
                    ++num_task_exceptions;
                    const int signo = m_exception_messages[i].state.SoftSignal();
                    if (signo == SIGTRAP)
                    {
                        // SIGTRAP could mean that we exec'ed. We need to check the
                        // dyld all_image_infos.infoArray to see if it is NULL and if
                        // so, say that we exec'ed.
                        const nub_addr_t aii_addr = GetDYLDAllImageInfosAddress();
                        if (aii_addr != INVALID_NUB_ADDRESS)
                        {
                            const nub_addr_t info_array_count_addr = aii_addr + 4;
                            uint32_t info_array_count = 0;
                            if (m_task.ReadMemory(info_array_count_addr, 4, &info_array_count) == 4)
                            {
                                if (info_array_count == 0)
                                {
                                    m_did_exec = true;
                                    // Force the task port to update itself in case the task port changed after exec
                                    DNBError err;
                                    const task_t old_task = m_task.TaskPort();
                                    const task_t new_task = m_task.TaskPortForProcessID (err, true);
                                    if (old_task != new_task)
                                        DNBLogThreadedIf(LOG_PROCESS, "exec: task changed from 0x%4.4x to 0x%4.4x", old_task, new_task);
                                }
                            }
                            else
                            {
                                DNBLog ("error: failed to read all_image_infos.infoArrayCount from 0x%8.8llx", (uint64_t)info_array_count_addr);
                            }
                        }
                        break;
                    }
                    else if (m_sent_interrupt_signo != 0 && signo == m_sent_interrupt_signo)
                    {
                        received_interrupt = true;
                    }
                }
            }
            
            if (m_did_exec)
            {
                cpu_type_t process_cpu_type = MachProcess::GetCPUTypeForLocalProcess (m_pid);
                if (m_cpu_type != process_cpu_type)
                {
                    DNBLog ("arch changed from 0x%8.8x to 0x%8.8x", m_cpu_type, process_cpu_type);
                    m_cpu_type = process_cpu_type;
                    DNBArchProtocol::SetArchitecture (process_cpu_type);
                }
                m_thread_list.Clear();
                m_activities.Clear();
                m_breakpoints.DisableAll();
            }
            
            if (m_sent_interrupt_signo != 0)
            {
                if (received_interrupt)
                {
                    DNBLogThreadedIf(LOG_PROCESS, "MachProcess::ExceptionMessageBundleComplete(): process successfully interrupted with signal %i", m_sent_interrupt_signo);
                    
                    // Mark that we received the interrupt signal
                    m_sent_interrupt_signo = 0;
                    // Not check if we had a case where:
                    // 1 - We called MachProcess::Interrupt() but we stopped for another reason
                    // 2 - We called MachProcess::Resume() (but still haven't gotten the interrupt signal)
                    // 3 - We are now incorrectly stopped because we are handling the interrupt signal we missed
                    // 4 - We might need to resume if we stopped only with the interrupt signal that we never handled
                    if (m_auto_resume_signo != 0)
                    {
                        // Only auto_resume if we stopped with _only_ the interrupt signal
                        if (num_task_exceptions == 1)
                        {
                            auto_resume = true;
                            DNBLogThreadedIf(LOG_PROCESS, "MachProcess::ExceptionMessageBundleComplete(): auto resuming due to unhandled interrupt signal %i", m_auto_resume_signo);
                        }
                        m_auto_resume_signo = 0;
                    }
                }
                else
                {
                    DNBLogThreadedIf(LOG_PROCESS, "MachProcess::ExceptionMessageBundleComplete(): didn't get signal %i after MachProcess::Interrupt()",
                            m_sent_interrupt_signo);
                }
            }
        }

        // Let all threads recover from stopping and do any clean up based
        // on the previous thread state (if any).
        m_thread_list.ProcessDidStop(this);
        m_activities.Clear();

        // Let each thread know of any exceptions
        for (i=0; i<m_exception_messages.size(); ++i)
        {
            // Let the thread list figure use the MachProcess to forward all exceptions
            // on down to each thread.
            if (m_exception_messages[i].state.task_port == task)
                m_thread_list.NotifyException(m_exception_messages[i].state);
            if (DNBLogCheckLogBit(LOG_EXCEPTIONS))
                m_exception_messages[i].Dump();
        }

        if (DNBLogCheckLogBit(LOG_THREAD))
            m_thread_list.Dump();

        bool step_more = false;
        if (m_thread_list.ShouldStop(step_more) && auto_resume == false)
        {
            // Wait for the eEventProcessRunningStateChanged event to be reset
            // before changing state to stopped to avoid race condition with
            // very fast start/stops
            struct timespec timeout;
            //DNBTimer::OffsetTimeOfDay(&timeout, 0, 250 * 1000);   // Wait for 250 ms
            DNBTimer::OffsetTimeOfDay(&timeout, 1, 0);  // Wait for 250 ms
            m_events.WaitForEventsToReset(eEventProcessRunningStateChanged, &timeout);
            SetState(eStateStopped);
        }
        else
        {
            // Resume without checking our current state.
            PrivateResume ();
        }
    }
    else
    {
        DNBLogThreadedIf(LOG_EXCEPTIONS, "%s empty exception messages bundle (%llu exceptions).", __PRETTY_FUNCTION__, (uint64_t)m_exception_messages.size());
    }
    return m_task.TaskPort();
}

nub_size_t
MachProcess::CopyImageInfos ( struct DNBExecutableImageInfo **image_infos, bool only_changed)
{
    if (m_image_infos_callback != NULL)
        return m_image_infos_callback(ProcessID(), image_infos, only_changed, m_image_infos_baton);
    return 0;
}

void
MachProcess::SharedLibrariesUpdated ( )
{
    uint32_t event_bits = eEventSharedLibsStateChange;
    // Set the shared library event bit to let clients know of shared library
    // changes
    m_events.SetEvents(event_bits);
    // Wait for the event bit to reset if a reset ACK is requested
    m_events.WaitForResetAck(event_bits);
}

void
MachProcess::SetExitInfo (const char *info)
{
    if (info && info[0])
    {
        DNBLogThreadedIf(LOG_PROCESS, "MachProcess::%s(\"%s\")", __FUNCTION__, info);
        m_exit_info.assign(info);
    }
    else
    {
        DNBLogThreadedIf(LOG_PROCESS, "MachProcess::%s(NULL)", __FUNCTION__);
        m_exit_info.clear();
    }
}

void
MachProcess::AppendSTDOUT (char* s, size_t len)
{
    DNBLogThreadedIf(LOG_PROCESS, "MachProcess::%s (<%llu> %s) ...", __FUNCTION__, (uint64_t)len, s);
    PTHREAD_MUTEX_LOCKER (locker, m_stdio_mutex);
    m_stdout_data.append(s, len);
    m_events.SetEvents(eEventStdioAvailable);

    // Wait for the event bit to reset if a reset ACK is requested
    m_events.WaitForResetAck(eEventStdioAvailable);
}

size_t
MachProcess::GetAvailableSTDOUT (char *buf, size_t buf_size)
{
    DNBLogThreadedIf(LOG_PROCESS, "MachProcess::%s (&%p[%llu]) ...", __FUNCTION__, buf, (uint64_t)buf_size);
    PTHREAD_MUTEX_LOCKER (locker, m_stdio_mutex);
    size_t bytes_available = m_stdout_data.size();
    if (bytes_available > 0)
    {
        if (bytes_available > buf_size)
        {
            memcpy(buf, m_stdout_data.data(), buf_size);
            m_stdout_data.erase(0, buf_size);
            bytes_available = buf_size;
        }
        else
        {
            memcpy(buf, m_stdout_data.data(), bytes_available);
            m_stdout_data.clear();
        }
    }
    return bytes_available;
}

nub_addr_t
MachProcess::GetDYLDAllImageInfosAddress ()
{
    DNBError err;
    return m_task.GetDYLDAllImageInfosAddress(err);
}

size_t
MachProcess::GetAvailableSTDERR (char *buf, size_t buf_size)
{
    return 0;
}

void *
MachProcess::STDIOThread(void *arg)
{
    MachProcess *proc = (MachProcess*) arg;
    DNBLogThreadedIf(LOG_PROCESS, "MachProcess::%s ( arg = %p ) thread starting...", __FUNCTION__, arg);

#if defined (__APPLE__)
    pthread_setname_np ("stdio monitoring thread");
#endif

    // We start use a base and more options so we can control if we
    // are currently using a timeout on the mach_msg. We do this to get a
    // bunch of related exceptions on our exception port so we can process
    // then together. When we have multiple threads, we can get an exception
    // per thread and they will come in consecutively. The main thread loop
    // will start by calling mach_msg to without having the MACH_RCV_TIMEOUT
    // flag set in the options, so we will wait forever for an exception on
    // our exception port. After we get one exception, we then will use the
    // MACH_RCV_TIMEOUT option with a zero timeout to grab all other current
    // exceptions for our process. After we have received the last pending
    // exception, we will get a timeout which enables us to then notify
    // our main thread that we have an exception bundle available. We then wait
    // for the main thread to tell this exception thread to start trying to get
    // exceptions messages again and we start again with a mach_msg read with
    // infinite timeout.
    DNBError err;
    int stdout_fd = proc->GetStdoutFileDescriptor();
    int stderr_fd = proc->GetStderrFileDescriptor();
    if (stdout_fd == stderr_fd)
        stderr_fd = -1;

    while (stdout_fd >= 0 || stderr_fd >= 0)
    {
        ::pthread_testcancel ();

        fd_set read_fds;
        FD_ZERO (&read_fds);
        if (stdout_fd >= 0)
            FD_SET (stdout_fd, &read_fds);
        if (stderr_fd >= 0)
            FD_SET (stderr_fd, &read_fds);
        int nfds = std::max<int>(stdout_fd, stderr_fd) + 1;

        int num_set_fds = select (nfds, &read_fds, NULL, NULL, NULL);
        DNBLogThreadedIf(LOG_PROCESS, "select (nfds, &read_fds, NULL, NULL, NULL) => %d", num_set_fds);

        if (num_set_fds < 0)
        {
            int select_errno = errno;
            if (DNBLogCheckLogBit(LOG_PROCESS))
            {
                err.SetError (select_errno, DNBError::POSIX);
                err.LogThreadedIfError("select (nfds, &read_fds, NULL, NULL, NULL) => %d", num_set_fds);
            }

            switch (select_errno)
            {
            case EAGAIN:    // The kernel was (perhaps temporarily) unable to allocate the requested number of file descriptors, or we have non-blocking IO
                break;
            case EBADF:     // One of the descriptor sets specified an invalid descriptor.
                return NULL;
                break;
            case EINTR:     // A signal was delivered before the time limit expired and before any of the selected events occurred.
            case EINVAL:    // The specified time limit is invalid. One of its components is negative or too large.
            default:        // Other unknown error
                break;
            }
        }
        else if (num_set_fds == 0)
        {
        }
        else
        {
            char s[1024];
            s[sizeof(s)-1] = '\0';  // Ensure we have NULL termination
            ssize_t bytes_read = 0;
            if (stdout_fd >= 0 && FD_ISSET (stdout_fd, &read_fds))
            {
                do
                {
                    bytes_read = ::read (stdout_fd, s, sizeof(s)-1);
                    if (bytes_read < 0)
                    {
                        int read_errno = errno;
                        DNBLogThreadedIf(LOG_PROCESS, "read (stdout_fd, ) => %zd   errno: %d (%s)", bytes_read, read_errno, strerror(read_errno));
                    }
                    else if (bytes_read == 0)
                    {
                        // EOF...
                        DNBLogThreadedIf(LOG_PROCESS, "read (stdout_fd, ) => %zd  (reached EOF for child STDOUT)", bytes_read);
                        stdout_fd = -1;
                    }
                    else if (bytes_read > 0)
                    {
                        proc->AppendSTDOUT(s, bytes_read);
                    }

                } while (bytes_read > 0);
            }

            if (stderr_fd >= 0 && FD_ISSET (stderr_fd, &read_fds))
            {
                do
                {
                    bytes_read = ::read (stderr_fd, s, sizeof(s)-1);
                    if (bytes_read < 0)
                    {
                        int read_errno = errno;
                        DNBLogThreadedIf(LOG_PROCESS, "read (stderr_fd, ) => %zd   errno: %d (%s)", bytes_read, read_errno, strerror(read_errno));
                    }
                    else if (bytes_read == 0)
                    {
                        // EOF...
                        DNBLogThreadedIf(LOG_PROCESS, "read (stderr_fd, ) => %zd  (reached EOF for child STDERR)", bytes_read);
                        stderr_fd = -1;
                    }
                    else if (bytes_read > 0)
                    {
                        proc->AppendSTDOUT(s, bytes_read);
                    }

                } while (bytes_read > 0);
            }
        }
    }
    DNBLogThreadedIf(LOG_PROCESS, "MachProcess::%s (%p): thread exiting...", __FUNCTION__, arg);
    return NULL;
}


void
MachProcess::SignalAsyncProfileData (const char *info)
{
    DNBLogThreadedIf(LOG_PROCESS, "MachProcess::%s (%s) ...", __FUNCTION__, info);
    PTHREAD_MUTEX_LOCKER (locker, m_profile_data_mutex);
    m_profile_data.push_back(info);
    m_events.SetEvents(eEventProfileDataAvailable);
    
    // Wait for the event bit to reset if a reset ACK is requested
    m_events.WaitForResetAck(eEventProfileDataAvailable);
}


size_t
MachProcess::GetAsyncProfileData (char *buf, size_t buf_size)
{
    DNBLogThreadedIf(LOG_PROCESS, "MachProcess::%s (&%p[%llu]) ...", __FUNCTION__, buf, (uint64_t)buf_size);
    PTHREAD_MUTEX_LOCKER (locker, m_profile_data_mutex);
    if (m_profile_data.empty())
        return 0;
    
    size_t bytes_available = m_profile_data.front().size();
    if (bytes_available > 0)
    {
        if (bytes_available > buf_size)
        {
            memcpy(buf, m_profile_data.front().data(), buf_size);
            m_profile_data.front().erase(0, buf_size);
            bytes_available = buf_size;
        }
        else
        {
            memcpy(buf, m_profile_data.front().data(), bytes_available);
            m_profile_data.erase(m_profile_data.begin());
        }
    }
    return bytes_available;
}


void *
MachProcess::ProfileThread(void *arg)
{
    MachProcess *proc = (MachProcess*) arg;
    DNBLogThreadedIf(LOG_PROCESS, "MachProcess::%s ( arg = %p ) thread starting...", __FUNCTION__, arg);

#if defined (__APPLE__)
    pthread_setname_np ("performance profiling thread");
#endif

    while (proc->IsProfilingEnabled())
    {
        nub_state_t state = proc->GetState();
        if (state == eStateRunning)
        {
            std::string data = proc->Task().GetProfileData(proc->GetProfileScanType());
            if (!data.empty())
            {
                proc->SignalAsyncProfileData(data.c_str());
            }
        }
        else if ((state == eStateUnloaded) || (state == eStateDetached) || (state == eStateUnloaded))
        {
            // Done. Get out of this thread.
            break;
        }
        
        // A simple way to set up the profile interval. We can also use select() or dispatch timer source if necessary.
        usleep(proc->ProfileInterval());
    }
    return NULL;
}


pid_t
MachProcess::AttachForDebug (pid_t pid, char *err_str, size_t err_len)
{
    // Clear out and clean up from any current state
    Clear();
    if (pid != 0)
    {
        DNBError err;
        // Make sure the process exists...
        if (::getpgid (pid) < 0)
        {
            err.SetErrorToErrno();
            const char *err_cstr = err.AsString();
            ::snprintf (err_str, err_len, "%s", err_cstr ? err_cstr : "No such process");
            return INVALID_NUB_PROCESS;
        }

        SetState(eStateAttaching);
        m_pid = pid;
        // Let ourselves know we are going to be using SBS or BKS if the correct flag bit is set...
#if defined (WITH_FBS) || defined (WITH_BKS)
        bool found_app_flavor = false;
#endif
        
#if defined (WITH_FBS)
        if (!found_app_flavor && IsFBSProcess (pid))
        {
            found_app_flavor = true;
            m_flags |= eMachProcessFlagsUsingFBS;
        }
#elif defined (WITH_BKS)
        if (!found_app_flavor && IsBKSProcess (pid))
        {
            found_app_flavor = true;
            m_flags |= eMachProcessFlagsUsingBKS;
        }
#elif defined (WITH_SPRINGBOARD)
        if (IsSBProcess(pid))
            m_flags |= eMachProcessFlagsUsingSBS;
#endif
        if (!m_task.StartExceptionThread(err))
        {
            const char *err_cstr = err.AsString();
            ::snprintf (err_str, err_len, "%s", err_cstr ? err_cstr : "unable to start the exception thread");
            DNBLogThreadedIf(LOG_PROCESS, "error: failed to attach to pid %d", pid);
            m_pid = INVALID_NUB_PROCESS;
            return INVALID_NUB_PROCESS;
        }

        errno = 0;
        if (::ptrace (PT_ATTACHEXC, pid, 0, 0))
            err.SetError(errno);
        else
            err.Clear();

        if (err.Success())
        {
            m_flags |= eMachProcessFlagsAttached;
            // Sleep a bit to let the exception get received and set our process status
            // to stopped.
            ::usleep(250000);
            DNBLogThreadedIf(LOG_PROCESS, "successfully attached to pid %d", pid);
            return m_pid;
        }
        else
        {
            ::snprintf (err_str, err_len, "%s", err.AsString());
            DNBLogThreadedIf(LOG_PROCESS, "error: failed to attach to pid %d", pid);
        }
    }
    return INVALID_NUB_PROCESS;
}

Genealogy::ThreadActivitySP 
MachProcess::GetGenealogyInfoForThread (nub_thread_t tid, bool &timed_out)
{
    return m_activities.GetGenealogyInfoForThread (m_pid, tid, m_thread_list, m_task.TaskPort(), timed_out);
}

Genealogy::ProcessExecutableInfoSP
MachProcess::GetGenealogyImageInfo (size_t idx)
{
    return m_activities.GetProcessExecutableInfosAtIndex (idx);
}

bool
MachProcess::GetOSVersionNumbers (uint64_t *major, uint64_t *minor, uint64_t *patch)
{
#if defined (__ENVIRONMENT_MAC_OS_X_VERSION_MIN_REQUIRED__) && (__ENVIRONMENT_MAC_OS_X_VERSION_MIN_REQUIRED__ < 101000)
    return false;
#else
    NSAutoreleasePool *pool = [[NSAutoreleasePool alloc] init];

    NSOperatingSystemVersion vers = [[NSProcessInfo processInfo] operatingSystemVersion];
    if (major)
        *major = vers.majorVersion;
    if (minor)
        *minor = vers.minorVersion;
    if (patch)
        *patch = vers.patchVersion;

    [pool drain];
    
    return true;
#endif
}

// Do the process specific setup for attach.  If this returns NULL, then there's no
// platform specific stuff to be done to wait for the attach.  If you get non-null,
// pass that token to the CheckForProcess method, and then to CleanupAfterAttach.

//  Call PrepareForAttach before attaching to a process that has not yet launched
// This returns a token that can be passed to CheckForProcess, and to CleanupAfterAttach.
// You should call CleanupAfterAttach to free the token, and do whatever other
// cleanup seems good.

const void *
MachProcess::PrepareForAttach (const char *path, nub_launch_flavor_t launch_flavor, bool waitfor, DNBError &attach_err)
{
#if defined (WITH_SPRINGBOARD) || defined (WITH_BKS) || defined (WITH_FBS)
    // Tell SpringBoard to halt the next launch of this application on startup.

    if (!waitfor)
        return NULL;

    const char *app_ext = strstr(path, ".app");
    const bool is_app = app_ext != NULL && (app_ext[4] == '\0' || app_ext[4] == '/');
    if (!is_app)
    {
        DNBLogThreadedIf(LOG_PROCESS, "MachProcess::PrepareForAttach(): path '%s' doesn't contain .app, "
                                      "we can't tell springboard to wait for launch...",
                                      path);
        return NULL;
    }

#if defined (WITH_FBS)
    if (launch_flavor == eLaunchFlavorDefault)
        launch_flavor = eLaunchFlavorFBS;
    if (launch_flavor != eLaunchFlavorFBS)
        return NULL;
#elif defined (WITH_BKS)
    if (launch_flavor == eLaunchFlavorDefault)
        launch_flavor = eLaunchFlavorBKS;
    if (launch_flavor != eLaunchFlavorBKS)
        return NULL;
#elif defined (WITH_SPRINGBOARD)
    if (launch_flavor == eLaunchFlavorDefault)
        launch_flavor = eLaunchFlavorSpringBoard;
    if (launch_flavor != eLaunchFlavorSpringBoard)
        return NULL;
#endif

    std::string app_bundle_path(path, app_ext + strlen(".app"));

    CFStringRef bundleIDCFStr = CopyBundleIDForPath (app_bundle_path.c_str (), attach_err);
    std::string bundleIDStr;
    CFString::UTF8(bundleIDCFStr, bundleIDStr);
    DNBLogThreadedIf(LOG_PROCESS,
                     "CopyBundleIDForPath (%s, err_str) returned @\"%s\"",
                     app_bundle_path.c_str (),
                     bundleIDStr.c_str());

    if (bundleIDCFStr == NULL)
    {
        return NULL;
    }

#if defined (WITH_FBS)
    if (launch_flavor == eLaunchFlavorFBS)
    {
        NSAutoreleasePool *pool = [[NSAutoreleasePool alloc] init];

        NSString *stdio_path = nil;
        NSFileManager *file_manager = [NSFileManager defaultManager];
        const char *null_path = "/dev/null";
        stdio_path = [file_manager stringWithFileSystemRepresentation: null_path length: strlen(null_path)];

        NSMutableDictionary *debug_options = [NSMutableDictionary dictionary];
        NSMutableDictionary *options       = [NSMutableDictionary dictionary];

        DNBLogThreadedIf(LOG_PROCESS, "Calling BKSSystemService openApplication: @\"%s\",options include stdio path: \"%s\", "
                                      "BKSDebugOptionKeyDebugOnNextLaunch & BKSDebugOptionKeyWaitForDebugger )",
                                      bundleIDStr.c_str(),
                                      null_path);
        
        [debug_options setObject: stdio_path forKey: FBSDebugOptionKeyStandardOutPath];
        [debug_options setObject: stdio_path forKey: FBSDebugOptionKeyStandardErrorPath];
        [debug_options setObject: [NSNumber numberWithBool: YES] forKey: FBSDebugOptionKeyWaitForDebugger];
        [debug_options setObject: [NSNumber numberWithBool: YES] forKey: FBSDebugOptionKeyDebugOnNextLaunch];
        
        [options setObject: debug_options forKey: FBSOpenApplicationOptionKeyDebuggingOptions];

        FBSSystemService *system_service = [[FBSSystemService alloc] init];
                
        mach_port_t client_port = [system_service createClientPort];
        __block dispatch_semaphore_t semaphore = dispatch_semaphore_create(0);
        __block FBSOpenApplicationErrorCode attach_error_code = FBSOpenApplicationErrorCodeNone;
        
        NSString *bundleIDNSStr = (NSString *) bundleIDCFStr;
        
        [system_service openApplication: bundleIDNSStr
                       options: options
                       clientPort: client_port
                       withResult: ^(NSError *error)
                       {
                            // The system service will cleanup the client port we created for us.
                            if (error)
                                attach_error_code = (FBSOpenApplicationErrorCode)[error code];
                                                                       
                            [system_service release];
                            dispatch_semaphore_signal(semaphore);
                        }
        ];
        
        const uint32_t timeout_secs = 9;
        
        dispatch_time_t timeout = dispatch_time(DISPATCH_TIME_NOW, timeout_secs * NSEC_PER_SEC);
        
        long success = dispatch_semaphore_wait(semaphore, timeout) == 0;
        
        if (!success)
        {
            DNBLogError("timed out trying to launch %s.", bundleIDStr.c_str());
            attach_err.SetErrorString("debugserver timed out waiting for openApplication to complete.");
            attach_err.SetError (OPEN_APPLICATION_TIMEOUT_ERROR, DNBError::Generic);
        }
        else if (attach_error_code != FBSOpenApplicationErrorCodeNone)
        {
            SetFBSError (attach_error_code, attach_err);
            DNBLogError("unable to launch the application with CFBundleIdentifier '%s' bks_error = %ld",
                        bundleIDStr.c_str(),
                        (NSInteger) attach_error_code);
        }
        dispatch_release(semaphore);
        [pool drain];
    }
#endif
#if defined (WITH_BKS)
    if (launch_flavor == eLaunchFlavorBKS)
    {
        NSAutoreleasePool *pool = [[NSAutoreleasePool alloc] init];

        NSString *stdio_path = nil;
        NSFileManager *file_manager = [NSFileManager defaultManager];
        const char *null_path = "/dev/null";
        stdio_path = [file_manager stringWithFileSystemRepresentation: null_path length: strlen(null_path)];

        NSMutableDictionary *debug_options = [NSMutableDictionary dictionary];
        NSMutableDictionary *options       = [NSMutableDictionary dictionary];

        DNBLogThreadedIf(LOG_PROCESS, "Calling BKSSystemService openApplication: @\"%s\",options include stdio path: \"%s\", "
                                      "BKSDebugOptionKeyDebugOnNextLaunch & BKSDebugOptionKeyWaitForDebugger )",
                                      bundleIDStr.c_str(),
                                      null_path);
        
        [debug_options setObject: stdio_path forKey: BKSDebugOptionKeyStandardOutPath];
        [debug_options setObject: stdio_path forKey: BKSDebugOptionKeyStandardErrorPath];
        [debug_options setObject: [NSNumber numberWithBool: YES] forKey: BKSDebugOptionKeyWaitForDebugger];
        [debug_options setObject: [NSNumber numberWithBool: YES] forKey: BKSDebugOptionKeyDebugOnNextLaunch];
        
        [options setObject: debug_options forKey: BKSOpenApplicationOptionKeyDebuggingOptions];

        BKSSystemService *system_service = [[BKSSystemService alloc] init];
                
        mach_port_t client_port = [system_service createClientPort];
        __block dispatch_semaphore_t semaphore = dispatch_semaphore_create(0);
        __block BKSOpenApplicationErrorCode attach_error_code = BKSOpenApplicationErrorCodeNone;
        
        NSString *bundleIDNSStr = (NSString *) bundleIDCFStr;
        
        [system_service openApplication: bundleIDNSStr
                       options: options
                       clientPort: client_port
                       withResult: ^(NSError *error)
                       {
                            // The system service will cleanup the client port we created for us.
                            if (error)
                                attach_error_code = (BKSOpenApplicationErrorCode)[error code];
                                                                       
                            [system_service release];
                            dispatch_semaphore_signal(semaphore);
                        }
        ];
        
        const uint32_t timeout_secs = 9;
        
        dispatch_time_t timeout = dispatch_time(DISPATCH_TIME_NOW, timeout_secs * NSEC_PER_SEC);
        
        long success = dispatch_semaphore_wait(semaphore, timeout) == 0;
        
        if (!success)
        {
            DNBLogError("timed out trying to launch %s.", bundleIDStr.c_str());
            attach_err.SetErrorString("debugserver timed out waiting for openApplication to complete.");
            attach_err.SetError (OPEN_APPLICATION_TIMEOUT_ERROR, DNBError::Generic);
        }
        else if (attach_error_code != BKSOpenApplicationErrorCodeNone)
        {
            SetBKSError (attach_error_code, attach_err);
            DNBLogError("unable to launch the application with CFBundleIdentifier '%s' bks_error = %ld",
                        bundleIDStr.c_str(),
                        attach_error_code);
        }
        dispatch_release(semaphore);
        [pool drain];
    }
#endif

#if defined (WITH_SPRINGBOARD)
    if (launch_flavor == eLaunchFlavorSpringBoard)
    {
        SBSApplicationLaunchError sbs_error = 0;

        const char *stdout_err = "/dev/null";
        CFString stdio_path;
        stdio_path.SetFileSystemRepresentation (stdout_err);

        DNBLogThreadedIf(LOG_PROCESS, "SBSLaunchApplicationForDebugging ( @\"%s\" , NULL, NULL, NULL, @\"%s\", @\"%s\", "
                                      "SBSApplicationDebugOnNextLaunch | SBSApplicationLaunchWaitForDebugger )",
                                      bundleIDStr.c_str(),
                                      stdout_err,
                                      stdout_err);
        
        sbs_error = SBSLaunchApplicationForDebugging (bundleIDCFStr,
                                                      (CFURLRef)NULL,         // openURL
                                                      NULL, // launch_argv.get(),
                                                      NULL, // launch_envp.get(),  // CFDictionaryRef environment
                                                      stdio_path.get(),
                                                      stdio_path.get(),
                                                      SBSApplicationDebugOnNextLaunch | SBSApplicationLaunchWaitForDebugger);

        if (sbs_error != SBSApplicationLaunchErrorSuccess)
        {
            attach_err.SetError(sbs_error, DNBError::SpringBoard);
            return NULL;
        }
    }
#endif // WITH_SPRINGBOARD

    DNBLogThreadedIf(LOG_PROCESS, "Successfully set DebugOnNextLaunch.");
    return bundleIDCFStr;
# else  // !(defined (WITH_SPRINGBOARD) || defined (WITH_BKS) || defined (WITH_FBS))
  return NULL;
#endif
}

// Pass in the token you got from PrepareForAttach.  If there is a process
// for that token, then the pid will be returned, otherwise INVALID_NUB_PROCESS
// will be returned.

nub_process_t
MachProcess::CheckForProcess (const void *attach_token, nub_launch_flavor_t launch_flavor)
{
    if (attach_token == NULL)
        return INVALID_NUB_PROCESS;

#if defined (WITH_FBS)
    if (launch_flavor == eLaunchFlavorFBS)
    {
        NSString *bundleIDNSStr = (NSString *) attach_token;
        FBSSystemService *systemService = [[FBSSystemService alloc] init];
        pid_t pid = [systemService pidForApplication: bundleIDNSStr];
        [systemService release];
        if (pid == 0)
            return INVALID_NUB_PROCESS;
        else
            return pid;
    }
#endif

#if defined (WITH_BKS)
    if (launch_flavor == eLaunchFlavorBKS)
    {
    NSString *bundleIDNSStr = (NSString *) attach_token;
    BKSSystemService *systemService = [[BKSSystemService alloc] init];
    pid_t pid = [systemService pidForApplication: bundleIDNSStr];
    [systemService release];
    if (pid == 0)
        return INVALID_NUB_PROCESS;
    else
        return pid;
    }
#endif

#if defined (WITH_SPRINGBOARD)
    if (launch_flavor == eLaunchFlavorSpringBoard)
    {
    CFStringRef bundleIDCFStr = (CFStringRef) attach_token;
    Boolean got_it;
    nub_process_t attach_pid;
    got_it = SBSProcessIDForDisplayIdentifier(bundleIDCFStr, &attach_pid);
    if (got_it)
        return attach_pid;
    else
        return INVALID_NUB_PROCESS;
    }
#endif
    return INVALID_NUB_PROCESS;
}

// Call this to clean up after you have either attached or given up on the attach.
// Pass true for success if you have attached, false if you have not.
// The token will also be freed at this point, so you can't use it after calling
// this method.

void
MachProcess::CleanupAfterAttach (const void *attach_token, nub_launch_flavor_t launch_flavor, bool success, DNBError &err_str)
{
    if (attach_token == NULL)
        return;

#if defined (WITH_FBS)
    if (launch_flavor == eLaunchFlavorFBS)
    {
        if (!success)
        {
            FBSCleanupAfterAttach (attach_token, err_str);
        }
        CFRelease((CFStringRef) attach_token);
    }
#endif

#if defined (WITH_BKS)

    if (launch_flavor == eLaunchFlavorBKS)
    {
    if (!success)
    {
        BKSCleanupAfterAttach (attach_token, err_str);
    }
    CFRelease((CFStringRef) attach_token);
    }
#endif
    
#if defined (WITH_SPRINGBOARD)
    // Tell SpringBoard to cancel the debug on next launch of this application
    // if we failed to attach
    if (launch_flavor == eMachProcessFlagsUsingSpringBoard)
    {
    if (!success)
    {
        SBSApplicationLaunchError sbs_error = 0;
        CFStringRef bundleIDCFStr = (CFStringRef) attach_token;

        sbs_error = SBSLaunchApplicationForDebugging (bundleIDCFStr,
                                                      (CFURLRef)NULL,
                                                      NULL,
                                                      NULL,
                                                      NULL,
                                                      NULL,
                                                      SBSApplicationCancelDebugOnNextLaunch);

        if (sbs_error != SBSApplicationLaunchErrorSuccess)
        {
            err_str.SetError(sbs_error, DNBError::SpringBoard);
            return;
        }
    }

    CFRelease((CFStringRef) attach_token);
    }
#endif
}

pid_t
MachProcess::LaunchForDebug
(
    const char *path,
    char const *argv[],
    char const *envp[],
    const char *working_directory, // NULL => don't change, non-NULL => set working directory for inferior to this
    const char *stdin_path,
    const char *stdout_path,
    const char *stderr_path,
    bool no_stdio,
    nub_launch_flavor_t launch_flavor,
    int disable_aslr,
    const char *event_data,
    DNBError &launch_err
)
{
    // Clear out and clean up from any current state
    Clear();

    DNBLogThreadedIf(LOG_PROCESS, "%s( path = '%s', argv = %p, envp = %p, launch_flavor = %u, disable_aslr = %d )", __FUNCTION__, path, argv, envp, launch_flavor, disable_aslr);

    // Fork a child process for debugging
    SetState(eStateLaunching);

    switch (launch_flavor)
    {
    case eLaunchFlavorForkExec:
        m_pid = MachProcess::ForkChildForPTraceDebugging (path, argv, envp, this, launch_err);
        break;
#ifdef WITH_FBS
    case eLaunchFlavorFBS:
        {
            const char *app_ext = strstr(path, ".app");
            if (app_ext && (app_ext[4] == '\0' || app_ext[4] == '/'))
            {
                std::string app_bundle_path(path, app_ext + strlen(".app"));
                m_flags |= eMachProcessFlagsUsingFBS;
                if (BoardServiceLaunchForDebug (app_bundle_path.c_str(), argv, envp, no_stdio, disable_aslr, event_data, launch_err) != 0)
                    return m_pid; // A successful SBLaunchForDebug() returns and assigns a non-zero m_pid.
                else
                    break; // We tried a FBS launch, but didn't succeed lets get out
            }
        }
        break;
#endif
#ifdef WITH_BKS
    case eLaunchFlavorBKS:
        {
            const char *app_ext = strstr(path, ".app");
            if (app_ext && (app_ext[4] == '\0' || app_ext[4] == '/'))
            {
                std::string app_bundle_path(path, app_ext + strlen(".app"));
                m_flags |= eMachProcessFlagsUsingBKS;
                if (BoardServiceLaunchForDebug (app_bundle_path.c_str(), argv, envp, no_stdio, disable_aslr, event_data, launch_err) != 0)
                    return m_pid; // A successful SBLaunchForDebug() returns and assigns a non-zero m_pid.
                else
                    break; // We tried a BKS launch, but didn't succeed lets get out
            }
        }
        break;
#endif
#ifdef WITH_SPRINGBOARD

    case eLaunchFlavorSpringBoard:
        {
            //  .../whatever.app/whatever ?  
            //  Or .../com.apple.whatever.app/whatever -- be careful of ".app" in "com.apple.whatever" here
            const char *app_ext = strstr (path, ".app/");
            if (app_ext == NULL)
            {
                // .../whatever.app ?
                int len = strlen (path);
                if (len > 5)
                {
                    if (strcmp (path + len - 4, ".app") == 0)
                    {
                        app_ext = path + len - 4;
                    }
                }
            }
            if (app_ext)
            {
                std::string app_bundle_path(path, app_ext + strlen(".app"));
                if (SBLaunchForDebug (app_bundle_path.c_str(), argv, envp, no_stdio, disable_aslr, launch_err) != 0)
                    return m_pid; // A successful SBLaunchForDebug() returns and assigns a non-zero m_pid.
                else
                    break; // We tried a springboard launch, but didn't succeed lets get out
            }
        }
        break;

#endif

    case eLaunchFlavorPosixSpawn:
        m_pid = MachProcess::PosixSpawnChildForPTraceDebugging (path, 
                                                                DNBArchProtocol::GetArchitecture (),
                                                                argv, 
                                                                envp, 
                                                                working_directory,
                                                                stdin_path,
                                                                stdout_path,
                                                                stderr_path,
                                                                no_stdio, 
                                                                this, 
                                                                disable_aslr, 
                                                                launch_err);
        break;

    default:
        // Invalid  launch
        launch_err.SetError(NUB_GENERIC_ERROR, DNBError::Generic);
        return INVALID_NUB_PROCESS;
    }

    if (m_pid == INVALID_NUB_PROCESS)
    {
        // If we don't have a valid process ID and no one has set the error,
        // then return a generic error
        if (launch_err.Success())
            launch_err.SetError(NUB_GENERIC_ERROR, DNBError::Generic);
    }
    else
    {
        m_path = path;
        size_t i;
        char const *arg;
        for (i=0; (arg = argv[i]) != NULL; i++)
            m_args.push_back(arg);

        m_task.StartExceptionThread(launch_err);
        if (launch_err.Fail())
        {
            if (launch_err.AsString() == NULL)
                launch_err.SetErrorString("unable to start the exception thread");
            DNBLog ("Could not get inferior's Mach exception port, sending ptrace PT_KILL and exiting.");
            ::ptrace (PT_KILL, m_pid, 0, 0);
            m_pid = INVALID_NUB_PROCESS;
            return INVALID_NUB_PROCESS;
        }

        StartSTDIOThread();

        if (launch_flavor == eLaunchFlavorPosixSpawn)
        {

            SetState (eStateAttaching);
            errno = 0;
            int err = ::ptrace (PT_ATTACHEXC, m_pid, 0, 0);
            if (err == 0)
            {
                m_flags |= eMachProcessFlagsAttached;
                DNBLogThreadedIf(LOG_PROCESS, "successfully spawned pid %d", m_pid);
                launch_err.Clear();
            }
            else
            {
                SetState (eStateExited);
                DNBError ptrace_err(errno, DNBError::POSIX);
                DNBLogThreadedIf(LOG_PROCESS, "error: failed to attach to spawned pid %d (err = %i, errno = %i (%s))", m_pid, err, ptrace_err.Error(), ptrace_err.AsString());
                launch_err.SetError(NUB_GENERIC_ERROR, DNBError::Generic);
            }
        }
        else
        {
            launch_err.Clear();
        }
    }
    return m_pid;
}

pid_t
MachProcess::PosixSpawnChildForPTraceDebugging
(
    const char *path,
    cpu_type_t cpu_type,
    char const *argv[],
    char const *envp[],
    const char *working_directory,
    const char *stdin_path,
    const char *stdout_path,
    const char *stderr_path,
    bool no_stdio,
    MachProcess* process,
    int disable_aslr,
    DNBError& err
)
{
    posix_spawnattr_t attr;
    short flags;
    DNBLogThreadedIf(LOG_PROCESS, "%s ( path='%s', argv=%p, envp=%p, working_dir=%s, stdin=%s, stdout=%s stderr=%s, no-stdio=%i)", 
                     __FUNCTION__, 
                     path, 
                     argv, 
                     envp,
                     working_directory,
                     stdin_path,
                     stdout_path,
                     stderr_path,
                     no_stdio);

    err.SetError( ::posix_spawnattr_init (&attr), DNBError::POSIX);
    if (err.Fail() || DNBLogCheckLogBit(LOG_PROCESS))
        err.LogThreaded("::posix_spawnattr_init ( &attr )");
    if (err.Fail())
        return INVALID_NUB_PROCESS;

    flags = POSIX_SPAWN_START_SUSPENDED | POSIX_SPAWN_SETSIGDEF | POSIX_SPAWN_SETSIGMASK;
    if (disable_aslr)
        flags |= _POSIX_SPAWN_DISABLE_ASLR;

    sigset_t no_signals;
    sigset_t all_signals;
    sigemptyset (&no_signals);
    sigfillset (&all_signals);
    ::posix_spawnattr_setsigmask(&attr, &no_signals);
    ::posix_spawnattr_setsigdefault(&attr, &all_signals);

    err.SetError( ::posix_spawnattr_setflags (&attr, flags), DNBError::POSIX);
    if (err.Fail() || DNBLogCheckLogBit(LOG_PROCESS))
        err.LogThreaded("::posix_spawnattr_setflags ( &attr, POSIX_SPAWN_START_SUSPENDED%s )", flags & _POSIX_SPAWN_DISABLE_ASLR ? " | _POSIX_SPAWN_DISABLE_ASLR" : "");
    if (err.Fail())
        return INVALID_NUB_PROCESS;

    // Don't do this on SnowLeopard, _sometimes_ the TASK_BASIC_INFO will fail
    // and we will fail to continue with our process...
    
    // On SnowLeopard we should set "DYLD_NO_PIE" in the inferior environment....
     
#if !defined(__arm__)

    // We don't need to do this for ARM, and we really shouldn't now that we
    // have multiple CPU subtypes and no posix_spawnattr call that allows us
    // to set which CPU subtype to launch...
    if (cpu_type != 0)
    {
        size_t ocount = 0;
        err.SetError( ::posix_spawnattr_setbinpref_np (&attr, 1, &cpu_type, &ocount), DNBError::POSIX);
        if (err.Fail() || DNBLogCheckLogBit(LOG_PROCESS))
            err.LogThreaded("::posix_spawnattr_setbinpref_np ( &attr, 1, cpu_type = 0x%8.8x, count => %llu )", cpu_type, (uint64_t)ocount);

        if (err.Fail() != 0 || ocount != 1)
            return INVALID_NUB_PROCESS;
    }
#endif

    PseudoTerminal pty;

    posix_spawn_file_actions_t file_actions;
    err.SetError( ::posix_spawn_file_actions_init (&file_actions), DNBError::POSIX);
    int file_actions_valid = err.Success();
    if (!file_actions_valid || DNBLogCheckLogBit(LOG_PROCESS))
        err.LogThreaded("::posix_spawn_file_actions_init ( &file_actions )");
    int pty_error = -1;
    pid_t pid = INVALID_NUB_PROCESS;
    if (file_actions_valid)
    {
        if (stdin_path == NULL && stdout_path == NULL && stderr_path == NULL && !no_stdio)
        {
            pty_error = pty.OpenFirstAvailableMaster(O_RDWR|O_NOCTTY);
            if (pty_error == PseudoTerminal::success)
            {
                stdin_path = stdout_path = stderr_path = pty.SlaveName();
            }
        }

        // if no_stdio or std paths not supplied, then route to "/dev/null".
        if (no_stdio || stdin_path == NULL || stdin_path[0] == '\0')
            stdin_path = "/dev/null";
        if (no_stdio || stdout_path == NULL || stdout_path[0] == '\0')
            stdout_path = "/dev/null";
        if (no_stdio || stderr_path == NULL || stderr_path[0] == '\0')
            stderr_path = "/dev/null";

        err.SetError( ::posix_spawn_file_actions_addopen (&file_actions,
                                                          STDIN_FILENO,
                                                          stdin_path,
                                                          O_RDONLY | O_NOCTTY,
                                                          0),
                     DNBError::POSIX);
        if (err.Fail() || DNBLogCheckLogBit (LOG_PROCESS))
            err.LogThreaded ("::posix_spawn_file_actions_addopen (&file_actions, filedes=STDIN_FILENO, path='%s')", stdin_path);
        
        err.SetError( ::posix_spawn_file_actions_addopen (&file_actions,
                                                          STDOUT_FILENO,
                                                          stdout_path,
                                                          O_WRONLY | O_NOCTTY | O_CREAT,
                                                          0640),
                     DNBError::POSIX);
        if (err.Fail() || DNBLogCheckLogBit (LOG_PROCESS))
            err.LogThreaded ("::posix_spawn_file_actions_addopen (&file_actions, filedes=STDOUT_FILENO, path='%s')", stdout_path);
        
        err.SetError( ::posix_spawn_file_actions_addopen (&file_actions,
                                                          STDERR_FILENO,
                                                          stderr_path,
                                                          O_WRONLY | O_NOCTTY | O_CREAT,
                                                          0640),
                     DNBError::POSIX);
        if (err.Fail() || DNBLogCheckLogBit (LOG_PROCESS))
            err.LogThreaded ("::posix_spawn_file_actions_addopen (&file_actions, filedes=STDERR_FILENO, path='%s')", stderr_path);

        // TODO: Verify if we can set the working directory back immediately
        // after the posix_spawnp call without creating a race condition???
        if (working_directory)
            ::chdir (working_directory);
        
        err.SetError( ::posix_spawnp (&pid, path, &file_actions, &attr, (char * const*)argv, (char * const*)envp), DNBError::POSIX);
        if (err.Fail() || DNBLogCheckLogBit(LOG_PROCESS))
            err.LogThreaded("::posix_spawnp ( pid => %i, path = '%s', file_actions = %p, attr = %p, argv = %p, envp = %p )", pid, path, &file_actions, &attr, argv, envp);
    }
    else
    {
        // TODO: Verify if we can set the working directory back immediately
        // after the posix_spawnp call without creating a race condition???
        if (working_directory)
            ::chdir (working_directory);
        
        err.SetError( ::posix_spawnp (&pid, path, NULL, &attr, (char * const*)argv, (char * const*)envp), DNBError::POSIX);
        if (err.Fail() || DNBLogCheckLogBit(LOG_PROCESS))
            err.LogThreaded("::posix_spawnp ( pid => %i, path = '%s', file_actions = %p, attr = %p, argv = %p, envp = %p )", pid, path, NULL, &attr, argv, envp);
    }

    // We have seen some cases where posix_spawnp was returning a valid
    // looking pid even when an error was returned, so clear it out
    if (err.Fail())
        pid = INVALID_NUB_PROCESS;

    if (pty_error == 0)
    {
        if (process != NULL)
        {
            int master_fd = pty.ReleaseMasterFD();
            process->SetChildFileDescriptors(master_fd, master_fd, master_fd);
        }
    }
    ::posix_spawnattr_destroy (&attr);

    if (pid != INVALID_NUB_PROCESS)
    {
        cpu_type_t pid_cpu_type = MachProcess::GetCPUTypeForLocalProcess (pid);
        DNBLogThreadedIf(LOG_PROCESS, "MachProcess::%s ( ) pid=%i, cpu_type=0x%8.8x", __FUNCTION__, pid, pid_cpu_type);
        if (pid_cpu_type)
            DNBArchProtocol::SetArchitecture (pid_cpu_type);
    }

    if (file_actions_valid)
    {
        DNBError err2;
        err2.SetError( ::posix_spawn_file_actions_destroy (&file_actions), DNBError::POSIX);
        if (err2.Fail() || DNBLogCheckLogBit(LOG_PROCESS))
            err2.LogThreaded("::posix_spawn_file_actions_destroy ( &file_actions )");
    }

    return pid;
}

uint32_t
MachProcess::GetCPUTypeForLocalProcess (pid_t pid)
{
    int mib[CTL_MAXNAME]={0,};
    size_t len = CTL_MAXNAME;
    if (::sysctlnametomib("sysctl.proc_cputype", mib, &len)) 
        return 0;

    mib[len] = pid;
    len++;
            
    cpu_type_t cpu;
    size_t cpu_len = sizeof(cpu);
    if (::sysctl (mib, static_cast<u_int>(len), &cpu, &cpu_len, 0, 0))
        cpu = 0;
    return cpu;
}

pid_t
MachProcess::ForkChildForPTraceDebugging
(
    const char *path,
    char const *argv[],
    char const *envp[],
    MachProcess* process,
    DNBError& launch_err
)
{
    PseudoTerminal::Error pty_error = PseudoTerminal::success;

    // Use a fork that ties the child process's stdin/out/err to a pseudo
    // terminal so we can read it in our MachProcess::STDIOThread
    // as unbuffered io.
    PseudoTerminal pty;
    pid_t pid = pty.Fork(pty_error);

    if (pid < 0)
    {
        //--------------------------------------------------------------
        // Error during fork.
        //--------------------------------------------------------------
        return pid;
    }
    else if (pid == 0)
    {
        //--------------------------------------------------------------
        // Child process
        //--------------------------------------------------------------
        ::ptrace (PT_TRACE_ME, 0, 0, 0);    // Debug this process
        ::ptrace (PT_SIGEXC, 0, 0, 0);    // Get BSD signals as mach exceptions

        // If our parent is setgid, lets make sure we don't inherit those
        // extra powers due to nepotism.
        if (::setgid (getgid ()) == 0)
        {

            // Let the child have its own process group. We need to execute
            // this call in both the child and parent to avoid a race condition
            // between the two processes.
            ::setpgid (0, 0);    // Set the child process group to match its pid

            // Sleep a bit to before the exec call
            ::sleep (1);

            // Turn this process into
            ::execv (path, (char * const *)argv);
        }
        // Exit with error code. Child process should have taken
        // over in above exec call and if the exec fails it will
        // exit the child process below.
        ::exit (127);
    }
    else
    {
        //--------------------------------------------------------------
        // Parent process
        //--------------------------------------------------------------
        // Let the child have its own process group. We need to execute
        // this call in both the child and parent to avoid a race condition
        // between the two processes.
        ::setpgid (pid, pid);    // Set the child process group to match its pid

        if (process != NULL)
        {
            // Release our master pty file descriptor so the pty class doesn't
            // close it and so we can continue to use it in our STDIO thread
            int master_fd = pty.ReleaseMasterFD();
            process->SetChildFileDescriptors(master_fd, master_fd, master_fd);
        }
    }
    return pid;
}

#if defined (WITH_SPRINGBOARD) || defined (WITH_BKS) || defined (WITH_FBS)
// This returns a CFRetained pointer to the Bundle ID for app_bundle_path,
// or NULL if there was some problem getting the bundle id.
static CFStringRef
CopyBundleIDForPath (const char *app_bundle_path, DNBError &err_str)
{
    CFBundle bundle(app_bundle_path);
    CFStringRef bundleIDCFStr = bundle.GetIdentifier();
    std::string bundleID;
    if (CFString::UTF8(bundleIDCFStr, bundleID) == NULL)
    {
        struct stat app_bundle_stat;
        char err_msg[PATH_MAX];

        if (::stat (app_bundle_path, &app_bundle_stat) < 0)
        {
            err_str.SetError(errno, DNBError::POSIX);
            snprintf(err_msg, sizeof(err_msg), "%s: \"%s\"", err_str.AsString(), app_bundle_path);
            err_str.SetErrorString(err_msg);
            DNBLogThreadedIf(LOG_PROCESS, "%s() error: %s", __FUNCTION__, err_msg);
        }
        else
        {
            err_str.SetError(-1, DNBError::Generic);
            snprintf(err_msg, sizeof(err_msg), "failed to extract CFBundleIdentifier from %s", app_bundle_path);
            err_str.SetErrorString(err_msg);
            DNBLogThreadedIf(LOG_PROCESS, "%s() error: failed to extract CFBundleIdentifier from '%s'", __FUNCTION__, app_bundle_path);
        }
        return NULL;
    }

    DNBLogThreadedIf(LOG_PROCESS, "%s() extracted CFBundleIdentifier: %s", __FUNCTION__, bundleID.c_str());
    CFRetain (bundleIDCFStr);

    return bundleIDCFStr;
}
#endif // #if defined (WITH_SPRINGBOARD) || defined (WITH_BKS) || defined (WITH_FBS)
#ifdef WITH_SPRINGBOARD

pid_t
MachProcess::SBLaunchForDebug (const char *path, char const *argv[], char const *envp[], bool no_stdio, bool disable_aslr, DNBError &launch_err)
{
    // Clear out and clean up from any current state
    Clear();

    DNBLogThreadedIf(LOG_PROCESS, "%s( '%s', argv)", __FUNCTION__, path);

    // Fork a child process for debugging
    SetState(eStateLaunching);
    m_pid = MachProcess::SBForkChildForPTraceDebugging(path, argv, envp, no_stdio, this, launch_err);
    if (m_pid != 0)
    {
        m_flags |= eMachProcessFlagsUsingSBS;
        m_path = path;
        size_t i;
        char const *arg;
        for (i=0; (arg = argv[i]) != NULL; i++)
            m_args.push_back(arg);
        m_task.StartExceptionThread(launch_err);
        
        if (launch_err.Fail())
        {
            if (launch_err.AsString() == NULL)
                launch_err.SetErrorString("unable to start the exception thread");
            DNBLog ("Could not get inferior's Mach exception port, sending ptrace PT_KILL and exiting.");
            ::ptrace (PT_KILL, m_pid, 0, 0);
            m_pid = INVALID_NUB_PROCESS;
            return INVALID_NUB_PROCESS;
        }

        StartSTDIOThread();
        SetState (eStateAttaching);
        int err = ::ptrace (PT_ATTACHEXC, m_pid, 0, 0);
        if (err == 0)
        {
            m_flags |= eMachProcessFlagsAttached;
            DNBLogThreadedIf(LOG_PROCESS, "successfully attached to pid %d", m_pid);
        }
        else
        {
            SetState (eStateExited);
            DNBLogThreadedIf(LOG_PROCESS, "error: failed to attach to pid %d", m_pid);
        }
    }
    return m_pid;
}

#include <servers/bootstrap.h>

pid_t
MachProcess::SBForkChildForPTraceDebugging (const char *app_bundle_path, char const *argv[], char const *envp[], bool no_stdio, MachProcess* process, DNBError &launch_err)
{
    DNBLogThreadedIf(LOG_PROCESS, "%s( '%s', argv, %p)", __FUNCTION__, app_bundle_path, process);
    CFAllocatorRef alloc = kCFAllocatorDefault;

    if (argv[0] == NULL)
        return INVALID_NUB_PROCESS;

    size_t argc = 0;
    // Count the number of arguments
    while (argv[argc] != NULL)
        argc++;

    // Enumerate the arguments
    size_t first_launch_arg_idx = 1;
    CFReleaser<CFMutableArrayRef> launch_argv;

    if (argv[first_launch_arg_idx])
    {
        size_t launch_argc = argc > 0 ? argc - 1 : 0;
        launch_argv.reset (::CFArrayCreateMutable (alloc, launch_argc, &kCFTypeArrayCallBacks));
        size_t i;
        char const *arg;
        CFString launch_arg;
        for (i=first_launch_arg_idx; (i < argc) && ((arg = argv[i]) != NULL); i++)
        {
            launch_arg.reset(::CFStringCreateWithCString (alloc, arg, kCFStringEncodingUTF8));
            if (launch_arg.get() != NULL)
                CFArrayAppendValue(launch_argv.get(), launch_arg.get());
            else
                break;
        }
    }

    // Next fill in the arguments dictionary.  Note, the envp array is of the form
    // Variable=value but SpringBoard wants a CF dictionary.  So we have to convert
    // this here.

    CFReleaser<CFMutableDictionaryRef> launch_envp;

    if (envp[0])
    {
        launch_envp.reset(::CFDictionaryCreateMutable(alloc, 0, &kCFTypeDictionaryKeyCallBacks, &kCFTypeDictionaryValueCallBacks));
        const char *value;
        int name_len;
        CFString name_string, value_string;

        for (int i = 0; envp[i] != NULL; i++)
        {
            value = strstr (envp[i], "=");

            // If the name field is empty or there's no =, skip it.  Somebody's messing with us.
            if (value == NULL || value == envp[i])
                continue;

            name_len = value - envp[i];

            // Now move value over the "="
            value++;

            name_string.reset(::CFStringCreateWithBytes(alloc, (const UInt8 *) envp[i], name_len, kCFStringEncodingUTF8, false));
            value_string.reset(::CFStringCreateWithCString(alloc, value, kCFStringEncodingUTF8));
            CFDictionarySetValue (launch_envp.get(), name_string.get(), value_string.get());
        }
    }

    CFString stdio_path;

    PseudoTerminal pty;
    if (!no_stdio)
    {
        PseudoTerminal::Error pty_err = pty.OpenFirstAvailableMaster(O_RDWR|O_NOCTTY);
        if (pty_err == PseudoTerminal::success)
        {
            const char* slave_name = pty.SlaveName();
            DNBLogThreadedIf(LOG_PROCESS, "%s() successfully opened master pty, slave is %s", __FUNCTION__, slave_name);
            if (slave_name && slave_name[0])
            {
                ::chmod (slave_name, S_IRWXU | S_IRWXG | S_IRWXO);
                stdio_path.SetFileSystemRepresentation (slave_name);
            }
        }
    }
    
    if (stdio_path.get() == NULL)
    {
        stdio_path.SetFileSystemRepresentation ("/dev/null");
    }

    CFStringRef bundleIDCFStr = CopyBundleIDForPath (app_bundle_path, launch_err);
    if (bundleIDCFStr == NULL)
        return INVALID_NUB_PROCESS;
    
    // This is just for logging:
    std::string bundleID;
    CFString::UTF8(bundleIDCFStr, bundleID);

    DNBLogThreadedIf(LOG_PROCESS, "%s() serialized launch arg array", __FUNCTION__);

    // Find SpringBoard
    SBSApplicationLaunchError sbs_error = 0;
    sbs_error = SBSLaunchApplicationForDebugging (bundleIDCFStr,
                                                  (CFURLRef)NULL,         // openURL
                                                  launch_argv.get(),
                                                  launch_envp.get(),  // CFDictionaryRef environment
                                                  stdio_path.get(),
                                                  stdio_path.get(),
                                                  SBSApplicationLaunchWaitForDebugger | SBSApplicationLaunchUnlockDevice);


    launch_err.SetError(sbs_error, DNBError::SpringBoard);

    if (sbs_error == SBSApplicationLaunchErrorSuccess)
    {
        static const useconds_t pid_poll_interval = 200000;
        static const useconds_t pid_poll_timeout = 30000000;

        useconds_t pid_poll_total = 0;

        nub_process_t pid = INVALID_NUB_PROCESS;
        Boolean pid_found = SBSProcessIDForDisplayIdentifier(bundleIDCFStr, &pid);
        // Poll until the process is running, as long as we are getting valid responses and the timeout hasn't expired
        // A return PID of 0 means the process is not running, which may be because it hasn't been (asynchronously) started
        // yet, or that it died very quickly (if you weren't using waitForDebugger).
        while (!pid_found && pid_poll_total < pid_poll_timeout)
        {
            usleep (pid_poll_interval);
            pid_poll_total += pid_poll_interval;
            DNBLogThreadedIf(LOG_PROCESS, "%s() polling Springboard for pid for %s...", __FUNCTION__, bundleID.c_str());
            pid_found = SBSProcessIDForDisplayIdentifier(bundleIDCFStr, &pid);
        }

        CFRelease (bundleIDCFStr);
        if (pid_found)
        {
            if (process != NULL)
            {
                // Release our master pty file descriptor so the pty class doesn't
                // close it and so we can continue to use it in our STDIO thread
                int master_fd = pty.ReleaseMasterFD();
                process->SetChildFileDescriptors(master_fd, master_fd, master_fd);
            }
            DNBLogThreadedIf(LOG_PROCESS, "%s() => pid = %4.4x", __FUNCTION__, pid);
        }
        else
        {
            DNBLogError("failed to lookup the process ID for CFBundleIdentifier %s.", bundleID.c_str());
        }
        return pid;
    }

    DNBLogError("unable to launch the application with CFBundleIdentifier '%s' sbs_error = %u", bundleID.c_str(), sbs_error);
    return INVALID_NUB_PROCESS;
}

#endif // #ifdef WITH_SPRINGBOARD

    

#if defined (WITH_BKS) || defined (WITH_FBS)
pid_t
MachProcess::BoardServiceLaunchForDebug (const char *path, char const *argv[], char const *envp[], bool no_stdio, bool disable_aslr, const char *event_data, DNBError &launch_err)
{
    DNBLogThreadedIf(LOG_PROCESS, "%s( '%s', argv)", __FUNCTION__, path);

    // Fork a child process for debugging
    SetState(eStateLaunching);
    m_pid = BoardServiceForkChildForPTraceDebugging(path, argv, envp, no_stdio, disable_aslr, event_data, launch_err);
    if (m_pid != 0)
    {
        m_path = path;
        size_t i;
        char const *arg;
        for (i=0; (arg = argv[i]) != NULL; i++)
            m_args.push_back(arg);
        m_task.StartExceptionThread(launch_err);
        
        if (launch_err.Fail())
        {
            if (launch_err.AsString() == NULL)
                launch_err.SetErrorString("unable to start the exception thread");
            DNBLog ("Could not get inferior's Mach exception port, sending ptrace PT_KILL and exiting.");
            ::ptrace (PT_KILL, m_pid, 0, 0);
            m_pid = INVALID_NUB_PROCESS;
            return INVALID_NUB_PROCESS;
        }

        StartSTDIOThread();
        SetState (eStateAttaching);
        int err = ::ptrace (PT_ATTACHEXC, m_pid, 0, 0);
        if (err == 0)
        {
            m_flags |= eMachProcessFlagsAttached;
            DNBLogThreadedIf(LOG_PROCESS, "successfully attached to pid %d", m_pid);
        }
        else
        {
            SetState (eStateExited);
            DNBLogThreadedIf(LOG_PROCESS, "error: failed to attach to pid %d", m_pid);
        }
    }
    return m_pid;
}

pid_t
MachProcess::BoardServiceForkChildForPTraceDebugging (const char *app_bundle_path,
                                             char const *argv[],
                                             char const *envp[],
                                             bool no_stdio,
                                             bool disable_aslr,
                                             const char *event_data,
                                             DNBError &launch_err)
{
    if (argv[0] == NULL)
        return INVALID_NUB_PROCESS;

    DNBLogThreadedIf(LOG_PROCESS, "%s( '%s', argv, %p)", __FUNCTION__, app_bundle_path, this);
    
    NSAutoreleasePool *pool = [[NSAutoreleasePool alloc] init];

    size_t argc = 0;
    // Count the number of arguments
    while (argv[argc] != NULL)
        argc++;

    // Enumerate the arguments
    size_t first_launch_arg_idx = 1;

    NSMutableArray *launch_argv = nil;
    
    if (argv[first_launch_arg_idx])
    {
        size_t launch_argc = argc > 0 ? argc - 1 : 0;
        launch_argv = [NSMutableArray arrayWithCapacity: launch_argc];
        size_t i;
        char const *arg;
        NSString *launch_arg;
        for (i=first_launch_arg_idx; (i < argc) && ((arg = argv[i]) != NULL); i++)
        {
            launch_arg = [NSString stringWithUTF8String: arg];
            // FIXME: Should we silently eat an argument that we can't convert into a UTF8 string?
            if (launch_arg != nil)
                [launch_argv addObject: launch_arg];
            else
                break;
        }
    }

    NSMutableDictionary *launch_envp = nil;
    if (envp[0])
    {
        launch_envp = [[NSMutableDictionary alloc] init];
        const char *value;
        int name_len;
        NSString *name_string, *value_string;

        for (int i = 0; envp[i] != NULL; i++)
        {
            value = strstr (envp[i], "=");

            // If the name field is empty or there's no =, skip it.  Somebody's messing with us.
            if (value == NULL || value == envp[i])
                continue;

            name_len = value - envp[i];

            // Now move value over the "="
            value++;
            name_string = [[NSString alloc] initWithBytes: envp[i] length: name_len encoding: NSUTF8StringEncoding];
            value_string = [NSString stringWithUTF8String: value];
            [launch_envp setObject: value_string forKey: name_string];
        }
    }

    NSString *stdio_path = nil;
    NSFileManager *file_manager = [NSFileManager defaultManager];

    PseudoTerminal pty;
    if (!no_stdio)
    {
        PseudoTerminal::Error pty_err = pty.OpenFirstAvailableMaster(O_RDWR|O_NOCTTY);
        if (pty_err == PseudoTerminal::success)
        {
            const char* slave_name = pty.SlaveName();
            DNBLogThreadedIf(LOG_PROCESS, "%s() successfully opened master pty, slave is %s", __FUNCTION__, slave_name);
            if (slave_name && slave_name[0])
            {
                ::chmod (slave_name, S_IRWXU | S_IRWXG | S_IRWXO);
                stdio_path = [file_manager stringWithFileSystemRepresentation: slave_name length: strlen(slave_name)];
            }
        }
    }
    
    if (stdio_path == nil)
    {
        const char *null_path = "/dev/null";
        stdio_path = [file_manager stringWithFileSystemRepresentation: null_path length: strlen(null_path)];
    }
    
    CFStringRef bundleIDCFStr = CopyBundleIDForPath (app_bundle_path, launch_err);
    if (bundleIDCFStr == NULL)
    {
        [pool drain];
        return INVALID_NUB_PROCESS;
    }

    // Instead of rewriting CopyBundleIDForPath for NSStrings, we'll just use toll-free bridging here:
    NSString *bundleIDNSStr = (NSString *) bundleIDCFStr;

    // Okay, now let's assemble all these goodies into the BackBoardServices options mega-dictionary:
    
    NSMutableDictionary *options = nullptr;
    pid_t return_pid = INVALID_NUB_PROCESS;
    bool success = false;

#ifdef WITH_BKS
    if (m_flags & eMachProcessFlagsUsingBKS)
        {
        options = BKSCreateOptionsDictionary(app_bundle_path, launch_argv, launch_envp, stdio_path, disable_aslr, event_data);
        success = BKSCallOpenApplicationFunction (bundleIDNSStr, options, launch_err, &return_pid);
        }
#endif
#ifdef WITH_FBS
    if (m_flags & eMachProcessFlagsUsingFBS)
    {
        options = FBSCreateOptionsDictionary(app_bundle_path, launch_argv, launch_envp, stdio_path, disable_aslr, event_data);
        success = FBSCallOpenApplicationFunction (bundleIDNSStr, options, launch_err, &return_pid);
    }
#endif
    
    if (success)
    {
        int master_fd = pty.ReleaseMasterFD();
        SetChildFileDescriptors(master_fd, master_fd, master_fd);
        CFString::UTF8(bundleIDCFStr, m_bundle_id);
    }
    
    [pool drain];

    return return_pid;
}

bool
MachProcess::BoardServiceSendEvent (const char *event_data, DNBError &send_err)
{
    bool return_value = true;
    
    if (event_data == NULL || *event_data == '\0')
    {
        DNBLogError ("SendEvent called with NULL event data.");
        send_err.SetErrorString("SendEvent called with empty event data");
        return false;
    }
    
    NSAutoreleasePool *pool = [[NSAutoreleasePool alloc] init];
    
    if (strcmp (event_data, "BackgroundApplication") == 0)
    {
        // This is an event I cooked up.  What you actually do is foreground the system app, so:
#ifdef WITH_BKS
        if (m_flags & eMachProcessFlagsUsingBKS)
        {
            return_value = BKSCallOpenApplicationFunction(nil, nil, send_err, NULL);
        }
#endif
#ifdef WITH_FBS
        if (m_flags & eMachProcessFlagsUsingFBS)
        {
            return_value = FBSCallOpenApplicationFunction(nil, nil, send_err, NULL);
        }
#endif
        if (!return_value)
        {
            DNBLogError ("Failed to background application, error: %s.", send_err.AsString());
        }
    }
    else
    {
        if (m_bundle_id.empty())
        {
            // See if we can figure out the bundle ID for this PID:
            
            DNBLogError ("Tried to send event \"%s\" to a process that has no bundle ID.", event_data);
            return false;
        }
        
        NSString *bundleIDNSStr = [NSString stringWithUTF8String:m_bundle_id.c_str()];
        
        NSMutableDictionary *options = [NSMutableDictionary dictionary];

#ifdef WITH_BKS
        if (m_flags & eMachProcessFlagsUsingBKS)
        {
            if (!BKSAddEventDataToOptions(options, event_data, send_err))
        {
            [pool drain];
            return false;
        }
            return_value = BKSCallOpenApplicationFunction (bundleIDNSStr, options, send_err, NULL);
            DNBLogThreadedIf (LOG_PROCESS, "Called BKSCallOpenApplicationFunction to send event.");

        }
#endif
#ifdef WITH_FBS
        if (m_flags & eMachProcessFlagsUsingFBS)
        {
            if (!FBSAddEventDataToOptions(options, event_data, send_err))
            {
                [pool drain];
                return false;
            }
            return_value = FBSCallOpenApplicationFunction (bundleIDNSStr, options, send_err, NULL);
            DNBLogThreadedIf (LOG_PROCESS, "Called FBSCallOpenApplicationFunction to send event.");
        }
#endif
        
        if (!return_value)
        {
            DNBLogError ("Failed to send event: %s, error: %s.", event_data, send_err.AsString());
        }
    }
    
    [pool drain];
    return return_value;
}
#endif // defined(WITH_BKS) || defined (WITH_FBS)

#ifdef WITH_BKS
void
MachProcess::BKSCleanupAfterAttach (const void *attach_token, DNBError &err_str)
{
    bool success;
    
    NSAutoreleasePool *pool = [[NSAutoreleasePool alloc] init];
    
    // Instead of rewriting CopyBundleIDForPath for NSStrings, we'll just use toll-free bridging here:
    NSString *bundleIDNSStr = (NSString *) attach_token;

    // Okay, now let's assemble all these goodies into the BackBoardServices options mega-dictionary:
    
    // First we have the debug sub-dictionary:
    NSMutableDictionary *debug_options = [NSMutableDictionary dictionary];
    [debug_options setObject: [NSNumber numberWithBool: YES] forKey: BKSDebugOptionKeyCancelDebugOnNextLaunch];
    
    // That will go in the overall dictionary:
    
    NSMutableDictionary *options = [NSMutableDictionary dictionary];
    [options setObject: debug_options forKey: BKSOpenApplicationOptionKeyDebuggingOptions];

    success = BKSCallOpenApplicationFunction (bundleIDNSStr, options, err_str, NULL);
    
    if (!success)
    {
        DNBLogError ("error trying to cancel debug on next launch for %s: %s", [bundleIDNSStr UTF8String], err_str.AsString());
    }

    [pool drain];
}
#endif // WITH_BKS

#ifdef WITH_FBS
void
MachProcess::FBSCleanupAfterAttach (const void *attach_token, DNBError &err_str)
{
    bool success;
    
    NSAutoreleasePool *pool = [[NSAutoreleasePool alloc] init];
    
    // Instead of rewriting CopyBundleIDForPath for NSStrings, we'll just use toll-free bridging here:
    NSString *bundleIDNSStr = (NSString *) attach_token;

    // Okay, now let's assemble all these goodies into the BackBoardServices options mega-dictionary:
    
    // First we have the debug sub-dictionary:
    NSMutableDictionary *debug_options = [NSMutableDictionary dictionary];
    [debug_options setObject: [NSNumber numberWithBool: YES] forKey: FBSDebugOptionKeyCancelDebugOnNextLaunch];
    
    // That will go in the overall dictionary:
    
    NSMutableDictionary *options = [NSMutableDictionary dictionary];
    [options setObject: debug_options forKey: FBSOpenApplicationOptionKeyDebuggingOptions];

    success = FBSCallOpenApplicationFunction (bundleIDNSStr, options, err_str, NULL);

    if (!success)
    {
        DNBLogError ("error trying to cancel debug on next launch for %s: %s", [bundleIDNSStr UTF8String], err_str.AsString());
    }

    [pool drain];
}
#endif // WITH_FBS<|MERGE_RESOLUTION|>--- conflicted
+++ resolved
@@ -631,10 +631,6 @@
             if (ReadMemory (load_cmds_p, sizeof (struct uuid_command), &uuidcmd) == sizeof (struct uuid_command))
                 uuid_copy (inf.uuid, uuidcmd.uuid);
         }
-<<<<<<< HEAD
-        if (lc.cmd == LC_VERSION_MIN_IPHONEOS || lc.cmd == LC_VERSION_MIN_MACOSX 
-            || lc.cmd == LC_VERSION_MIN_WATCHOS || lc.cmd == LC_VERSION_MIN_TVOS)
-=======
         bool lc_cmd_known = lc.cmd == LC_VERSION_MIN_IPHONEOS || lc.cmd == LC_VERSION_MIN_MACOSX;
 #if defined(LC_VERSION_MIN_TVOS)
         lc_cmd_known |= lc.cmd == LC_VERSION_MIN_TVOS;
@@ -643,7 +639,6 @@
         lc_cmd_known |= lc.cmd == LC_VERSION_MIN_WATCHOS;
 #endif
         if (lc_cmd_known)
->>>>>>> 70389419
         {
             struct version_min_command vers_cmd;
             if (ReadMemory (load_cmds_p, sizeof (struct version_min_command), &vers_cmd) != sizeof (struct version_min_command))
@@ -658,14 +653,6 @@
                 case LC_VERSION_MIN_MACOSX:
                     inf.min_version_os_name = "macosx";
                     break;
-<<<<<<< HEAD
-                case LC_VERSION_MIN_TVOS:
-                    inf.min_version_os_name = "tvos";
-                    break;
-                case LC_VERSION_MIN_WATCHOS:
-                    inf.min_version_os_name = "watchos";
-                    break;
-=======
 #if defined(LC_VERSION_MIN_TVOS)
                 case LC_VERSION_MIN_TVOS:
                     inf.min_version_os_name = "tvos";
@@ -676,7 +663,6 @@
                     inf.min_version_os_name = "watchos";
                     break;
 #endif
->>>>>>> 70389419
                 default:
                     return false;
             }
@@ -697,10 +683,7 @@
     }
     return true;
 }
-<<<<<<< HEAD
-
-// Given completely filled in array of binary_image_information structures, create a JSONGenerator object
-// with all the details we want to send to lldb.
+
 JSONGenerator::ObjectSP
 MachProcess::FormatDynamicLibrariesIntoJSON (const std::vector<struct binary_image_information> &image_infos)
 {
@@ -767,77 +750,6 @@
     return reply_sp;
 }
 
-=======
-
-// Given completely filled in array of binary_image_information structures, create a JSONGenerator object
-// with all the details we want to send to lldb.
-JSONGenerator::ObjectSP
-MachProcess::FormatDynamicLibrariesIntoJSON (const std::vector<struct binary_image_information> &image_infos)
-{
-
-    JSONGenerator::ArraySP image_infos_array_sp (new JSONGenerator::Array());
-
-    const size_t image_count = image_infos.size();
-
-    for (size_t i = 0; i < image_count; i++)
-    {
-        JSONGenerator::DictionarySP image_info_dict_sp (new JSONGenerator::Dictionary());
-        image_info_dict_sp->AddIntegerItem ("load_address", image_infos[i].load_address);
-        image_info_dict_sp->AddIntegerItem ("mod_date", image_infos[i].mod_date);
-        image_info_dict_sp->AddStringItem ("pathname", image_infos[i].filename);
-
-        uuid_string_t uuidstr;
-        uuid_unparse_upper (image_infos[i].macho_info.uuid, uuidstr);
-        image_info_dict_sp->AddStringItem ("uuid", uuidstr);
-
-        if (image_infos[i].macho_info.min_version_os_name.empty() == false
-            && image_infos[i].macho_info.min_version_os_version.empty() == false)
-        {
-            image_info_dict_sp->AddStringItem ("min_version_os_name", image_infos[i].macho_info.min_version_os_name);
-            image_info_dict_sp->AddStringItem ("min_version_os_sdk", image_infos[i].macho_info.min_version_os_version);
-        }
-
-        JSONGenerator::DictionarySP mach_header_dict_sp (new JSONGenerator::Dictionary());
-        mach_header_dict_sp->AddIntegerItem ("magic", image_infos[i].macho_info.mach_header.magic);
-        mach_header_dict_sp->AddIntegerItem ("cputype", (uint32_t) image_infos[i].macho_info.mach_header.cputype);
-        mach_header_dict_sp->AddIntegerItem ("cpusubtype", (uint32_t) image_infos[i].macho_info.mach_header.cpusubtype);
-        mach_header_dict_sp->AddIntegerItem ("filetype", image_infos[i].macho_info.mach_header.filetype);
-
-//          DynamicLoaderMacOSX doesn't currently need these fields, so don't send them.
-//            mach_header_dict_sp->AddIntegerItem ("ncmds", image_infos[i].macho_info.mach_header.ncmds);
-//            mach_header_dict_sp->AddIntegerItem ("sizeofcmds", image_infos[i].macho_info.mach_header.sizeofcmds);
-//            mach_header_dict_sp->AddIntegerItem ("flags", image_infos[i].macho_info.mach_header.flags);
-        image_info_dict_sp->AddItem ("mach_header", mach_header_dict_sp);
-
-        JSONGenerator::ArraySP segments_sp (new JSONGenerator::Array());
-        for (size_t j = 0; j < image_infos[i].macho_info.segments.size(); j++)
-        {
-            JSONGenerator::DictionarySP segment_sp (new JSONGenerator::Dictionary());
-            segment_sp->AddStringItem ("name", image_infos[i].macho_info.segments[j].name);
-            segment_sp->AddIntegerItem ("vmaddr", image_infos[i].macho_info.segments[j].vmaddr);
-            segment_sp->AddIntegerItem ("vmsize", image_infos[i].macho_info.segments[j].vmsize);
-            segment_sp->AddIntegerItem ("fileoff", image_infos[i].macho_info.segments[j].fileoff);
-            segment_sp->AddIntegerItem ("filesize", image_infos[i].macho_info.segments[j].filesize);
-            segment_sp->AddIntegerItem ("maxprot", image_infos[i].macho_info.segments[j].maxprot);
-
-//              DynamicLoaderMacOSX doesn't currently need these fields, so don't send them.
-//                segment_sp->AddIntegerItem ("initprot", image_infos[i].macho_info.segments[j].initprot);
-//                segment_sp->AddIntegerItem ("nsects", image_infos[i].macho_info.segments[j].nsects);
-//                segment_sp->AddIntegerItem ("flags", image_infos[i].macho_info.segments[j].flags);
-            segments_sp->AddItem (segment_sp);
-        }
-        image_info_dict_sp->AddItem ("segments", segments_sp);
-
-        image_infos_array_sp->AddItem (image_info_dict_sp);
-    }
-
-    JSONGenerator::DictionarySP reply_sp (new JSONGenerator::Dictionary());;
-    reply_sp->AddItem ("images", image_infos_array_sp);
-
-    return reply_sp;
-}
-
->>>>>>> 70389419
 // Get the shared library information using the old (pre-macOS 10.12, pre-iOS 10, pre-tvOS 10, pre-watchOS 3)
 // code path.  We'll be given the address of an array of structures in the form
 // {void* load_addr, void* mod_date, void* pathname} 
@@ -947,7 +859,6 @@
 
         return FormatDynamicLibrariesIntoJSON (image_infos);
     }
-<<<<<<< HEAD
 
     return reply_sp;
 }
@@ -1004,64 +915,6 @@
         if (processInfo.kp_proc.p_flag & P_LP64)
             pointer_size = 8;
 
-=======
-
-    return reply_sp;
-}
-
-// From dyld SPI header dyld_process_info.h
-typedef void* dyld_process_info;
-struct dyld_process_cache_info 
-{
-    uuid_t      cacheUUID;              // UUID of cache used by process
-    uint64_t    cacheBaseAddress;       // load address of dyld shared cache
-    bool        noCache;                // process is running without a dyld cache
-    bool        privateCache;           // process is using a private copy of its dyld cache
-};
-
-
-// Use the dyld SPI present in macOS 10.12, iOS 10, tvOS 10, watchOS 3 and newer to get
-// the load address, uuid, and filenames of all the libraries.
-// This only fills in those three fields in the 'struct binary_image_information' - call
-// GetMachOInformationFromMemory to fill in the mach-o header/load command details.
-void
-MachProcess::GetAllLoadedBinariesViaDYLDSPI (std::vector<struct binary_image_information> &image_infos)
-{
-    kern_return_t kern_ret;
-    if (m_dyld_process_info_create)
-    {
-        dyld_process_info info = m_dyld_process_info_create (m_task.TaskPort(), 0, &kern_ret);
-        if (info)
-        {
-            m_dyld_process_info_for_each_image (info, ^(uint64_t mach_header_addr, const uuid_t uuid, const char *path) {
-                struct binary_image_information image;
-                image.filename = path;
-                uuid_copy (image.macho_info.uuid, uuid);
-                image.load_address = mach_header_addr;
-                image_infos.push_back (image);
-            });
-            m_dyld_process_info_release (info);
-        }
-    }
-}
-
-// Fetch information about all shared libraries using the dyld SPIs that exist in
-// macOS 10.12, iOS 10, tvOS 10, watchOS 3 and newer.
-JSONGenerator::ObjectSP 
-MachProcess::GetAllLoadedLibrariesInfos (nub_process_t pid)
-{
-    JSONGenerator::DictionarySP reply_sp;
-
-    int mib[4] = { CTL_KERN, KERN_PROC, KERN_PROC_PID, pid };
-    struct kinfo_proc processInfo;
-    size_t bufsize = sizeof(processInfo);
-    if (sysctl(mib, (unsigned)(sizeof(mib)/sizeof(int)), &processInfo, &bufsize, NULL, 0) == 0 && bufsize > 0)
-    {
-        uint32_t pointer_size = 4;
-        if (processInfo.kp_proc.p_flag & P_LP64)
-            pointer_size = 8;
-
->>>>>>> 70389419
         std::vector<struct binary_image_information> image_infos;
         GetAllLoadedBinariesViaDYLDSPI (image_infos);
         const size_t image_count = image_infos.size();
