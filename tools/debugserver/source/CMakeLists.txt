include(CheckCXXCompilerFlag)
include(CheckLibraryExists)
include_directories(${CMAKE_CURRENT_BINARY_DIR}/..)
include_directories(${LLDB_SOURCE_DIR}/source)
include_directories(MacOSX/DarwinLog)

include_directories(MacOSX)
#include_directories(${CMAKE_CURRENT_BINARY_DIR}/MacOSX)

set(CMAKE_EXE_LINKER_FLAGS "${CMAKE_EXE_LINKER_FLAGS} -stdlib=libc++ -Wl,-sectcreate,__TEXT,__info_plist,${CMAKE_CURRENT_SOURCE_DIR}/../resources/lldb-debugserver-Info.plist")

check_cxx_compiler_flag("-Wno-gnu-zero-variadic-macro-arguments"
                        CXX_SUPPORTS_NO_GNU_ZERO_VARIADIC_MACRO_ARGUMENTS)
if (CXX_SUPPORTS_NO_GNU_ZERO_VARIADIC_MACRO_ARGUMENTS)
  set(CMAKE_CXX_FLAGS "${CMAKE_CXX_FLAGS} -Wno-gnu-zero-variadic-macro-arguments")
endif ()

check_cxx_compiler_flag("-Wno-zero-length-array"
                        CXX_SUPPORTS_NO_ZERO_LENGTH_ARRAY)
if (CXX_SUPPORTS_NO_ZERO_LENGTH_ARRAY)
  set(CMAKE_CXX_FLAGS "${CMAKE_CXX_FLAGS} -Wno-zero-length-array")
endif ()

check_cxx_compiler_flag("-Wno-extended-offsetof"
                        CXX_SUPPORTS_NO_EXTENDED_OFFSETOF)
if (CXX_SUPPORTS_NO_EXTENDED_OFFSETOF)
  set(CMAKE_CXX_FLAGS "${CMAKE_CXX_FLAGS} -Wno-extended-offsetof")
endif ()

check_library_exists(compression compression_encode_buffer "" HAVE_LIBCOMPRESSION)

add_subdirectory(MacOSX)

set(generated_mach_interfaces
  ${CMAKE_CURRENT_BINARY_DIR}/mach_exc.h
  ${CMAKE_CURRENT_BINARY_DIR}/mach_excServer.c
  ${CMAKE_CURRENT_BINARY_DIR}/mach_excUser.c
  )
add_custom_command(OUTPUT ${generated_mach_interfaces}
  COMMAND mig ${CMAKE_CURRENT_SOURCE_DIR}/MacOSX/dbgnub-mig.defs
  DEPENDS ${CMAKE_CURRENT_SOURCE_DIR}/MacOSX/dbgnub-mig.defs
  )

set(DEBUGSERVER_VERS_GENERATED_FILE ${CMAKE_CURRENT_BINARY_DIR}/debugserver_vers.c)
set_source_files_properties(${DEBUGSERVER_VERS_GENERATED_FILE} PROPERTIES GENERATED 1)

add_custom_command(OUTPUT ${DEBUGSERVER_VERS_GENERATED_FILE}
  COMMAND ${LLDB_SOURCE_DIR}/scripts/generate-vers.pl
          ${LLDB_SOURCE_DIR}/lldb.xcodeproj/project.pbxproj debugserver
          > ${DEBUGSERVER_VERS_GENERATED_FILE}
  DEPENDS ${LLDB_SOURCE_DIR}/scripts/generate-vers.pl
          ${LLDB_SOURCE_DIR}/lldb.xcodeproj/project.pbxproj
  )

set(lldbDebugserverCommonSources
  DNBArch.cpp
  DNBBreakpoint.cpp
  DNB.cpp
  DNBDataRef.cpp
  DNBError.cpp
  DNBLog.cpp
  DNBRegisterInfo.cpp
  DNBThreadResumeActions.cpp
  JSON.cpp
  StdStringExtractor.cpp
  # JSON reader depends on the following LLDB-common files
  ${LLDB_SOURCE_DIR}/source/Host/common/StringConvert.cpp
  ${LLDB_SOURCE_DIR}/source/Host/common/SocketAddress.cpp
  # end JSON reader dependencies
  libdebugserver.cpp
  PseudoTerminal.cpp
  PThreadEvent.cpp
  PThreadMutex.cpp
  RNBContext.cpp
  RNBRemote.cpp
  RNBServices.cpp
  RNBSocket.cpp
  SysSignal.cpp
  TTYState.cpp
  
  MacOSX/CFBundle.cpp
  MacOSX/CFString.cpp
  MacOSX/Genealogy.cpp
  MacOSX/MachException.cpp
  MacOSX/MachProcess.mm
  MacOSX/MachTask.mm
  MacOSX/MachThread.cpp
  MacOSX/MachThreadList.cpp
  MacOSX/MachVMMemory.cpp
  MacOSX/MachVMRegion.cpp
  MacOSX/OsLogger.cpp
  ${generated_mach_interfaces}
  ${DEBUGSERVER_VERS_GENERATED_FILE})

add_library(lldbDebugserverCommon ${lldbDebugserverCommonSources})

set(LLDB_CODESIGN_IDENTITY "lldb_codesign"
  CACHE STRING "Identity used for code signing. Set to empty string to skip the signing step.")

if(NOT LLDB_CODESIGN_IDENTITY STREQUAL "")
  set(DEBUGSERVER_PATH $<TARGET_FILE:debugserver> CACHE PATH "Path to debugserver.")
else()
  execute_process(
    COMMAND xcode-select -p
    OUTPUT_VARIABLE XCODE_DEV_DIR)
  string(STRIP ${XCODE_DEV_DIR} XCODE_DEV_DIR)
  set(DEBUGSERVER_PATH
    "${XCODE_DEV_DIR}/../SharedFrameworks/LLDB.framework/Resources/debugserver" CACHE PATH "Path to debugserver.")
  set(SKIP_DEBUGSERVER True)
endif()
message(STATUS "Path to the lldb debugserver: ${DEBUGSERVER_PATH}")

<<<<<<< HEAD
set(LLDB_CODESIGN_IDENTITY "lldb_codesign"
  CACHE STRING "Identity used for code signing. Set to empty string to skip the signing step.")

if(NOT LLDB_CODESIGN_IDENTITY STREQUAL "")
  set(DEBUGSERVER_PATH $<TARGET_FILE:debugserver> CACHE PATH "Path to debugserver.")
  set(SKIP_DEBUGSERVER OFF CACHE BOOL "Skip building the in-tree debug server")
else()
  execute_process(
    COMMAND xcode-select -p
    OUTPUT_VARIABLE XCODE_DEV_DIR)
  string(STRIP ${XCODE_DEV_DIR} XCODE_DEV_DIR)
  set(DEBUGSERVER_PATH
    "${XCODE_DEV_DIR}/../SharedFrameworks/LLDB.framework/Resources/debugserver" CACHE PATH "Path to debugserver.")
  set(SKIP_DEBUGSERVER ON CACHE BOOL "Skip building the in-tree debug server")
endif()
message(STATUS "Path to the lldb debugserver: ${DEBUGSERVER_PATH}")

if (APPLE)
=======
if (APPLE AND NOT SKIP_DEBUGSERVER)
>>>>>>> f935e47d
  if(IOS)
    find_library(BACKBOARD_LIBRARY BackBoardServices
      PATHS ${CMAKE_OSX_SYSROOT}/System/Library/PrivateFrameworks)
    find_library(FRONTBOARD_LIBRARY FrontBoardServices
      PATHS ${CMAKE_OSX_SYSROOT}/System/Library/PrivateFrameworks)
    find_library(SPRINGBOARD_LIBRARY SpringBoardServices
      PATHS ${CMAKE_OSX_SYSROOT}/System/Library/PrivateFrameworks)
    find_library(MOBILESERVICES_LIBRARY MobileCoreServices
      PATHS ${CMAKE_OSX_SYSROOT}/System/Library/PrivateFrameworks)
    find_library(LOCKDOWN_LIBRARY lockdown)

    if(NOT BACKBOARD_LIBRARY)
      set(SKIP_DEBUGSERVER ON CACHE BOOL "Skip building the in-tree debug server" FORCE)
    endif()
  else()
    find_library(COCOA_LIBRARY Cocoa)
  endif()
  
  target_link_libraries(lldbDebugserverCommon
                        INTERFACE ${COCOA_LIBRARY}
                        ${CORE_FOUNDATION_LIBRARY}
                        ${FOUNDATION_LIBRARY}
                        lldbDebugserverArchSupport
                        lldbDebugserverDarwin_DarwinLog)
  
  set(LLVM_OPTIONAL_SOURCES ${lldbDebugserverCommonSources})
  add_lldb_tool(debugserver INCLUDE_IN_FRAMEWORK
    debugserver.cpp
  
    LINK_LIBS
      lldbDebugserverCommon
    )
endif()

if(HAVE_LIBCOMPRESSION)
  set(LIBCOMPRESSION compression)
endif()

if(NOT SKIP_DEBUGSERVER)
  target_link_libraries(lldbDebugserverCommon
                        INTERFACE ${COCOA_LIBRARY}
                        ${CORE_FOUNDATION_LIBRARY}
                        ${FOUNDATION_LIBRARY}
                        ${BACKBOARD_LIBRARY}
                        ${FRONTBOARD_LIBRARY}
                        ${SPRINGBOARD_LIBRARY}
                        ${MOBILESERVICES_LIBRARY}
                        ${LOCKDOWN_LIBRARY}
                        lldbDebugserverArchSupport
                        lldbDebugserverDarwin_DarwinLog
                        ${LIBCOMPRESSION})
  if(HAVE_LIBCOMPRESSION)
    set_property(TARGET lldbDebugserverCommon APPEND PROPERTY
                 COMPILE_DEFINITIONS HAVE_LIBCOMPRESSION)
  endif()
  set(LLVM_OPTIONAL_SOURCES ${lldbDebugserverCommonSources})
  add_lldb_tool(debugserver INCLUDE_IN_FRAMEWORK
    debugserver.cpp

    LINK_LIBS
      lldbDebugserverCommon
    )
  if(IOS)
    set_property(TARGET lldbDebugserverCommon APPEND PROPERTY COMPILE_DEFINITIONS
      WITH_LOCKDOWN
      WITH_FBS
      WITH_BKS
      )
    set_property(TARGET debugserver APPEND PROPERTY COMPILE_DEFINITIONS
      WITH_LOCKDOWN
      WITH_FBS
      WITH_BKS
      )
    set_property(TARGET lldbDebugserverCommon APPEND PROPERTY COMPILE_FLAGS
      -F${CMAKE_OSX_SYSROOT}/System/Library/PrivateFrameworks
      )
  endif()
endif()

if(IOS)
  add_library(lldbDebugserverCommon_NonUI ${lldbDebugserverCommonSources})
  target_link_libraries(lldbDebugserverCommon_NonUI
                      INTERFACE ${COCOA_LIBRARY}
                      ${CORE_FOUNDATION_LIBRARY}
                      ${FOUNDATION_LIBRARY}
                      lldbDebugserverArchSupport
                      lldbDebugserverDarwin_DarwinLog
                      ${LIBCOMPRESSION})
  if(HAVE_LIBCOMPRESSION)
    set_property(TARGET lldbDebugserverCommon_NonUI APPEND PROPERTY
                 COMPILE_DEFINITIONS HAVE_LIBCOMPRESSION)
  endif()

  add_lldb_tool(debugserver-nonui
    debugserver.cpp

    LINK_LIBS
      lldbDebugserverCommon_NonUI
    )
endif()

set(entitlements_xml ${CMAKE_CURRENT_SOURCE_DIR}/debugserver-macosx-entitlements.plist)
if(IOS)
  set(entitlements_xml ${CMAKE_CURRENT_SOURCE_DIR}/debugserver-entitlements.plist)
endif()

set(LLDB_USE_ENTITLEMENTS_Default On)
if("${LLDB_CODESIGN_IDENTITY}" STREQUAL "lldb_codesign")
  set(LLDB_USE_ENTITLEMENTS_Default Off)
endif()
option(LLDB_USE_ENTITLEMENTS "Use entitlements when codesigning (Defaults Off when using lldb_codesign identity, otherwise On)" ${LLDB_USE_ENTITLEMENTS_Default})

if (SKIP_DEBUGSERVER)
  if (CMAKE_HOST_APPLE)
    # If we haven't built a signed debugserver, copy the one from the system.
    add_custom_target(debugserver
      COMMAND ${CMAKE_COMMAND} -E copy_if_different ${DEBUGSERVER_PATH} ${CMAKE_BINARY_DIR}/bin
      VERBATIM
      COMMENT "Copying the system debugserver to LLDB's binaries directory.")
  endif()
else()
<<<<<<< HEAD
=======
if (NOT ("${LLDB_CODESIGN_IDENTITY}" STREQUAL ""))
>>>>>>> f935e47d
  if(LLDB_USE_ENTITLEMENTS)
    set(entitlements_flags --entitlements ${entitlements_xml})
  endif()
  execute_process(
    COMMAND xcrun -f codesign_allocate
    OUTPUT_STRIP_TRAILING_WHITESPACE
    OUTPUT_VARIABLE CODESIGN_ALLOCATE
    )
  add_custom_command(TARGET debugserver
    POST_BUILD
    COMMAND ${CMAKE_COMMAND} -E env CODESIGN_ALLOCATE=${CODESIGN_ALLOCATE}
            codesign --force --sign ${LLDB_CODESIGN_IDENTITY}
            ${entitlements_flags}
            $<TARGET_FILE:debugserver>
    WORKING_DIRECTORY ${CMAKE_BINARY_DIR}/bin
  )
  if(IOS)
    add_custom_command(TARGET debugserver-nonui
      POST_BUILD
      COMMAND ${CMAKE_COMMAND} -E env CODESIGN_ALLOCATE=${CODESIGN_ALLOCATE}
              codesign --force --sign ${LLDB_CODESIGN_IDENTITY}
              ${entitlements_flags}
              $<TARGET_FILE:debugserver>
      WORKING_DIRECTORY ${CMAKE_BINARY_DIR}/bin
    )
  endif()
endif()



<|MERGE_RESOLUTION|>--- conflicted
+++ resolved
@@ -110,7 +110,6 @@
 endif()
 message(STATUS "Path to the lldb debugserver: ${DEBUGSERVER_PATH}")
 
-<<<<<<< HEAD
 set(LLDB_CODESIGN_IDENTITY "lldb_codesign"
   CACHE STRING "Identity used for code signing. Set to empty string to skip the signing step.")
 
@@ -129,9 +128,6 @@
 message(STATUS "Path to the lldb debugserver: ${DEBUGSERVER_PATH}")
 
 if (APPLE)
-=======
-if (APPLE AND NOT SKIP_DEBUGSERVER)
->>>>>>> f935e47d
   if(IOS)
     find_library(BACKBOARD_LIBRARY BackBoardServices
       PATHS ${CMAKE_OSX_SYSROOT}/System/Library/PrivateFrameworks)
@@ -253,10 +249,6 @@
       COMMENT "Copying the system debugserver to LLDB's binaries directory.")
   endif()
 else()
-<<<<<<< HEAD
-=======
-if (NOT ("${LLDB_CODESIGN_IDENTITY}" STREQUAL ""))
->>>>>>> f935e47d
   if(LLDB_USE_ENTITLEMENTS)
     set(entitlements_flags --entitlements ${entitlements_xml})
   endif()
