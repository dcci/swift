// -*- mode: swift; -*-
// Test formatters on bridged sets in the REPL.
// REQUIRES: darwin
// RUN: %lldb --repl < %s | FileCheck %s --check-prefix=SET

import Foundation

// Baseline case: empty Set
let s0: Set<Int> = []
// DICT-LABEL: s0: Set<Int> = 0 values

// All empty sets use the same type-punned storage class.
let s0b = s0 as NSSet
<<<<<<< HEAD
// DICT-LABEL: s0b: __RawNativeSetStorage = 0 values
=======
// DICT-LABEL: s0b: {{(_RawNativeSetStorage|_EmptySetSingleton)}} = 0 values
>>>>>>> 83bace10

// Baseline case: native Set of non-verbatim bridged elements
let s1: Set<Int> = [1]
// SET-LABEL: s1: Set<Int> = 1 value {
// SET-NEXT:    [0] = 1
// SET-NEXT:  }

// Non-verbatim bridging from Swift to Objective-C
let s1b = s1 as NSSet
// SET-LABEL: s1b: _SwiftDeferredNSSet<Int> = 1 value {
// SET-NEXT:    [0] = 1
// SET-NEXT:  }

// Baseline case: native Set of verbatim bridged elements
let s2: Set<NSObject> = [NSNumber(value: 1)]
// SET-LABEL: s2: Set<NSObject> = 1 value {
// SET-NEXT:    [0] = Int64(1)
// SET-NEXT:  }

// Verbatim bridging from Swift to Objective-C
let s2b = s2 as NSSet
// SET-LABEL: s2b: {{(_HashableTypedNativeSetStorage|_SetStorage)}}<NSObject> = 1 value {
// SET-NEXT:    [0] = Int64(1)
// SET-NEXT:  }

// Baseline case: NSSet
let s3 = NSSet(array: [NSNumber(value: 1), NSNumber(value: 2)])
// FIXME: NSSet's synthetic children formatters are currently broken.
// DISABLED-SET-LABEL: s3: NSSet = 2 elements {
// DISABLED-SET-NEXT:    [0] = Int64({{[12]}})
// DISABLED-SET-NEXT:    [1] = Int64({{[12]}})
// DISABLED-SET-NEXT:  }

// Verbatim bridging from Objective-C to Swift
let s3b = s3 as! Set<NSObject>
// SET-LABEL: s3b: Set<NSObject> = 2 values {
// SET-NEXT:    [0] = Int64({{[12]}})
// SET-NEXT:    [1] = Int64({{[12]}})
// SET-NEXT:  }

// Non-verbatim bridging from Objective-C to Swift
let s3b2 = s3 as! Set<Int>
// SET-LABEL: s3b2: Set<Int> = 2 values {
// SET-NEXT:    [0] = {{[12]}}
// SET-NEXT:    [1] = {{[12]}}
// SET-NEXT:  }

// Test formatters in Objective-C context.

// Empty singleton
let s4 = NSArray(object: [] as Set<NSNumber> as NSSet)
// SET-LABEL: s4: NSArray = 1 element {
// SET-NEXT:    [0] = 0 values
// SET-NEXT:  }

// Verbatim bridging
let s5 = NSArray(object: [1] as Set<NSNumber> as NSSet)
// SET-LABEL: s5: NSArray = 1 element {
// SET-NEXT:    [0] = 1 value {
// SET-NEXT:      [0] = Int64(1)
// SET-NEXT:    }
// SET-NEXT:  }

// Non-verbatim bridging
let s6 = NSArray(object: [1] as Set<Int> as NSSet)
// SET-LABEL: s6: NSArray = 1 element {
// SET-NEXT:    [0] = 1 value {
// SET-NEXT:      [0] = 1
// SET-NEXT:    }
// SET-NEXT:  }<|MERGE_RESOLUTION|>--- conflicted
+++ resolved
@@ -11,11 +11,7 @@
 
 // All empty sets use the same type-punned storage class.
 let s0b = s0 as NSSet
-<<<<<<< HEAD
-// DICT-LABEL: s0b: __RawNativeSetStorage = 0 values
-=======
-// DICT-LABEL: s0b: {{(_RawNativeSetStorage|_EmptySetSingleton)}} = 0 values
->>>>>>> 83bace10
+// DICT-LABEL: s0b: {{(__RawNativeSetStorage|_EmptySetSingleton)}} = 0 values
 
 // Baseline case: native Set of non-verbatim bridged elements
 let s1: Set<Int> = [1]
