--- conflicted
+++ resolved
@@ -2019,18 +2019,10 @@
 /// low that we would only like to issue an error message about it if there is
 /// nothing else interesting we can scrape out of the constraint system.
 static bool isLowPriorityConstraint(Constraint *C) {
-<<<<<<< HEAD
-  // If the member constraint is a ".Element" lookup to find the element type of
-  // an iterator in a foreach loop, then it is very low priority: We will get a
-  // better and more useful diagnostic from the failed conversion to
-  // Sequence that will fail as well.
-=======
-  // If the member constraint is a ".Generator" lookup to find the generator
+  // If the member constraint is a ".Iterator" lookup to find the iterator
   // type in a foreach loop, or a ".Element" lookup to find its element type,
   // then it is very low priority: We will get a better and more useful
-  // diagnostic from the failed conversion to SequenceType that will fail as
-  // well.
->>>>>>> b797871e
+  // diagnostic from the failed conversion to Sequence that will fail as well.
   if (C->getKind() == ConstraintKind::TypeMember) {
     if (auto *loc = C->getLocator())
       for (auto Elt : loc->getPath())
