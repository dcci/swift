--- conflicted
+++ resolved
@@ -6504,7 +6504,6 @@
   if (Tok.is(tok::colon)) {
     SyntaxParsingContext GroupCtxt(SyntaxContext, SyntaxKind::InfixOperatorGroup);
     colonLoc = consumeToken();
-<<<<<<< HEAD
     if (Tok.is(tok::code_complete)) {
       if (CodeCompletion && !isPrefix && !isPostfix) {
         CodeCompletion->completeInPrecedenceGroup(
@@ -6514,11 +6513,6 @@
 
       return makeParserCodeCompletionResult<OperatorDecl>();
     }
-    if (Tok.is(tok::identifier)) {
-      firstIdentifierName = Context.getIdentifier(Tok.getText());
-      firstIdentifierNameLoc = consumeToken(tok::identifier);
-=======
->>>>>>> dd711e8d
 
     if (Context.LangOpts.EnableOperatorDesignatedTypes) {
       if (Tok.is(tok::identifier)) {
