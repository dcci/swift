--- conflicted
+++ resolved
@@ -505,17 +505,10 @@
       SymbolContext sc = frame->GetSymbolContext(
           eSymbolContextFunction | eSymbolContextBlock | eSymbolContextSymbol);
       if (sc.symbol != nullptr) {
-<<<<<<< HEAD
-        // First try an exact match, since that's cheap with ConstStrings.  Then
-        // do a strstr compare.
+        // First try an exact match, since that's cheap with
+        // ConstStrings.  Then do a strstr compare.
         if (m_step_into_target == sc.GetFunctionName()) {
           should_step_out = false;
-=======
-        // First try an exact match, since that's cheap with ConstStrings.
-        // Then do a strstr compare.
-        if (step_in_range_plan->m_step_into_target == sc.GetFunctionName()) {
-          should_stop_here = true;
->>>>>>> 0c8a6dca
         } else {
           const char *target_name = m_step_into_target.AsCString();
           const char *function_name = sc.GetFunctionName().AsCString();
