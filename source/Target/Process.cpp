//===-- Process.cpp ---------------------------------------------*- C++ -*-===//
//
//                     The LLVM Compiler Infrastructure
//
// This file is distributed under the University of Illinois Open Source
// License. See LICENSE.TXT for details.
//
//===----------------------------------------------------------------------===//

// C Includes
// C++ Includes
// Other libraries and framework includes
// Project includes
#include "lldb/Target/Process.h"
#include "lldb/Breakpoint/StoppointCallbackContext.h"
#include "lldb/Breakpoint/BreakpointLocation.h"
#include "lldb/Core/Event.h"
#include "lldb/Core/Debugger.h"
#include "lldb/Core/Log.h"
#include "lldb/Core/Module.h"
#include "lldb/Core/ModuleSpec.h"
#include "lldb/Core/PluginManager.h"
#include "lldb/Core/State.h"
#include "lldb/Core/StreamFile.h"
#include "lldb/Expression/UserExpression.h"
#include "lldb/Expression/IRDynamicChecks.h"
#include "lldb/Host/ConnectionFileDescriptor.h"
#include "lldb/Host/FileSystem.h"
#include "lldb/Host/Host.h"
#include "lldb/Host/HostInfo.h"
#include "lldb/Host/Pipe.h"
#include "lldb/Host/Terminal.h"
#include "lldb/Host/ThreadLauncher.h"
#include "lldb/Interpreter/CommandInterpreter.h"
#include "lldb/Interpreter/OptionValueProperties.h"
#include "lldb/Symbol/Function.h"
#include "lldb/Symbol/Symbol.h"
#include "lldb/Target/ABI.h"
#include "lldb/Target/DynamicLoader.h"
#include "lldb/Target/InstrumentationRuntime.h"
#include "lldb/Target/JITLoader.h"
#include "lldb/Target/JITLoaderList.h"
#include "lldb/Target/MemoryHistory.h"
#include "lldb/Target/MemoryRegionInfo.h"
#include "lldb/Target/OperatingSystem.h"
#include "lldb/Target/LanguageRuntime.h"
#include "lldb/Target/CPPLanguageRuntime.h"
#include "lldb/Target/ObjCLanguageRuntime.h"
#include "lldb/Target/SwiftLanguageRuntime.h"
#include "lldb/Target/Platform.h"
#include "lldb/Target/RegisterContext.h"
#include "lldb/Target/StopInfo.h"
#include "lldb/Target/SystemRuntime.h"
#include "lldb/Target/Target.h"
#include "lldb/Target/TargetList.h"
#include "lldb/Target/Thread.h"
#include "lldb/Target/ThreadPlan.h"
#include "lldb/Target/ThreadPlanBase.h"
#include "lldb/Target/UnixSignals.h"
#include "lldb/Utility/NameMatches.h"
#include "Plugins/Process/Utility/InferiorCallPOSIX.h"

using namespace lldb;
using namespace lldb_private;

// Comment out line below to disable memory caching, overriding the process setting
// target.process.disable-memory-cache
#define ENABLE_MEMORY_CACHING

#ifdef ENABLE_MEMORY_CACHING
#define DISABLE_MEM_CACHE_DEFAULT false
#else
#define DISABLE_MEM_CACHE_DEFAULT true
#endif

class ProcessOptionValueProperties : public OptionValueProperties
{
public:
    ProcessOptionValueProperties (const ConstString &name) :
        OptionValueProperties (name)
    {
    }
    
    // This constructor is used when creating ProcessOptionValueProperties when it
    // is part of a new lldb_private::Process instance. It will copy all current
    // global property values as needed
    ProcessOptionValueProperties (ProcessProperties *global_properties) :
        OptionValueProperties(*global_properties->GetValueProperties())
    {
    }
    
    const Property *
    GetPropertyAtIndex(const ExecutionContext *exe_ctx, bool will_modify, uint32_t idx) const override
    {
        // When getting the value for a key from the process options, we will always
        // try and grab the setting from the current process if there is one. Else we just
        // use the one from this instance.
        if (exe_ctx)
        {
            Process *process = exe_ctx->GetProcessPtr();
            if (process)
            {
                ProcessOptionValueProperties *instance_properties = static_cast<ProcessOptionValueProperties *>(process->GetValueProperties().get());
                if (this != instance_properties)
                    return instance_properties->ProtectedGetPropertyAtIndex (idx);
            }
        }
        return ProtectedGetPropertyAtIndex (idx);
    }
};

static PropertyDefinition
g_properties[] =
{
    { "disable-memory-cache" , OptionValue::eTypeBoolean, false, DISABLE_MEM_CACHE_DEFAULT, NULL, NULL, "Disable reading and caching of memory in fixed-size units." },
    { "extra-startup-command", OptionValue::eTypeArray  , false, OptionValue::eTypeString, NULL, NULL, "A list containing extra commands understood by the particular process plugin used.  "
                                                                                                       "For instance, to turn on debugserver logging set this to \"QSetLogging:bitmask=LOG_DEFAULT;\"" },
    { "ignore-breakpoints-in-expressions", OptionValue::eTypeBoolean, true, true, NULL, NULL, "If true, breakpoints will be ignored during expression evaluation." },
    { "unwind-on-error-in-expressions", OptionValue::eTypeBoolean, true, true, NULL, NULL, "If true, errors in expression evaluation will unwind the stack back to the state before the call." },
    { "python-os-plugin-path", OptionValue::eTypeFileSpec, false, true, NULL, NULL, "A path to a python OS plug-in module file that contains a OperatingSystemPlugIn class." },
    { "stop-on-sharedlibrary-events" , OptionValue::eTypeBoolean, true, false, NULL, NULL, "If true, stop when a shared library is loaded or unloaded." },
    { "detach-keeps-stopped" , OptionValue::eTypeBoolean, true, false, NULL, NULL, "If true, detach will attempt to keep the process stopped." },
    { "memory-cache-line-size" , OptionValue::eTypeUInt64, false, 512, NULL, NULL, "The memory cache line size" },
    { "optimization-warnings" , OptionValue::eTypeBoolean, false, true, NULL, NULL, "If true, warn when stopped in code that is optimized where stepping and variable availability may not behave as expected." },
    {  NULL                  , OptionValue::eTypeInvalid, false, 0, NULL, NULL, NULL  }
};

enum {
    ePropertyDisableMemCache,
    ePropertyExtraStartCommand,
    ePropertyIgnoreBreakpointsInExpressions,
    ePropertyUnwindOnErrorInExpressions,
    ePropertyPythonOSPluginPath,
    ePropertyStopOnSharedLibraryEvents,
    ePropertyDetachKeepsStopped,
    ePropertyMemCacheLineSize,
    ePropertyWarningOptimization
};

ProcessProperties::ProcessProperties (lldb_private::Process *process) :
    Properties (),
    m_process (process) // Can be NULL for global ProcessProperties
{
    if (process == NULL)
    {
        // Global process properties, set them up one time
        m_collection_sp.reset (new ProcessOptionValueProperties(ConstString("process")));
        m_collection_sp->Initialize(g_properties);
        m_collection_sp->AppendProperty(ConstString("thread"),
                                        ConstString("Settings specific to threads."),
                                        true,
                                        Thread::GetGlobalProperties()->GetValueProperties());
    }
    else
    {
        m_collection_sp.reset (new ProcessOptionValueProperties(Process::GetGlobalProperties().get()));
        m_collection_sp->SetValueChangedCallback(ePropertyPythonOSPluginPath, ProcessProperties::OptionValueChangedCallback, this);
    }
}

ProcessProperties::~ProcessProperties() = default;

void
ProcessProperties::OptionValueChangedCallback (void *baton, OptionValue *option_value)
{
    ProcessProperties *properties = (ProcessProperties *)baton;
    if (properties->m_process)
        properties->m_process->LoadOperatingSystemPlugin(true);
}

bool
ProcessProperties::GetDisableMemoryCache() const
{
    const uint32_t idx = ePropertyDisableMemCache;
    return m_collection_sp->GetPropertyAtIndexAsBoolean (NULL, idx, g_properties[idx].default_uint_value != 0);
}

uint64_t
ProcessProperties::GetMemoryCacheLineSize() const
{
    const uint32_t idx = ePropertyMemCacheLineSize;
    return m_collection_sp->GetPropertyAtIndexAsUInt64 (NULL, idx, g_properties[idx].default_uint_value);
}

Args
ProcessProperties::GetExtraStartupCommands () const
{
    Args args;
    const uint32_t idx = ePropertyExtraStartCommand;
    m_collection_sp->GetPropertyAtIndexAsArgs(NULL, idx, args);
    return args;
}

void
ProcessProperties::SetExtraStartupCommands (const Args &args)
{
    const uint32_t idx = ePropertyExtraStartCommand;
    m_collection_sp->SetPropertyAtIndexFromArgs(NULL, idx, args);
}

FileSpec
ProcessProperties::GetPythonOSPluginPath () const
{
    const uint32_t idx = ePropertyPythonOSPluginPath;
    return m_collection_sp->GetPropertyAtIndexAsFileSpec(NULL, idx);
}

void
ProcessProperties::SetPythonOSPluginPath (const FileSpec &file)
{
    const uint32_t idx = ePropertyPythonOSPluginPath;
    m_collection_sp->SetPropertyAtIndexAsFileSpec(NULL, idx, file);
}

bool
ProcessProperties::GetIgnoreBreakpointsInExpressions () const
{
    const uint32_t idx = ePropertyIgnoreBreakpointsInExpressions;
    return m_collection_sp->GetPropertyAtIndexAsBoolean(NULL, idx, g_properties[idx].default_uint_value != 0);
}
    
void
ProcessProperties::SetIgnoreBreakpointsInExpressions (bool ignore)
{
    const uint32_t idx = ePropertyIgnoreBreakpointsInExpressions;
    m_collection_sp->SetPropertyAtIndexAsBoolean(NULL, idx, ignore);
}

bool
ProcessProperties::GetUnwindOnErrorInExpressions () const
{
    const uint32_t idx = ePropertyUnwindOnErrorInExpressions;
    return m_collection_sp->GetPropertyAtIndexAsBoolean(NULL, idx, g_properties[idx].default_uint_value != 0);
}
    
void
ProcessProperties::SetUnwindOnErrorInExpressions (bool ignore)
{
    const uint32_t idx = ePropertyUnwindOnErrorInExpressions;
    m_collection_sp->SetPropertyAtIndexAsBoolean(NULL, idx, ignore);
}

bool
ProcessProperties::GetStopOnSharedLibraryEvents () const
{
    const uint32_t idx = ePropertyStopOnSharedLibraryEvents;
    return m_collection_sp->GetPropertyAtIndexAsBoolean(NULL, idx, g_properties[idx].default_uint_value != 0);
}
    
void
ProcessProperties::SetStopOnSharedLibraryEvents (bool stop)
{
    const uint32_t idx = ePropertyStopOnSharedLibraryEvents;
    m_collection_sp->SetPropertyAtIndexAsBoolean(NULL, idx, stop);
}

bool
ProcessProperties::GetDetachKeepsStopped () const
{
    const uint32_t idx = ePropertyDetachKeepsStopped;
    return m_collection_sp->GetPropertyAtIndexAsBoolean(NULL, idx, g_properties[idx].default_uint_value != 0);
}
    
void
ProcessProperties::SetDetachKeepsStopped (bool stop)
{
    const uint32_t idx = ePropertyDetachKeepsStopped;
    m_collection_sp->SetPropertyAtIndexAsBoolean(NULL, idx, stop);
}

bool
ProcessProperties::GetWarningsOptimization () const
{
    const uint32_t idx = ePropertyWarningOptimization;
    return m_collection_sp->GetPropertyAtIndexAsBoolean (NULL, idx, g_properties[idx].default_uint_value != 0);
}

void
ProcessInstanceInfo::Dump (Stream &s, Platform *platform) const
{
    const char *cstr;
    if (m_pid != LLDB_INVALID_PROCESS_ID)       
        s.Printf ("    pid = %" PRIu64 "\n", m_pid);

    if (m_parent_pid != LLDB_INVALID_PROCESS_ID)
        s.Printf (" parent = %" PRIu64 "\n", m_parent_pid);

    if (m_executable)
    {
        s.Printf ("   name = %s\n", m_executable.GetFilename().GetCString());
        s.PutCString ("   file = ");
        m_executable.Dump(&s);
        s.EOL();
    }
    const uint32_t argc = m_arguments.GetArgumentCount();
    if (argc > 0)
    {
        for (uint32_t i=0; i<argc; i++)
        {
            const char *arg = m_arguments.GetArgumentAtIndex(i);
            if (i < 10)
                s.Printf (" arg[%u] = %s\n", i, arg);
            else
                s.Printf ("arg[%u] = %s\n", i, arg);
        }
    }

    const uint32_t envc = m_environment.GetArgumentCount();
    if (envc > 0)
    {
        for (uint32_t i=0; i<envc; i++)
        {
            const char *env = m_environment.GetArgumentAtIndex(i);
            if (i < 10)
                s.Printf (" env[%u] = %s\n", i, env);
            else
                s.Printf ("env[%u] = %s\n", i, env);
        }
    }

    if (m_arch.IsValid())
    {
        s.Printf ("   arch = ");
        m_arch.DumpTriple(s);
        s.EOL();
    }

    if (m_uid != UINT32_MAX)
    {
        cstr = platform->GetUserName (m_uid);
        s.Printf ("    uid = %-5u (%s)\n", m_uid, cstr ? cstr : "");
    }
    if (m_gid != UINT32_MAX)
    {
        cstr = platform->GetGroupName (m_gid);
        s.Printf ("    gid = %-5u (%s)\n", m_gid, cstr ? cstr : "");
    }
    if (m_euid != UINT32_MAX)
    {
        cstr = platform->GetUserName (m_euid);
        s.Printf ("   euid = %-5u (%s)\n", m_euid, cstr ? cstr : "");
    }
    if (m_egid != UINT32_MAX)
    {
        cstr = platform->GetGroupName (m_egid);
        s.Printf ("   egid = %-5u (%s)\n", m_egid, cstr ? cstr : "");
    }
}

void
ProcessInstanceInfo::DumpTableHeader (Stream &s, Platform *platform, bool show_args, bool verbose)
{
    const char *label;
    if (show_args || verbose)
        label = "ARGUMENTS";
    else
        label = "NAME";

    if (verbose)
    {
        s.Printf     ("PID    PARENT USER       GROUP      EFF USER   EFF GROUP  TRIPLE                   %s\n", label);
        s.PutCString ("====== ====== ========== ========== ========== ========== ======================== ============================\n");
    }
    else
    {
        s.Printf     ("PID    PARENT USER       TRIPLE                   %s\n", label);
        s.PutCString ("====== ====== ========== ======================== ============================\n");
    }
}

void
ProcessInstanceInfo::DumpAsTableRow (Stream &s, Platform *platform, bool show_args, bool verbose) const
{
    if (m_pid != LLDB_INVALID_PROCESS_ID)
    {
        const char *cstr;
        s.Printf ("%-6" PRIu64 " %-6" PRIu64 " ", m_pid, m_parent_pid);

        StreamString arch_strm;
        if (m_arch.IsValid())
            m_arch.DumpTriple(arch_strm);

        if (verbose)
        {
            cstr = platform->GetUserName (m_uid);
            if (cstr && cstr[0]) // Watch for empty string that indicates lookup failed
                s.Printf ("%-10s ", cstr);
            else
                s.Printf ("%-10u ", m_uid);

            cstr = platform->GetGroupName (m_gid);
            if (cstr && cstr[0]) // Watch for empty string that indicates lookup failed
                s.Printf ("%-10s ", cstr);
            else
                s.Printf ("%-10u ", m_gid);

            cstr = platform->GetUserName (m_euid);
            if (cstr && cstr[0]) // Watch for empty string that indicates lookup failed
                s.Printf ("%-10s ", cstr);
            else
                s.Printf ("%-10u ", m_euid);
            
            cstr = platform->GetGroupName (m_egid);
            if (cstr && cstr[0]) // Watch for empty string that indicates lookup failed
                s.Printf ("%-10s ", cstr);
            else
                s.Printf ("%-10u ", m_egid);

            s.Printf ("%-24s ", arch_strm.GetString().c_str());
        }
        else
        {
            s.Printf ("%-10s %-24s ",
                      platform->GetUserName (m_euid),
                      arch_strm.GetString().c_str());
        }

        if (verbose || show_args)
        {
            const uint32_t argc = m_arguments.GetArgumentCount();
            if (argc > 0)
            {
                for (uint32_t i=0; i<argc; i++)
                {
                    if (i > 0)
                        s.PutChar (' ');
                    s.PutCString (m_arguments.GetArgumentAtIndex(i));
                }
            }
        }
        else
        {
            s.PutCString (GetName());
        }

        s.EOL();
    }
}

Error
ProcessLaunchCommandOptions::SetOptionValue (uint32_t option_idx, const char *option_arg)
{
    Error error;
    const int short_option = m_getopt_table[option_idx].val;
    
    switch (short_option)
    {
        case 's':   // Stop at program entry point
            launch_info.GetFlags().Set (eLaunchFlagStopAtEntry); 
            break;
            
        case 'i':   // STDIN for read only
        {
            FileAction action;
            if (action.Open(STDIN_FILENO, FileSpec{option_arg, false}, true, false))
                launch_info.AppendFileAction (action);
            break;
        }
            
        case 'o':   // Open STDOUT for write only
        {
            FileAction action;
            if (action.Open(STDOUT_FILENO, FileSpec{option_arg, false}, false, true))
                launch_info.AppendFileAction (action);
            break;
        }

        case 'e':   // STDERR for write only
        {
            FileAction action;
            if (action.Open(STDERR_FILENO, FileSpec{option_arg, false}, false, true))
                launch_info.AppendFileAction (action);
            break;
        }

        case 'p':   // Process plug-in name
            launch_info.SetProcessPluginName (option_arg);    
            break;
            
        case 'n':   // Disable STDIO
        {
            FileAction action;
            const FileSpec dev_null{FileSystem::DEV_NULL, false};
            if (action.Open(STDIN_FILENO, dev_null, true, false))
                launch_info.AppendFileAction (action);
            if (action.Open(STDOUT_FILENO, dev_null, false, true))
                launch_info.AppendFileAction (action);
            if (action.Open(STDERR_FILENO, dev_null, false, true))
                launch_info.AppendFileAction (action);
            break;
        }
            
        case 'w': 
            launch_info.SetWorkingDirectory(FileSpec{option_arg, false});
            break;
            
        case 't':   // Open process in new terminal window
            launch_info.GetFlags().Set (eLaunchFlagLaunchInTTY); 
            break;
            
        case 'a':
            if (!launch_info.GetArchitecture().SetTriple (option_arg, m_interpreter.GetPlatform(true).get()))
                launch_info.GetArchitecture().SetTriple (option_arg);
            break;
            
        case 'A':   // Disable ASLR.
        {
            bool success;
            const bool disable_aslr_arg = Args::StringToBoolean (option_arg, true, &success);
            if (success)
                disable_aslr = disable_aslr_arg ? eLazyBoolYes : eLazyBoolNo;
            else
                error.SetErrorStringWithFormat ("Invalid boolean value for disable-aslr option: '%s'", option_arg ? option_arg : "<null>");
            break;
        }

        case 'X':   // shell expand args.
        {
            bool success;
            const bool expand_args = Args::StringToBoolean (option_arg, true, &success);
            if (success)
                launch_info.SetShellExpandArguments(expand_args);
            else
                error.SetErrorStringWithFormat ("Invalid boolean value for shell-expand-args option: '%s'", option_arg ? option_arg : "<null>");
            break;
        }
            
        case 'c':
            if (option_arg && option_arg[0])
                launch_info.SetShell (FileSpec(option_arg, false));
            else
                launch_info.SetShell (HostInfo::GetDefaultShell());
            break;
            
        case 'v':
            launch_info.GetEnvironmentEntries().AppendArgument(option_arg);
            break;

        default:
            error.SetErrorStringWithFormat("unrecognized short option character '%c'", short_option);
            break;
    }
    return error;
}

OptionDefinition
ProcessLaunchCommandOptions::g_option_table[] =
{
{ LLDB_OPT_SET_ALL, false, "stop-at-entry", 's', OptionParser::eNoArgument,       NULL, NULL, 0, eArgTypeNone,          "Stop at the entry point of the program when launching a process."},
{ LLDB_OPT_SET_ALL, false, "disable-aslr",  'A', OptionParser::eRequiredArgument, NULL, NULL, 0, eArgTypeBoolean,          "Set whether to disable address space layout randomization when launching a process."},
{ LLDB_OPT_SET_ALL, false, "plugin",        'p', OptionParser::eRequiredArgument, NULL, NULL, 0, eArgTypePlugin,        "Name of the process plugin you want to use."},
{ LLDB_OPT_SET_ALL, false, "working-dir",   'w', OptionParser::eRequiredArgument, NULL, NULL, 0, eArgTypeDirectoryName,          "Set the current working directory to <path> when running the inferior."},
{ LLDB_OPT_SET_ALL, false, "arch",          'a', OptionParser::eRequiredArgument, NULL, NULL, 0, eArgTypeArchitecture,  "Set the architecture for the process to launch when ambiguous."},
{ LLDB_OPT_SET_ALL, false, "environment",   'v', OptionParser::eRequiredArgument, NULL, NULL, 0, eArgTypeNone,          "Specify an environment variable name/value string (--environment NAME=VALUE). Can be specified multiple times for subsequent environment entries."},
{ LLDB_OPT_SET_1|LLDB_OPT_SET_2|LLDB_OPT_SET_3, false, "shell",         'c', OptionParser::eOptionalArgument, NULL, NULL, 0, eArgTypeFilename,          "Run the process in a shell (not supported on all platforms)."},

{ LLDB_OPT_SET_1  , false, "stdin",         'i', OptionParser::eRequiredArgument, NULL, NULL, 0, eArgTypeFilename,    "Redirect stdin for the process to <filename>."},
{ LLDB_OPT_SET_1  , false, "stdout",        'o', OptionParser::eRequiredArgument, NULL, NULL, 0, eArgTypeFilename,    "Redirect stdout for the process to <filename>."},
{ LLDB_OPT_SET_1  , false, "stderr",        'e', OptionParser::eRequiredArgument, NULL, NULL, 0, eArgTypeFilename,    "Redirect stderr for the process to <filename>."},

{ LLDB_OPT_SET_2  , false, "tty",           't', OptionParser::eNoArgument,       NULL, NULL, 0, eArgTypeNone,    "Start the process in a terminal (not supported on all platforms)."},

{ LLDB_OPT_SET_3  , false, "no-stdio",      'n', OptionParser::eNoArgument,       NULL, NULL, 0, eArgTypeNone,    "Do not set up for terminal I/O to go to running process."},
{ LLDB_OPT_SET_4,   false, "shell-expand-args",       'X', OptionParser::eRequiredArgument, NULL, NULL, 0, eArgTypeBoolean,          "Set whether to shell expand arguments to the process when launching."},
{ 0               , false, NULL,             0,  0,                 NULL, NULL, 0, eArgTypeNone,    NULL }
};

bool
ProcessInstanceInfoMatch::NameMatches (const char *process_name) const
{
    if (m_name_match_type == eNameMatchIgnore || process_name == NULL)
        return true;
    const char *match_name = m_match_info.GetName();
    if (!match_name)
        return true;
    
    return lldb_private::NameMatches (process_name, m_name_match_type, match_name);
}

bool
ProcessInstanceInfoMatch::Matches (const ProcessInstanceInfo &proc_info) const
{
    if (!NameMatches (proc_info.GetName()))
        return false;

    if (m_match_info.ProcessIDIsValid() &&
        m_match_info.GetProcessID() != proc_info.GetProcessID())
        return false;

    if (m_match_info.ParentProcessIDIsValid() &&
        m_match_info.GetParentProcessID() != proc_info.GetParentProcessID())
        return false;

    if (m_match_info.UserIDIsValid () && 
        m_match_info.GetUserID() != proc_info.GetUserID())
        return false;
    
    if (m_match_info.GroupIDIsValid () && 
        m_match_info.GetGroupID() != proc_info.GetGroupID())
        return false;
    
    if (m_match_info.EffectiveUserIDIsValid () && 
        m_match_info.GetEffectiveUserID() != proc_info.GetEffectiveUserID())
        return false;
    
    if (m_match_info.EffectiveGroupIDIsValid () && 
        m_match_info.GetEffectiveGroupID() != proc_info.GetEffectiveGroupID())
        return false;
    
    if (m_match_info.GetArchitecture().IsValid() && 
        !m_match_info.GetArchitecture().IsCompatibleMatch(proc_info.GetArchitecture()))
        return false;
    return true;
}

bool
ProcessInstanceInfoMatch::MatchAllProcesses () const
{
    if (m_name_match_type != eNameMatchIgnore)
        return false;
    
    if (m_match_info.ProcessIDIsValid())
        return false;
    
    if (m_match_info.ParentProcessIDIsValid())
        return false;
    
    if (m_match_info.UserIDIsValid ())
        return false;
    
    if (m_match_info.GroupIDIsValid ())
        return false;
    
    if (m_match_info.EffectiveUserIDIsValid ())
        return false;
    
    if (m_match_info.EffectiveGroupIDIsValid ())
        return false;
    
    if (m_match_info.GetArchitecture().IsValid())
        return false;

    if (m_match_all_users)
        return false;

    return true;
}

void
ProcessInstanceInfoMatch::Clear()
{
    m_match_info.Clear();
    m_name_match_type = eNameMatchIgnore;
    m_match_all_users = false;
}

ProcessSP
Process::FindPlugin (lldb::TargetSP target_sp, const char *plugin_name, Listener &listener, const FileSpec *crash_file_path)
{
    static uint32_t g_process_unique_id = 0;

    ProcessSP process_sp;
    ProcessCreateInstance create_callback = NULL;
    if (plugin_name)
    {
        ConstString const_plugin_name(plugin_name);
        create_callback  = PluginManager::GetProcessCreateCallbackForPluginName (const_plugin_name);
        if (create_callback)
        {
            process_sp = create_callback(target_sp, listener, crash_file_path);
            if (process_sp)
            {
                if (process_sp->CanDebug(target_sp, true))
                {
                    process_sp->m_process_unique_id = ++g_process_unique_id;
                }
                else
                    process_sp.reset();
            }
        }
    }
    else
    {
        for (uint32_t idx = 0; (create_callback = PluginManager::GetProcessCreateCallbackAtIndex(idx)) != NULL; ++idx)
        {
            process_sp = create_callback(target_sp, listener, crash_file_path);
            if (process_sp)
            {
                if (process_sp->CanDebug(target_sp, false))
                {
                    process_sp->m_process_unique_id = ++g_process_unique_id;
                    break;
                }
                else
                    process_sp.reset();
            }
        }
    }
    return process_sp;
}

ConstString &
Process::GetStaticBroadcasterClass ()
{
    static ConstString class_name ("lldb.process");
    return class_name;
}

Process::Process(lldb::TargetSP target_sp, Listener &listener) :
    Process(target_sp, listener, UnixSignals::Create(HostInfo::GetArchitecture()))
{
    // This constructor just delegates to the full Process constructor,
    // defaulting to using the Host's UnixSignals.
}

Process::Process(lldb::TargetSP target_sp, Listener &listener, const UnixSignalsSP &unix_signals_sp) :
    ProcessProperties (this),
    UserID (LLDB_INVALID_PROCESS_ID),
    Broadcaster (&(target_sp->GetDebugger()), Process::GetStaticBroadcasterClass().AsCString()),
    m_target_sp (target_sp),
    m_public_state (eStateUnloaded),
    m_private_state (eStateUnloaded),
    m_private_state_broadcaster (NULL, "lldb.process.internal_state_broadcaster"),
    m_private_state_control_broadcaster (NULL, "lldb.process.internal_state_control_broadcaster"),
    m_private_state_listener ("lldb.process.internal_state_listener"),
    m_private_state_control_wait(),
    m_mod_id (),
    m_process_unique_id(0),
    m_thread_index_id (0),
    m_thread_id_to_index_id_map (),
    m_exit_status (-1),
    m_exit_string (),
    m_exit_status_mutex(),
    m_thread_mutex (Mutex::eMutexTypeRecursive),
    m_thread_list_real (this),
    m_thread_list (this),
    m_extended_thread_list (this),
    m_extended_thread_stop_id (0),
    m_queue_list (this),
    m_queue_list_stop_id (0),
    m_notifications (),
    m_image_tokens (),
    m_listener (listener),
    m_breakpoint_site_list (),
    m_dynamic_checkers_ap (),
    m_unix_signals_sp (unix_signals_sp),
    m_abi_sp (),
    m_process_input_reader (),
    m_stdio_communication ("process.stdio"),
    m_stdio_communication_mutex (Mutex::eMutexTypeRecursive),
    m_stdin_forward (false),
    m_stdout_data (),
    m_stderr_data (),
    m_profile_data_comm_mutex (Mutex::eMutexTypeRecursive),
    m_profile_data (),
    m_iohandler_sync (0),
    m_memory_cache (*this),
    m_allocated_memory_cache (*this),
    m_should_detach (false),
    m_next_event_action_ap(),
    m_public_run_lock (),
    m_private_run_lock (),
    m_stop_info_override_callback (NULL),
    m_finalizing (false),
    m_finalize_called (false),
    m_clear_thread_plans_on_stop (false),
    m_force_next_event_delivery (false),
    m_destroy_in_process (false),
    m_destroy_complete (false),
    m_last_broadcast_state (eStateInvalid),
    m_can_interpret_function_calls(false),
    m_warnings_issued (),
    m_can_jit(eCanJITDontKnow)
{
    CheckInWithManager ();

    Log *log(lldb_private::GetLogIfAllCategoriesSet (LIBLLDB_LOG_OBJECT));
    if (log)
        log->Printf ("%p Process::Process()", static_cast<void*>(this));

    if (!m_unix_signals_sp)
        m_unix_signals_sp = std::make_shared<UnixSignals>();

    SetEventName (eBroadcastBitStateChanged, "state-changed");
    SetEventName (eBroadcastBitInterrupt, "interrupt");
    SetEventName (eBroadcastBitSTDOUT, "stdout-available");
    SetEventName (eBroadcastBitSTDERR, "stderr-available");
    SetEventName (eBroadcastBitProfileData, "profile-data-available");

    m_private_state_control_broadcaster.SetEventName (eBroadcastInternalStateControlStop  , "control-stop"  );
    m_private_state_control_broadcaster.SetEventName (eBroadcastInternalStateControlPause , "control-pause" );
    m_private_state_control_broadcaster.SetEventName (eBroadcastInternalStateControlResume, "control-resume");

    listener.StartListeningForEvents (this,
                                      eBroadcastBitStateChanged |
                                      eBroadcastBitInterrupt |
                                      eBroadcastBitSTDOUT |
                                      eBroadcastBitSTDERR |
                                      eBroadcastBitProfileData);

    m_private_state_listener.StartListeningForEvents(&m_private_state_broadcaster,
                                                     eBroadcastBitStateChanged |
                                                     eBroadcastBitInterrupt);

    m_private_state_listener.StartListeningForEvents(&m_private_state_control_broadcaster,
                                                     eBroadcastInternalStateControlStop |
                                                     eBroadcastInternalStateControlPause |
                                                     eBroadcastInternalStateControlResume);
    // We need something valid here, even if just the default UnixSignalsSP.
    assert (m_unix_signals_sp && "null m_unix_signals_sp after initialization");

    // Allow the platform to override the default cache line size
    OptionValueSP value_sp =
        m_collection_sp->GetPropertyAtIndex(nullptr, true, ePropertyMemCacheLineSize)->GetValue();
    uint32_t platform_cache_line_size = target_sp->GetPlatform()->GetDefaultMemoryCacheLineSize();
    if (! value_sp->OptionWasSet() && platform_cache_line_size != 0)
        value_sp->SetUInt64Value(platform_cache_line_size);
}

Process::~Process()
{
    Log *log(lldb_private::GetLogIfAllCategoriesSet (LIBLLDB_LOG_OBJECT));
    if (log)
        log->Printf ("%p Process::~Process()", static_cast<void*>(this));
    StopPrivateStateThread();

    // ThreadList::Clear() will try to acquire this process's mutex, so
    // explicitly clear the thread list here to ensure that the mutex
    // is not destroyed before the thread list.
    m_thread_list.Clear();
}

const ProcessPropertiesSP &
Process::GetGlobalProperties()
{
    static ProcessPropertiesSP g_settings_sp;
    if (!g_settings_sp)
        g_settings_sp.reset (new ProcessProperties (NULL));
    return g_settings_sp;
}

void
Process::Finalize()
{
    m_finalizing = true;
    
    // Destroy this process if needed
    switch (GetPrivateState())
    {
        case eStateConnected:
        case eStateAttaching:
        case eStateLaunching:
        case eStateStopped:
        case eStateRunning:
        case eStateStepping:
        case eStateCrashed:
        case eStateSuspended:
            Destroy(false);
            break;
            
        case eStateInvalid:
        case eStateUnloaded:
        case eStateDetached:
        case eStateExited:
            break;
    }

    // Clear our broadcaster before we proceed with destroying
    Broadcaster::Clear();

    // Do any cleanup needed prior to being destructed... Subclasses
    // that override this method should call this superclass method as well.
    
    // We need to destroy the loader before the derived Process class gets destroyed
    // since it is very likely that undoing the loader will require access to the real process.
    m_dynamic_checkers_ap.reset();
    m_abi_sp.reset();
    m_os_ap.reset();
    m_system_runtime_ap.reset();
    m_dyld_ap.reset();
    m_jit_loaders_ap.reset();
    m_thread_list_real.Destroy();
    m_thread_list.Destroy();
    m_extended_thread_list.Destroy();
    m_queue_list.Clear();
    m_queue_list_stop_id = 0;
    std::vector<Notifications> empty_notifications;
    m_notifications.swap(empty_notifications);
    m_image_tokens.clear();
    m_memory_cache.Clear();
    m_allocated_memory_cache.Clear();
    m_language_runtimes.clear();
    m_instrumentation_runtimes.clear();
    m_next_event_action_ap.reset();
    m_stop_info_override_callback = NULL;
    // Clear the last natural stop ID since it has a strong
    // reference to this process
    m_mod_id.SetStopEventForLastNaturalStopID(EventSP());
//#ifdef LLDB_CONFIGURATION_DEBUG
//    StreamFile s(stdout, false);
//    EventSP event_sp;
//    while (m_private_state_listener.GetNextEvent(event_sp))
//    {
//        event_sp->Dump (&s);
//        s.EOL();
//    }
//#endif
    // We have to be very careful here as the m_private_state_listener might
    // contain events that have ProcessSP values in them which can keep this
    // process around forever. These events need to be cleared out.
    m_private_state_listener.Clear();
    m_public_run_lock.TrySetRunning(); // This will do nothing if already locked
    m_public_run_lock.SetStopped();
    m_private_run_lock.TrySetRunning(); // This will do nothing if already locked
    m_private_run_lock.SetStopped();
    m_finalize_called = true;
}

void
Process::RegisterNotificationCallbacks (const Notifications& callbacks)
{
    m_notifications.push_back(callbacks);
    if (callbacks.initialize != NULL)
        callbacks.initialize (callbacks.baton, this);
}

bool
Process::UnregisterNotificationCallbacks(const Notifications& callbacks)
{
    std::vector<Notifications>::iterator pos, end = m_notifications.end();
    for (pos = m_notifications.begin(); pos != end; ++pos)
    {
        if (pos->baton == callbacks.baton &&
            pos->initialize == callbacks.initialize &&
            pos->process_state_changed == callbacks.process_state_changed)
        {
            m_notifications.erase(pos);
            return true;
        }
    }
    return false;
}

void
Process::SynchronouslyNotifyStateChanged (StateType state)
{
    std::vector<Notifications>::iterator notification_pos, notification_end = m_notifications.end();
    for (notification_pos = m_notifications.begin(); notification_pos != notification_end; ++notification_pos)
    {
        if (notification_pos->process_state_changed)
            notification_pos->process_state_changed (notification_pos->baton, this, state);
    }
}

// FIXME: We need to do some work on events before the general Listener sees them.
// For instance if we are continuing from a breakpoint, we need to ensure that we do
// the little "insert real insn, step & stop" trick.  But we can't do that when the
// event is delivered by the broadcaster - since that is done on the thread that is
// waiting for new events, so if we needed more than one event for our handling, we would
// stall.  So instead we do it when we fetch the event off of the queue.
//

StateType
Process::GetNextEvent (EventSP &event_sp)
{
    StateType state = eStateInvalid;

    if (m_listener.GetNextEventForBroadcaster (this, event_sp) && event_sp)
        state = Process::ProcessEventData::GetStateFromEvent (event_sp.get());

    return state;
}

void
Process::SyncIOHandler (uint32_t iohandler_id, uint64_t timeout_msec)
{
    // don't sync (potentially context switch) in case where there is no process IO
    if (! m_process_input_reader)
        return;

    TimeValue timeout = TimeValue::Now();
    timeout.OffsetWithMicroSeconds(timeout_msec*1000);
    uint32_t new_iohandler_id = 0;
    m_iohandler_sync.WaitForValueNotEqualTo(iohandler_id, new_iohandler_id, &timeout);

    Log *log(lldb_private::GetLogIfAllCategoriesSet (LIBLLDB_LOG_PROCESS));
    if (log)
        log->Printf("Process::%s waited for m_iohandler_sync to change from %u, new value is %u", __FUNCTION__, iohandler_id, new_iohandler_id);
}

StateType
Process::WaitForProcessToStop (const TimeValue *timeout,
                               EventSP *event_sp_ptr,
                               bool wait_always,
                               Listener *hijack_listener,
                               Stream *stream,
                               bool use_run_lock)
{
    // We can't just wait for a "stopped" event, because the stopped event may have restarted the target.
    // We have to actually check each event, and in the case of a stopped event check the restarted flag
    // on the event.
    if (event_sp_ptr)
        event_sp_ptr->reset();
    StateType state = GetState();
    // If we are exited or detached, we won't ever get back to any
    // other valid state...
    if (state == eStateDetached || state == eStateExited)
        return state;

    Log *log(lldb_private::GetLogIfAllCategoriesSet (LIBLLDB_LOG_PROCESS));
    if (log)
        log->Printf ("Process::%s (timeout = %p)", __FUNCTION__,
                     static_cast<const void*>(timeout));

    if (!wait_always &&
        StateIsStoppedState(state, true) &&
        StateIsStoppedState(GetPrivateState(), true))
    {
        if (log)
            log->Printf("Process::%s returning without waiting for events; process private and public states are already 'stopped'.",
                        __FUNCTION__);
        // We need to toggle the run lock as this won't get done in
        // SetPublicState() if the process is hijacked.
        if (hijack_listener && use_run_lock)
            m_public_run_lock.SetStopped();
        return state;
    }

    while (state != eStateInvalid)
    {
        EventSP event_sp;
        state = WaitForStateChangedEvents (timeout, event_sp, hijack_listener);
        if (event_sp_ptr && event_sp)
            *event_sp_ptr = event_sp;

        bool pop_process_io_handler = hijack_listener != NULL;
        bool pop_command_interpreter = false;
        Process::HandleProcessStateChangedEvent (event_sp, stream, pop_process_io_handler, pop_command_interpreter);

        switch (state)
        {
        case eStateCrashed:
        case eStateDetached:
        case eStateExited:
        case eStateUnloaded:
            // We need to toggle the run lock as this won't get done in
            // SetPublicState() if the process is hijacked.
            if (hijack_listener && use_run_lock)
                m_public_run_lock.SetStopped();
            return state;
        case eStateStopped:
            if (Process::ProcessEventData::GetRestartedFromEvent(event_sp.get()))
                continue;
            else
            {
                // We need to toggle the run lock as this won't get done in
                // SetPublicState() if the process is hijacked.
                if (hijack_listener && use_run_lock)
                    m_public_run_lock.SetStopped();
                return state;
            }
        default:
            continue;
        }
    }
    return state;
}

static bool
BreakpointSiteMatchesREPLBreakpoint (const BreakpointSiteSP &bp_site_sp)
{
    if (bp_site_sp)
    {
        size_t owner_idx = 0;
        BreakpointLocationSP bp_loc_sp = bp_site_sp->GetOwnerAtIndex(owner_idx);
        while (bp_loc_sp)
        {
            Breakpoint &bp = bp_loc_sp->GetBreakpoint();
            if (bp.IsInternal())
            {
                const char *kind = bp.GetBreakpointKind();
                if (kind && strcmp(kind, "REPL") == 0)
                    return true;
            }
            bp_loc_sp = bp_site_sp->GetOwnerAtIndex(++owner_idx);
        }
    }
    return false;
}

bool
Process::HandleProcessStateChangedEvent (const EventSP &event_sp,
                                         Stream *stream,
                                         bool &pop_process_io_handler,
                                         bool &pop_command_interpreter)
{
    const bool handle_pop = pop_process_io_handler == true;
    
    pop_process_io_handler = false;
    ProcessSP process_sp = Process::ProcessEventData::GetProcessFromEvent(event_sp.get());
    pop_command_interpreter = false;
    
    if (!process_sp)
        return false;
    
    StateType state = Process::ProcessEventData::GetStateFromEvent (event_sp.get());
    if (state == eStateInvalid)
        return false;
    
    const bool repl_is_active = process_sp->GetTarget().GetDebugger().REPLIsActive();
    const bool repl_is_enabled = process_sp->GetTarget().GetDebugger().REPLIsEnabled();

    switch (state)
    {
        case eStateInvalid:
        case eStateUnloaded:
        case eStateAttaching:
        case eStateLaunching:
        case eStateStepping:
        case eStateDetached:
        {
            if (!repl_is_active && stream)
                stream->Printf("Process %" PRIu64 " %s\n",
                               process_sp->GetID(),
                               StateAsCString (state));
            
            if (state == eStateDetached)
                pop_process_io_handler = true;
        }
            break;

        case eStateConnected:
        case eStateRunning:
            // Don't be chatty when we run...
            break;
            
        case eStateExited:
            if (!repl_is_active && stream)
                process_sp->GetStatus(*stream);
            pop_process_io_handler = true;
            break;
            
        case eStateStopped:
        case eStateCrashed:
        case eStateSuspended:
        {
            // Make sure the program hasn't been auto-restarted:
            if (event_sp && Process::ProcessEventData::GetRestartedFromEvent (event_sp.get()))
            {
                if (!repl_is_active && stream)
                {
                    size_t num_reasons = Process::ProcessEventData::GetNumRestartedReasons(event_sp.get());
                    if (num_reasons > 0)
                    {
                        // FIXME: Do we want to report this, or would that just be annoyingly chatty?
                        if (num_reasons == 1)
                        {
                            const char *reason = Process::ProcessEventData::GetRestartedReasonAtIndex (event_sp.get(), 0);
                            stream->Printf("Process %" PRIu64 " stopped and restarted: %s\n",
                                           process_sp->GetID(),
                                           reason ? reason : "<UNKNOWN REASON>");
                        }
                        else
                        {
                            stream->Printf("Process %" PRIu64 " stopped and restarted, reasons:\n",
                                           process_sp->GetID());
                            
                            
                            for (size_t i = 0; i < num_reasons; i++)
                            {
                                const char *reason = Process::ProcessEventData::GetRestartedReasonAtIndex (event_sp.get(), i);
                                stream->Printf("\t%s\n", reason ? reason : "<UNKNOWN REASON>");
                            }
                        }
                    }
                }
            }
            else
            {
                bool check_for_repl_breakpoint = false;
                bool is_repl_breakpoint = false;
                ThreadSP curr_thread;
                // Lock the thread list so it doesn't change on us, this is the scope for the locker:
                {
                    ThreadList &thread_list = process_sp->GetThreadList();
                    Mutex::Locker locker (thread_list.GetMutex());
                    
                    curr_thread = thread_list.GetSelectedThread();
                    ThreadSP thread;
                    StopReason curr_thread_stop_reason = eStopReasonInvalid;
                    if (curr_thread)
                        curr_thread_stop_reason = curr_thread->GetStopReason();
                    if (!curr_thread ||
                        !curr_thread->IsValid() ||
                        curr_thread_stop_reason == eStopReasonInvalid ||
                        curr_thread_stop_reason == eStopReasonNone)
                    {
                        // Prefer a thread that has just completed its plan over another thread as current thread.
                        ThreadSP plan_thread;
                        ThreadSP other_thread;
                        
                        const size_t num_threads = thread_list.GetSize();
                        size_t i;
                        for (i = 0; i < num_threads; ++i)
                        {
                            thread = thread_list.GetThreadAtIndex(i);
                            StopReason thread_stop_reason = thread->GetStopReason();
                            switch (thread_stop_reason)
                            {
                                case eStopReasonInvalid:
                                case eStopReasonNone:
                                    break;

                                 case eStopReasonSignal:
                                {
                                    // Don't select a signal thread if we weren't going to stop at that
                                    // signal.  We have to have had another reason for stopping here, and
                                    // the user doesn't want to see this thread.
                                    uint64_t signo = thread->GetStopInfo()->GetValue();
                                    if (process_sp->GetUnixSignals()->GetShouldStop(signo))
                                    {
                                        if (!other_thread)
                                            other_thread = thread;
                                    }
                                    break;
                                }
                                case eStopReasonTrace:
                                case eStopReasonBreakpoint:
                                case eStopReasonWatchpoint:
                                    check_for_repl_breakpoint = repl_is_enabled;
                                    // Fall through...
                                case eStopReasonException:
                                case eStopReasonExec:
                                case eStopReasonThreadExiting:
                                case eStopReasonInstrumentation:
                                    if (!other_thread)
                                        other_thread = thread;
                                    break;
                                case eStopReasonPlanComplete:
                                    check_for_repl_breakpoint = repl_is_enabled;
                                    if (!plan_thread)
                                        plan_thread = thread;
                                    break;
                            }
                        }
                        if (plan_thread)
                        {
                            thread_list.SetSelectedThreadByID (plan_thread->GetID());
                            curr_thread = plan_thread;
                        }
                        else if (other_thread)
                        {
                            thread_list.SetSelectedThreadByID (other_thread->GetID());
                            curr_thread = plan_thread;
                        }
                        else
                        {
                            if (curr_thread && curr_thread->IsValid())
                                thread = curr_thread;
                            else
                            {
                                thread = thread_list.GetThreadAtIndex(0);
                                curr_thread = thread;
                            }
                            
                            if (thread)
                                thread_list.SetSelectedThreadByID (thread->GetID());
                        }
                    }
                    else
                    {
                        switch (curr_thread_stop_reason)
                        {
                            case eStopReasonBreakpoint:
                            case eStopReasonWatchpoint:
                                check_for_repl_breakpoint = repl_is_enabled;
                                break;
                            case eStopReasonPlanComplete:
                                // We might have hit a breakpoint during our REPL evaluation and be stopped
                                // at the REPL breakpoint
                                check_for_repl_breakpoint = repl_is_enabled;
                                break;
                            default:
                                break;
                        }
                    }
                }
                
                BreakpointSiteSP bp_site_sp;
                if (check_for_repl_breakpoint)
                {
                    // Make sure this isn't the internal "REPL" breakpoint
                    if (curr_thread)
                    {
                        StopInfoSP stop_info_sp = curr_thread->GetStopInfo();
                        if (stop_info_sp)
                        {
                            bp_site_sp = process_sp->GetBreakpointSiteList().FindByID(stop_info_sp->GetValue());
                            if (bp_site_sp)
                            {
                                is_repl_breakpoint = BreakpointSiteMatchesREPLBreakpoint (bp_site_sp);
                            }
                        }
                        
                        // Only check the breakpoint site for the current PC if the stop reason didn't have
                        // a valid breakpoint site
                        if (!bp_site_sp)
                        {
                            // We might have stopped with a eStopReasonPlanComplete, see the PC is at
                            
                            lldb::StackFrameSP frame_sp = curr_thread->GetStackFrameAtIndex(0);
                            if (frame_sp)
                            {
                                bp_site_sp = process_sp->GetBreakpointSiteList().FindByAddress(frame_sp->GetStackID().GetPC());
                                if (bp_site_sp)
                                    is_repl_breakpoint = BreakpointSiteMatchesREPLBreakpoint (bp_site_sp);
                            }
                        }
                    }
                }
                
                // Drop the ThreadList mutex by here, since GetThreadStatus below might have to run code,
                // e.g. for Data formatters, and if we hold the ThreadList mutex, then the process is going to
                // have a hard time restarting the process.
                
                if ((repl_is_enabled == false) ||
                    (repl_is_active == true && (bp_site_sp && !is_repl_breakpoint)) ||
                    (repl_is_active == false && !is_repl_breakpoint))
                {
                    if (stream)
                    {
                        Debugger &debugger = process_sp->GetTarget().GetDebugger();
                        if (debugger.GetTargetList().GetSelectedTarget().get() == &process_sp->GetTarget())
                        {
                            const bool only_threads_with_stop_reason = true;
                            const uint32_t start_frame = 0;
                            const uint32_t num_frames = 1;
                            const uint32_t num_frames_with_source = 1;
                            process_sp->GetStatus(*stream);
                            process_sp->GetThreadStatus (*stream,
                                                         only_threads_with_stop_reason,
                                                         start_frame,
                                                         num_frames,
                                                         num_frames_with_source);
                        }
                        else
                        {
                            uint32_t target_idx = debugger.GetTargetList().GetIndexOfTarget(process_sp->GetTarget().shared_from_this());
                            if (target_idx != UINT32_MAX)
                                stream->Printf ("Target %d: (", target_idx);
                            else
                                stream->Printf ("Target <unknown index>: (");
                            process_sp->GetTarget().Dump (stream, eDescriptionLevelBrief);
                            stream->Printf (") stopped.\n");
                        }
                    }
                }
                
                // Pop the process IO handler
                pop_process_io_handler = true;
                
                // If the REPL is enabled, but not active, and we hit the REPL breakpoint, we need to pop
                // off the command interpreter after the process IO Handler
                if (repl_is_enabled && !repl_is_active && is_repl_breakpoint)
                    pop_command_interpreter = true;
            }
        }
        break;
    }
    
    if (handle_pop && pop_process_io_handler)
        process_sp->PopProcessIOHandler(pop_command_interpreter);

    return true;
}

StateType
Process::WaitForState(const TimeValue *timeout,
                      const StateType *match_states,
                      const uint32_t num_match_states)
{
    EventSP event_sp;
    uint32_t i;
    StateType state = GetState();
    while (state != eStateInvalid)
    {
        // If we are exited or detached, we won't ever get back to any
        // other valid state...
        if (state == eStateDetached || state == eStateExited)
            return state;

        state = WaitForStateChangedEvents (timeout, event_sp, NULL);

        for (i=0; i<num_match_states; ++i)
        {
            if (match_states[i] == state)
                return state;
        }
    }
    return state;
}

bool
Process::HijackProcessEvents (Listener *listener)
{
    if (listener != NULL)
    {
        return HijackBroadcaster(listener, eBroadcastBitStateChanged | eBroadcastBitInterrupt);
    }
    else
        return false;
}

void
Process::RestoreProcessEvents ()
{
    RestoreBroadcaster();
}

StateType
Process::WaitForStateChangedEvents (const TimeValue *timeout, EventSP &event_sp, Listener *hijack_listener)
{
    Log *log(lldb_private::GetLogIfAllCategoriesSet (LIBLLDB_LOG_PROCESS));

    if (log)
        log->Printf ("Process::%s (timeout = %p, event_sp)...", __FUNCTION__,
                     static_cast<const void*>(timeout));

    Listener *listener = hijack_listener;
    if (listener == NULL)
        listener = &m_listener;

    StateType state = eStateInvalid;
    if (listener->WaitForEventForBroadcasterWithType (timeout,
                                                      this,
                                                      eBroadcastBitStateChanged | eBroadcastBitInterrupt,
                                                      event_sp))
    {
        if (event_sp && event_sp->GetType() == eBroadcastBitStateChanged)
            state = Process::ProcessEventData::GetStateFromEvent(event_sp.get());
        else if (log)
            log->Printf ("Process::%s got no event or was interrupted.", __FUNCTION__);
    }

    if (log)
        log->Printf ("Process::%s (timeout = %p, event_sp) => %s",
                     __FUNCTION__, static_cast<const void*>(timeout),
                     StateAsCString(state));
    return state;
}

Event *
Process::PeekAtStateChangedEvents ()
{
    Log *log(lldb_private::GetLogIfAllCategoriesSet (LIBLLDB_LOG_PROCESS));

    if (log)
        log->Printf ("Process::%s...", __FUNCTION__);

    Event *event_ptr;
    event_ptr = m_listener.PeekAtNextEventForBroadcasterWithType (this,
                                                                  eBroadcastBitStateChanged);
    if (log)
    {
        if (event_ptr)
        {
            log->Printf ("Process::%s (event_ptr) => %s",
                         __FUNCTION__,
                         StateAsCString(ProcessEventData::GetStateFromEvent (event_ptr)));
        }
        else 
        {
            log->Printf ("Process::%s no events found",
                         __FUNCTION__);
        }
    }
    return event_ptr;
}

StateType
Process::WaitForStateChangedEventsPrivate (const TimeValue *timeout, EventSP &event_sp)
{
    Log *log(lldb_private::GetLogIfAllCategoriesSet (LIBLLDB_LOG_PROCESS));

    if (log)
        log->Printf ("Process::%s (timeout = %p, event_sp)...", __FUNCTION__,
                     static_cast<const void*>(timeout));

    StateType state = eStateInvalid;
    if (m_private_state_listener.WaitForEventForBroadcasterWithType (timeout,
                                                                     &m_private_state_broadcaster,
                                                                     eBroadcastBitStateChanged | eBroadcastBitInterrupt,
                                                                     event_sp))
        if (event_sp && event_sp->GetType() == eBroadcastBitStateChanged)
            state = Process::ProcessEventData::GetStateFromEvent(event_sp.get());

    // This is a bit of a hack, but when we wait here we could very well return
    // to the command-line, and that could disable the log, which would render the
    // log we got above invalid.
    if (log)
        log->Printf ("Process::%s (timeout = %p, event_sp) => %s",
                     __FUNCTION__, static_cast<const void *>(timeout),
                     state == eStateInvalid ? "TIMEOUT" : StateAsCString(state));
    return state;
}

bool
Process::WaitForEventsPrivate (const TimeValue *timeout, EventSP &event_sp, bool control_only)
{
    Log *log(lldb_private::GetLogIfAllCategoriesSet (LIBLLDB_LOG_PROCESS));

    if (log)
        log->Printf ("Process::%s (timeout = %p, event_sp)...", __FUNCTION__,
                     static_cast<const void*>(timeout));

    if (control_only)
        return m_private_state_listener.WaitForEventForBroadcaster(timeout, &m_private_state_control_broadcaster, event_sp);
    else
        return m_private_state_listener.WaitForEvent(timeout, event_sp);
}

bool
Process::IsRunning () const
{
    return StateIsRunningState (m_public_state.GetValue());
}

int
Process::GetExitStatus ()
{
    Mutex::Locker locker (m_exit_status_mutex);

    if (m_public_state.GetValue() == eStateExited)
        return m_exit_status;
    return -1;
}

const char *
Process::GetExitDescription ()
{
    Mutex::Locker locker (m_exit_status_mutex);

    if (m_public_state.GetValue() == eStateExited && !m_exit_string.empty())
        return m_exit_string.c_str();
    return NULL;
}

bool
Process::SetExitStatus (int status, const char *cstr)
{
    // Use a mutex to protect setting the exit status.
    Mutex::Locker locker (m_exit_status_mutex);

    Log *log(lldb_private::GetLogIfAnyCategoriesSet (LIBLLDB_LOG_STATE | LIBLLDB_LOG_PROCESS));
    if (log)
        log->Printf("Process::SetExitStatus (status=%i (0x%8.8x), description=%s%s%s)", 
                    status, status,
                    cstr ? "\"" : "",
                    cstr ? cstr : "NULL",
                    cstr ? "\"" : "");

    // We were already in the exited state
    if (m_private_state.GetValue() == eStateExited)
    {
        if (log)
            log->Printf("Process::SetExitStatus () ignoring exit status because state was already set to eStateExited");
        return false;
    }

    m_exit_status = status;
    if (cstr)
        m_exit_string = cstr;
    else
        m_exit_string.clear();

    // When we exit, we don't need the input reader anymore
    if (m_process_input_reader)
    {
        m_process_input_reader->SetIsDone(true);
        m_process_input_reader->Cancel();
        m_process_input_reader.reset();
    }

    // Clear the last natural stop ID since it has a strong
    // reference to this process
    m_mod_id.SetStopEventForLastNaturalStopID(EventSP());

    SetPrivateState (eStateExited);

    // Allow subclasses to do some cleanup
    DidExit ();

    return true;
}


bool
Process::IsAlive ()
{
    switch (m_private_state.GetValue())
    {
        case eStateInvalid:
        case eStateUnloaded:
        case eStateDetached:
        case eStateExited:
            return false;
            
        case eStateConnected:
        case eStateAttaching:
        case eStateLaunching:
        case eStateStopped:
        case eStateRunning:
        case eStateStepping:
        case eStateCrashed:
        case eStateSuspended:
            return true;
    }
}

// This static callback can be used to watch for local child processes on
// the current host. The child process exits, the process will be
// found in the global target list (we want to be completely sure that the
// lldb_private::Process doesn't go away before we can deliver the signal.
bool
Process::SetProcessExitStatus (void *callback_baton,
                               lldb::pid_t pid,
                               bool exited,
                               int signo,          // Zero for no signal
                               int exit_status     // Exit value of process if signal is zero
)
{
    Log *log(lldb_private::GetLogIfAnyCategoriesSet (LIBLLDB_LOG_PROCESS));
    if (log)
        log->Printf ("Process::SetProcessExitStatus (baton=%p, pid=%" PRIu64 ", exited=%i, signal=%i, exit_status=%i)\n",
                     callback_baton,
                     pid,
                     exited,
                     signo,
                     exit_status);

    if (exited)
    {
        TargetSP target_sp(Debugger::FindTargetWithProcessID (pid));
        if (target_sp)
        {
            ProcessSP process_sp (target_sp->GetProcessSP());
            if (process_sp)
            {
                const char *signal_cstr = NULL;
                if (signo)
                    signal_cstr = process_sp->GetUnixSignals()->GetSignalAsCString(signo);

                process_sp->SetExitStatus (exit_status, signal_cstr);
            }
        }
        return true;
    }
    return false;
}

void
Process::UpdateThreadListIfNeeded ()
{
    const uint32_t stop_id = GetStopID();
    if (m_thread_list.GetSize(false) == 0 || stop_id != m_thread_list.GetStopID())
    {
        const StateType state = GetPrivateState();
        if (StateIsStoppedState (state, true))
        {
            Mutex::Locker locker (m_thread_list.GetMutex ());
            // m_thread_list does have its own mutex, but we need to
            // hold onto the mutex between the call to UpdateThreadList(...)
            // and the os->UpdateThreadList(...) so it doesn't change on us
            ThreadList &old_thread_list = m_thread_list;
            ThreadList real_thread_list(this);
            ThreadList new_thread_list(this);
            // Always update the thread list with the protocol specific
            // thread list, but only update if "true" is returned
            if (UpdateThreadList (m_thread_list_real, real_thread_list))
            {
                // Don't call into the OperatingSystem to update the thread list if we are shutting down, since
                // that may call back into the SBAPI's, requiring the API lock which is already held by whoever is
                // shutting us down, causing a deadlock.
                OperatingSystem *os = GetOperatingSystem ();
                if (os && !m_destroy_in_process && !m_destroy_complete)
                {
                    // Clear any old backing threads where memory threads might have been
                    // backed by actual threads from the lldb_private::Process subclass
                    size_t num_old_threads = old_thread_list.GetSize(false);
                    for (size_t i=0; i<num_old_threads; ++i)
                        old_thread_list.GetThreadAtIndex(i, false)->ClearBackingThread();

                    // Turn off dynamic types to ensure we don't run any expressions. Objective C
                    // can run an expression to determine if a SBValue is a dynamic type or not
                    // and we need to avoid this. OperatingSystem plug-ins can't run expressions
                    // that require running code...

                    Target &target = GetTarget();
                    const lldb::DynamicValueType saved_prefer_dynamic = target.GetPreferDynamicValue ();
                    if (saved_prefer_dynamic != lldb::eNoDynamicValues)
                        target.SetPreferDynamicValue(lldb::eNoDynamicValues);

                    // Now let the OperatingSystem plug-in update the thread list

                    os->UpdateThreadList (old_thread_list,  // Old list full of threads created by OS plug-in
                                          real_thread_list, // The actual thread list full of threads created by each lldb_private::Process subclass
                                          new_thread_list); // The new thread list that we will show to the user that gets filled in

                    if (saved_prefer_dynamic != lldb::eNoDynamicValues)
                        target.SetPreferDynamicValue(saved_prefer_dynamic);
                }
                else
                {
                    // No OS plug-in, the new thread list is the same as the real thread list
                    new_thread_list = real_thread_list;
                }
                
                m_thread_list_real.Update(real_thread_list);
                m_thread_list.Update (new_thread_list);
                m_thread_list.SetStopID (stop_id);

                if (GetLastNaturalStopID () != m_extended_thread_stop_id)
                {
                    // Clear any extended threads that we may have accumulated previously
                    m_extended_thread_list.Clear();
                    m_extended_thread_stop_id = GetLastNaturalStopID ();

                    m_queue_list.Clear();
                    m_queue_list_stop_id = GetLastNaturalStopID ();
                }
            }
        }
    }
}

void
Process::UpdateQueueListIfNeeded ()
{
    if (m_system_runtime_ap.get())
    {
        if (m_queue_list.GetSize() == 0 || m_queue_list_stop_id != GetLastNaturalStopID())
        {
            const StateType state = GetPrivateState();
            if (StateIsStoppedState (state, true))
            {
                m_system_runtime_ap->PopulateQueueList (m_queue_list);
                m_queue_list_stop_id = GetLastNaturalStopID();
            }
        }
    }
}

ThreadSP
Process::CreateOSPluginThread (lldb::tid_t tid, lldb::addr_t context)
{
    OperatingSystem *os = GetOperatingSystem ();
    if (os)
        return os->CreateThread(tid, context);
    return ThreadSP();
}

uint32_t
Process::GetNextThreadIndexID (uint64_t thread_id)
{
    return AssignIndexIDToThread(thread_id);
}

bool
Process::HasAssignedIndexIDToThread(uint64_t thread_id)
{
    return (m_thread_id_to_index_id_map.find(thread_id) != m_thread_id_to_index_id_map.end());
}

uint32_t
Process::AssignIndexIDToThread(uint64_t thread_id)
{
    uint32_t result = 0;
    std::map<uint64_t, uint32_t>::iterator iterator = m_thread_id_to_index_id_map.find(thread_id);
    if (iterator == m_thread_id_to_index_id_map.end())
    {
        result = ++m_thread_index_id;
        m_thread_id_to_index_id_map[thread_id] = result;
    }
    else
    {
        result = iterator->second;
    }
    
    return result;
}

StateType
Process::GetState()
{
    // If any other threads access this we will need a mutex for it
    return m_public_state.GetValue ();
}

bool
Process::StateChangedIsExternallyHijacked()
{
    if (IsHijackedForEvent(eBroadcastBitStateChanged))
    {
        if (strcmp(m_hijacking_listeners.back()->GetName(), "lldb.Process.ResumeSynchronous.hijack"))
            return true;
    }
    return false;
}

void
Process::SetPublicState (StateType new_state, bool restarted)
{
    Log *log(lldb_private::GetLogIfAnyCategoriesSet (LIBLLDB_LOG_STATE | LIBLLDB_LOG_PROCESS));
    if (log)
        log->Printf("Process::SetPublicState (state = %s, restarted = %i)", StateAsCString(new_state), restarted);
    const StateType old_state = m_public_state.GetValue();
    m_public_state.SetValue (new_state);
    
    // On the transition from Run to Stopped, we unlock the writer end of the
    // run lock.  The lock gets locked in Resume, which is the public API
    // to tell the program to run.
    if (!StateChangedIsExternallyHijacked())
    {
        if (new_state == eStateDetached)
        {
            if (log)
                log->Printf("Process::SetPublicState (%s) -- unlocking run lock for detach", StateAsCString(new_state));
            m_public_run_lock.SetStopped();
        }
        else
        {
            const bool old_state_is_stopped = StateIsStoppedState(old_state, false);
            const bool new_state_is_stopped = StateIsStoppedState(new_state, false);
            if ((old_state_is_stopped != new_state_is_stopped))
            {
                if (new_state_is_stopped && !restarted)
                {
                    if (log)
                        log->Printf("Process::SetPublicState (%s) -- unlocking run lock", StateAsCString(new_state));
                    m_public_run_lock.SetStopped();
                }
            }
        }
    }
}

Error
Process::Resume ()
{
    Log *log(lldb_private::GetLogIfAnyCategoriesSet (LIBLLDB_LOG_STATE | LIBLLDB_LOG_PROCESS));
    if (log)
        log->Printf("Process::Resume -- locking run lock");
    if (!m_public_run_lock.TrySetRunning())
    {
        Error error("Resume request failed - process still running.");
        if (log)
            log->Printf ("Process::Resume: -- TrySetRunning failed, not resuming.");
        return error;
    }
    return PrivateResume();
}

Error
Process::ResumeSynchronous (Stream *stream)
{
    Log *log(lldb_private::GetLogIfAnyCategoriesSet (LIBLLDB_LOG_STATE | LIBLLDB_LOG_PROCESS));
    if (log)
        log->Printf("Process::ResumeSynchronous -- locking run lock");
    if (!m_public_run_lock.TrySetRunning())
    {
        Error error("Resume request failed - process still running.");
        if (log)
            log->Printf ("Process::Resume: -- TrySetRunning failed, not resuming.");
        return error;
    }

    ListenerSP listener_sp (new Listener("lldb.Process.ResumeSynchronous.hijack"));
    HijackProcessEvents(listener_sp.get());

    Error error = PrivateResume();
    if (error.Success())
    {
        StateType state = WaitForProcessToStop (NULL, NULL, true, listener_sp.get(), stream);
        const bool must_be_alive = false; // eStateExited is ok, so this must be false
        if (!StateIsStoppedState(state, must_be_alive))
            error.SetErrorStringWithFormat("process not in stopped state after synchronous resume: %s", StateAsCString(state));
    }

    // Undo the hijacking of process events...
    RestoreProcessEvents();

    return error;
}

StateType
Process::GetPrivateState ()
{
    return m_private_state.GetValue();
}

void
Process::SetPrivateState (StateType new_state)
{
    if (m_finalize_called)
        return;

    Log *log(lldb_private::GetLogIfAnyCategoriesSet (LIBLLDB_LOG_STATE | LIBLLDB_LOG_PROCESS));
    bool state_changed = false;

    if (log)
        log->Printf("Process::SetPrivateState (%s)", StateAsCString(new_state));

    Mutex::Locker thread_locker(m_thread_list.GetMutex());
    Mutex::Locker locker(m_private_state.GetMutex());

    const StateType old_state = m_private_state.GetValueNoLock ();
    state_changed = old_state != new_state;

    const bool old_state_is_stopped = StateIsStoppedState(old_state, false);
    const bool new_state_is_stopped = StateIsStoppedState(new_state, false);
    if (old_state_is_stopped != new_state_is_stopped)
    {
        if (new_state_is_stopped)
            m_private_run_lock.SetStopped();
        else
            m_private_run_lock.SetRunning();
    }

    if (state_changed)
    {
        m_private_state.SetValueNoLock (new_state);
        EventSP event_sp (new Event (eBroadcastBitStateChanged, new ProcessEventData (shared_from_this(), new_state)));
        if (StateIsStoppedState(new_state, false))
        {
            // Note, this currently assumes that all threads in the list
            // stop when the process stops.  In the future we will want to
            // support a debugging model where some threads continue to run
            // while others are stopped.  When that happens we will either need
            // a way for the thread list to identify which threads are stopping
            // or create a special thread list containing only threads which
            // actually stopped.
            //
            // The process plugin is responsible for managing the actual
            // behavior of the threads and should have stopped any threads
            // that are going to stop before we get here.
            m_thread_list.DidStop();

            m_mod_id.BumpStopID();
            if (!m_mod_id.IsLastResumeForUserExpression())
                m_mod_id.SetStopEventForLastNaturalStopID(event_sp);
            m_memory_cache.Clear();
            if (log)
                log->Printf("Process::SetPrivateState (%s) stop_id = %u", StateAsCString(new_state), m_mod_id.GetStopID());
        }

        // Use our target to get a shared pointer to ourselves...
        if (m_finalize_called && PrivateStateThreadIsValid() == false)
            BroadcastEvent (event_sp);
        else
            m_private_state_broadcaster.BroadcastEvent (event_sp);
    }
    else
    {
        if (log)
            log->Printf("Process::SetPrivateState (%s) state didn't change. Ignoring...", StateAsCString(new_state));
    }
}

void
Process::SetRunningUserExpression (bool on)
{
    m_mod_id.SetRunningUserExpression (on);
}

addr_t
Process::GetImageInfoAddress()
{
    return LLDB_INVALID_ADDRESS;
}

<<<<<<< HEAD
//----------------------------------------------------------------------
// LoadImage
//
// This function provides a default implementation that works for most
// unix variants. Any Process subclasses that need to do shared library
// loading differently should override LoadImage and UnloadImage and
// do what is needed.
//----------------------------------------------------------------------
uint32_t
Process::LoadImage (const FileSpec &image_spec, Error &error)
{
    if (m_finalizing)
    {
        error.SetErrorString("process is tearing itself down");
        return LLDB_INVALID_IMAGE_TOKEN;
    }

    char path[PATH_MAX];
    image_spec.GetPath(path, sizeof(path));

    DynamicLoader *loader = GetDynamicLoader();
    if (loader)
    {
        error = loader->CanLoadImage();
        if (error.Fail())
            return LLDB_INVALID_IMAGE_TOKEN;
    }
    
    if (error.Success())
    {
        ThreadSP thread_sp(GetThreadList ().GetSelectedThread());
        
        if (thread_sp)
        {
            StackFrameSP frame_sp (thread_sp->GetStackFrameAtIndex (0));
            
            if (frame_sp)
            {
                ExecutionContext exe_ctx;
                frame_sp->CalculateExecutionContext (exe_ctx);
                EvaluateExpressionOptions expr_options;
                expr_options.SetUnwindOnError(true);
                expr_options.SetIgnoreBreakpoints(true);
                expr_options.SetExecutionPolicy(eExecutionPolicyAlways);
                expr_options.SetLanguage (eLanguageTypeC_plus_plus);
                expr_options.SetResultIsInternal(true);
                expr_options.SetLanguage(eLanguageTypeC_plus_plus);
                
                StreamString expr;
                expr.Printf(R"(
                               struct __lldb_dlopen_result { void *image_ptr; const char *error_str; } the_result;
                               the_result.image_ptr = dlopen ("%s", 2);
                               if (the_result.image_ptr == (void *) 0x0)
                               {
                                   the_result.error_str = dlerror();
                               }
                               else
                               {
                                   the_result.error_str = (const char *) 0x0;
                               }
                               the_result;
                              )",
                              path);
                const char *prefix = R"(
                                        extern "C" void* dlopen (const char *path, int mode);
                                        extern "C" const char *dlerror (void);
                                        )";
                lldb::ValueObjectSP result_valobj_sp;
                Error expr_error;
                UserExpression::Evaluate (exe_ctx,
                                          expr_options,
                                          expr.GetData(),
                                          prefix,
                                          result_valobj_sp,
                                          expr_error);
                if (expr_error.Success())
                {
                    error = result_valobj_sp->GetError();
                    if (error.Success())
                    {
                        Scalar scalar;
                        ValueObjectSP image_ptr_sp = result_valobj_sp->GetChildAtIndex(0, true);
                        if (image_ptr_sp && image_ptr_sp->ResolveValue (scalar))
                        {
                            addr_t image_ptr = scalar.ULongLong(LLDB_INVALID_ADDRESS);
                            if (image_ptr != 0 && image_ptr != LLDB_INVALID_ADDRESS)
                            {
                                uint32_t image_token = m_image_tokens.size();
                                m_image_tokens.push_back (image_ptr);
                                return image_token;
                            }
                            else if (image_ptr == 0)
                            {
                                ValueObjectSP error_str_sp = result_valobj_sp->GetChildAtIndex(1, true);
                                if (error_str_sp)
                                {
                                    if (error_str_sp->IsCStringContainer(true))
                                    {
                                        DataBufferSP buffer_sp(new DataBufferHeap(10240,0));
                                        size_t num_chars = error_str_sp->ReadPointedString (buffer_sp, error, 10240).first;
                                        if (error.Success() && num_chars > 0)
                                        {
                                            error.Clear();
                                            error.SetErrorStringWithFormat("dlopen error: %s", buffer_sp->GetBytes());
                                        }
                                        else
                                        {
                                            error.Clear();
                                            error.SetErrorStringWithFormat("dlopen failed for unknown reasons.");
                                        }
                                    }
                                }
                            }
                        }
                    }
                }
                else
                    error = expr_error;
            }
        }
    }
    if (!error.AsCString())
        error.SetErrorStringWithFormat("unable to load '%s'", path);
    return LLDB_INVALID_IMAGE_TOKEN;
}

//----------------------------------------------------------------------
// UnloadImage
//
// This function provides a default implementation that works for most
// unix variants. Any Process subclasses that need to do shared library
// loading differently should override LoadImage and UnloadImage and
// do what is needed.
//----------------------------------------------------------------------
Error
Process::UnloadImage (uint32_t image_token)
{
    Error error;
    if (m_finalizing)
    {
        error.SetErrorString("process is tearing itself down");
        return error;
    }

    if (image_token < m_image_tokens.size())
    {
        const addr_t image_addr = m_image_tokens[image_token];
        if (image_addr == LLDB_INVALID_ADDRESS)
        {
            error.SetErrorString("image already unloaded");
        }
        else
        {
            DynamicLoader *loader = GetDynamicLoader();
            if (loader)
                error = loader->CanLoadImage();
            
            if (error.Success())
            {
                ThreadSP thread_sp(GetThreadList ().GetSelectedThread());
                
                if (thread_sp)
                {
                    StackFrameSP frame_sp (thread_sp->GetStackFrameAtIndex (0));
                    
                    if (frame_sp)
                    {
                        ExecutionContext exe_ctx;
                        frame_sp->CalculateExecutionContext (exe_ctx);
                        EvaluateExpressionOptions expr_options;
                        expr_options.SetUnwindOnError(true);
                        expr_options.SetIgnoreBreakpoints(true);
                        expr_options.SetExecutionPolicy(eExecutionPolicyAlways);
                        expr_options.SetLanguage(eLanguageTypeC_plus_plus);
                        
                        StreamString expr;
                        expr.Printf("dlclose ((void *)0x%" PRIx64 ")", image_addr);
                        const char *prefix = "extern \"C\" int dlclose(void* handle);\n";
                        lldb::ValueObjectSP result_valobj_sp;
                        Error expr_error;
                        UserExpression::Evaluate (exe_ctx,
                                                  expr_options,
                                                  expr.GetData(),
                                                  prefix,
                                                  result_valobj_sp,
                                                  expr_error);
                        if (result_valobj_sp->GetError().Success())
                        {
                            Scalar scalar;
                            if (result_valobj_sp->ResolveValue (scalar))
                            {
                                if (scalar.UInt(1))
                                {
                                    error.SetErrorStringWithFormat("expression failed: \"%s\"", expr.GetData());
                                }
                                else
                                {
                                    m_image_tokens[image_token] = LLDB_INVALID_ADDRESS;
                                }
                            }
                        }
                        else
                        {
                            error = result_valobj_sp->GetError();
                        }
                    }
                }
            }
        }
    }
    else
    {
        error.SetErrorString("invalid image token");
    }
    return error;
}

=======
>>>>>>> d9db0bf5
const lldb::ABISP &
Process::GetABI()
{
    if (!m_abi_sp)
        m_abi_sp = ABI::FindPlugin(GetTarget().GetArchitecture());
    return m_abi_sp;
}

LanguageRuntime *
Process::GetLanguageRuntime(lldb::LanguageType language, bool retry_if_null)
{
    if (m_finalizing)
        return nullptr;

    LanguageRuntimeCollection::iterator pos;
    pos = m_language_runtimes.find (language);
    if (pos == m_language_runtimes.end() || (retry_if_null && !(*pos).second))
    {
        lldb::LanguageRuntimeSP runtime_sp(LanguageRuntime::FindPlugin(this, language));
        
        m_language_runtimes[language] = runtime_sp;
        return runtime_sp.get();
    }
    else
        return (*pos).second.get();
}

CPPLanguageRuntime *
Process::GetCPPLanguageRuntime (bool retry_if_null)
{
    if (!IsValid())
        return NULL;

    LanguageRuntime *runtime = GetLanguageRuntime(eLanguageTypeC_plus_plus, retry_if_null);
    if (runtime != NULL && runtime->GetLanguageType() == eLanguageTypeC_plus_plus)
        return static_cast<CPPLanguageRuntime *> (runtime);
    return NULL;
}

ObjCLanguageRuntime *
Process::GetObjCLanguageRuntime (bool retry_if_null)
{
    if (!IsValid())
        return NULL;

    LanguageRuntime *runtime = GetLanguageRuntime(eLanguageTypeObjC, retry_if_null);
    if (runtime != NULL && runtime->GetLanguageType() == eLanguageTypeObjC)
        return static_cast<ObjCLanguageRuntime *> (runtime);
    return NULL;
}

SwiftLanguageRuntime *
Process::GetSwiftLanguageRuntime (bool retry_if_null)
{
    if (!IsValid())
        return NULL;

    LanguageRuntime *runtime = GetLanguageRuntime(eLanguageTypeSwift, retry_if_null);
    if (runtime != NULL && runtime->GetLanguageType() == eLanguageTypeSwift)
      return static_cast<SwiftLanguageRuntime *> (runtime);
    return NULL;
}

bool
Process::IsPossibleDynamicValue (ValueObject& in_value)
{
    if (m_finalizing)
        return false;

    if (in_value.IsDynamic())
        return false;
    
    if (!in_value.GetCompilerType().IsValid())
        return false;
    
    LanguageType known_type = in_value.GetObjectRuntimeLanguage();

    if (known_type != eLanguageTypeUnknown && known_type != eLanguageTypeC)
    {
        LanguageRuntime *runtime = GetLanguageRuntime (known_type);
        return runtime ? runtime->CouldHaveDynamicValue(in_value) : false;
    }

    LanguageRuntime *cpp_runtime = GetLanguageRuntime (eLanguageTypeC_plus_plus);
    if (cpp_runtime && cpp_runtime->CouldHaveDynamicValue(in_value))
        return true;
    
    LanguageRuntime *objc_runtime = GetLanguageRuntime (eLanguageTypeObjC);
    if (objc_runtime && objc_runtime->CouldHaveDynamicValue(in_value))
        return true;
  
    LanguageRuntime *swift_runtime = GetLanguageRuntime (eLanguageTypeSwift);
    if (swift_runtime && swift_runtime->CouldHaveDynamicValue(in_value))
      return true;
  
    return false;
}

void
Process::SetDynamicCheckers(DynamicCheckerFunctions *dynamic_checkers)
{
    m_dynamic_checkers_ap.reset(dynamic_checkers);
}

BreakpointSiteList &
Process::GetBreakpointSiteList()
{
    return m_breakpoint_site_list;
}

const BreakpointSiteList &
Process::GetBreakpointSiteList() const
{
    return m_breakpoint_site_list;
}

void
Process::DisableAllBreakpointSites ()
{
    m_breakpoint_site_list.ForEach([this](BreakpointSite *bp_site) -> void {
//        bp_site->SetEnabled(true);
        DisableBreakpointSite(bp_site);
    });
}

Error
Process::ClearBreakpointSiteByID (lldb::user_id_t break_id)
{
    Error error (DisableBreakpointSiteByID (break_id));
    
    if (error.Success())
        m_breakpoint_site_list.Remove(break_id);

    return error;
}

Error
Process::DisableBreakpointSiteByID (lldb::user_id_t break_id)
{
    Error error;
    BreakpointSiteSP bp_site_sp = m_breakpoint_site_list.FindByID (break_id);
    if (bp_site_sp)
    {
        if (bp_site_sp->IsEnabled())
            error = DisableBreakpointSite (bp_site_sp.get());
    }
    else
    {
        error.SetErrorStringWithFormat("invalid breakpoint site ID: %" PRIu64, break_id);
    }

    return error;
}

Error
Process::EnableBreakpointSiteByID (lldb::user_id_t break_id)
{
    Error error;
    BreakpointSiteSP bp_site_sp = m_breakpoint_site_list.FindByID (break_id);
    if (bp_site_sp)
    {
        if (!bp_site_sp->IsEnabled())
            error = EnableBreakpointSite (bp_site_sp.get());
    }
    else
    {
        error.SetErrorStringWithFormat("invalid breakpoint site ID: %" PRIu64, break_id);
    }
    return error;
}

lldb::break_id_t
Process::CreateBreakpointSite (const BreakpointLocationSP &owner, bool use_hardware)
{
    addr_t load_addr = LLDB_INVALID_ADDRESS;
    
    bool show_error = true;
    switch (GetState())
    {
        case eStateInvalid:
        case eStateUnloaded:
        case eStateConnected:
        case eStateAttaching:
        case eStateLaunching:
        case eStateDetached:
        case eStateExited:
            show_error = false;
            break;
            
        case eStateStopped:
        case eStateRunning:
        case eStateStepping:
        case eStateCrashed:
        case eStateSuspended:
            show_error = IsAlive();
            break;
    }

    // Reset the IsIndirect flag here, in case the location changes from
    // pointing to a indirect symbol to a regular symbol.
    owner->SetIsIndirect (false);
    
    if (owner->ShouldResolveIndirectFunctions())
    {
        Symbol *symbol = owner->GetAddress().CalculateSymbolContextSymbol();
        if (symbol && symbol->IsIndirect())
        {
            Error error;
            Address symbol_address = symbol->GetAddress();
            load_addr = ResolveIndirectFunction (&symbol_address, error);
            if (!error.Success() && show_error)
            {
                GetTarget().GetDebugger().GetErrorFile()->Printf ("warning: failed to resolve indirect function at 0x%" PRIx64 " for breakpoint %i.%i: %s\n",
                                                                   symbol->GetLoadAddress(&GetTarget()),
                                                                   owner->GetBreakpoint().GetID(),
                                                                   owner->GetID(),
                                                                   error.AsCString() ? error.AsCString() : "unknown error");
                return LLDB_INVALID_BREAK_ID;
            }
            Address resolved_address(load_addr);
            load_addr = resolved_address.GetOpcodeLoadAddress (&GetTarget());
            owner->SetIsIndirect(true);
        }
        else
            load_addr = owner->GetAddress().GetOpcodeLoadAddress (&GetTarget());
    }
    else
        load_addr = owner->GetAddress().GetOpcodeLoadAddress (&GetTarget());
    
    if (load_addr != LLDB_INVALID_ADDRESS)
    {
        BreakpointSiteSP bp_site_sp;

        // Look up this breakpoint site.  If it exists, then add this new owner, otherwise
        // create a new breakpoint site and add it.

        bp_site_sp = m_breakpoint_site_list.FindByAddress (load_addr);

        if (bp_site_sp)
        {
            bp_site_sp->AddOwner (owner);
            owner->SetBreakpointSite (bp_site_sp);
            return bp_site_sp->GetID();
        }
        else
        {
            bp_site_sp.reset (new BreakpointSite (&m_breakpoint_site_list, owner, load_addr, use_hardware));
            if (bp_site_sp)
            {
                Error error = EnableBreakpointSite (bp_site_sp.get());
                if (error.Success())
                {
                    owner->SetBreakpointSite (bp_site_sp);
                    return m_breakpoint_site_list.Add (bp_site_sp);
                }
                else
                {
                    if (show_error)
                    {
                        // Report error for setting breakpoint...
                        GetTarget().GetDebugger().GetErrorFile()->Printf ("warning: failed to set breakpoint site at 0x%" PRIx64 " for breakpoint %i.%i: %s\n",
                                                                           load_addr,
                                                                           owner->GetBreakpoint().GetID(),
                                                                           owner->GetID(),
                                                                           error.AsCString() ? error.AsCString() : "unknown error");
                    }
                }
            }
        }
    }
    // We failed to enable the breakpoint
    return LLDB_INVALID_BREAK_ID;
}

void
Process::RemoveOwnerFromBreakpointSite (lldb::user_id_t owner_id, lldb::user_id_t owner_loc_id, BreakpointSiteSP &bp_site_sp)
{
    uint32_t num_owners = bp_site_sp->RemoveOwner (owner_id, owner_loc_id);
    if (num_owners == 0)
    {
        // Don't try to disable the site if we don't have a live process anymore.
        if (IsAlive())
            DisableBreakpointSite (bp_site_sp.get());
        m_breakpoint_site_list.RemoveByAddress(bp_site_sp->GetLoadAddress());
    }
}

size_t
Process::RemoveBreakpointOpcodesFromBuffer (addr_t bp_addr, size_t size, uint8_t *buf) const
{
    size_t bytes_removed = 0;
    BreakpointSiteList bp_sites_in_range;

    if (m_breakpoint_site_list.FindInRange (bp_addr, bp_addr + size, bp_sites_in_range))
    {
        bp_sites_in_range.ForEach([bp_addr, size, buf, &bytes_removed](BreakpointSite *bp_site) -> void {
            if (bp_site->GetType() == BreakpointSite::eSoftware)
            {
                addr_t intersect_addr;
                size_t intersect_size;
                size_t opcode_offset;
                if (bp_site->IntersectsRange(bp_addr, size, &intersect_addr, &intersect_size, &opcode_offset))
                {
                    assert(bp_addr <= intersect_addr && intersect_addr < bp_addr + size);
                    assert(bp_addr < intersect_addr + intersect_size && intersect_addr + intersect_size <= bp_addr + size);
                    assert(opcode_offset + intersect_size <= bp_site->GetByteSize());
                    size_t buf_offset = intersect_addr - bp_addr;
                    ::memcpy(buf + buf_offset, bp_site->GetSavedOpcodeBytes() + opcode_offset, intersect_size);
                }
            }
        });
    }
    return bytes_removed;
}

size_t
Process::GetSoftwareBreakpointTrapOpcode (BreakpointSite* bp_site)
{
    PlatformSP platform_sp (GetTarget().GetPlatform());
    if (platform_sp)
        return platform_sp->GetSoftwareBreakpointTrapOpcode (GetTarget(), bp_site);
    return 0;
}

Error
Process::EnableSoftwareBreakpoint (BreakpointSite *bp_site)
{
    Error error;
    assert (bp_site != NULL);
    Log *log(lldb_private::GetLogIfAnyCategoriesSet (LIBLLDB_LOG_BREAKPOINTS));
    const addr_t bp_addr = bp_site->GetLoadAddress();
    if (log)
        log->Printf ("Process::EnableSoftwareBreakpoint (site_id = %d) addr = 0x%" PRIx64, bp_site->GetID(), (uint64_t)bp_addr);
    if (bp_site->IsEnabled())
    {
        if (log)
            log->Printf ("Process::EnableSoftwareBreakpoint (site_id = %d) addr = 0x%" PRIx64 " -- already enabled", bp_site->GetID(), (uint64_t)bp_addr);
        return error;
    }

    if (bp_addr == LLDB_INVALID_ADDRESS)
    {
        error.SetErrorString("BreakpointSite contains an invalid load address.");
        return error;
    }
    // Ask the lldb::Process subclass to fill in the correct software breakpoint
    // trap for the breakpoint site
    const size_t bp_opcode_size = GetSoftwareBreakpointTrapOpcode(bp_site);

    if (bp_opcode_size == 0)
    {
        error.SetErrorStringWithFormat ("Process::GetSoftwareBreakpointTrapOpcode() returned zero, unable to get breakpoint trap for address 0x%" PRIx64, bp_addr);
    }
    else
    {
        const uint8_t * const bp_opcode_bytes = bp_site->GetTrapOpcodeBytes();

        if (bp_opcode_bytes == NULL)
        {
            error.SetErrorString ("BreakpointSite doesn't contain a valid breakpoint trap opcode.");
            return error;
        }

        // Save the original opcode by reading it
        if (DoReadMemory(bp_addr, bp_site->GetSavedOpcodeBytes(), bp_opcode_size, error) == bp_opcode_size)
        {
            // Write a software breakpoint in place of the original opcode
            if (DoWriteMemory(bp_addr, bp_opcode_bytes, bp_opcode_size, error) == bp_opcode_size)
            {
                uint8_t verify_bp_opcode_bytes[64];
                if (DoReadMemory(bp_addr, verify_bp_opcode_bytes, bp_opcode_size, error) == bp_opcode_size)
                {
                    if (::memcmp(bp_opcode_bytes, verify_bp_opcode_bytes, bp_opcode_size) == 0)
                    {
                        bp_site->SetEnabled(true);
                        bp_site->SetType (BreakpointSite::eSoftware);
                        if (log)
                            log->Printf ("Process::EnableSoftwareBreakpoint (site_id = %d) addr = 0x%" PRIx64 " -- SUCCESS",
                                         bp_site->GetID(),
                                         (uint64_t)bp_addr);
                    }
                    else
                        error.SetErrorString("failed to verify the breakpoint trap in memory.");
                }
                else
                    error.SetErrorString("Unable to read memory to verify breakpoint trap.");
            }
            else
                error.SetErrorString("Unable to write breakpoint trap to memory.");
        }
        else
            error.SetErrorString("Unable to read memory at breakpoint address.");
    }
    if (log && error.Fail())
        log->Printf ("Process::EnableSoftwareBreakpoint (site_id = %d) addr = 0x%" PRIx64 " -- FAILED: %s",
                     bp_site->GetID(),
                     (uint64_t)bp_addr,
                     error.AsCString());
    return error;
}

Error
Process::DisableSoftwareBreakpoint (BreakpointSite *bp_site)
{
    Error error;
    assert (bp_site != NULL);
    Log *log(lldb_private::GetLogIfAnyCategoriesSet (LIBLLDB_LOG_BREAKPOINTS));
    addr_t bp_addr = bp_site->GetLoadAddress();
    lldb::user_id_t breakID = bp_site->GetID();
    if (log)
        log->Printf ("Process::DisableSoftwareBreakpoint (breakID = %" PRIu64 ") addr = 0x%" PRIx64, breakID, (uint64_t)bp_addr);

    if (bp_site->IsHardware())
    {
        error.SetErrorString("Breakpoint site is a hardware breakpoint.");
    }
    else if (bp_site->IsEnabled())
    {
        const size_t break_op_size = bp_site->GetByteSize();
        const uint8_t * const break_op = bp_site->GetTrapOpcodeBytes();
        if (break_op_size > 0)
        {
            // Clear a software breakpoint instruction
            uint8_t curr_break_op[8];
            assert (break_op_size <= sizeof(curr_break_op));
            bool break_op_found = false;

            // Read the breakpoint opcode
            if (DoReadMemory (bp_addr, curr_break_op, break_op_size, error) == break_op_size)
            {
                bool verify = false;
                // Make sure the breakpoint opcode exists at this address
                if (::memcmp (curr_break_op, break_op, break_op_size) == 0)
                {
                    break_op_found = true;
                    // We found a valid breakpoint opcode at this address, now restore
                    // the saved opcode.
                    if (DoWriteMemory (bp_addr, bp_site->GetSavedOpcodeBytes(), break_op_size, error) == break_op_size)
                    {
                        verify = true;
                    }
                    else
                        error.SetErrorString("Memory write failed when restoring original opcode.");
                }
                else
                {
                    error.SetErrorString("Original breakpoint trap is no longer in memory.");
                    // Set verify to true and so we can check if the original opcode has already been restored
                    verify = true;
                }

                if (verify)
                {
                    uint8_t verify_opcode[8];
                    assert (break_op_size < sizeof(verify_opcode));
                    // Verify that our original opcode made it back to the inferior
                    if (DoReadMemory (bp_addr, verify_opcode, break_op_size, error) == break_op_size)
                    {
                        // compare the memory we just read with the original opcode
                        if (::memcmp (bp_site->GetSavedOpcodeBytes(), verify_opcode, break_op_size) == 0)
                        {
                            // SUCCESS
                            bp_site->SetEnabled(false);
                            if (log)
                                log->Printf ("Process::DisableSoftwareBreakpoint (site_id = %d) addr = 0x%" PRIx64 " -- SUCCESS", bp_site->GetID(), (uint64_t)bp_addr);
                            return error;
                        }
                        else
                        {
                            if (break_op_found)
                                error.SetErrorString("Failed to restore original opcode.");
                        }
                    }
                    else
                        error.SetErrorString("Failed to read memory to verify that breakpoint trap was restored.");
                }
            }
            else
                error.SetErrorString("Unable to read memory that should contain the breakpoint trap.");
        }
    }
    else
    {
        if (log)
            log->Printf ("Process::DisableSoftwareBreakpoint (site_id = %d) addr = 0x%" PRIx64 " -- already disabled", bp_site->GetID(), (uint64_t)bp_addr);
        return error;
    }

    if (log)
        log->Printf ("Process::DisableSoftwareBreakpoint (site_id = %d) addr = 0x%" PRIx64 " -- FAILED: %s",
                     bp_site->GetID(),
                     (uint64_t)bp_addr,
                     error.AsCString());
    return error;
}

// Uncomment to verify memory caching works after making changes to caching code
//#define VERIFY_MEMORY_READS

size_t
Process::ReadMemory (addr_t addr, void *buf, size_t size, Error &error)
{
    error.Clear();
    if (!GetDisableMemoryCache())
    {        
#if defined (VERIFY_MEMORY_READS)
        // Memory caching is enabled, with debug verification
        
        if (buf && size)
        {
            // Uncomment the line below to make sure memory caching is working.
            // I ran this through the test suite and got no assertions, so I am 
            // pretty confident this is working well. If any changes are made to
            // memory caching, uncomment the line below and test your changes!
            
            // Verify all memory reads by using the cache first, then redundantly
            // reading the same memory from the inferior and comparing to make sure
            // everything is exactly the same.
            std::string verify_buf (size, '\0');
            assert (verify_buf.size() == size);
            const size_t cache_bytes_read = m_memory_cache.Read (this, addr, buf, size, error);
            Error verify_error;
            const size_t verify_bytes_read = ReadMemoryFromInferior (addr, const_cast<char *>(verify_buf.data()), verify_buf.size(), verify_error);
            assert (cache_bytes_read == verify_bytes_read);
            assert (memcmp(buf, verify_buf.data(), verify_buf.size()) == 0);
            assert (verify_error.Success() == error.Success());
            return cache_bytes_read;
        }
        return 0;
#else // !defined(VERIFY_MEMORY_READS)
        // Memory caching is enabled, without debug verification
        
        return m_memory_cache.Read (addr, buf, size, error);
#endif // defined (VERIFY_MEMORY_READS)
    }
    else
    {
        // Memory caching is disabled
        
        return ReadMemoryFromInferior (addr, buf, size, error);
    }
}
    
size_t
Process::ReadCStringFromMemory (addr_t addr, std::string &out_str, Error &error)
{
    char buf[256];
    out_str.clear();
    addr_t curr_addr = addr;
    while (1)
    {
        size_t length = ReadCStringFromMemory (curr_addr, buf, sizeof(buf), error);
        if (length == 0)
            break;
        out_str.append(buf, length);
        // If we got "length - 1" bytes, we didn't get the whole C string, we
        // need to read some more characters
        if (length == sizeof(buf) - 1)
            curr_addr += length;
        else
            break;
    }
    return out_str.size();
}

size_t
Process::ReadStringFromMemory (addr_t addr, char *dst, size_t max_bytes, Error &error,
                                size_t type_width)
{
    size_t total_bytes_read = 0;
    if (dst && max_bytes && type_width && max_bytes >= type_width)
    {
        // Ensure a null terminator independent of the number of bytes that is read.
        memset (dst, 0, max_bytes);
        size_t bytes_left = max_bytes - type_width;

        const char terminator[4] = {'\0', '\0', '\0', '\0'};
        assert(sizeof(terminator) >= type_width &&
               "Attempting to validate a string with more than 4 bytes per character!");

        addr_t curr_addr = addr;
        const size_t cache_line_size = m_memory_cache.GetMemoryCacheLineSize();
        char *curr_dst = dst;

        error.Clear();
        while (bytes_left > 0 && error.Success())
        {
            addr_t cache_line_bytes_left = cache_line_size - (curr_addr % cache_line_size);
            addr_t bytes_to_read = std::min<addr_t>(bytes_left, cache_line_bytes_left);
            size_t bytes_read = ReadMemory (curr_addr, curr_dst, bytes_to_read, error);

            if (bytes_read == 0)
                break;

            // Search for a null terminator of correct size and alignment in bytes_read
            size_t aligned_start = total_bytes_read - total_bytes_read % type_width;
            for (size_t i = aligned_start; i + type_width <= total_bytes_read + bytes_read; i += type_width)
                if (::strncmp(&dst[i], terminator, type_width) == 0)
                {
                    error.Clear();
                    return i;
                }

            total_bytes_read += bytes_read;
            curr_dst += bytes_read;
            curr_addr += bytes_read;
            bytes_left -= bytes_read;
        }
    }
    else
    {
        if (max_bytes)
            error.SetErrorString("invalid arguments");
    }
    return total_bytes_read;
}

// Deprecated in favor of ReadStringFromMemory which has wchar support and correct code to find
// null terminators.
size_t
Process::ReadCStringFromMemory (addr_t addr, char *dst, size_t dst_max_len, Error &result_error)
{
    size_t total_cstr_len = 0;
    if (dst && dst_max_len)
    {
        result_error.Clear();
        // NULL out everything just to be safe
        memset (dst, 0, dst_max_len);
        Error error;
        addr_t curr_addr = addr;
        const size_t cache_line_size = m_memory_cache.GetMemoryCacheLineSize();
        size_t bytes_left = dst_max_len - 1;
        char *curr_dst = dst;
        
        while (bytes_left > 0)
        {
            addr_t cache_line_bytes_left = cache_line_size - (curr_addr % cache_line_size);
            addr_t bytes_to_read = std::min<addr_t>(bytes_left, cache_line_bytes_left);
            size_t bytes_read = ReadMemory (curr_addr, curr_dst, bytes_to_read, error);
            
            if (bytes_read == 0)
            {
                result_error = error;
                dst[total_cstr_len] = '\0';
                break;
            }
            const size_t len = strlen(curr_dst);

            total_cstr_len += len;

            if (len < bytes_to_read)
                break;

            curr_dst += bytes_read;
            curr_addr += bytes_read;
            bytes_left -= bytes_read;
        }
    }
    else
    {
        if (dst == NULL)
            result_error.SetErrorString("invalid arguments");
        else
            result_error.Clear();
    }
    return total_cstr_len;
}

size_t
Process::ReadMemoryFromInferior (addr_t addr, void *buf, size_t size, Error &error)
{
    if (buf == NULL || size == 0)
        return 0;

    size_t bytes_read = 0;
    uint8_t *bytes = (uint8_t *)buf;
    
    while (bytes_read < size)
    {
        const size_t curr_size = size - bytes_read;
        const size_t curr_bytes_read = DoReadMemory (addr + bytes_read, 
                                                     bytes + bytes_read, 
                                                     curr_size,
                                                     error);
        bytes_read += curr_bytes_read;
        if (curr_bytes_read == curr_size || curr_bytes_read == 0)
            break;
    }

    // Replace any software breakpoint opcodes that fall into this range back
    // into "buf" before we return
    if (bytes_read > 0)
        RemoveBreakpointOpcodesFromBuffer (addr, bytes_read, (uint8_t *)buf);
    return bytes_read;
}

uint64_t
Process::ReadUnsignedIntegerFromMemory (lldb::addr_t vm_addr, size_t integer_byte_size, uint64_t fail_value, Error &error)
{
    Scalar scalar;
    if (ReadScalarIntegerFromMemory(vm_addr, integer_byte_size, false, scalar, error))
        return scalar.ULongLong(fail_value);
    return fail_value;
}

addr_t
Process::ReadPointerFromMemory (lldb::addr_t vm_addr, Error &error)
{
    Scalar scalar;
    if (ReadScalarIntegerFromMemory(vm_addr, GetAddressByteSize(), false, scalar, error))
        return scalar.ULongLong(LLDB_INVALID_ADDRESS);
    return LLDB_INVALID_ADDRESS;
}

bool
Process::WritePointerToMemory (lldb::addr_t vm_addr, 
                               lldb::addr_t ptr_value, 
                               Error &error)
{
    Scalar scalar;
    const uint32_t addr_byte_size = GetAddressByteSize();
    if (addr_byte_size <= 4)
        scalar = (uint32_t)ptr_value;
    else
        scalar = ptr_value;
    return WriteScalarToMemory(vm_addr, scalar, addr_byte_size, error) == addr_byte_size;
}

size_t
Process::WriteMemoryPrivate (addr_t addr, const void *buf, size_t size, Error &error)
{
    size_t bytes_written = 0;
    const uint8_t *bytes = (const uint8_t *)buf;
    
    while (bytes_written < size)
    {
        const size_t curr_size = size - bytes_written;
        const size_t curr_bytes_written = DoWriteMemory (addr + bytes_written, 
                                                         bytes + bytes_written, 
                                                         curr_size,
                                                         error);
        bytes_written += curr_bytes_written;
        if (curr_bytes_written == curr_size || curr_bytes_written == 0)
            break;
    }
    return bytes_written;
}

size_t
Process::WriteMemory (addr_t addr, const void *buf, size_t size, Error &error)
{
#if defined (ENABLE_MEMORY_CACHING)
    m_memory_cache.Flush (addr, size);
#endif

    if (buf == NULL || size == 0)
        return 0;

    m_mod_id.BumpMemoryID();

    // We need to write any data that would go where any current software traps
    // (enabled software breakpoints) any software traps (breakpoints) that we
    // may have placed in our tasks memory.

    BreakpointSiteList bp_sites_in_range;
    
    if (m_breakpoint_site_list.FindInRange (addr, addr + size, bp_sites_in_range))
    {
        // No breakpoint sites overlap
        if (bp_sites_in_range.IsEmpty())
            return WriteMemoryPrivate (addr, buf, size, error);
        else
        {
            const uint8_t *ubuf = (const uint8_t *)buf;
            uint64_t bytes_written = 0;

            bp_sites_in_range.ForEach([this, addr, size, &bytes_written, &ubuf, &error](BreakpointSite *bp) -> void {
                
                if (error.Success())
                {
                    addr_t intersect_addr;
                    size_t intersect_size;
                    size_t opcode_offset;
                    const bool intersects = bp->IntersectsRange(addr, size, &intersect_addr, &intersect_size, &opcode_offset);
                    UNUSED_IF_ASSERT_DISABLED(intersects);
                    assert(intersects);
                    assert(addr <= intersect_addr && intersect_addr < addr + size);
                    assert(addr < intersect_addr + intersect_size && intersect_addr + intersect_size <= addr + size);
                    assert(opcode_offset + intersect_size <= bp->GetByteSize());
                    
                    // Check for bytes before this breakpoint
                    const addr_t curr_addr = addr + bytes_written;
                    if (intersect_addr > curr_addr)
                    {
                        // There are some bytes before this breakpoint that we need to
                        // just write to memory
                        size_t curr_size = intersect_addr - curr_addr;
                        size_t curr_bytes_written = WriteMemoryPrivate (curr_addr,
                                                                        ubuf + bytes_written,
                                                                        curr_size,
                                                                        error);
                        bytes_written += curr_bytes_written;
                        if (curr_bytes_written != curr_size)
                        {
                            // We weren't able to write all of the requested bytes, we
                            // are done looping and will return the number of bytes that
                            // we have written so far.
                            if (error.Success())
                                error.SetErrorToGenericError();
                        }
                    }
                    // Now write any bytes that would cover up any software breakpoints
                    // directly into the breakpoint opcode buffer
                    ::memcpy(bp->GetSavedOpcodeBytes() + opcode_offset, ubuf + bytes_written, intersect_size);
                    bytes_written += intersect_size;
                }
            });
            
            if (bytes_written < size)
                WriteMemoryPrivate (addr + bytes_written,
                                    ubuf + bytes_written,
                                    size - bytes_written,
                                    error);
        }
    }
    else
    {
        return WriteMemoryPrivate (addr, buf, size, error);
    }

    // Write any remaining bytes after the last breakpoint if we have any left
    return 0; //bytes_written;
}

size_t
Process::WriteScalarToMemory (addr_t addr, const Scalar &scalar, size_t byte_size, Error &error)
{
    if (byte_size == UINT32_MAX)
        byte_size = scalar.GetByteSize();
    if (byte_size > 0)
    {
        uint8_t buf[32];
        const size_t mem_size = scalar.GetAsMemoryData (buf, byte_size, GetByteOrder(), error);
        if (mem_size > 0)
            return WriteMemory(addr, buf, mem_size, error);
        else
            error.SetErrorString ("failed to get scalar as memory data");
    }
    else
    {
        error.SetErrorString ("invalid scalar value");
    }
    return 0;
}

size_t
Process::ReadScalarIntegerFromMemory (addr_t addr, 
                                      uint32_t byte_size, 
                                      bool is_signed, 
                                      Scalar &scalar, 
                                      Error &error)
{
    uint64_t uval = 0;
    if (byte_size == 0)
    {
        error.SetErrorString ("byte size is zero");
    }
    else if (byte_size & (byte_size - 1))
    {
        error.SetErrorStringWithFormat ("byte size %u is not a power of 2", byte_size);
    }
    else if (byte_size <= sizeof(uval))
    {
        const size_t bytes_read = ReadMemory (addr, &uval, byte_size, error);
        if (bytes_read == byte_size)
        {
            DataExtractor data (&uval, sizeof(uval), GetByteOrder(), GetAddressByteSize());
            lldb::offset_t offset = 0;
            if (byte_size <= 4)
                scalar = data.GetMaxU32 (&offset, byte_size);
            else
                scalar = data.GetMaxU64 (&offset, byte_size);
            if (is_signed)
                scalar.SignExtend(byte_size * 8);
            return bytes_read;
        }
    }
    else
    {
        error.SetErrorStringWithFormat ("byte size of %u is too large for integer scalar type", byte_size);
    }
    return 0;
}

#define USE_ALLOCATE_MEMORY_CACHE 1
addr_t
Process::AllocateMemory(size_t size, uint32_t permissions, Error &error)
{
    if (GetPrivateState() != eStateStopped)
        return LLDB_INVALID_ADDRESS;
        
#if defined (USE_ALLOCATE_MEMORY_CACHE)
    return m_allocated_memory_cache.AllocateMemory(size, permissions, error);
#else
    addr_t allocated_addr = DoAllocateMemory (size, permissions, error);
    Log *log(lldb_private::GetLogIfAllCategoriesSet (LIBLLDB_LOG_PROCESS));
    if (log)
        log->Printf("Process::AllocateMemory(size=%" PRIu64 ", permissions=%s) => 0x%16.16" PRIx64 " (m_stop_id = %u m_memory_id = %u)",
                    (uint64_t)size,
                    GetPermissionsAsCString (permissions),
                    (uint64_t)allocated_addr,
                    m_mod_id.GetStopID(),
                    m_mod_id.GetMemoryID());
    return allocated_addr;
#endif
}

addr_t
Process::CallocateMemory(size_t size, uint32_t permissions, Error &error)
{
    addr_t return_addr = AllocateMemory(size, permissions, error);
    if (error.Success())
    {
        std::string buffer(size, 0);
        WriteMemory(return_addr, buffer.c_str(), size, error);
    }
    return return_addr;
}

bool
Process::CanJIT ()
{
    if (m_can_jit == eCanJITDontKnow)
    {
        Log *log(lldb_private::GetLogIfAllCategoriesSet (LIBLLDB_LOG_PROCESS));
        Error err;
        
        uint64_t allocated_memory = AllocateMemory(8, 
                                                   ePermissionsReadable | ePermissionsWritable | ePermissionsExecutable, 
                                                   err);
        
        if (err.Success())
        {
            m_can_jit = eCanJITYes;
            if (log)
                log->Printf ("Process::%s pid %" PRIu64 " allocation test passed, CanJIT () is true", __FUNCTION__, GetID ());
        }
        else
        {
            m_can_jit = eCanJITNo;
            if (log)
                log->Printf ("Process::%s pid %" PRIu64 " allocation test failed, CanJIT () is false: %s", __FUNCTION__, GetID (), err.AsCString ());
        }
        
        DeallocateMemory (allocated_memory);
    }
    
    return m_can_jit == eCanJITYes;
}

void
Process::SetCanJIT (bool can_jit)
{
    m_can_jit = (can_jit ? eCanJITYes : eCanJITNo);
}

void
Process::SetCanRunCode (bool can_run_code)
{
    SetCanJIT(can_run_code);
    m_can_interpret_function_calls = can_run_code;
}

Error
Process::DeallocateMemory (addr_t ptr)
{
    Error error;
#if defined (USE_ALLOCATE_MEMORY_CACHE)
    if (!m_allocated_memory_cache.DeallocateMemory(ptr))
    {
        error.SetErrorStringWithFormat ("deallocation of memory at 0x%" PRIx64 " failed.", (uint64_t)ptr);
    }
#else
    error = DoDeallocateMemory (ptr);
    
    Log *log(lldb_private::GetLogIfAllCategoriesSet (LIBLLDB_LOG_PROCESS));
    if (log)
        log->Printf("Process::DeallocateMemory(addr=0x%16.16" PRIx64 ") => err = %s (m_stop_id = %u, m_memory_id = %u)",
                    ptr, 
                    error.AsCString("SUCCESS"),
                    m_mod_id.GetStopID(),
                    m_mod_id.GetMemoryID());
#endif
    return error;
}

ModuleSP
Process::ReadModuleFromMemory (const FileSpec& file_spec, 
                               lldb::addr_t header_addr,
                               size_t size_to_read)
{
    Log *log = lldb_private::GetLogIfAllCategoriesSet(LIBLLDB_LOG_HOST);
    if (log)
    {
        log->Printf ("Process::ReadModuleFromMemory reading %s binary from memory", file_spec.GetPath().c_str());
    }
    ModuleSP module_sp (new Module (file_spec, ArchSpec()));
    if (module_sp)
    {
        Error error;
        ObjectFile *objfile = module_sp->GetMemoryObjectFile (shared_from_this(), header_addr, error, size_to_read);
        if (objfile)
            return module_sp;
    }
    return ModuleSP();
}

bool
Process::GetLoadAddressPermissions (lldb::addr_t load_addr, uint32_t &permissions)
{
    MemoryRegionInfo range_info;
    permissions = 0;
    Error error (GetMemoryRegionInfo (load_addr, range_info));
    if (!error.Success())
        return false;
    if (range_info.GetReadable() == MemoryRegionInfo::eDontKnow 
        || range_info.GetWritable() == MemoryRegionInfo::eDontKnow 
        || range_info.GetExecutable() == MemoryRegionInfo::eDontKnow)
    {
        return false;
    }

    if (range_info.GetReadable() == MemoryRegionInfo::eYes)
        permissions |= lldb::ePermissionsReadable;

    if (range_info.GetWritable() == MemoryRegionInfo::eYes)
        permissions |= lldb::ePermissionsWritable;

    if (range_info.GetExecutable() == MemoryRegionInfo::eYes)
        permissions |= lldb::ePermissionsExecutable;

    return true;
}

Error
Process::EnableWatchpoint (Watchpoint *watchpoint, bool notify)
{
    Error error;
    error.SetErrorString("watchpoints are not supported");
    return error;
}

Error
Process::DisableWatchpoint (Watchpoint *watchpoint, bool notify)
{
    Error error;
    error.SetErrorString("watchpoints are not supported");
    return error;
}

StateType
Process::WaitForProcessStopPrivate (const TimeValue *timeout, EventSP &event_sp)
{
    StateType state;
    // Now wait for the process to launch and return control to us, and then
    // call DidLaunch:
    while (1)
    {
        event_sp.reset();
        state = WaitForStateChangedEventsPrivate (timeout, event_sp);

        if (StateIsStoppedState(state, false))
            break;

        // If state is invalid, then we timed out
        if (state == eStateInvalid)
            break;

        if (event_sp)
            HandlePrivateEvent (event_sp);
    }
    return state;
}

void
Process::LoadOperatingSystemPlugin(bool flush)
{
    if (flush)
        m_thread_list.Clear();
    m_os_ap.reset (OperatingSystem::FindPlugin (this, NULL));
    if (flush)
        Flush();
}

Error
Process::Launch (ProcessLaunchInfo &launch_info)
{
    Error error;
    m_abi_sp.reset();
    m_dyld_ap.reset();
    m_jit_loaders_ap.reset();
    m_system_runtime_ap.reset();
    m_os_ap.reset();
    m_process_input_reader.reset();
    m_stop_info_override_callback = NULL;

    Module *exe_module = GetTarget().GetExecutableModulePointer();
    if (exe_module)
    {
        char local_exec_file_path[PATH_MAX];
        char platform_exec_file_path[PATH_MAX];
        exe_module->GetFileSpec().GetPath(local_exec_file_path, sizeof(local_exec_file_path));
        exe_module->GetPlatformFileSpec().GetPath(platform_exec_file_path, sizeof(platform_exec_file_path));
        if (exe_module->GetFileSpec().Exists())
        {
            // Install anything that might need to be installed prior to launching.
            // For host systems, this will do nothing, but if we are connected to a
            // remote platform it will install any needed binaries
            error = GetTarget().Install(&launch_info);
            if (error.Fail())
                return error;

            if (PrivateStateThreadIsValid ())
                PausePrivateStateThread ();
    
            error = WillLaunch (exe_module);
            if (error.Success())
            {
                const bool restarted = false;
                SetPublicState (eStateLaunching, restarted);
                m_should_detach = false;

                if (m_public_run_lock.TrySetRunning())
                {
                    // Now launch using these arguments.
                    error = DoLaunch (exe_module, launch_info);
                }
                else
                {
                    // This shouldn't happen
                    error.SetErrorString("failed to acquire process run lock");
                }

                if (error.Fail())
                {
                    if (GetID() != LLDB_INVALID_PROCESS_ID)
                    {
                        SetID (LLDB_INVALID_PROCESS_ID);
                        const char *error_string = error.AsCString();
                        if (error_string == NULL)
                            error_string = "launch failed";
                        SetExitStatus (-1, error_string);
                    }
                }
                else
                {
                    EventSP event_sp;
                    TimeValue timeout_time;
                    timeout_time = TimeValue::Now();
                    timeout_time.OffsetWithSeconds(10);
                    StateType state = WaitForProcessStopPrivate(&timeout_time, event_sp);

                    if (state == eStateInvalid || event_sp.get() == NULL)
                    {
                        // We were able to launch the process, but we failed to
                        // catch the initial stop.
                        error.SetErrorString ("failed to catch stop after launch");
                        SetExitStatus (0, "failed to catch stop after launch");
                        Destroy(false);
                    }
                    else if (state == eStateStopped || state == eStateCrashed)
                    {
                        DidLaunch ();

                        DynamicLoader *dyld = GetDynamicLoader ();
                        if (dyld)
                            dyld->DidLaunch();

                        GetJITLoaders().DidLaunch();

                        SystemRuntime *system_runtime = GetSystemRuntime ();
                        if (system_runtime)
                            system_runtime->DidLaunch();

                        LoadOperatingSystemPlugin(false);

                        // Note, the stop event was consumed above, but not handled. This was done
                        // to give DidLaunch a chance to run. The target is either stopped or crashed.
                        // Directly set the state.  This is done to prevent a stop message with a bunch
                        // of spurious output on thread status, as well as not pop a ProcessIOHandler.
                        SetPublicState(state, false);

                        if (PrivateStateThreadIsValid ())
                            ResumePrivateStateThread ();
                        else
                            StartPrivateStateThread ();

                        m_stop_info_override_callback = GetTarget().GetArchitecture().GetStopInfoOverrideCallback();

                        // Target was stopped at entry as was intended. Need to notify the listeners
                        // about it.
                        if (state == eStateStopped && launch_info.GetFlags().Test(eLaunchFlagStopAtEntry))
                            HandlePrivateEvent(event_sp);
                    }
                    else if (state == eStateExited)
                    {
                        // We exited while trying to launch somehow.  Don't call DidLaunch as that's
                        // not likely to work, and return an invalid pid.
                        HandlePrivateEvent (event_sp);
                    }
                }
            }
        }
        else
        {
            error.SetErrorStringWithFormat("file doesn't exist: '%s'", local_exec_file_path);
        }
    }
    return error;
}

Error
Process::LoadCore ()
{
    Error error = DoLoadCore();
    if (error.Success())
    {
        Listener listener ("lldb.process.load_core_listener");
        HijackProcessEvents(&listener);

        if (PrivateStateThreadIsValid ())
            ResumePrivateStateThread ();
        else
            StartPrivateStateThread ();

        DynamicLoader *dyld = GetDynamicLoader ();
        if (dyld)
            dyld->DidAttach();

        GetJITLoaders().DidAttach();
        
        SystemRuntime *system_runtime = GetSystemRuntime ();
        if (system_runtime)
            system_runtime->DidAttach();

        m_os_ap.reset (OperatingSystem::FindPlugin (this, NULL));
        // We successfully loaded a core file, now pretend we stopped so we can
        // show all of the threads in the core file and explore the crashed
        // state.
        SetPrivateState (eStateStopped);

        // Wait indefinitely for a stopped event since we just posted one above...
        lldb::EventSP event_sp;
        listener.WaitForEvent (NULL, event_sp);
        StateType state = ProcessEventData::GetStateFromEvent(event_sp.get());

        if (!StateIsStoppedState (state, false))
        {
            Log *log(lldb_private::GetLogIfAllCategoriesSet (LIBLLDB_LOG_PROCESS));
            if (log)
                log->Printf("Process::Halt() failed to stop, state is: %s", StateAsCString(state));
            error.SetErrorString ("Did not get stopped event after loading the core file.");
        }
        RestoreProcessEvents ();
    }
    return error;
}

DynamicLoader *
Process::GetDynamicLoader ()
{
    if (m_dyld_ap.get() == NULL)
        m_dyld_ap.reset (DynamicLoader::FindPlugin(this, NULL));
    return m_dyld_ap.get();
}

const lldb::DataBufferSP
Process::GetAuxvData()
{
    return DataBufferSP ();
}

JITLoaderList &
Process::GetJITLoaders ()
{
    if (!m_jit_loaders_ap)
    {
        m_jit_loaders_ap.reset(new JITLoaderList());
        JITLoader::LoadPlugins(this, *m_jit_loaders_ap);
    }
    return *m_jit_loaders_ap;
}

SystemRuntime *
Process::GetSystemRuntime ()
{
    if (m_system_runtime_ap.get() == NULL)
        m_system_runtime_ap.reset (SystemRuntime::FindPlugin(this));
    return m_system_runtime_ap.get();
}

Process::AttachCompletionHandler::AttachCompletionHandler (Process *process, uint32_t exec_count) :
    NextEventAction (process),
    m_exec_count (exec_count)
{
    Log *log(lldb_private::GetLogIfAllCategoriesSet (LIBLLDB_LOG_PROCESS));
    if (log)
        log->Printf ("Process::AttachCompletionHandler::%s process=%p, exec_count=%" PRIu32, __FUNCTION__, static_cast<void*>(process), exec_count);
}

Process::NextEventAction::EventActionResult
Process::AttachCompletionHandler::PerformAction (lldb::EventSP &event_sp)
{
    Log *log(lldb_private::GetLogIfAllCategoriesSet (LIBLLDB_LOG_PROCESS));

    StateType state = ProcessEventData::GetStateFromEvent (event_sp.get());
    if (log)
        log->Printf ("Process::AttachCompletionHandler::%s called with state %s (%d)", __FUNCTION__, StateAsCString(state), static_cast<int> (state));

    switch (state)
    {
        case eStateAttaching:
            return eEventActionSuccess;

        case eStateRunning:
        case eStateConnected:
            return eEventActionRetry;
        
        case eStateStopped:
        case eStateCrashed:
            {
                // During attach, prior to sending the eStateStopped event, 
                // lldb_private::Process subclasses must set the new process ID.
                assert (m_process->GetID() != LLDB_INVALID_PROCESS_ID);
                // We don't want these events to be reported, so go set the ShouldReportStop here:
                m_process->GetThreadList().SetShouldReportStop (eVoteNo);
                
                if (m_exec_count > 0)
                {
                    --m_exec_count;

                    if (log)
                        log->Printf ("Process::AttachCompletionHandler::%s state %s: reduced remaining exec count to %" PRIu32 ", requesting resume", __FUNCTION__, StateAsCString(state), m_exec_count);

                    RequestResume();
                    return eEventActionRetry;
                }
                else
                {
                    if (log)
                        log->Printf ("Process::AttachCompletionHandler::%s state %s: no more execs expected to start, continuing with attach", __FUNCTION__, StateAsCString(state));

                    m_process->CompleteAttach ();
                    return eEventActionSuccess;
                }
            }
            break;

        default:
        case eStateExited:   
        case eStateInvalid:
            break;
    }

    m_exit_string.assign ("No valid Process");
    return eEventActionExit;
}

Process::NextEventAction::EventActionResult
Process::AttachCompletionHandler::HandleBeingInterrupted()
{
    return eEventActionSuccess;
}

const char *
Process::AttachCompletionHandler::GetExitString ()
{
    return m_exit_string.c_str();
}

Listener &
ProcessAttachInfo::GetListenerForProcess (Debugger &debugger)
{
    if (m_listener_sp)
        return *m_listener_sp;
    else
        return debugger.GetListener();
}

Error
Process::Attach (ProcessAttachInfo &attach_info)
{
    m_abi_sp.reset();
    m_process_input_reader.reset();
    m_dyld_ap.reset();
    m_jit_loaders_ap.reset();
    m_system_runtime_ap.reset();
    m_os_ap.reset();
    m_stop_info_override_callback = NULL;
    
    lldb::pid_t attach_pid = attach_info.GetProcessID();
    Error error;
    if (attach_pid == LLDB_INVALID_PROCESS_ID)
    {
        char process_name[PATH_MAX];
        
        if (attach_info.GetExecutableFile().GetPath (process_name, sizeof(process_name)))
        {
            const bool wait_for_launch = attach_info.GetWaitForLaunch();
            
            if (wait_for_launch)
            {
                error = WillAttachToProcessWithName(process_name, wait_for_launch);
                if (error.Success())
                {
                    if (m_public_run_lock.TrySetRunning())
                    {
                        m_should_detach = true;
                        const bool restarted = false;
                        SetPublicState (eStateAttaching, restarted);
                        // Now attach using these arguments.
                        error = DoAttachToProcessWithName (process_name, attach_info);
                    }
                    else
                    {
                        // This shouldn't happen
                        error.SetErrorString("failed to acquire process run lock");
                    }

                    if (error.Fail())
                    {
                        if (GetID() != LLDB_INVALID_PROCESS_ID)
                        {
                            SetID (LLDB_INVALID_PROCESS_ID);
                            if (error.AsCString() == NULL)
                                error.SetErrorString("attach failed");
                            
                            SetExitStatus(-1, error.AsCString());
                        }
                    }
                    else
                    {
                        SetNextEventAction(new Process::AttachCompletionHandler(this, attach_info.GetResumeCount()));
                        StartPrivateStateThread();
                    }
                    return error;
                }
            }
            else
            {
                ProcessInstanceInfoList process_infos;
                PlatformSP platform_sp (GetTarget().GetPlatform ());
                
                if (platform_sp)
                {
                    ProcessInstanceInfoMatch match_info;
                    match_info.GetProcessInfo() = attach_info;
                    match_info.SetNameMatchType (eNameMatchEquals);
                    platform_sp->FindProcesses (match_info, process_infos);
                    const uint32_t num_matches = process_infos.GetSize();
                    if (num_matches == 1)
                    {
                        attach_pid = process_infos.GetProcessIDAtIndex(0);
                        // Fall through and attach using the above process ID
                    }
                    else
                    {
                        match_info.GetProcessInfo().GetExecutableFile().GetPath (process_name, sizeof(process_name));    
                        if (num_matches > 1)
                        {
                            StreamString s;
                            ProcessInstanceInfo::DumpTableHeader (s, platform_sp.get(), true, false);
                            for (size_t i = 0; i < num_matches; i++)
                            {
                                process_infos.GetProcessInfoAtIndex(i).DumpAsTableRow(s, platform_sp.get(), true, false);
                            }
                            error.SetErrorStringWithFormat ("more than one process named %s:\n%s",
                                                            process_name,
                                                            s.GetData());
                        }
                        else
                            error.SetErrorStringWithFormat ("could not find a process named %s", process_name);
                    }
                }
                else
                {        
                    error.SetErrorString ("invalid platform, can't find processes by name");
                    return error;
                }
            }
        }
        else
        {
            error.SetErrorString ("invalid process name");
        }
    }
    
    if (attach_pid != LLDB_INVALID_PROCESS_ID)
    {
        error = WillAttachToProcessWithID(attach_pid);
        if (error.Success())
        {

            if (m_public_run_lock.TrySetRunning())
            {
                // Now attach using these arguments.
                m_should_detach = true;
                const bool restarted = false;
                SetPublicState (eStateAttaching, restarted);
                error = DoAttachToProcessWithID (attach_pid, attach_info);
            }
            else
            {
                // This shouldn't happen
                error.SetErrorString("failed to acquire process run lock");
            }

            if (error.Success())
            {
                
                SetNextEventAction(new Process::AttachCompletionHandler(this, attach_info.GetResumeCount()));
                StartPrivateStateThread();
            }
            else
            {
                if (GetID() != LLDB_INVALID_PROCESS_ID)
                    SetID (LLDB_INVALID_PROCESS_ID);

                const char *error_string = error.AsCString();
                if (error_string == NULL)
                    error_string = "attach failed";

                SetExitStatus(-1, error_string);
            }
        }
    }
    return error;
}

void
Process::CompleteAttach ()
{
    Log *log(lldb_private::GetLogIfAllCategoriesSet (LIBLLDB_LOG_PROCESS));
    if (log)
        log->Printf ("Process::%s()", __FUNCTION__);

    // Let the process subclass figure out at much as it can about the process
    // before we go looking for a dynamic loader plug-in.
    ArchSpec process_arch;
    DidAttach(process_arch);
    
    if (process_arch.IsValid())
    {
        GetTarget().SetArchitecture(process_arch);
        if (log)
        {
            const char *triple_str = process_arch.GetTriple().getTriple().c_str ();
            log->Printf ("Process::%s replacing process architecture with DidAttach() architecture: %s",
                         __FUNCTION__,
                         triple_str ? triple_str : "<null>");
        }
    }

    // We just attached.  If we have a platform, ask it for the process architecture, and if it isn't
    // the same as the one we've already set, switch architectures.
    PlatformSP platform_sp (GetTarget().GetPlatform ());
    assert (platform_sp.get());
    if (platform_sp)
    {
        const ArchSpec &target_arch = GetTarget().GetArchitecture();
        if (target_arch.IsValid() && !platform_sp->IsCompatibleArchitecture (target_arch, false, NULL))
        {
            ArchSpec platform_arch;
            platform_sp = platform_sp->GetPlatformForArchitecture (target_arch, &platform_arch);
            if (platform_sp)
            {
                GetTarget().SetPlatform (platform_sp);
                GetTarget().SetArchitecture(platform_arch);
                if (log)
                    log->Printf ("Process::%s switching platform to %s and architecture to %s based on info from attach", __FUNCTION__, platform_sp->GetName().AsCString (""), platform_arch.GetTriple().getTriple().c_str ());
            }
        }
        else if (!process_arch.IsValid())
        {
            ProcessInstanceInfo process_info;
            platform_sp->GetProcessInfo (GetID(), process_info);
            const ArchSpec &process_arch = process_info.GetArchitecture();
            if (process_arch.IsValid() && !GetTarget().GetArchitecture().IsExactMatch(process_arch))
            {
                GetTarget().SetArchitecture (process_arch);
                if (log)
                    log->Printf ("Process::%s switching architecture to %s based on info the platform retrieved for pid %" PRIu64, __FUNCTION__, process_arch.GetTriple().getTriple().c_str (), GetID ());
            }
        }
    }

    // We have completed the attach, now it is time to find the dynamic loader
    // plug-in
    DynamicLoader *dyld = GetDynamicLoader ();
    if (dyld)
    {
        dyld->DidAttach();
        if (log)
        {
            ModuleSP exe_module_sp = GetTarget().GetExecutableModule ();
            log->Printf ("Process::%s after DynamicLoader::DidAttach(), target executable is %s (using %s plugin)",
                         __FUNCTION__,
                         exe_module_sp ? exe_module_sp->GetFileSpec().GetPath().c_str () : "<none>",
                         dyld->GetPluginName().AsCString ("<unnamed>"));
        }
    }

    GetJITLoaders().DidAttach();

    SystemRuntime *system_runtime = GetSystemRuntime ();
    if (system_runtime)
    {
        system_runtime->DidAttach();
        if (log)
        {
            ModuleSP exe_module_sp = GetTarget().GetExecutableModule ();
            log->Printf ("Process::%s after SystemRuntime::DidAttach(), target executable is %s (using %s plugin)",
                         __FUNCTION__,
                         exe_module_sp ? exe_module_sp->GetFileSpec().GetPath().c_str () : "<none>",
                         system_runtime->GetPluginName().AsCString("<unnamed>"));
        }
    }

    m_os_ap.reset (OperatingSystem::FindPlugin (this, NULL));
    // Figure out which one is the executable, and set that in our target:
    const ModuleList &target_modules = GetTarget().GetImages();
    Mutex::Locker modules_locker(target_modules.GetMutex());
    size_t num_modules = target_modules.GetSize();
    ModuleSP new_executable_module_sp;
    
    for (size_t i = 0; i < num_modules; i++)
    {
        ModuleSP module_sp (target_modules.GetModuleAtIndexUnlocked (i));
        if (module_sp && module_sp->IsExecutable())
        {
            if (GetTarget().GetExecutableModulePointer() != module_sp.get())
                new_executable_module_sp = module_sp;
            break;
        }
    }
    if (new_executable_module_sp)
    {
        GetTarget().SetExecutableModule (new_executable_module_sp, false);
        if (log)
        {
            ModuleSP exe_module_sp = GetTarget().GetExecutableModule ();
            log->Printf ("Process::%s after looping through modules, target executable is %s",
                         __FUNCTION__,
                         exe_module_sp ? exe_module_sp->GetFileSpec().GetPath().c_str () : "<none>");
        }
    }

    m_stop_info_override_callback = process_arch.GetStopInfoOverrideCallback();
}

Error
Process::ConnectRemote (Stream *strm, const char *remote_url)
{
    m_abi_sp.reset();
    m_process_input_reader.reset();
    
    // Find the process and its architecture.  Make sure it matches the architecture
    // of the current Target, and if not adjust it.
    
    Error error (DoConnectRemote (strm, remote_url));
    if (error.Success())
    {
        if (GetID() != LLDB_INVALID_PROCESS_ID)
        {
            EventSP event_sp;
            StateType state = WaitForProcessStopPrivate(NULL, event_sp);
        
            if (state == eStateStopped || state == eStateCrashed)
            {
                // If we attached and actually have a process on the other end, then 
                // this ended up being the equivalent of an attach.
                CompleteAttach ();
                
                // This delays passing the stopped event to listeners till 
                // CompleteAttach gets a chance to complete...
                HandlePrivateEvent (event_sp);
                
            }
        }

        if (PrivateStateThreadIsValid ())
            ResumePrivateStateThread ();
        else
            StartPrivateStateThread ();
    }
    return error;
}

Error
Process::PrivateResume ()
{
    Log *log(lldb_private::GetLogIfAnyCategoriesSet (LIBLLDB_LOG_PROCESS|LIBLLDB_LOG_STEP));
    if (log)
        log->Printf("Process::PrivateResume() m_stop_id = %u, public state: %s private state: %s", 
                    m_mod_id.GetStopID(),
                    StateAsCString(m_public_state.GetValue()),
                    StateAsCString(m_private_state.GetValue()));

    Error error (WillResume());
    // Tell the process it is about to resume before the thread list
    if (error.Success())
    {
        // Now let the thread list know we are about to resume so it
        // can let all of our threads know that they are about to be
        // resumed. Threads will each be called with
        // Thread::WillResume(StateType) where StateType contains the state
        // that they are supposed to have when the process is resumed
        // (suspended/running/stepping). Threads should also check
        // their resume signal in lldb::Thread::GetResumeSignal()
        // to see if they are supposed to start back up with a signal.
        if (m_thread_list.WillResume())
        {
            // Last thing, do the PreResumeActions.
            if (!RunPreResumeActions())
            {
                error.SetErrorStringWithFormat ("Process::PrivateResume PreResumeActions failed, not resuming.");
            }
            else
            {
                m_mod_id.BumpResumeID();
                error = DoResume();
                if (error.Success())
                {
                    DidResume();
                    m_thread_list.DidResume();
                    if (log)
                        log->Printf ("Process thinks the process has resumed.");
                }
            }
        }
        else
        {
            // Somebody wanted to run without running (e.g. we were faking a step from one frame of a set of inlined
            // frames that share the same PC to another.)  So generate a continue & a stopped event,
            // and let the world handle them.
            if (log)
                log->Printf ("Process::PrivateResume() asked to simulate a start & stop.");
            
            SetPrivateState(eStateRunning);
            SetPrivateState(eStateStopped);
        }
    }
    else if (log)
        log->Printf ("Process::PrivateResume() got an error \"%s\".", error.AsCString("<unknown error>"));
    return error;
}

Error
Process::Halt (bool clear_thread_plans, bool use_run_lock)
{
    if (! StateIsRunningState(m_public_state.GetValue()))
        return Error("Process is not running.");

    // Don't clear the m_clear_thread_plans_on_stop, only set it to true if
    // in case it was already set and some thread plan logic calls halt on its
    // own.
    m_clear_thread_plans_on_stop |= clear_thread_plans;
    
    Listener halt_listener ("lldb.process.halt_listener");
    HijackProcessEvents(&halt_listener);

    EventSP event_sp;
    
    SendAsyncInterrupt();

    if (m_public_state.GetValue() == eStateAttaching)
    {
        // Don't hijack and eat the eStateExited as the code that was doing
        // the attach will be waiting for this event...
        RestoreProcessEvents();
        SetExitStatus(SIGKILL, "Cancelled async attach.");
        Destroy (false);
        return Error();
    }

    // Wait for 10 second for the process to stop.
    TimeValue timeout_time;
    timeout_time = TimeValue::Now();
    timeout_time.OffsetWithSeconds(10);
    StateType state = WaitForProcessToStop(&timeout_time, &event_sp, true, &halt_listener,
                                           nullptr, use_run_lock);
    RestoreProcessEvents();

    if (state == eStateInvalid || ! event_sp)
    {
        // We timed out and didn't get a stop event...
        return Error("Halt timed out. State = %s", StateAsCString(GetState()));
    }

    BroadcastEvent(event_sp);

    return Error();
}

Error
Process::StopForDestroyOrDetach(lldb::EventSP &exit_event_sp)
{
    Error error;
    if (m_public_state.GetValue() == eStateRunning)
    {
        Log *log(lldb_private::GetLogIfAllCategoriesSet (LIBLLDB_LOG_PROCESS));
        if (log)
            log->Printf("Process::%s() About to stop.", __FUNCTION__);

        ListenerSP listener_sp (new Listener("lldb.Process.StopForDestroyOrDetach.hijack"));
        HijackProcessEvents(listener_sp.get());

        SendAsyncInterrupt();

        // Consume the interrupt event.
        TimeValue timeout (TimeValue::Now());
        timeout.OffsetWithSeconds(10);

        StateType state = WaitForProcessToStop (&timeout, &exit_event_sp, true, listener_sp.get());

        RestoreProcessEvents();

        // If the process exited while we were waiting for it to stop, put the exited event into
        // the shared pointer passed in and return.  Our caller doesn't need to do anything else, since
        // they don't have a process anymore...

        if (state == eStateExited || m_private_state.GetValue() == eStateExited)
        {
            if (log)
                log->Printf("Process::%s() Process exited while waiting to stop.", __FUNCTION__);
            return error;
        }
        else
            exit_event_sp.reset(); // It is ok to consume any non-exit stop events

        if (state != eStateStopped)
        {
            if (log)
                log->Printf("Process::%s() failed to stop, state is: %s", __FUNCTION__, StateAsCString(state));
            // If we really couldn't stop the process then we should just error out here, but if the
            // lower levels just bobbled sending the event and we really are stopped, then continue on.
            StateType private_state = m_private_state.GetValue();
            if (private_state != eStateStopped)
            {
                return error;
            }
        }
    }
    return error;
}

Error
Process::Detach (bool keep_stopped)
{
    EventSP exit_event_sp;
    Error error;
    m_destroy_in_process = true;
    
    error = WillDetach();

    if (error.Success())
    {
        if (DetachRequiresHalt())
        {
            error = StopForDestroyOrDetach (exit_event_sp);
            if (!error.Success())
            {
                m_destroy_in_process = false;
                return error;
            }
            else if (exit_event_sp)
            {
                // We shouldn't need to do anything else here.  There's no process left to detach from...
                StopPrivateStateThread();
                m_destroy_in_process = false;
                return error;
            }
        }
    
        m_thread_list.DiscardThreadPlans();
        DisableAllBreakpointSites();

        error = DoDetach(keep_stopped);
        if (error.Success())
        {
            DidDetach();
            StopPrivateStateThread();
        }
        else
        {
            return error;
        }
    }
    m_destroy_in_process = false;
    m_destroy_complete = true;
    // If we exited when we were waiting for a process to stop, then
    // forward the event here so we don't lose the event
    if (exit_event_sp)
    {
        // Directly broadcast our exited event because we shut down our
        // private state thread above
        BroadcastEvent(exit_event_sp);
    }

    // If we have been interrupted (to kill us) in the middle of running, we may not end up propagating
    // the last events through the event system, in which case we might strand the write lock.  Unlock
    // it here so when we do to tear down the process we don't get an error destroying the lock.
    
    m_public_run_lock.SetStopped();
    return error;
}

Error
Process::Destroy (bool force_kill)
{

    // Tell ourselves we are in the process of destroying the process, so that we don't do any unnecessary work
    // that might hinder the destruction.  Remember to set this back to false when we are done.  That way if the attempt
    // failed and the process stays around for some reason it won't be in a confused state.

    if (force_kill)
        m_should_detach = false;
    
    if (GetShouldDetach())
    {
        // FIXME: This will have to be a process setting:
        bool keep_stopped = false;
        Detach(keep_stopped);
    }

    m_destroy_in_process = true;

    Error error (WillDestroy());
    if (error.Success())
    {
        EventSP exit_event_sp;
        if (DestroyRequiresHalt())
        {
            error = StopForDestroyOrDetach(exit_event_sp);
        }
        
        if (m_public_state.GetValue() != eStateRunning)
        {
            // Ditch all thread plans, and remove all our breakpoints: in case we have to restart the target to
            // kill it, we don't want it hitting a breakpoint...
            // Only do this if we've stopped, however, since if we didn't manage to halt it above, then
            // we're not going to have much luck doing this now.
            m_thread_list.DiscardThreadPlans();
            DisableAllBreakpointSites();
        }

        error = DoDestroy();
        if (error.Success())
        {
            DidDestroy();
            StopPrivateStateThread();
        }
        m_stdio_communication.Disconnect();
        m_stdio_communication.StopReadThread();
        m_stdin_forward = false;

        if (m_process_input_reader)
        {
            m_process_input_reader->SetIsDone(true);
            m_process_input_reader->Cancel();
            m_process_input_reader.reset();
        }

        // If we exited when we were waiting for a process to stop, then
        // forward the event here so we don't lose the event
        if (exit_event_sp)
        {
            // Directly broadcast our exited event because we shut down our
            // private state thread above
            BroadcastEvent(exit_event_sp);
        }

        // If we have been interrupted (to kill us) in the middle of running, we may not end up propagating
        // the last events through the event system, in which case we might strand the write lock.  Unlock
        // it here so when we do to tear down the process we don't get an error destroying the lock.
        m_public_run_lock.SetStopped();
    }
    
    m_destroy_in_process = false;
    m_destroy_complete = true;
    
    return error;
}

Error
Process::Signal (int signal)
{
    Error error (WillSignal());
    if (error.Success())
    {
        error = DoSignal(signal);
        if (error.Success())
            DidSignal();
    }
    return error;
}

void
Process::SetUnixSignals(UnixSignalsSP &&signals_sp)
{
    assert (signals_sp && "null signals_sp");
    m_unix_signals_sp = signals_sp;
}

const lldb::UnixSignalsSP &
Process::GetUnixSignals ()
{
    assert (m_unix_signals_sp && "null m_unix_signals_sp");
    return m_unix_signals_sp;
}

lldb::ByteOrder
Process::GetByteOrder () const
{
    return GetTarget().GetArchitecture().GetByteOrder();
}

uint32_t
Process::GetAddressByteSize () const
{
    return GetTarget().GetArchitecture().GetAddressByteSize();
}

bool
Process::ShouldBroadcastEvent (Event *event_ptr)
{
    const StateType state = Process::ProcessEventData::GetStateFromEvent (event_ptr);
    bool return_value = true;
    Log *log(lldb_private::GetLogIfAnyCategoriesSet(LIBLLDB_LOG_EVENTS | LIBLLDB_LOG_PROCESS));
    
    switch (state)
    {
        case eStateDetached:
        case eStateExited:
        case eStateUnloaded:
            m_stdio_communication.SynchronizeWithReadThread();
            m_stdio_communication.Disconnect();
            m_stdio_communication.StopReadThread();
            m_stdin_forward = false;

            // fall-through
        case eStateConnected:
        case eStateAttaching:
        case eStateLaunching:
            // These events indicate changes in the state of the debugging session, always report them.
            return_value = true;
            break;
        case eStateInvalid:
            // We stopped for no apparent reason, don't report it.
            return_value = false;
            break;
        case eStateRunning:
        case eStateStepping:
            // If we've started the target running, we handle the cases where we
            // are already running and where there is a transition from stopped to
            // running differently.
            // running -> running: Automatically suppress extra running events
            // stopped -> running: Report except when there is one or more no votes
            //     and no yes votes.
            SynchronouslyNotifyStateChanged (state);
            if (m_force_next_event_delivery)
                return_value = true;
            else
            {
                switch (m_last_broadcast_state)
                {
                    case eStateRunning:
                    case eStateStepping:
                        // We always suppress multiple runnings with no PUBLIC stop in between.
                        return_value = false;
                        break;
                    default:
                        // TODO: make this work correctly. For now always report
                        // run if we aren't running so we don't miss any running
                        // events. If I run the lldb/test/thread/a.out file and
                        // break at main.cpp:58, run and hit the breakpoints on
                        // multiple threads, then somehow during the stepping over
                        // of all breakpoints no run gets reported.

                        // This is a transition from stop to run.
                        switch (m_thread_list.ShouldReportRun (event_ptr))
                        {
                            case eVoteYes:
                            case eVoteNoOpinion:
                                return_value = true;
                                break;
                            case eVoteNo:
                                return_value = false;
                                break;
                        }
                        break;
                }
            }
            break;
        case eStateStopped:
        case eStateCrashed:
        case eStateSuspended:
        {
            // We've stopped.  First see if we're going to restart the target.
            // If we are going to stop, then we always broadcast the event.
            // If we aren't going to stop, let the thread plans decide if we're going to report this event.
            // If no thread has an opinion, we don't report it.

            m_stdio_communication.SynchronizeWithReadThread();
            RefreshStateAfterStop ();
            if (ProcessEventData::GetInterruptedFromEvent (event_ptr))
            {
                if (log)
                    log->Printf ("Process::ShouldBroadcastEvent (%p) stopped due to an interrupt, state: %s",
                                 static_cast<void*>(event_ptr),
                                 StateAsCString(state));
                // Even though we know we are going to stop, we should let the threads have a look at the stop,
                // so they can properly set their state.
                m_thread_list.ShouldStop (event_ptr);
                return_value = true;
            }
            else
            {
                bool was_restarted = ProcessEventData::GetRestartedFromEvent (event_ptr);
                bool should_resume = false;

                // It makes no sense to ask "ShouldStop" if we've already been restarted...
                // Asking the thread list is also not likely to go well, since we are running again.
                // So in that case just report the event.

                if (!was_restarted)
                    should_resume = m_thread_list.ShouldStop (event_ptr) == false;

                if (was_restarted || should_resume || m_resume_requested)
                {
                    Vote stop_vote = m_thread_list.ShouldReportStop (event_ptr);
                    if (log)
                        log->Printf ("Process::ShouldBroadcastEvent: should_stop: %i state: %s was_restarted: %i stop_vote: %d.",
                                     should_resume, StateAsCString(state),
                                     was_restarted, stop_vote);

                    switch (stop_vote)
                    {
                        case eVoteYes:
                            return_value = true;
                            break;
                        case eVoteNoOpinion:
                        case eVoteNo:
                            return_value = false;
                            break;
                    }

                    if (!was_restarted)
                    {
                        if (log)
                            log->Printf ("Process::ShouldBroadcastEvent (%p) Restarting process from state: %s",
                                         static_cast<void*>(event_ptr),
                                         StateAsCString(state));
                        ProcessEventData::SetRestartedInEvent(event_ptr, true);
                        PrivateResume ();
                    }
                }
                else
                {
                    return_value = true;
                    SynchronouslyNotifyStateChanged (state);
                }
            }
        }
        break;
    }

    // Forcing the next event delivery is a one shot deal.  So reset it here.
    m_force_next_event_delivery = false;

    // We do some coalescing of events (for instance two consecutive running events get coalesced.)
    // But we only coalesce against events we actually broadcast.  So we use m_last_broadcast_state
    // to track that.  NB - you can't use "m_public_state.GetValue()" for that purpose, as was originally done,
    // because the PublicState reflects the last event pulled off the queue, and there may be several
    // events stacked up on the queue unserviced.  So the PublicState may not reflect the last broadcasted event
    // yet.  m_last_broadcast_state gets updated here.

    if (return_value)
        m_last_broadcast_state = state;

    if (log)
        log->Printf ("Process::ShouldBroadcastEvent (%p) => new state: %s, last broadcast state: %s - %s",
                     static_cast<void*>(event_ptr), StateAsCString(state),
                     StateAsCString(m_last_broadcast_state),
                     return_value ? "YES" : "NO");
    return return_value;
}

bool
Process::StartPrivateStateThread (bool is_secondary_thread)
{
    Log *log(lldb_private::GetLogIfAllCategoriesSet(LIBLLDB_LOG_EVENTS));

    bool already_running = PrivateStateThreadIsValid ();
    if (log)
        log->Printf ("Process::%s()%s ", __FUNCTION__, already_running ? " already running" : " starting private state thread");

    if (!is_secondary_thread && already_running)
        return true;

    // Create a thread that watches our internal state and controls which
    // events make it to clients (into the DCProcess event queue).
    char thread_name[1024];

    if (HostInfo::GetMaxThreadNameLength() <= 30)
    {
        // On platforms with abbreviated thread name lengths, choose thread names that fit within the limit.
        if (already_running)
            snprintf(thread_name, sizeof(thread_name), "intern-state-OV");
        else
            snprintf(thread_name, sizeof(thread_name), "intern-state");
    }
    else
    {
        if (already_running)
            snprintf(thread_name, sizeof(thread_name), "<lldb.process.internal-state-override(pid=%" PRIu64 ")>", GetID());
        else
            snprintf(thread_name, sizeof(thread_name), "<lldb.process.internal-state(pid=%" PRIu64 ")>", GetID());
    }

    // Create the private state thread, and start it running.
    PrivateStateThreadArgs args = {this, is_secondary_thread};
    m_private_state_thread = ThreadLauncher::LaunchThread(thread_name, Process::PrivateStateThread, (void *) &args, NULL);
    if (m_private_state_thread.IsJoinable())
    {
        ResumePrivateStateThread();
        return true;
    }
    else
        return false;
}

void
Process::PausePrivateStateThread ()
{
    ControlPrivateStateThread (eBroadcastInternalStateControlPause);
}

void
Process::ResumePrivateStateThread ()
{
    ControlPrivateStateThread (eBroadcastInternalStateControlResume);
}

void
Process::StopPrivateStateThread ()
{
    if (PrivateStateThreadIsValid ())
        ControlPrivateStateThread (eBroadcastInternalStateControlStop);
    else
    {
        Log *log(lldb_private::GetLogIfAllCategoriesSet(LIBLLDB_LOG_PROCESS));
        if (log)
            log->Printf ("Went to stop the private state thread, but it was already invalid.");
    }
}

void
Process::ControlPrivateStateThread (uint32_t signal)
{
    Log *log(lldb_private::GetLogIfAllCategoriesSet(LIBLLDB_LOG_PROCESS));

    assert (signal == eBroadcastInternalStateControlStop ||
            signal == eBroadcastInternalStateControlPause ||
            signal == eBroadcastInternalStateControlResume);

    if (log)
        log->Printf ("Process::%s (signal = %d)", __FUNCTION__, signal);

    // Signal the private state thread. First we should copy this is case the
    // thread starts exiting since the private state thread will NULL this out
    // when it exits
    HostThread private_state_thread(m_private_state_thread);
    if (private_state_thread.IsJoinable())
    {
        TimeValue timeout_time;
        bool timed_out;

        m_private_state_control_broadcaster.BroadcastEvent (signal, NULL);

        timeout_time = TimeValue::Now();
        timeout_time.OffsetWithSeconds(2);
        if (log)
            log->Printf ("Sending control event of type: %d.", signal);
        m_private_state_control_wait.WaitForValueEqualTo (true, &timeout_time, &timed_out);
        m_private_state_control_wait.SetValue (false, eBroadcastNever);

        if (signal == eBroadcastInternalStateControlStop)
        {
            if (timed_out)
            {
                Error error = private_state_thread.Cancel();
                if (log)
                    log->Printf ("Timed out responding to the control event, cancel got error: \"%s\".", error.AsCString());
            }
            else
            {
                if (log)
                    log->Printf ("The control event killed the private state thread without having to cancel.");
            }

            thread_result_t result = NULL;
            private_state_thread.Join(&result);
            m_private_state_thread.Reset();
        }
    }
    else
    {
        if (log)
            log->Printf ("Private state thread already dead, no need to signal it to stop.");
    }
}

void
Process::SendAsyncInterrupt ()
{
    if (PrivateStateThreadIsValid())
        m_private_state_broadcaster.BroadcastEvent (Process::eBroadcastBitInterrupt, NULL);
    else
        BroadcastEvent (Process::eBroadcastBitInterrupt, NULL);
}

void
Process::HandlePrivateEvent (EventSP &event_sp)
{
    Log *log(lldb_private::GetLogIfAllCategoriesSet (LIBLLDB_LOG_PROCESS));
    m_resume_requested = false;
    
    const StateType new_state = Process::ProcessEventData::GetStateFromEvent(event_sp.get());
    
    // First check to see if anybody wants a shot at this event:
    if (m_next_event_action_ap.get() != NULL)
    {
        NextEventAction::EventActionResult action_result = m_next_event_action_ap->PerformAction(event_sp);
        if (log)
            log->Printf ("Ran next event action, result was %d.", action_result);
        
        switch (action_result)
        {
            case NextEventAction::eEventActionSuccess:
                SetNextEventAction(NULL);
                break;

            case NextEventAction::eEventActionRetry:
                break;

            case NextEventAction::eEventActionExit:
                // Handle Exiting Here.  If we already got an exited event,
                // we should just propagate it.  Otherwise, swallow this event,
                // and set our state to exit so the next event will kill us.
                if (new_state != eStateExited)
                {
                    // FIXME: should cons up an exited event, and discard this one.
                    SetExitStatus(0, m_next_event_action_ap->GetExitString());
                    SetNextEventAction(NULL);
                    return;
                }
                SetNextEventAction(NULL);
                break;
        }
    }
    
    // See if we should broadcast this state to external clients?
    const bool should_broadcast = ShouldBroadcastEvent (event_sp.get());

    if (should_broadcast)
    {
        const bool is_hijacked = IsHijackedForEvent(eBroadcastBitStateChanged);
        if (log)
        {
            log->Printf ("Process::%s (pid = %" PRIu64 ") broadcasting new state %s (old state %s) to %s",
                         __FUNCTION__, 
                         GetID(), 
                         StateAsCString(new_state), 
                         StateAsCString (GetState ()),
                         is_hijacked ? "hijacked" : "public");
        }
        Process::ProcessEventData::SetUpdateStateOnRemoval(event_sp.get());
        if (StateIsRunningState (new_state))
        {
            // Only push the input handler if we aren't fowarding events,
            // as this means the curses GUI is in use...
            // Or don't push it if we are launching since it will come up stopped.
            if (!GetTarget().GetDebugger().IsForwardingEvents() && new_state != eStateLaunching &&
                new_state != eStateAttaching)
            {
                PushProcessIOHandler ();
                m_iohandler_sync.SetValue(m_iohandler_sync.GetValue()+1, eBroadcastAlways);
                if (log)
                    log->Printf("Process::%s updated m_iohandler_sync to %d", __FUNCTION__, m_iohandler_sync.GetValue());
            }
        }
        else if (StateIsStoppedState(new_state, false))
        {
            if (!Process::ProcessEventData::GetRestartedFromEvent(event_sp.get()))
            {
                // If the lldb_private::Debugger is handling the events, we don't
                // want to pop the process IOHandler here, we want to do it when
                // we receive the stopped event so we can carefully control when
                // the process IOHandler is popped because when we stop we want to
                // display some text stating how and why we stopped, then maybe some
                // process/thread/frame info, and then we want the "(lldb) " prompt
                // to show up. If we pop the process IOHandler here, then we will
                // cause the command interpreter to become the top IOHandler after
                // the process pops off and it will update its prompt right away...
                // See the Debugger.cpp file where it calls the function as
                // "process_sp->PopProcessIOHandler()" to see where I am talking about.
                // Otherwise we end up getting overlapping "(lldb) " prompts and
                // garbled output.
                //
                // If we aren't handling the events in the debugger (which is indicated
                // by "m_target.GetDebugger().IsHandlingEvents()" returning false) or we
                // are hijacked, then we always pop the process IO handler manually.
                // Hijacking happens when the internal process state thread is running
                // thread plans, or when commands want to run in synchronous mode
                // and they call "process->WaitForProcessToStop()". An example of something
                // that will hijack the events is a simple expression:
                //
                //  (lldb) expr (int)puts("hello")
                //
                // This will cause the internal process state thread to resume and halt
                // the process (and _it_ will hijack the eBroadcastBitStateChanged
                // events) and we do need the IO handler to be pushed and popped
                // correctly.
                
                if (is_hijacked || GetTarget().GetDebugger().IsHandlingEvents() == false)
                    PopProcessIOHandler (false);
            }
        }

        BroadcastEvent (event_sp);
    }
    else
    {
        if (log)
        {
            log->Printf ("Process::%s (pid = %" PRIu64 ") suppressing state %s (old state %s): should_broadcast == false",
                         __FUNCTION__, 
                         GetID(), 
                         StateAsCString(new_state), 
                         StateAsCString (GetState ()));
        }
    }
}

Error
Process::HaltPrivate()
{
    EventSP event_sp;
    Error error (WillHalt());
    if (error.Fail())
        return error;

    // Ask the process subclass to actually halt our process
    bool caused_stop;
    error = DoHalt(caused_stop);

    DidHalt();
    return error;
}

thread_result_t
Process::PrivateStateThread (void *arg)
{
    PrivateStateThreadArgs *real_args = static_cast<PrivateStateThreadArgs *> (arg);
    thread_result_t result = real_args->process->RunPrivateStateThread(real_args->is_secondary_thread);
    return result;
}

thread_result_t
Process::RunPrivateStateThread (bool is_secondary_thread)
{
    bool control_only = true;
    m_private_state_control_wait.SetValue (false, eBroadcastNever);

    Log *log(lldb_private::GetLogIfAllCategoriesSet (LIBLLDB_LOG_PROCESS));
    if (log)
        log->Printf ("Process::%s (arg = %p, pid = %" PRIu64 ") thread starting...",
                     __FUNCTION__, static_cast<void*>(this), GetID());

    bool exit_now = false;
    bool interrupt_requested = false;
    while (!exit_now)
    {
        EventSP event_sp;
        WaitForEventsPrivate (NULL, event_sp, control_only);
        if (event_sp->BroadcasterIs(&m_private_state_control_broadcaster))
        {
            if (log)
                log->Printf ("Process::%s (arg = %p, pid = %" PRIu64 ") got a control event: %d",
                             __FUNCTION__, static_cast<void*>(this), GetID(),
                             event_sp->GetType());

            switch (event_sp->GetType())
            {
            case eBroadcastInternalStateControlStop:
                exit_now = true;
                break;      // doing any internal state management below

            case eBroadcastInternalStateControlPause:
                control_only = true;
                break;

            case eBroadcastInternalStateControlResume:
                control_only = false;
                break;
            }

            m_private_state_control_wait.SetValue (true, eBroadcastAlways);
            continue;
        }
        else if (event_sp->GetType() == eBroadcastBitInterrupt)
        {
            if (m_public_state.GetValue() == eStateAttaching)
            {
                if (log)
                    log->Printf ("Process::%s (arg = %p, pid = %" PRIu64 ") woke up with an interrupt while attaching - forwarding interrupt.",
                                 __FUNCTION__, static_cast<void*>(this),
                                 GetID());
                BroadcastEvent (eBroadcastBitInterrupt, NULL);
            }
            else if(StateIsRunningState(m_last_broadcast_state))
            {
                if (log)
                    log->Printf ("Process::%s (arg = %p, pid = %" PRIu64 ") woke up with an interrupt - Halting.",
                                 __FUNCTION__, static_cast<void*>(this),
                                 GetID());
                Error error = HaltPrivate();
                if (error.Fail() && log)
                    log->Printf ("Process::%s (arg = %p, pid = %" PRIu64 ") failed to halt the process: %s",
                                 __FUNCTION__, static_cast<void*>(this),
                                 GetID(), error.AsCString());
                // Halt should generate a stopped event. Make a note of the fact that we were
                // doing the interrupt, so we can set the interrupted flag after we receive the
                // event. We deliberately set this to true even if HaltPrivate failed, so that we
                // can interrupt on the next natural stop.
                interrupt_requested = true;
            }
            else
            {
                // This can happen when someone (e.g. Process::Halt) sees that we are running and
                // sends an interrupt request, but the process actually stops before we receive
                // it. In that case, we can just ignore the request. We use
                // m_last_broadcast_state, because the Stopped event may not have been popped of
                // the event queue yet, which is when the public state gets updated.
                if (log)
                    log->Printf("Process::%s ignoring interrupt as we have already stopped.", __FUNCTION__);
            }
            continue;
        }

        const StateType internal_state = Process::ProcessEventData::GetStateFromEvent(event_sp.get());

        if (internal_state != eStateInvalid)
        {
            if (m_clear_thread_plans_on_stop &&
                StateIsStoppedState(internal_state, true))
            {
                m_clear_thread_plans_on_stop = false;
                m_thread_list.DiscardThreadPlans();
            }

            if (interrupt_requested)
            {
                if (StateIsStoppedState (internal_state, true))
                {
                    // We requested the interrupt, so mark this as such in the stop event so
                    // clients can tell an interrupted process from a natural stop
                    ProcessEventData::SetInterruptedInEvent (event_sp.get(), true);
                    interrupt_requested = false;
                }
                else if (log)
                {
                    log->Printf("Process::%s interrupt_requested, but a non-stopped state '%s' received.",
                            __FUNCTION__, StateAsCString(internal_state));
                }
            }

            HandlePrivateEvent (event_sp);
        }

        if (internal_state == eStateInvalid || 
            internal_state == eStateExited  ||
            internal_state == eStateDetached )
        {
            if (log)
                log->Printf ("Process::%s (arg = %p, pid = %" PRIu64 ") about to exit with internal state %s...",
                             __FUNCTION__, static_cast<void*>(this), GetID(),
                             StateAsCString(internal_state));

            break;
        }
    }

    // Verify log is still enabled before attempting to write to it...
    if (log)
        log->Printf ("Process::%s (arg = %p, pid = %" PRIu64 ") thread exiting...",
                     __FUNCTION__, static_cast<void*>(this), GetID());

    // If we are a secondary thread, then the primary thread we are working for will have already
    // acquired the public_run_lock, and isn't done with what it was doing yet, so don't
    // try to change it on the way out.
    if (!is_secondary_thread)
        m_public_run_lock.SetStopped();
    m_private_state_control_wait.SetValue (true, eBroadcastAlways);
    m_private_state_thread.Reset();
    return NULL;
}

//------------------------------------------------------------------
// Process Event Data
//------------------------------------------------------------------

Process::ProcessEventData::ProcessEventData () :
    EventData (),
    m_process_wp (),
    m_state (eStateInvalid),
    m_restarted (false),
    m_update_state (0),
    m_interrupted (false)
{
}

Process::ProcessEventData::ProcessEventData (const ProcessSP &process_sp, StateType state) :
    EventData (),
    m_process_wp (),
    m_state (state),
    m_restarted (false),
    m_update_state (0),
    m_interrupted (false)
{
    if (process_sp)
        m_process_wp = process_sp;
}

Process::ProcessEventData::~ProcessEventData() = default;

const ConstString &
Process::ProcessEventData::GetFlavorString ()
{
    static ConstString g_flavor ("Process::ProcessEventData");
    return g_flavor;
}

const ConstString &
Process::ProcessEventData::GetFlavor () const
{
    return ProcessEventData::GetFlavorString ();
}

void
Process::ProcessEventData::DoOnRemoval (Event *event_ptr)
{
    ProcessSP process_sp(m_process_wp.lock());
    
    if (!process_sp)
        return;
    
    // This function gets called twice for each event, once when the event gets pulled 
    // off of the private process event queue, and then any number of times, first when it gets pulled off of
    // the public event queue, then other times when we're pretending that this is where we stopped at the
    // end of expression evaluation.  m_update_state is used to distinguish these
    // three cases; it is 0 when we're just pulling it off for private handling, 
    // and > 1 for expression evaluation, and we don't want to do the breakpoint command handling then.    
    if (m_update_state != 1)
        return;
    
    process_sp->SetPublicState (m_state, Process::ProcessEventData::GetRestartedFromEvent(event_ptr));
    
    // If this is a halt event, even if the halt stopped with some reason other than a plain interrupt (e.g. we had
    // already stopped for a breakpoint when the halt request came through) don't do the StopInfo actions, as they may
    // end up restarting the process.
    if (m_interrupted)
        return;
    
    // If we're stopped and haven't restarted, then do the StopInfo actions here:
    if (m_state == eStateStopped && ! m_restarted)
    {
        // Let process subclasses know we are about to do a public stop and
        // do anything they might need to in order to speed up register and
        // memory accesses.
        process_sp->WillPublicStop();

        ThreadList &curr_thread_list = process_sp->GetThreadList();
        uint32_t num_threads = curr_thread_list.GetSize();
        uint32_t idx;

        // The actions might change one of the thread's stop_info's opinions about whether we should
        // stop the process, so we need to query that as we go.
        
        // One other complication here, is that we try to catch any case where the target has run (except for expressions)
        // and immediately exit, but if we get that wrong (which is possible) then the thread list might have changed, and
        // that would cause our iteration here to crash.  We could make a copy of the thread list, but we'd really like
        // to also know if it has changed at all, so we make up a vector of the thread ID's and check what we get back 
        // against this list & bag out if anything differs.
        std::vector<uint32_t> thread_index_array(num_threads);
        for (idx = 0; idx < num_threads; ++idx)
            thread_index_array[idx] = curr_thread_list.GetThreadAtIndex(idx)->GetIndexID();
        
        // Use this to track whether we should continue from here.  We will only continue the target running if
        // no thread says we should stop.  Of course if some thread's PerformAction actually sets the target running,
        // then it doesn't matter what the other threads say...
        
        bool still_should_stop = false;
        
        // Sometimes - for instance if we have a bug in the stub we are talking to, we stop but no thread has a
        // valid stop reason.  In that case we should just stop, because we have no way of telling what the right
        // thing to do is, and it's better to let the user decide than continue behind their backs.
        
        bool does_anybody_have_an_opinion = false;
        
        for (idx = 0; idx < num_threads; ++idx)
        {
            curr_thread_list = process_sp->GetThreadList();
            if (curr_thread_list.GetSize() != num_threads)
            {
                Log *log(lldb_private::GetLogIfAnyCategoriesSet (LIBLLDB_LOG_STEP | LIBLLDB_LOG_PROCESS));
                if (log)
                    log->Printf("Number of threads changed from %u to %u while processing event.", num_threads, curr_thread_list.GetSize());
                break;
            }
            
            lldb::ThreadSP thread_sp = curr_thread_list.GetThreadAtIndex(idx);
            
            if (thread_sp->GetIndexID() != thread_index_array[idx])
            {
                Log *log(lldb_private::GetLogIfAnyCategoriesSet (LIBLLDB_LOG_STEP | LIBLLDB_LOG_PROCESS));
                if (log)
                    log->Printf("The thread at position %u changed from %u to %u while processing event.", 
                                idx, 
                                thread_index_array[idx],
                                thread_sp->GetIndexID());
                break;
            }
            
            StopInfoSP stop_info_sp = thread_sp->GetStopInfo ();
            if (stop_info_sp && stop_info_sp->IsValid())
            {
                does_anybody_have_an_opinion = true;
                bool this_thread_wants_to_stop;
                if (stop_info_sp->GetOverrideShouldStop())
                {
                    this_thread_wants_to_stop = stop_info_sp->GetOverriddenShouldStopValue();
                }
                else
                {
                    stop_info_sp->PerformAction(event_ptr);
                    // The stop action might restart the target.  If it does, then we want to mark that in the
                    // event so that whoever is receiving it will know to wait for the running event and reflect
                    // that state appropriately.
                    // We also need to stop processing actions, since they aren't expecting the target to be running.
                    
                    // FIXME: we might have run.
                    if (stop_info_sp->HasTargetRunSinceMe())
                    {
                        SetRestarted (true);
                        break;
                    }
                    
                    this_thread_wants_to_stop = stop_info_sp->ShouldStop(event_ptr);
                }
                
                if (still_should_stop == false)
                    still_should_stop = this_thread_wants_to_stop;
            }
        }
        
        if (!GetRestarted())
        {
            if (!still_should_stop && does_anybody_have_an_opinion)
            {
                // We've been asked to continue, so do that here.
                SetRestarted(true);
                // Use the public resume method here, since this is just
                // extending a public resume.
                process_sp->PrivateResume();
            }
            else
            {
                // If we didn't restart, run the Stop Hooks here:
                // They might also restart the target, so watch for that.
                process_sp->GetTarget().RunStopHooks();
                if (process_sp->GetPrivateState() == eStateRunning)
                    SetRestarted(true);
            }
        }
    }
}

void
Process::ProcessEventData::Dump (Stream *s) const
{
    ProcessSP process_sp(m_process_wp.lock());

    if (process_sp)
        s->Printf(" process = %p (pid = %" PRIu64 "), ",
                  static_cast<void*>(process_sp.get()), process_sp->GetID());
    else
        s->PutCString(" process = NULL, ");

    s->Printf("state = %s", StateAsCString(GetState()));
}

const Process::ProcessEventData *
Process::ProcessEventData::GetEventDataFromEvent (const Event *event_ptr)
{
    if (event_ptr)
    {
        const EventData *event_data = event_ptr->GetData();
        if (event_data && event_data->GetFlavor() == ProcessEventData::GetFlavorString())
            return static_cast <const ProcessEventData *> (event_ptr->GetData());
    }
    return NULL;
}

ProcessSP
Process::ProcessEventData::GetProcessFromEvent (const Event *event_ptr)
{
    ProcessSP process_sp;
    const ProcessEventData *data = GetEventDataFromEvent (event_ptr);
    if (data)
        process_sp = data->GetProcessSP();
    return process_sp;
}

StateType
Process::ProcessEventData::GetStateFromEvent (const Event *event_ptr)
{
    const ProcessEventData *data = GetEventDataFromEvent (event_ptr);
    if (data == NULL)
        return eStateInvalid;
    else
        return data->GetState();
}

bool
Process::ProcessEventData::GetRestartedFromEvent (const Event *event_ptr)
{
    const ProcessEventData *data = GetEventDataFromEvent (event_ptr);
    if (data == NULL)
        return false;
    else
        return data->GetRestarted();
}

void
Process::ProcessEventData::SetRestartedInEvent (Event *event_ptr, bool new_value)
{
    ProcessEventData *data = const_cast<ProcessEventData *>(GetEventDataFromEvent (event_ptr));
    if (data != NULL)
        data->SetRestarted(new_value);
}

size_t
Process::ProcessEventData::GetNumRestartedReasons(const Event *event_ptr)
{
    ProcessEventData *data = const_cast<ProcessEventData *>(GetEventDataFromEvent (event_ptr));
    if (data != NULL)
        return data->GetNumRestartedReasons();
    else
        return 0;
}

const char *
Process::ProcessEventData::GetRestartedReasonAtIndex(const Event *event_ptr, size_t idx)
{
    ProcessEventData *data = const_cast<ProcessEventData *>(GetEventDataFromEvent (event_ptr));
    if (data != NULL)
        return data->GetRestartedReasonAtIndex(idx);
    else
        return NULL;
}

void
Process::ProcessEventData::AddRestartedReason (Event *event_ptr, const char *reason)
{
    ProcessEventData *data = const_cast<ProcessEventData *>(GetEventDataFromEvent (event_ptr));
    if (data != NULL)
        data->AddRestartedReason(reason);
}

bool
Process::ProcessEventData::GetInterruptedFromEvent (const Event *event_ptr)
{
    const ProcessEventData *data = GetEventDataFromEvent (event_ptr);
    if (data == NULL)
        return false;
    else
        return data->GetInterrupted ();
}

void
Process::ProcessEventData::SetInterruptedInEvent (Event *event_ptr, bool new_value)
{
    ProcessEventData *data = const_cast<ProcessEventData *>(GetEventDataFromEvent (event_ptr));
    if (data != NULL)
        data->SetInterrupted(new_value);
}

bool
Process::ProcessEventData::SetUpdateStateOnRemoval (Event *event_ptr)
{
    ProcessEventData *data = const_cast<ProcessEventData *>(GetEventDataFromEvent (event_ptr));
    if (data)
    {
        data->SetUpdateStateOnRemoval();
        return true;
    }
    return false;
}

lldb::TargetSP
Process::CalculateTarget ()
{
    return m_target_sp.lock();
}

void
Process::CalculateExecutionContext (ExecutionContext &exe_ctx)
{
    exe_ctx.SetTargetPtr (&GetTarget());
    exe_ctx.SetProcessPtr (this);
    exe_ctx.SetThreadPtr(NULL);
    exe_ctx.SetFramePtr (NULL);
}

//uint32_t
//Process::ListProcessesMatchingName (const char *name, StringList &matches, std::vector<lldb::pid_t> &pids)
//{
//    return 0;
//}
//    
//ArchSpec
//Process::GetArchSpecForExistingProcess (lldb::pid_t pid)
//{
//    return Host::GetArchSpecForExistingProcess (pid);
//}
//
//ArchSpec
//Process::GetArchSpecForExistingProcess (const char *process_name)
//{
//    return Host::GetArchSpecForExistingProcess (process_name);
//}
//
void
Process::AppendSTDOUT (const char * s, size_t len)
{
    Mutex::Locker locker (m_stdio_communication_mutex);
    m_stdout_data.append (s, len);
    BroadcastEventIfUnique (eBroadcastBitSTDOUT, new ProcessEventData (shared_from_this(), GetState()));
}

void
Process::AppendSTDERR (const char * s, size_t len)
{
    Mutex::Locker locker (m_stdio_communication_mutex);
    m_stderr_data.append (s, len);
    BroadcastEventIfUnique (eBroadcastBitSTDERR, new ProcessEventData (shared_from_this(), GetState()));
}

void
Process::BroadcastAsyncProfileData(const std::string &one_profile_data)
{
    Mutex::Locker locker (m_profile_data_comm_mutex);
    m_profile_data.push_back(one_profile_data);
    BroadcastEventIfUnique (eBroadcastBitProfileData, new ProcessEventData (shared_from_this(), GetState()));
}

size_t
Process::GetAsyncProfileData (char *buf, size_t buf_size, Error &error)
{
    Mutex::Locker locker(m_profile_data_comm_mutex);
    if (m_profile_data.empty())
        return 0;
    
    std::string &one_profile_data = m_profile_data.front();
    size_t bytes_available = one_profile_data.size();
    if (bytes_available > 0)
    {
        Log *log (lldb_private::GetLogIfAllCategoriesSet (LIBLLDB_LOG_PROCESS));
        if (log)
            log->Printf ("Process::GetProfileData (buf = %p, size = %" PRIu64 ")",
                         static_cast<void*>(buf),
                         static_cast<uint64_t>(buf_size));
        if (bytes_available > buf_size)
        {
            memcpy(buf, one_profile_data.c_str(), buf_size);
            one_profile_data.erase(0, buf_size);
            bytes_available = buf_size;
        }
        else
        {
            memcpy(buf, one_profile_data.c_str(), bytes_available);
            m_profile_data.erase(m_profile_data.begin());
        }
    }
    return bytes_available;
}

//------------------------------------------------------------------
// Process STDIO
//------------------------------------------------------------------

size_t
Process::GetSTDOUT (char *buf, size_t buf_size, Error &error)
{
    Mutex::Locker locker(m_stdio_communication_mutex);
    size_t bytes_available = m_stdout_data.size();
    if (bytes_available > 0)
    {
        Log *log (lldb_private::GetLogIfAllCategoriesSet (LIBLLDB_LOG_PROCESS));
        if (log)
            log->Printf ("Process::GetSTDOUT (buf = %p, size = %" PRIu64 ")",
                         static_cast<void*>(buf),
                         static_cast<uint64_t>(buf_size));
        if (bytes_available > buf_size)
        {
            memcpy(buf, m_stdout_data.c_str(), buf_size);
            m_stdout_data.erase(0, buf_size);
            bytes_available = buf_size;
        }
        else
        {
            memcpy(buf, m_stdout_data.c_str(), bytes_available);
            m_stdout_data.clear();
        }
    }
    return bytes_available;
}

size_t
Process::GetSTDERR (char *buf, size_t buf_size, Error &error)
{
    Mutex::Locker locker(m_stdio_communication_mutex);
    size_t bytes_available = m_stderr_data.size();
    if (bytes_available > 0)
    {
        Log *log (lldb_private::GetLogIfAllCategoriesSet (LIBLLDB_LOG_PROCESS));
        if (log)
            log->Printf ("Process::GetSTDERR (buf = %p, size = %" PRIu64 ")",
                         static_cast<void*>(buf),
                         static_cast<uint64_t>(buf_size));
        if (bytes_available > buf_size)
        {
            memcpy(buf, m_stderr_data.c_str(), buf_size);
            m_stderr_data.erase(0, buf_size);
            bytes_available = buf_size;
        }
        else
        {
            memcpy(buf, m_stderr_data.c_str(), bytes_available);
            m_stderr_data.clear();
        }
    }
    return bytes_available;
}

void
Process::STDIOReadThreadBytesReceived (void *baton, const void *src, size_t src_len)
{
    Process *process = (Process *) baton;
    process->AppendSTDOUT (static_cast<const char *>(src), src_len);
}

class IOHandlerProcessSTDIO :
    public IOHandler
{
public:
    IOHandlerProcessSTDIO (Process *process,
                           int write_fd) :
        IOHandler(process->GetTarget().GetDebugger(), IOHandler::Type::ProcessIO),
        m_process (process),
        m_read_file (),
        m_write_file (write_fd, false),
        m_pipe (),
        m_waiting_on_pipe (false)
    {
        m_pipe.CreateNew(false);
        m_read_file.SetDescriptor(GetInputFD(), false);
    }

    ~IOHandlerProcessSTDIO() override = default;

    // Each IOHandler gets to run until it is done. It should read data
    // from the "in" and place output into "out" and "err and return
    // when done.
    void
    Run () override
    {
        if (!m_read_file.IsValid() || !m_write_file.IsValid() || !m_pipe.CanRead() || !m_pipe.CanWrite())
        {
            SetIsDone(true);
            return;
        }

        SetIsDone(false);
        const int read_fd = m_read_file.GetDescriptor();
        TerminalState terminal_state;
        terminal_state.Save (read_fd, false);
        Terminal terminal(read_fd);
        terminal.SetCanonical(false);
        terminal.SetEcho(false);
// FD_ZERO, FD_SET are not supported on windows
#ifndef _WIN32
        const int pipe_read_fd = m_pipe.GetReadFileDescriptor();
        while (!GetIsDone())
        {
            fd_set read_fdset;
            FD_ZERO (&read_fdset);
            FD_SET (read_fd, &read_fdset);
            FD_SET (pipe_read_fd, &read_fdset);
            const int nfds = std::max<int>(read_fd, pipe_read_fd) + 1;

            m_waiting_on_pipe = true;
            int num_set_fds = select (nfds, &read_fdset, NULL, NULL, NULL);
            m_waiting_on_pipe = false;
            if (num_set_fds < 0)
            {
                const int select_errno = errno;

                if (select_errno != EINTR)
                    SetIsDone(true);
            }
            else if (num_set_fds > 0)
            {
                char ch = 0;
                size_t n;
                if (FD_ISSET (read_fd, &read_fdset))
                {
                    n = 1;
                    if (m_read_file.Read(&ch, n).Success() && n == 1)
                    {
                        if (m_write_file.Write(&ch, n).Fail() || n != 1)
                            SetIsDone(true);
                    }
                    else
                        SetIsDone(true);
                }
                if (FD_ISSET (pipe_read_fd, &read_fdset))
                {
                    size_t bytes_read;
                    // Consume the interrupt byte
                    Error error = m_pipe.Read(&ch, 1, bytes_read);
                    if (error.Success())
                    {
                        switch (ch)
                        {
                            case 'q':
                                SetIsDone(true);
                                break;
                            case 'i':
                                if (StateIsRunningState(m_process->GetState()))
                                    m_process->SendAsyncInterrupt();
                                break;
                        }
                    }
                }
            }
        }
#endif
        terminal_state.Restore();
    }
    
    void
    Cancel () override
    {
        char ch = 'q';  // Send 'q' for quit
        size_t bytes_written = 0;
        m_pipe.Write(&ch, 1, bytes_written);
    }

    bool
    Interrupt () override
    {
        // Do only things that are safe to do in an interrupt context (like in
        // a SIGINT handler), like write 1 byte to a file descriptor. This will
        // interrupt the IOHandlerProcessSTDIO::Run() and we can look at the byte
        // that was written to the pipe and then call m_process->SendAsyncInterrupt()
        // from a much safer location in code.
        if (m_waiting_on_pipe)
        {
            char ch = 'i'; // Send 'i' for interrupt
            size_t bytes_written = 0;
            Error result = m_pipe.Write(&ch, 1, bytes_written);
            return result.Success();
        }
        else
        {
            // This IOHandler might be pushed on the stack, but not being run currently
            // so do the right thing if we aren't actively watching for STDIN by sending
            // the interrupt to the process. Otherwise the write to the pipe above would
            // do nothing. This can happen when the command interpreter is running and
            // gets a "expression ...". It will be on the IOHandler thread and sending
            // the input is complete to the delegate which will cause the expression to
            // run, which will push the process IO handler, but not run it.
            
            if (StateIsRunningState(m_process->GetState()))
            {
                m_process->SendAsyncInterrupt();
                return true;
            }
        }
        return false;
    }
    
    void
    GotEOF() override
    {
    }
    
protected:
    Process *m_process;
    File m_read_file;   // Read from this file (usually actual STDIN for LLDB
    File m_write_file;  // Write to this file (usually the master pty for getting io to debuggee)
    Pipe m_pipe;
    std::atomic<bool> m_waiting_on_pipe;
};

void
Process::SetSTDIOFileDescriptor (int fd)
{
    // First set up the Read Thread for reading/handling process I/O
    
    std::unique_ptr<ConnectionFileDescriptor> conn_ap (new ConnectionFileDescriptor (fd, true));
    
    if (conn_ap.get())
    {
        m_stdio_communication.SetConnection (conn_ap.release());
        if (m_stdio_communication.IsConnected())
        {
            m_stdio_communication.SetReadThreadBytesReceivedCallback (STDIOReadThreadBytesReceived, this);
            m_stdio_communication.StartReadThread();
            
            // Now read thread is set up, set up input reader.
            
            if (!m_process_input_reader.get())
                m_process_input_reader.reset (new IOHandlerProcessSTDIO (this, fd));
        }
    }
}

bool
Process::ProcessIOHandlerIsActive ()
{
    IOHandlerSP io_handler_sp (m_process_input_reader);
    if (io_handler_sp)
        return GetTarget().GetDebugger().IsTopIOHandler (io_handler_sp);
    return false;
}
bool
Process::PushProcessIOHandler ()
{
    IOHandlerSP io_handler_sp (m_process_input_reader);
    if (io_handler_sp)
    {
        Log *log(lldb_private::GetLogIfAllCategoriesSet (LIBLLDB_LOG_PROCESS));
        if (log)
            log->Printf("Process::%s pushing IO handler", __FUNCTION__);

        io_handler_sp->SetIsDone(false);
        GetTarget().GetDebugger().PushIOHandler (io_handler_sp);
        return true;
    }
    return false;
}

bool
Process::PopProcessIOHandler (bool pop_command_interpreter)
{
    IOHandlerSP io_handler_sp (m_process_input_reader);
    if (io_handler_sp)
    {
        if (pop_command_interpreter)
            return GetTarget().GetDebugger().PopIOHandlers (io_handler_sp,
                                                         GetTarget().GetDebugger().GetCommandInterpreter().GetIOHandler());
        else
            return GetTarget().GetDebugger().PopIOHandler (io_handler_sp);
    }
    return false;
}

// The process needs to know about installed plug-ins
void
Process::SettingsInitialize ()
{
    Thread::SettingsInitialize ();
}

void
Process::SettingsTerminate ()
{
    Thread::SettingsTerminate ();
}

namespace
{
    // RestorePlanState is used to record the "is private", "is master" and "okay to discard" fields of
    // the plan we are running, and reset it on Clean or on destruction.
    // It will only reset the state once, so you can call Clean and then monkey with the state and it
    // won't get reset on you again.
    
    class RestorePlanState
    {
    public:
        RestorePlanState (lldb::ThreadPlanSP thread_plan_sp) :
            m_thread_plan_sp(thread_plan_sp),
            m_already_reset(false)
        {
            if (m_thread_plan_sp)
            {
                m_private = m_thread_plan_sp->GetPrivate();
                m_is_master = m_thread_plan_sp->IsMasterPlan();
                m_okay_to_discard = m_thread_plan_sp->OkayToDiscard();
            }
        }
        
        ~RestorePlanState()
        {
            Clean();
        }
        
        void
        Clean ()
        {
            if (!m_already_reset && m_thread_plan_sp)
            {
                m_already_reset = true;
                m_thread_plan_sp->SetPrivate(m_private);
                m_thread_plan_sp->SetIsMasterPlan (m_is_master);
                m_thread_plan_sp->SetOkayToDiscard(m_okay_to_discard);
            }
        }

    private:
        lldb::ThreadPlanSP m_thread_plan_sp;
        bool m_already_reset;
        bool m_private;
        bool m_is_master;
        bool m_okay_to_discard;
    };
} // anonymous namespace

ExpressionResults
Process::RunThreadPlan (ExecutionContext &exe_ctx,
                        lldb::ThreadPlanSP &thread_plan_sp,
                        const EvaluateExpressionOptions &options,
                        Stream &errors)
{
    ExpressionResults return_value = eExpressionSetupError;

    if (thread_plan_sp.get() == NULL)
    {
        errors.Printf("RunThreadPlan called with empty thread plan.");
        return eExpressionSetupError;
    }

    if (!thread_plan_sp->ValidatePlan(NULL))
    {
        errors.Printf ("RunThreadPlan called with an invalid thread plan.");
        return eExpressionSetupError;
    }

    if (exe_ctx.GetProcessPtr() != this)
    {
        errors.Printf("RunThreadPlan called on wrong process.");
        return eExpressionSetupError;
    }

    Thread *thread = exe_ctx.GetThreadPtr();
    if (thread == NULL)
    {
        errors.Printf("RunThreadPlan called with invalid thread.");
        return eExpressionSetupError;
    }

    // We need to change some of the thread plan attributes for the thread plan runner.  This will restore them
    // when we are done:
    
    RestorePlanState thread_plan_restorer(thread_plan_sp);
    
    // We rely on the thread plan we are running returning "PlanCompleted" if when it successfully completes.
    // For that to be true the plan can't be private - since private plans suppress themselves in the
    // GetCompletedPlan call. 

    thread_plan_sp->SetPrivate(false);
    
    // The plans run with RunThreadPlan also need to be terminal master plans or when they are done we will end
    // up asking the plan above us whether we should stop, which may give the wrong answer.
    
    thread_plan_sp->SetIsMasterPlan (true);
    thread_plan_sp->SetOkayToDiscard(false);

    if (m_private_state.GetValue() != eStateStopped)
    {
        errors.Printf ("RunThreadPlan called while the private state was not stopped.");
        return eExpressionSetupError;
    }

    // Save the thread & frame from the exe_ctx for restoration after we run
    const uint32_t thread_idx_id = thread->GetIndexID();
    StackFrameSP selected_frame_sp = thread->GetSelectedFrame();
    if (!selected_frame_sp)
    {
        thread->SetSelectedFrame(0);
        selected_frame_sp = thread->GetSelectedFrame();
        if (!selected_frame_sp)
        {
            errors.Printf("RunThreadPlan called without a selected frame on thread %d", thread_idx_id);
            return eExpressionSetupError;
        }
    }

    StackID ctx_frame_id = selected_frame_sp->GetStackID();

    // N.B. Running the target may unset the currently selected thread and frame.  We don't want to do that either, 
    // so we should arrange to reset them as well.

    lldb::ThreadSP selected_thread_sp = GetThreadList().GetSelectedThread();

    uint32_t selected_tid;
    StackID selected_stack_id;
    if (selected_thread_sp)
    {
        selected_tid = selected_thread_sp->GetIndexID();
        selected_stack_id = selected_thread_sp->GetSelectedFrame()->GetStackID();
    }
    else
    {
        selected_tid = LLDB_INVALID_THREAD_ID;
    }

    HostThread backup_private_state_thread;
    lldb::StateType old_state = eStateInvalid;
    lldb::ThreadPlanSP stopper_base_plan_sp;
    
    Log *log(lldb_private::GetLogIfAnyCategoriesSet (LIBLLDB_LOG_STEP | LIBLLDB_LOG_PROCESS));
    if (m_private_state_thread.EqualsThread(Host::GetCurrentThread()))
    {
        // Yikes, we are running on the private state thread!  So we can't wait for public events on this thread, since
        // we are the thread that is generating public events.
        // The simplest thing to do is to spin up a temporary thread to handle private state thread events while
        // we are fielding public events here.
        if (log)
            log->Printf ("Running thread plan on private state thread, spinning up another state thread to handle the events.");

        backup_private_state_thread = m_private_state_thread;

        // One other bit of business: we want to run just this thread plan and anything it pushes, and then stop,
        // returning control here.
        // But in the normal course of things, the plan above us on the stack would be given a shot at the stop
        // event before deciding to stop, and we don't want that.  So we insert a "stopper" base plan on the stack
        // before the plan we want to run.  Since base plans always stop and return control to the user, that will
        // do just what we want.
        stopper_base_plan_sp.reset(new ThreadPlanBase (*thread));
        thread->QueueThreadPlan (stopper_base_plan_sp, false);
        // Have to make sure our public state is stopped, since otherwise the reporting logic below doesn't work correctly.
        old_state = m_public_state.GetValue();
        m_public_state.SetValueNoLock(eStateStopped);

        // Now spin up the private state thread:
        StartPrivateStateThread(true);
    }

    thread->QueueThreadPlan(thread_plan_sp, false); // This used to pass "true" does that make sense?

    if (options.GetDebug())
    {
        // In this case, we aren't actually going to run, we just want to stop right away.
        // Flush this thread so we will refetch the stacks and show the correct backtrace.
        // FIXME: To make this prettier we should invent some stop reason for this, but that
        // is only cosmetic, and this functionality is only of use to lldb developers who can
        // live with not pretty...
        thread->Flush();
        BroadcastEvent (eBroadcastBitStateChanged, new ProcessEventData (shared_from_this(), eStateStopped));
        return eExpressionStoppedForDebug;
    }

    Listener listener("lldb.process.listener.run-thread-plan");

    lldb::EventSP event_to_broadcast_sp;

    {
        // This process event hijacker Hijacks the Public events and its destructor makes sure that the process events get
        // restored on exit to the function.
        //
        // If the event needs to propagate beyond the hijacker (e.g., the process exits during execution), then the event
        // is put into event_to_broadcast_sp for rebroadcasting.

        ProcessEventHijacker run_thread_plan_hijacker (*this, &listener);

        if (log)
        {
            StreamString s;
            thread_plan_sp->GetDescription(&s, lldb::eDescriptionLevelVerbose);
            log->Printf ("Process::RunThreadPlan(): Resuming thread %u - 0x%4.4" PRIx64 " to run thread plan \"%s\".",
                         thread->GetIndexID(), 
                         thread->GetID(), 
                         s.GetData());
        }

        bool got_event;
        lldb::EventSP event_sp;
        lldb::StateType stop_state = lldb::eStateInvalid;

        TimeValue* timeout_ptr = NULL;
        TimeValue real_timeout;

        bool before_first_timeout = true;  // This is set to false the first time that we have to halt the target.
        bool do_resume = true;
        bool handle_running_event = true;
        const uint64_t default_one_thread_timeout_usec = 250000;

        // This is just for accounting:
        uint32_t num_resumes = 0;

        uint32_t timeout_usec = options.GetTimeoutUsec();
        uint32_t one_thread_timeout_usec;
        uint32_t all_threads_timeout_usec = 0;
        
        // If we are going to run all threads the whole time, or if we are only going to run one thread,
        // then we don't need the first timeout.  So we set the final timeout, and pretend we are after the
        // first timeout already.
        
        if (!options.GetStopOthers() || !options.GetTryAllThreads())
        {
            before_first_timeout = false;
            one_thread_timeout_usec = 0;
            all_threads_timeout_usec = timeout_usec;
        }
        else
        {
            uint32_t option_one_thread_timeout = options.GetOneThreadTimeoutUsec();

            // If the overall wait is forever, then we only need to set the one thread timeout:
            if (timeout_usec == 0)
            {
                if (option_one_thread_timeout != 0)
                    one_thread_timeout_usec = option_one_thread_timeout;
                else
                    one_thread_timeout_usec = default_one_thread_timeout_usec;
            }
            else
            {
                // Otherwise, if the one thread timeout is set, make sure it isn't longer than the overall timeout,
                // and use it, otherwise use half the total timeout, bounded by the default_one_thread_timeout_usec.
                uint64_t computed_one_thread_timeout;
                if (option_one_thread_timeout != 0)
                {
                    if (timeout_usec < option_one_thread_timeout)
                    {
                        errors.Printf("RunThreadPlan called without one thread timeout greater than total timeout");
                        return eExpressionSetupError;
                    }
                    computed_one_thread_timeout = option_one_thread_timeout;
                }
                else
                {
                    computed_one_thread_timeout = timeout_usec / 2;
                    if (computed_one_thread_timeout > default_one_thread_timeout_usec)
                        computed_one_thread_timeout = default_one_thread_timeout_usec;
                }
                one_thread_timeout_usec = computed_one_thread_timeout;
                all_threads_timeout_usec = timeout_usec - one_thread_timeout_usec;
            }
        }
        
        if (log)
            log->Printf ("Stop others: %u, try all: %u, before_first: %u, one thread: %" PRIu32 " - all threads: %" PRIu32 ".\n",
                         options.GetStopOthers(),
                         options.GetTryAllThreads(),
                         before_first_timeout,
                         one_thread_timeout_usec,
                         all_threads_timeout_usec);

        // This isn't going to work if there are unfetched events on the queue.
        // Are there cases where we might want to run the remaining events here, and then try to
        // call the function?  That's probably being too tricky for our own good.

        Event *other_events = listener.PeekAtNextEvent();
        if (other_events != NULL)
        {
            errors.Printf("Calling RunThreadPlan with pending events on the queue.");
            return eExpressionSetupError;
        }

        // We also need to make sure that the next event is delivered.  We might be calling a function as part of
        // a thread plan, in which case the last delivered event could be the running event, and we don't want
        // event coalescing to cause us to lose OUR running event...
        ForceNextEventDelivery();

        // This while loop must exit out the bottom, there's cleanup that we need to do when we are done.
        // So don't call return anywhere within it.
        
#ifdef LLDB_RUN_THREAD_HALT_WITH_EVENT
        // It's pretty much impossible to write test cases for things like:
        // One thread timeout expires, I go to halt, but the process already stopped
        // on the function call stop breakpoint.  Turning on this define will make us not
        // fetch the first event till after the halt.  So if you run a quick function, it will have
        // completed, and the completion event will be waiting, when you interrupt for halt.
        // The expression evaluation should still succeed.
        bool miss_first_event = true;
#endif
        TimeValue one_thread_timeout;
        TimeValue final_timeout;

        while (1)
        {
            // We usually want to resume the process if we get to the top of the loop.
            // The only exception is if we get two running events with no intervening
            // stop, which can happen, we will just wait for then next stop event.
            if (log)
                log->Printf ("Top of while loop: do_resume: %i handle_running_event: %i before_first_timeout: %i.",
                             do_resume,
                             handle_running_event,
                             before_first_timeout);

            if (do_resume || handle_running_event)
            {
                // Do the initial resume and wait for the running event before going further.

                if (do_resume)
                {
                    num_resumes++;
                    Error resume_error = PrivateResume ();
                    if (!resume_error.Success())
                    {
                        errors.Printf("Error resuming inferior the %d time: \"%s\".\n",
                                      num_resumes,
                                      resume_error.AsCString());
                        return_value = eExpressionSetupError;
                        break;
                    }
                }

                TimeValue resume_timeout = TimeValue::Now();
                resume_timeout.OffsetWithMicroSeconds(500000);

                got_event = listener.WaitForEvent(&resume_timeout, event_sp);
                if (!got_event)
                {
                    if (log)
                        log->Printf ("Process::RunThreadPlan(): didn't get any event after resume %d, exiting.",
                                        num_resumes);

                    errors.Printf("Didn't get any event after resume %d, exiting.", num_resumes);
                    return_value = eExpressionSetupError;
                    break;
                }

                stop_state = Process::ProcessEventData::GetStateFromEvent(event_sp.get());

                if (stop_state != eStateRunning)
                {
                    bool restarted = false;

                    if (stop_state == eStateStopped)
                    {
                        restarted = Process::ProcessEventData::GetRestartedFromEvent(event_sp.get());
                        if (log)
                            log->Printf("Process::RunThreadPlan(): didn't get running event after "
                                        "resume %d, got %s instead (restarted: %i, do_resume: %i, handle_running_event: %i).",
                                        num_resumes,
                                        StateAsCString(stop_state),
                                        restarted,
                                        do_resume,
                                        handle_running_event);
                    }

                    if (restarted)
                    {
                        // This is probably an overabundance of caution, I don't think I should ever get a stopped & restarted
                        // event here.  But if I do, the best thing is to Halt and then get out of here.
                        const bool clear_thread_plans = false;
                        const bool use_run_lock = false;
                        Halt(clear_thread_plans, use_run_lock);
                    }

                    errors.Printf("Didn't get running event after initial resume, got %s instead.",
                                  StateAsCString(stop_state));
                    return_value = eExpressionSetupError;
                    break;
                }

                if (log)
                    log->PutCString ("Process::RunThreadPlan(): resuming succeeded.");
                // We need to call the function synchronously, so spin waiting for it to return.
                // If we get interrupted while executing, we're going to lose our context, and
                // won't be able to gather the result at this point.
                // We set the timeout AFTER the resume, since the resume takes some time and we
                // don't want to charge that to the timeout.
            }
            else
            {
                if (log)
                    log->PutCString ("Process::RunThreadPlan(): waiting for next event.");
            }

            if (before_first_timeout)
            {
                if (options.GetTryAllThreads())
                {
                    one_thread_timeout = TimeValue::Now();
                    one_thread_timeout.OffsetWithMicroSeconds(one_thread_timeout_usec);
                    timeout_ptr = &one_thread_timeout;
                }
                else
                {
                    if (timeout_usec == 0)
                        timeout_ptr = NULL;
                    else
                    {
                        final_timeout = TimeValue::Now();
                        final_timeout.OffsetWithMicroSeconds (timeout_usec);
                        timeout_ptr = &final_timeout;
                    }
                }
            }
            else
            {
                if (timeout_usec == 0)
                    timeout_ptr = NULL;
                else
                {
                    final_timeout = TimeValue::Now();
                    final_timeout.OffsetWithMicroSeconds (all_threads_timeout_usec);
                    timeout_ptr = &final_timeout;
                }
            }

            do_resume = true;
            handle_running_event = true;

            // Now wait for the process to stop again:
            event_sp.reset();

            if (log)
            {
                if (timeout_ptr)
                {
                    log->Printf ("Process::RunThreadPlan(): about to wait - now is %" PRIu64 " - endpoint is %" PRIu64,
                                 TimeValue::Now().GetAsMicroSecondsSinceJan1_1970(),
                                 timeout_ptr->GetAsMicroSecondsSinceJan1_1970());
                }
                else
                {
                    log->Printf ("Process::RunThreadPlan(): about to wait forever.");
                }
            }
            
#ifdef LLDB_RUN_THREAD_HALT_WITH_EVENT
            // See comment above...
            if (miss_first_event)
            {
                usleep(1000);
                miss_first_event = false;
                got_event = false;
            }
            else
#endif
            got_event = listener.WaitForEvent (timeout_ptr, event_sp);

            if (got_event)
            {
                if (event_sp.get())
                {
                    bool keep_going = false;
                    if (event_sp->GetType() == eBroadcastBitInterrupt)
                    {
                        const bool clear_thread_plans = false;
                        const bool use_run_lock = false;
                        Halt(clear_thread_plans, use_run_lock);
                        return_value = eExpressionInterrupted;
                        errors.Printf ("Execution halted by user interrupt.");
                        if (log)
                            log->Printf ("Process::RunThreadPlan(): Got  interrupted by eBroadcastBitInterrupted, exiting.");
                        break;
                    }
                    else
                    {
                        stop_state = Process::ProcessEventData::GetStateFromEvent(event_sp.get());
                        if (log)
                            log->Printf("Process::RunThreadPlan(): in while loop, got event: %s.", StateAsCString(stop_state));

                        switch (stop_state)
                        {
                        case lldb::eStateStopped:
                            {
                                // We stopped, figure out what we are going to do now.
                                ThreadSP thread_sp = GetThreadList().FindThreadByIndexID (thread_idx_id);
                                if (!thread_sp)
                                {
                                    // Ooh, our thread has vanished.  Unlikely that this was successful execution...
                                    if (log)
                                        log->Printf ("Process::RunThreadPlan(): execution completed but our thread (index-id=%u) has vanished.", thread_idx_id);
                                    return_value = eExpressionInterrupted;
                                }
                                else
                                {
                                    // If we were restarted, we just need to go back up to fetch another event.
                                    if (Process::ProcessEventData::GetRestartedFromEvent(event_sp.get()))
                                    {
                                        if (log)
                                        {
                                            log->Printf ("Process::RunThreadPlan(): Got a stop and restart, so we'll continue waiting.");
                                        }
                                       keep_going = true;
                                       do_resume = false;
                                       handle_running_event = true;
                                    }
                                    else
                                    {
                                        StopInfoSP stop_info_sp (thread_sp->GetStopInfo ());
                                        StopReason stop_reason = eStopReasonInvalid;
                                        if (stop_info_sp)
                                             stop_reason = stop_info_sp->GetStopReason();

                                        // FIXME: We only check if the stop reason is plan complete, should we make sure that
                                        // it is OUR plan that is complete?
                                        if (stop_reason == eStopReasonPlanComplete)
                                        {
                                            if (log)
                                                log->PutCString ("Process::RunThreadPlan(): execution completed successfully.");
                                            
                                            // Restore the plan state so it will get reported as intended when we are done.
                                            thread_plan_restorer.Clean();
                                            
                                            return_value = eExpressionCompleted;
                                        }
                                        else
                                        {
                                            // Something restarted the target, so just wait for it to stop for real.
                                            if (stop_reason == eStopReasonBreakpoint)
                                            {
                                                if (log)
                                                    log->Printf ("Process::RunThreadPlan() stopped for breakpoint: %s.", stop_info_sp->GetDescription());
                                                return_value = eExpressionHitBreakpoint;
                                                if (!options.DoesIgnoreBreakpoints())
                                                {
                                                    // Restore the plan state and then force Private to false.  We are
                                                    // going to stop because of this plan so we need it to become a public
                                                    // plan or it won't report correctly when we continue to its termination
                                                    // later on.
                                                    thread_plan_restorer.Clean();
                                                    if (thread_plan_sp)
                                                        thread_plan_sp->SetPrivate(false);
                                                    event_to_broadcast_sp = event_sp;
                                                }
                                            }
                                            else
                                            {
                                                if (log)
                                                    log->PutCString ("Process::RunThreadPlan(): thread plan didn't successfully complete.");
                                                if (!options.DoesUnwindOnError())
                                                    event_to_broadcast_sp = event_sp;
                                                return_value = eExpressionInterrupted;
                                            }
                                        }
                                    }
                                }
                            }        
                            break;

                        case lldb::eStateRunning:
                            // This shouldn't really happen, but sometimes we do get two running events without an
                            // intervening stop, and in that case we should just go back to waiting for the stop.
                            do_resume = false;
                            keep_going = true;
                            handle_running_event = false;
                            break;

                        default:
                            if (log)
                                log->Printf("Process::RunThreadPlan(): execution stopped with unexpected state: %s.", StateAsCString(stop_state));

                            if (stop_state == eStateExited)
                                event_to_broadcast_sp = event_sp;

                            errors.Printf ("Execution stopped with unexpected state.\n");
                            return_value = eExpressionInterrupted;
                            break;
                        }
                    }

                    if (keep_going)
                        continue;
                    else
                        break;
                } 
                else
                {
                    if (log)
                        log->PutCString ("Process::RunThreadPlan(): got_event was true, but the event pointer was null.  How odd...");
                    return_value = eExpressionInterrupted;
                    break;
                }
            }
            else
            {
                // If we didn't get an event that means we've timed out...
                // We will interrupt the process here.  Depending on what we were asked to do we will
                // either exit, or try with all threads running for the same timeout.

                if (log) {
                    if (options.GetTryAllThreads())
                    {
                        if (before_first_timeout)
                        {
                            if (timeout_usec != 0)
                            {
                                log->Printf ("Process::RunThreadPlan(): Running function with one thread timeout timed out, "
                                             "running for %" PRIu32 " usec with all threads enabled.",
                                             all_threads_timeout_usec);
                            }
                            else
                            {
                                log->Printf ("Process::RunThreadPlan(): Running function with one thread timeout timed out, "
                                             "running forever with all threads enabled.");
                            }
                        }
                        else
                            log->Printf ("Process::RunThreadPlan(): Restarting function with all threads enabled "
                                         "and timeout: %u timed out, abandoning execution.",
                                         timeout_usec);
                    }
                    else
                        log->Printf ("Process::RunThreadPlan(): Running function with timeout: %u timed out, "
                                     "abandoning execution.", 
                                     timeout_usec);
                }

                // It is possible that between the time we issued the Halt, and we get around to calling Halt the target
                // could have stopped.  That's fine, Halt will figure that out and send the appropriate Stopped event.
                // BUT it is also possible that we stopped & restarted (e.g. hit a signal with "stop" set to false.)  In
                // that case, we'll get the stopped & restarted event, and we should go back to waiting for the Halt's
                // stopped event.  That's what this while loop does.

                bool back_to_top = true;
                uint32_t try_halt_again = 0;
                bool do_halt = true;
                const uint32_t num_retries = 5;
                while (try_halt_again < num_retries)
                {
                    Error halt_error;
                    if (do_halt)
                    {
                        if (log)
                            log->Printf ("Process::RunThreadPlan(): Running Halt.");
                        const bool clear_thread_plans = false;
                        const bool use_run_lock = false;
                        Halt(clear_thread_plans, use_run_lock);
                    }
                    if (halt_error.Success())
                    {
                        if (log)
                            log->PutCString ("Process::RunThreadPlan(): Halt succeeded.");

                        real_timeout = TimeValue::Now();
                        real_timeout.OffsetWithMicroSeconds(500000);

                        got_event = listener.WaitForEvent(&real_timeout, event_sp);

                        if (got_event)
                        {
                            stop_state = Process::ProcessEventData::GetStateFromEvent(event_sp.get());
                            if (log)
                            {
                                log->Printf ("Process::RunThreadPlan(): Stopped with event: %s", StateAsCString(stop_state));
                                if (stop_state == lldb::eStateStopped 
                                    && Process::ProcessEventData::GetInterruptedFromEvent(event_sp.get()))
                                    log->PutCString ("    Event was the Halt interruption event.");
                            }

                            if (stop_state == lldb::eStateStopped)
                            {
                                // Between the time we initiated the Halt and the time we delivered it, the process could have
                                // already finished its job.  Check that here:

                                if (thread->IsThreadPlanDone (thread_plan_sp.get()))
                                {
                                    if (log)
                                        log->PutCString ("Process::RunThreadPlan(): Even though we timed out, the call plan was done.  "
                                                     "Exiting wait loop.");
                                    return_value = eExpressionCompleted;
                                    back_to_top = false;
                                    break;
                                }

                                if (Process::ProcessEventData::GetRestartedFromEvent(event_sp.get()))
                                {
                                    if (log)
                                        log->PutCString ("Process::RunThreadPlan(): Went to halt but got a restarted event, there must be an un-restarted stopped event so try again...  "
                                                     "Exiting wait loop.");
                                    try_halt_again++;
                                    do_halt = false;
                                    continue;
                                }

                                if (!options.GetTryAllThreads())
                                {
                                    if (log)
                                        log->PutCString ("Process::RunThreadPlan(): try_all_threads was false, we stopped so now we're quitting.");
                                    return_value = eExpressionInterrupted;
                                    back_to_top = false;
                                    break;
                                }

                                if (before_first_timeout)
                                {
                                    // Set all the other threads to run, and return to the top of the loop, which will continue;
                                    before_first_timeout = false;
                                    thread_plan_sp->SetStopOthers (false);
                                    if (log)
                                        log->PutCString ("Process::RunThreadPlan(): about to resume.");

                                    back_to_top = true;
                                    break;
                                }
                                else
                                {
                                    // Running all threads failed, so return Interrupted.
                                    if (log)
                                        log->PutCString("Process::RunThreadPlan(): running all threads timed out.");
                                    return_value = eExpressionInterrupted;
                                    back_to_top = false;
                                    break;
                                }
                            }
                        }
                        else
                        {   if (log)
                                log->PutCString("Process::RunThreadPlan(): halt said it succeeded, but I got no event.  "
                                        "I'm getting out of here passing Interrupted.");
                            return_value = eExpressionInterrupted;
                            back_to_top = false;
                            break;
                        }
                    }
                    else
                    {
                        try_halt_again++;
                        continue;
                    }
                }

                if (!back_to_top || try_halt_again > num_retries)
                    break;
                else
                    continue;
            }
        }  // END WAIT LOOP

        // If we had to start up a temporary private state thread to run this thread plan, shut it down now.
        if (backup_private_state_thread.IsJoinable())
        {
            StopPrivateStateThread();
            Error error;
            m_private_state_thread = backup_private_state_thread;
            if (stopper_base_plan_sp)
            {
                thread->DiscardThreadPlansUpToPlan(stopper_base_plan_sp);
            }
            if (old_state != eStateInvalid)
                m_public_state.SetValueNoLock(old_state);
        }

        if (return_value != eExpressionCompleted && log)
        {
            // Print a backtrace into the log so we can figure out where we are:
            StreamString s;
            s.PutCString("Thread state after unsuccessful completion: \n");
            thread->GetStackFrameStatus (s,
                                         0,
                                         UINT32_MAX,
                                         true,
                                         UINT32_MAX);
            log->PutCString(s.GetData());

        }
        // Restore the thread state if we are going to discard the plan execution.  There are three cases where this
        // could happen:
        // 1) The execution successfully completed
        // 2) We hit a breakpoint, and ignore_breakpoints was true
        // 3) We got some other error, and discard_on_error was true
        bool should_unwind = (return_value == eExpressionInterrupted && options.DoesUnwindOnError())
                             || (return_value == eExpressionHitBreakpoint && options.DoesIgnoreBreakpoints());

        if (return_value == eExpressionCompleted
            || should_unwind)
        {
            thread_plan_sp->RestoreThreadState();
        }

        // Now do some processing on the results of the run:
        if (return_value == eExpressionInterrupted || return_value == eExpressionHitBreakpoint)
        {
            if (log)
            {
                StreamString s;
                if (event_sp)
                    event_sp->Dump (&s);
                else
                {
                    log->PutCString ("Process::RunThreadPlan(): Stop event that interrupted us is NULL.");
                }

                StreamString ts;

                const char *event_explanation = NULL;                

                do 
                {
                    if (!event_sp)
                    {
                        event_explanation = "<no event>";
                        break;
                    }
                    else if (event_sp->GetType() == eBroadcastBitInterrupt)
                    {
                        event_explanation = "<user interrupt>";
                        break;
                    }
                    else
                    {
                        const Process::ProcessEventData *event_data = Process::ProcessEventData::GetEventDataFromEvent (event_sp.get());

                        if (!event_data)
                        {
                            event_explanation = "<no event data>";
                            break;
                        }

                        Process *process = event_data->GetProcessSP().get();

                        if (!process)
                        {
                            event_explanation = "<no process>";
                            break;
                        }

                        ThreadList &thread_list = process->GetThreadList();

                        uint32_t num_threads = thread_list.GetSize();
                        uint32_t thread_index;

                        ts.Printf("<%u threads> ", num_threads);

                        for (thread_index = 0;
                             thread_index < num_threads;
                             ++thread_index)
                        {
                            Thread *thread = thread_list.GetThreadAtIndex(thread_index).get();

                            if (!thread)
                            {
                                ts.Printf("<?> ");
                                continue;
                            }

                            ts.Printf("<0x%4.4" PRIx64 " ", thread->GetID());
                            RegisterContext *register_context = thread->GetRegisterContext().get();

                            if (register_context)
                                ts.Printf("[ip 0x%" PRIx64 "] ", register_context->GetPC());
                            else
                                ts.Printf("[ip unknown] ");

                            // Show the private stop info here, the public stop info will be from the last natural stop.
                            lldb::StopInfoSP stop_info_sp = thread->GetPrivateStopInfo();
                            if (stop_info_sp)
                            {
                                const char *stop_desc = stop_info_sp->GetDescription();
                                if (stop_desc)
                                    ts.PutCString (stop_desc);
                            }
                            ts.Printf(">");
                        }

                        event_explanation = ts.GetData();
                    }
                } while (0);

                if (event_explanation)
                    log->Printf("Process::RunThreadPlan(): execution interrupted: %s %s", s.GetData(), event_explanation);
                else
                    log->Printf("Process::RunThreadPlan(): execution interrupted: %s", s.GetData());
            }

            if (should_unwind)
            {
                if (log)
                    log->Printf ("Process::RunThreadPlan: ExecutionInterrupted - discarding thread plans up to %p.",
                                 static_cast<void*>(thread_plan_sp.get()));
                thread->DiscardThreadPlansUpToPlan (thread_plan_sp);
            }
            else
            {
                if (log)
                    log->Printf ("Process::RunThreadPlan: ExecutionInterrupted - for plan: %p not discarding.",
                                 static_cast<void*>(thread_plan_sp.get()));
            }
        }
        else if (return_value == eExpressionSetupError)
        {
            if (log)
                log->PutCString("Process::RunThreadPlan(): execution set up error.");

            if (options.DoesUnwindOnError())
            {
                thread->DiscardThreadPlansUpToPlan (thread_plan_sp);
            }
        }
        else
        {
            if (thread->IsThreadPlanDone (thread_plan_sp.get()))
            {
                if (log)
                    log->PutCString("Process::RunThreadPlan(): thread plan is done");
                return_value = eExpressionCompleted;
            }
            else if (thread->WasThreadPlanDiscarded (thread_plan_sp.get()))
            {
                if (log)
                    log->PutCString("Process::RunThreadPlan(): thread plan was discarded");
                return_value = eExpressionDiscarded;
            }
            else
            {
                if (log)
                    log->PutCString("Process::RunThreadPlan(): thread plan stopped in mid course");
                if (options.DoesUnwindOnError() && thread_plan_sp)
                {
                    if (log)
                        log->PutCString("Process::RunThreadPlan(): discarding thread plan 'cause unwind_on_error is set.");
                    thread->DiscardThreadPlansUpToPlan (thread_plan_sp);
                }
            }
        }

        // Thread we ran the function in may have gone away because we ran the target
        // Check that it's still there, and if it is put it back in the context.  Also restore the
        // frame in the context if it is still present.
        thread = GetThreadList().FindThreadByIndexID(thread_idx_id, true).get();
        if (thread)
        {
            exe_ctx.SetFrameSP (thread->GetFrameWithStackID (ctx_frame_id));
        }

        // Also restore the current process'es selected frame & thread, since this function calling may
        // be done behind the user's back.

        if (selected_tid != LLDB_INVALID_THREAD_ID)
        {
            if (GetThreadList().SetSelectedThreadByIndexID (selected_tid) && selected_stack_id.IsValid())
            {
                // We were able to restore the selected thread, now restore the frame:
                Mutex::Locker lock(GetThreadList().GetMutex());
                StackFrameSP old_frame_sp = GetThreadList().GetSelectedThread()->GetFrameWithStackID(selected_stack_id);
                if (old_frame_sp)
                    GetThreadList().GetSelectedThread()->SetSelectedFrame(old_frame_sp.get());
            }
        }
    }

    // If the process exited during the run of the thread plan, notify everyone.

    if (event_to_broadcast_sp)
    {
        if (log)
            log->PutCString("Process::RunThreadPlan(): rebroadcasting event.");
        BroadcastEvent(event_to_broadcast_sp);
    }

    return return_value;
}

const char *
Process::ExecutionResultAsCString (ExpressionResults result)
{
    const char *result_name;
    
    switch (result)
    {
        case eExpressionCompleted:
            result_name = "eExpressionCompleted";
            break;
        case eExpressionDiscarded:
            result_name = "eExpressionDiscarded";
            break;
        case eExpressionInterrupted:
            result_name = "eExpressionInterrupted";
            break;
        case eExpressionHitBreakpoint:
            result_name = "eExpressionHitBreakpoint";
            break;
        case eExpressionSetupError:
            result_name = "eExpressionSetupError";
            break;
        case eExpressionParseError:
            result_name = "eExpressionParseError";
            break;
        case eExpressionResultUnavailable:
            result_name = "eExpressionResultUnavailable";
            break;
        case eExpressionTimedOut:
            result_name = "eExpressionTimedOut";
            break;
        case eExpressionStoppedForDebug:
            result_name = "eExpressionStoppedForDebug";
            break;
    }
    return result_name;
}

void
Process::GetStatus (Stream &strm)
{
    const StateType state = GetState();
    if (StateIsStoppedState(state, false))
    {
        if (state == eStateExited)
        {
            int exit_status = GetExitStatus();
            const char *exit_description = GetExitDescription();
            strm.Printf ("Process %" PRIu64 " exited with status = %i (0x%8.8x) %s\n",
                          GetID(),
                          exit_status,
                          exit_status,
                          exit_description ? exit_description : "");
        }
        else
        {
            if (state == eStateConnected)
                strm.Printf ("Connected to remote target.\n");
            else
                strm.Printf ("Process %" PRIu64 " %s\n", GetID(), StateAsCString (state));
        }
    }
    else
    {
        strm.Printf ("Process %" PRIu64 " is running.\n", GetID());
    }
}

size_t
Process::GetThreadStatus (Stream &strm, 
                          bool only_threads_with_stop_reason,
                          uint32_t start_frame, 
                          uint32_t num_frames, 
                          uint32_t num_frames_with_source)
{
    size_t num_thread_infos_dumped = 0;
    
    // You can't hold the thread list lock while calling Thread::GetStatus.  That very well might run code (e.g. if we need it
    // to get return values or arguments.)  For that to work the process has to be able to acquire it.  So instead copy the thread
    // ID's, and look them up one by one:
    
    uint32_t num_threads;
    std::vector<lldb::tid_t> thread_id_array;
    //Scope for thread list locker;
    {
        Mutex::Locker locker (GetThreadList().GetMutex());
        ThreadList &curr_thread_list = GetThreadList();
        num_threads = curr_thread_list.GetSize();
        uint32_t idx;
        thread_id_array.resize(num_threads);
        for (idx = 0; idx < num_threads; ++idx)
            thread_id_array[idx] = curr_thread_list.GetThreadAtIndex(idx)->GetID();
    }
    
    for (uint32_t i = 0; i < num_threads; i++)
    {
        ThreadSP thread_sp(GetThreadList().FindThreadByID(thread_id_array[i]));
        if (thread_sp)
        {
            if (only_threads_with_stop_reason)
            {
                StopInfoSP stop_info_sp = thread_sp->GetStopInfo();
                if (stop_info_sp.get() == NULL || !stop_info_sp->IsValid())
                    continue;
            }
            thread_sp->GetStatus (strm,
                               start_frame, 
                               num_frames, 
                               num_frames_with_source);
            ++num_thread_infos_dumped;
        }
        else
        {
            Log *log(lldb_private::GetLogIfAnyCategoriesSet (LIBLLDB_LOG_PROCESS));
            if (log)
                log->Printf("Process::GetThreadStatus - thread 0x" PRIu64 " vanished while running Thread::GetStatus.");
        }
    }
    return num_thread_infos_dumped;
}

void
Process::AddInvalidMemoryRegion (const LoadRange &region)
{
    m_memory_cache.AddInvalidRange(region.GetRangeBase(), region.GetByteSize());
}

bool
Process::RemoveInvalidMemoryRange (const LoadRange &region)
{
    return m_memory_cache.RemoveInvalidRange(region.GetRangeBase(), region.GetByteSize());
}

void
Process::AddPreResumeAction (PreResumeActionCallback callback, void *baton)
{
    m_pre_resume_actions.push_back(PreResumeCallbackAndBaton (callback, baton));
}

bool
Process::RunPreResumeActions ()
{
    bool result = true;
    while (!m_pre_resume_actions.empty())
    {
        struct PreResumeCallbackAndBaton action = m_pre_resume_actions.back();
        m_pre_resume_actions.pop_back();
        bool this_result = action.callback (action.baton);
        if (result == true) 
            result = this_result;
    }
    return result;
}

void
Process::ClearPreResumeActions ()
{
    m_pre_resume_actions.clear();
}

ProcessRunLock &
Process::GetRunLock()
{
    if (m_private_state_thread.EqualsThread(Host::GetCurrentThread()))
        return m_private_run_lock;
    else
        return m_public_run_lock;
}

void
Process::Flush ()
{
    m_thread_list.Flush();
    m_extended_thread_list.Flush();
    m_extended_thread_stop_id =  0;
    m_queue_list.Clear();
    m_queue_list_stop_id = 0;
}

void
Process::DidExec ()
{
    Log *log(lldb_private::GetLogIfAllCategoriesSet (LIBLLDB_LOG_PROCESS));
    if (log)
        log->Printf ("Process::%s()", __FUNCTION__);

    Target &target = GetTarget();
    target.CleanupProcess ();
    target.ClearModules(false);
    m_dynamic_checkers_ap.reset();
    m_abi_sp.reset();
    m_system_runtime_ap.reset();
    m_os_ap.reset();
    m_dyld_ap.reset();
    m_jit_loaders_ap.reset();
    m_image_tokens.clear();
    m_allocated_memory_cache.Clear();
    m_language_runtimes.clear();
    m_instrumentation_runtimes.clear();
    m_thread_list.DiscardThreadPlans();
    m_memory_cache.Clear(true);
    m_stop_info_override_callback = NULL;
    DoDidExec();
    CompleteAttach ();
    // Flush the process (threads and all stack frames) after running CompleteAttach()
    // in case the dynamic loader loaded things in new locations.
    Flush();
    
    // After we figure out what was loaded/unloaded in CompleteAttach,
    // we need to let the target know so it can do any cleanup it needs to.
    target.DidExec();
}

addr_t
Process::ResolveIndirectFunction(const Address *address, Error &error)
{
    if (address == nullptr)
    {
        error.SetErrorString("Invalid address argument");
        return LLDB_INVALID_ADDRESS;
    }
    
    addr_t function_addr = LLDB_INVALID_ADDRESS;
    
    addr_t addr = address->GetLoadAddress(&GetTarget());
    std::map<addr_t,addr_t>::const_iterator iter = m_resolved_indirect_addresses.find(addr);
    if (iter != m_resolved_indirect_addresses.end())
    {
        function_addr = (*iter).second;
    }
    else
    {
        if (!InferiorCall(this, address, function_addr))
        {
            Symbol *symbol = address->CalculateSymbolContextSymbol();
            error.SetErrorStringWithFormat ("Unable to call resolver for indirect function %s",
                                          symbol ? symbol->GetName().AsCString() : "<UNKNOWN>");
            function_addr = LLDB_INVALID_ADDRESS;
        }
        else
        {
            m_resolved_indirect_addresses.insert(std::pair<addr_t, addr_t>(addr, function_addr));
        }
    }
    return function_addr;
}

void
Process::ModulesDidLoad (ModuleList &module_list)
{
    SystemRuntime *sys_runtime = GetSystemRuntime();
    if (sys_runtime)
    {
        sys_runtime->ModulesDidLoad (module_list);
    }

    GetJITLoaders().ModulesDidLoad (module_list);
    
    // Give runtimes a chance to be created.
    InstrumentationRuntime::ModulesDidLoad(module_list, this, m_instrumentation_runtimes);
    
    // Tell runtimes about new modules.
    for (auto pos = m_instrumentation_runtimes.begin(); pos != m_instrumentation_runtimes.end(); ++pos)
    {
        InstrumentationRuntimeSP runtime = pos->second;
        runtime->ModulesDidLoad(module_list);
    }

    // Let any language runtimes we have already created know
    // about the modules that loaded.
    
    // Iterate over a copy of this language runtime list in case
    // the language runtime ModulesDidLoad somehow causes the language
    // riuntime to be unloaded.
    LanguageRuntimeCollection language_runtimes(m_language_runtimes);
    for (const auto &pair: language_runtimes)
    {
        // We must check language_runtime_sp to make sure it is not
        // NULL as we might cache the fact that we didn't have a
        // language runtime for a language.
        LanguageRuntimeSP language_runtime_sp = pair.second;
        if (language_runtime_sp)
            language_runtime_sp->ModulesDidLoad(module_list);
    }

    LoadOperatingSystemPlugin(false);
}

void
Process::PrintWarning (uint64_t warning_type, const void *repeat_key, const char *fmt, ...)
{
    bool print_warning = true;

    StreamSP stream_sp = GetTarget().GetDebugger().GetAsyncOutputStream();
    if (stream_sp.get() == nullptr)
        return;
    if (warning_type == eWarningsOptimization
        && GetWarningsOptimization() == false)
    {
        return;
    }

    if (repeat_key != nullptr)
    {
        WarningsCollection::iterator it = m_warnings_issued.find (warning_type);
        if (it == m_warnings_issued.end())
        {
            m_warnings_issued[warning_type] = WarningsPointerSet();
            m_warnings_issued[warning_type].insert (repeat_key);
        }
        else
        {
            if (it->second.find (repeat_key) != it->second.end())
            {
                print_warning = false;
            }
            else
            {
                it->second.insert (repeat_key);
            }
        }
    }

    if (print_warning)
    {
        va_list args;
        va_start (args, fmt);
        stream_sp->PrintfVarArg (fmt, args);
        va_end (args);
    }
}

void
Process::PrintWarningOptimization (const SymbolContext &sc)
{
    if (GetWarningsOptimization() == true
        && sc.module_sp.get() 
        && sc.module_sp->GetFileSpec().GetFilename().IsEmpty() == false
        && sc.function
        && sc.function->GetIsOptimized() == true)
    {
        PrintWarning (Process::Warnings::eWarningsOptimization, sc.module_sp.get(), "%s was compiled with optimization - stepping may behave oddly; variables may not be available.\n", sc.module_sp->GetFileSpec().GetFilename().GetCString());
    }
}

void
Process::PrintWarningCantLoadSwift (const Module &module)
{
    PrintWarning (Process::Warnings::eWarningsCantLoadSwift, (void*)&module, "%s had Swift information that isn't usable on the current system; its internals will be unavailable.\n", module.GetFileSpec().GetCString());
}


ThreadCollectionSP
Process::GetHistoryThreads(lldb::addr_t addr)
{
    ThreadCollectionSP threads;

    const MemoryHistorySP &memory_history = MemoryHistory::FindPlugin(shared_from_this());
    
    if (! memory_history.get()) {
        return threads;
    }
    
    threads.reset(new ThreadCollection(memory_history->GetHistoryThreads(addr)));
    
    return threads;
}

InstrumentationRuntimeSP
Process::GetInstrumentationRuntime(lldb::InstrumentationRuntimeType type)
{
    InstrumentationRuntimeCollection::iterator pos;
    pos = m_instrumentation_runtimes.find (type);
    if (pos == m_instrumentation_runtimes.end())
    {
        return InstrumentationRuntimeSP();
    }
    else
        return (*pos).second;
}

bool
Process::GetModuleSpec(const FileSpec& module_file_spec,
                       const ArchSpec& arch,
                       ModuleSpec& module_spec)
{
    module_spec.Clear();
    return false;
}

size_t
Process::AddImageToken(lldb::addr_t image_ptr)
{
    m_image_tokens.push_back(image_ptr);
    return m_image_tokens.size() - 1;
}

lldb::addr_t
Process::GetImagePtrFromToken(size_t token) const
{
    if (token < m_image_tokens.size())
        return m_image_tokens[token];
    return LLDB_INVALID_IMAGE_TOKEN;
}

void
Process::ResetImageToken(size_t token)
{
    if (token < m_image_tokens.size())
        m_image_tokens[token] = LLDB_INVALID_IMAGE_TOKEN;
}<|MERGE_RESOLUTION|>--- conflicted
+++ resolved
@@ -1978,226 +1978,6 @@
     return LLDB_INVALID_ADDRESS;
 }
 
-<<<<<<< HEAD
-//----------------------------------------------------------------------
-// LoadImage
-//
-// This function provides a default implementation that works for most
-// unix variants. Any Process subclasses that need to do shared library
-// loading differently should override LoadImage and UnloadImage and
-// do what is needed.
-//----------------------------------------------------------------------
-uint32_t
-Process::LoadImage (const FileSpec &image_spec, Error &error)
-{
-    if (m_finalizing)
-    {
-        error.SetErrorString("process is tearing itself down");
-        return LLDB_INVALID_IMAGE_TOKEN;
-    }
-
-    char path[PATH_MAX];
-    image_spec.GetPath(path, sizeof(path));
-
-    DynamicLoader *loader = GetDynamicLoader();
-    if (loader)
-    {
-        error = loader->CanLoadImage();
-        if (error.Fail())
-            return LLDB_INVALID_IMAGE_TOKEN;
-    }
-    
-    if (error.Success())
-    {
-        ThreadSP thread_sp(GetThreadList ().GetSelectedThread());
-        
-        if (thread_sp)
-        {
-            StackFrameSP frame_sp (thread_sp->GetStackFrameAtIndex (0));
-            
-            if (frame_sp)
-            {
-                ExecutionContext exe_ctx;
-                frame_sp->CalculateExecutionContext (exe_ctx);
-                EvaluateExpressionOptions expr_options;
-                expr_options.SetUnwindOnError(true);
-                expr_options.SetIgnoreBreakpoints(true);
-                expr_options.SetExecutionPolicy(eExecutionPolicyAlways);
-                expr_options.SetLanguage (eLanguageTypeC_plus_plus);
-                expr_options.SetResultIsInternal(true);
-                expr_options.SetLanguage(eLanguageTypeC_plus_plus);
-                
-                StreamString expr;
-                expr.Printf(R"(
-                               struct __lldb_dlopen_result { void *image_ptr; const char *error_str; } the_result;
-                               the_result.image_ptr = dlopen ("%s", 2);
-                               if (the_result.image_ptr == (void *) 0x0)
-                               {
-                                   the_result.error_str = dlerror();
-                               }
-                               else
-                               {
-                                   the_result.error_str = (const char *) 0x0;
-                               }
-                               the_result;
-                              )",
-                              path);
-                const char *prefix = R"(
-                                        extern "C" void* dlopen (const char *path, int mode);
-                                        extern "C" const char *dlerror (void);
-                                        )";
-                lldb::ValueObjectSP result_valobj_sp;
-                Error expr_error;
-                UserExpression::Evaluate (exe_ctx,
-                                          expr_options,
-                                          expr.GetData(),
-                                          prefix,
-                                          result_valobj_sp,
-                                          expr_error);
-                if (expr_error.Success())
-                {
-                    error = result_valobj_sp->GetError();
-                    if (error.Success())
-                    {
-                        Scalar scalar;
-                        ValueObjectSP image_ptr_sp = result_valobj_sp->GetChildAtIndex(0, true);
-                        if (image_ptr_sp && image_ptr_sp->ResolveValue (scalar))
-                        {
-                            addr_t image_ptr = scalar.ULongLong(LLDB_INVALID_ADDRESS);
-                            if (image_ptr != 0 && image_ptr != LLDB_INVALID_ADDRESS)
-                            {
-                                uint32_t image_token = m_image_tokens.size();
-                                m_image_tokens.push_back (image_ptr);
-                                return image_token;
-                            }
-                            else if (image_ptr == 0)
-                            {
-                                ValueObjectSP error_str_sp = result_valobj_sp->GetChildAtIndex(1, true);
-                                if (error_str_sp)
-                                {
-                                    if (error_str_sp->IsCStringContainer(true))
-                                    {
-                                        DataBufferSP buffer_sp(new DataBufferHeap(10240,0));
-                                        size_t num_chars = error_str_sp->ReadPointedString (buffer_sp, error, 10240).first;
-                                        if (error.Success() && num_chars > 0)
-                                        {
-                                            error.Clear();
-                                            error.SetErrorStringWithFormat("dlopen error: %s", buffer_sp->GetBytes());
-                                        }
-                                        else
-                                        {
-                                            error.Clear();
-                                            error.SetErrorStringWithFormat("dlopen failed for unknown reasons.");
-                                        }
-                                    }
-                                }
-                            }
-                        }
-                    }
-                }
-                else
-                    error = expr_error;
-            }
-        }
-    }
-    if (!error.AsCString())
-        error.SetErrorStringWithFormat("unable to load '%s'", path);
-    return LLDB_INVALID_IMAGE_TOKEN;
-}
-
-//----------------------------------------------------------------------
-// UnloadImage
-//
-// This function provides a default implementation that works for most
-// unix variants. Any Process subclasses that need to do shared library
-// loading differently should override LoadImage and UnloadImage and
-// do what is needed.
-//----------------------------------------------------------------------
-Error
-Process::UnloadImage (uint32_t image_token)
-{
-    Error error;
-    if (m_finalizing)
-    {
-        error.SetErrorString("process is tearing itself down");
-        return error;
-    }
-
-    if (image_token < m_image_tokens.size())
-    {
-        const addr_t image_addr = m_image_tokens[image_token];
-        if (image_addr == LLDB_INVALID_ADDRESS)
-        {
-            error.SetErrorString("image already unloaded");
-        }
-        else
-        {
-            DynamicLoader *loader = GetDynamicLoader();
-            if (loader)
-                error = loader->CanLoadImage();
-            
-            if (error.Success())
-            {
-                ThreadSP thread_sp(GetThreadList ().GetSelectedThread());
-                
-                if (thread_sp)
-                {
-                    StackFrameSP frame_sp (thread_sp->GetStackFrameAtIndex (0));
-                    
-                    if (frame_sp)
-                    {
-                        ExecutionContext exe_ctx;
-                        frame_sp->CalculateExecutionContext (exe_ctx);
-                        EvaluateExpressionOptions expr_options;
-                        expr_options.SetUnwindOnError(true);
-                        expr_options.SetIgnoreBreakpoints(true);
-                        expr_options.SetExecutionPolicy(eExecutionPolicyAlways);
-                        expr_options.SetLanguage(eLanguageTypeC_plus_plus);
-                        
-                        StreamString expr;
-                        expr.Printf("dlclose ((void *)0x%" PRIx64 ")", image_addr);
-                        const char *prefix = "extern \"C\" int dlclose(void* handle);\n";
-                        lldb::ValueObjectSP result_valobj_sp;
-                        Error expr_error;
-                        UserExpression::Evaluate (exe_ctx,
-                                                  expr_options,
-                                                  expr.GetData(),
-                                                  prefix,
-                                                  result_valobj_sp,
-                                                  expr_error);
-                        if (result_valobj_sp->GetError().Success())
-                        {
-                            Scalar scalar;
-                            if (result_valobj_sp->ResolveValue (scalar))
-                            {
-                                if (scalar.UInt(1))
-                                {
-                                    error.SetErrorStringWithFormat("expression failed: \"%s\"", expr.GetData());
-                                }
-                                else
-                                {
-                                    m_image_tokens[image_token] = LLDB_INVALID_ADDRESS;
-                                }
-                            }
-                        }
-                        else
-                        {
-                            error = result_valobj_sp->GetError();
-                        }
-                    }
-                }
-            }
-        }
-    }
-    else
-    {
-        error.SetErrorString("invalid image token");
-    }
-    return error;
-}
-
-=======
->>>>>>> d9db0bf5
 const lldb::ABISP &
 Process::GetABI()
 {
