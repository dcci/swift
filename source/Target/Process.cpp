//===-- Process.cpp ---------------------------------------------*- C++ -*-===//
//
//                     The LLVM Compiler Infrastructure
//
// This file is distributed under the University of Illinois Open Source
// License. See LICENSE.TXT for details.
//
//===----------------------------------------------------------------------===//

// C Includes
// C++ Includes
#include <atomic>
#include <mutex>

// Other libraries and framework includes
// Project includes
#include "Plugins/Process/Utility/InferiorCallPOSIX.h"
#include "lldb/Breakpoint/BreakpointLocation.h"
#include "lldb/Breakpoint/StoppointCallbackContext.h"
#include "lldb/Core/Debugger.h"
#include "lldb/Core/Event.h"
#include "lldb/Core/Log.h"
#include "lldb/Core/Module.h"
#include "lldb/Core/ModuleSpec.h"
#include "lldb/Core/PluginManager.h"
#include "lldb/Core/State.h"
#include "lldb/Core/StreamFile.h"
#include "lldb/Expression/DiagnosticManager.h"
#include "lldb/Expression/IRDynamicChecks.h"
#include "lldb/Expression/UserExpression.h"
#include "lldb/Host/ConnectionFileDescriptor.h"
#include "lldb/Host/FileSystem.h"
#include "lldb/Host/Host.h"
#include "lldb/Host/HostInfo.h"
#include "lldb/Host/Pipe.h"
#include "lldb/Host/Terminal.h"
#include "lldb/Host/ThreadLauncher.h"
#include "lldb/Interpreter/CommandInterpreter.h"
#include "lldb/Interpreter/OptionValueProperties.h"
#include "lldb/Symbol/Function.h"
#include "lldb/Symbol/Symbol.h"
#include "lldb/Target/ABI.h"
#include "lldb/Target/CPPLanguageRuntime.h"
#include "lldb/Target/DynamicLoader.h"
#include "lldb/Target/InstrumentationRuntime.h"
#include "lldb/Target/JITLoader.h"
#include "lldb/Target/JITLoaderList.h"
#include "lldb/Target/LanguageRuntime.h"
#include "lldb/Target/MemoryHistory.h"
#include "lldb/Target/MemoryRegionInfo.h"
#include "lldb/Target/ObjCLanguageRuntime.h"
<<<<<<< HEAD
#include "lldb/Target/SwiftLanguageRuntime.h"
=======
>>>>>>> e119e26c
#include "lldb/Target/OperatingSystem.h"
#include "lldb/Target/Platform.h"
#include "lldb/Target/Process.h"
#include "lldb/Target/RegisterContext.h"
#include "lldb/Target/StopInfo.h"
#include "lldb/Target/SystemRuntime.h"
#include "lldb/Target/Target.h"
#include "lldb/Target/TargetList.h"
#include "lldb/Target/Thread.h"
#include "lldb/Target/ThreadPlan.h"
#include "lldb/Target/ThreadPlanBase.h"
#include "lldb/Target/UnixSignals.h"
#include "lldb/Utility/NameMatches.h"

using namespace lldb;
using namespace lldb_private;

// Comment out line below to disable memory caching, overriding the process setting
// target.process.disable-memory-cache
#define ENABLE_MEMORY_CACHING

#ifdef ENABLE_MEMORY_CACHING
#define DISABLE_MEM_CACHE_DEFAULT false
#else
#define DISABLE_MEM_CACHE_DEFAULT true
#endif

class ProcessOptionValueProperties : public OptionValueProperties
{
public:
    ProcessOptionValueProperties (const ConstString &name) :
        OptionValueProperties (name)
    {
    }
    
    // This constructor is used when creating ProcessOptionValueProperties when it
    // is part of a new lldb_private::Process instance. It will copy all current
    // global property values as needed
    ProcessOptionValueProperties (ProcessProperties *global_properties) :
        OptionValueProperties(*global_properties->GetValueProperties())
    {
    }
    
    const Property *
    GetPropertyAtIndex(const ExecutionContext *exe_ctx, bool will_modify, uint32_t idx) const override
    {
        // When getting the value for a key from the process options, we will always
        // try and grab the setting from the current process if there is one. Else we just
        // use the one from this instance.
        if (exe_ctx)
        {
            Process *process = exe_ctx->GetProcessPtr();
            if (process)
            {
                ProcessOptionValueProperties *instance_properties = static_cast<ProcessOptionValueProperties *>(process->GetValueProperties().get());
                if (this != instance_properties)
                    return instance_properties->ProtectedGetPropertyAtIndex (idx);
            }
        }
        return ProtectedGetPropertyAtIndex (idx);
    }
};

static PropertyDefinition
g_properties[] =
{
    { "disable-memory-cache" , OptionValue::eTypeBoolean, false, DISABLE_MEM_CACHE_DEFAULT, nullptr, nullptr, "Disable reading and caching of memory in fixed-size units." },
    { "extra-startup-command", OptionValue::eTypeArray  , false, OptionValue::eTypeString, nullptr, nullptr, "A list containing extra commands understood by the particular process plugin used.  "
                                                                                                       "For instance, to turn on debugserver logging set this to \"QSetLogging:bitmask=LOG_DEFAULT;\"" },
    { "ignore-breakpoints-in-expressions", OptionValue::eTypeBoolean, true, true, nullptr, nullptr, "If true, breakpoints will be ignored during expression evaluation." },
    { "unwind-on-error-in-expressions", OptionValue::eTypeBoolean, true, true, nullptr, nullptr, "If true, errors in expression evaluation will unwind the stack back to the state before the call." },
    { "python-os-plugin-path", OptionValue::eTypeFileSpec, false, true, nullptr, nullptr, "A path to a python OS plug-in module file that contains a OperatingSystemPlugIn class." },
    { "stop-on-sharedlibrary-events" , OptionValue::eTypeBoolean, true, false, nullptr, nullptr, "If true, stop when a shared library is loaded or unloaded." },
    { "detach-keeps-stopped" , OptionValue::eTypeBoolean, true, false, nullptr, nullptr, "If true, detach will attempt to keep the process stopped." },
    { "memory-cache-line-size" , OptionValue::eTypeUInt64, false, 512, nullptr, nullptr, "The memory cache line size" },
    { "optimization-warnings" , OptionValue::eTypeBoolean, false, true, nullptr, nullptr, "If true, warn when stopped in code that is optimized where stepping and variable availability may not behave as expected." },
    {  nullptr                  , OptionValue::eTypeInvalid, false, 0, nullptr, nullptr, nullptr  }
};

enum {
    ePropertyDisableMemCache,
    ePropertyExtraStartCommand,
    ePropertyIgnoreBreakpointsInExpressions,
    ePropertyUnwindOnErrorInExpressions,
    ePropertyPythonOSPluginPath,
    ePropertyStopOnSharedLibraryEvents,
    ePropertyDetachKeepsStopped,
    ePropertyMemCacheLineSize,
    ePropertyWarningOptimization
};

ProcessProperties::ProcessProperties (lldb_private::Process *process) :
    Properties(),
    m_process(process) // Can be nullptr for global ProcessProperties
{
    if (process == nullptr)
    {
        // Global process properties, set them up one time
        m_collection_sp.reset (new ProcessOptionValueProperties(ConstString("process")));
        m_collection_sp->Initialize(g_properties);
        m_collection_sp->AppendProperty(ConstString("thread"),
                                        ConstString("Settings specific to threads."),
                                        true,
                                        Thread::GetGlobalProperties()->GetValueProperties());
    }
    else
    {
        m_collection_sp.reset (new ProcessOptionValueProperties(Process::GetGlobalProperties().get()));
        m_collection_sp->SetValueChangedCallback(ePropertyPythonOSPluginPath, ProcessProperties::OptionValueChangedCallback, this);
    }
}

ProcessProperties::~ProcessProperties() = default;

void
ProcessProperties::OptionValueChangedCallback (void *baton, OptionValue *option_value)
{
    ProcessProperties *properties = (ProcessProperties *)baton;
    if (properties->m_process)
        properties->m_process->LoadOperatingSystemPlugin(true);
}

bool
ProcessProperties::GetDisableMemoryCache() const
{
    const uint32_t idx = ePropertyDisableMemCache;
    return m_collection_sp->GetPropertyAtIndexAsBoolean(nullptr, idx, g_properties[idx].default_uint_value != 0);
}

uint64_t
ProcessProperties::GetMemoryCacheLineSize() const
{
    const uint32_t idx = ePropertyMemCacheLineSize;
    return m_collection_sp->GetPropertyAtIndexAsUInt64(nullptr, idx, g_properties[idx].default_uint_value);
}

Args
ProcessProperties::GetExtraStartupCommands () const
{
    Args args;
    const uint32_t idx = ePropertyExtraStartCommand;
    m_collection_sp->GetPropertyAtIndexAsArgs(nullptr, idx, args);
    return args;
}

void
ProcessProperties::SetExtraStartupCommands (const Args &args)
{
    const uint32_t idx = ePropertyExtraStartCommand;
    m_collection_sp->SetPropertyAtIndexFromArgs(nullptr, idx, args);
}

FileSpec
ProcessProperties::GetPythonOSPluginPath () const
{
    const uint32_t idx = ePropertyPythonOSPluginPath;
    return m_collection_sp->GetPropertyAtIndexAsFileSpec(nullptr, idx);
}

void
ProcessProperties::SetPythonOSPluginPath (const FileSpec &file)
{
    const uint32_t idx = ePropertyPythonOSPluginPath;
    m_collection_sp->SetPropertyAtIndexAsFileSpec(nullptr, idx, file);
}

bool
ProcessProperties::GetIgnoreBreakpointsInExpressions () const
{
    const uint32_t idx = ePropertyIgnoreBreakpointsInExpressions;
    return m_collection_sp->GetPropertyAtIndexAsBoolean(nullptr, idx, g_properties[idx].default_uint_value != 0);
}
    
void
ProcessProperties::SetIgnoreBreakpointsInExpressions (bool ignore)
{
    const uint32_t idx = ePropertyIgnoreBreakpointsInExpressions;
    m_collection_sp->SetPropertyAtIndexAsBoolean(nullptr, idx, ignore);
}

bool
ProcessProperties::GetUnwindOnErrorInExpressions () const
{
    const uint32_t idx = ePropertyUnwindOnErrorInExpressions;
    return m_collection_sp->GetPropertyAtIndexAsBoolean(nullptr, idx, g_properties[idx].default_uint_value != 0);
}
    
void
ProcessProperties::SetUnwindOnErrorInExpressions (bool ignore)
{
    const uint32_t idx = ePropertyUnwindOnErrorInExpressions;
    m_collection_sp->SetPropertyAtIndexAsBoolean(nullptr, idx, ignore);
}

bool
ProcessProperties::GetStopOnSharedLibraryEvents () const
{
    const uint32_t idx = ePropertyStopOnSharedLibraryEvents;
    return m_collection_sp->GetPropertyAtIndexAsBoolean(nullptr, idx, g_properties[idx].default_uint_value != 0);
}
    
void
ProcessProperties::SetStopOnSharedLibraryEvents (bool stop)
{
    const uint32_t idx = ePropertyStopOnSharedLibraryEvents;
    m_collection_sp->SetPropertyAtIndexAsBoolean(nullptr, idx, stop);
}

bool
ProcessProperties::GetDetachKeepsStopped () const
{
    const uint32_t idx = ePropertyDetachKeepsStopped;
    return m_collection_sp->GetPropertyAtIndexAsBoolean(nullptr, idx, g_properties[idx].default_uint_value != 0);
}
    
void
ProcessProperties::SetDetachKeepsStopped (bool stop)
{
    const uint32_t idx = ePropertyDetachKeepsStopped;
    m_collection_sp->SetPropertyAtIndexAsBoolean(nullptr, idx, stop);
}

bool
ProcessProperties::GetWarningsOptimization () const
{
    const uint32_t idx = ePropertyWarningOptimization;
    return m_collection_sp->GetPropertyAtIndexAsBoolean(nullptr, idx, g_properties[idx].default_uint_value != 0);
}

void
ProcessInstanceInfo::Dump (Stream &s, Platform *platform) const
{
    const char *cstr;
    if (m_pid != LLDB_INVALID_PROCESS_ID)       
        s.Printf ("    pid = %" PRIu64 "\n", m_pid);

    if (m_parent_pid != LLDB_INVALID_PROCESS_ID)
        s.Printf (" parent = %" PRIu64 "\n", m_parent_pid);

    if (m_executable)
    {
        s.Printf ("   name = %s\n", m_executable.GetFilename().GetCString());
        s.PutCString ("   file = ");
        m_executable.Dump(&s);
        s.EOL();
    }
    const uint32_t argc = m_arguments.GetArgumentCount();
    if (argc > 0)
    {
        for (uint32_t i = 0; i < argc; i++)
        {
            const char *arg = m_arguments.GetArgumentAtIndex(i);
            if (i < 10)
                s.Printf (" arg[%u] = %s\n", i, arg);
            else
                s.Printf ("arg[%u] = %s\n", i, arg);
        }
    }

    const uint32_t envc = m_environment.GetArgumentCount();
    if (envc > 0)
    {
        for (uint32_t i = 0; i < envc; i++)
        {
            const char *env = m_environment.GetArgumentAtIndex(i);
            if (i < 10)
                s.Printf (" env[%u] = %s\n", i, env);
            else
                s.Printf ("env[%u] = %s\n", i, env);
        }
    }

    if (m_arch.IsValid())
    {
        s.Printf ("   arch = ");
        m_arch.DumpTriple(s);
        s.EOL();
    }

    if (m_uid != UINT32_MAX)
    {
        cstr = platform->GetUserName (m_uid);
        s.Printf ("    uid = %-5u (%s)\n", m_uid, cstr ? cstr : "");
    }
    if (m_gid != UINT32_MAX)
    {
        cstr = platform->GetGroupName (m_gid);
        s.Printf ("    gid = %-5u (%s)\n", m_gid, cstr ? cstr : "");
    }
    if (m_euid != UINT32_MAX)
    {
        cstr = platform->GetUserName (m_euid);
        s.Printf ("   euid = %-5u (%s)\n", m_euid, cstr ? cstr : "");
    }
    if (m_egid != UINT32_MAX)
    {
        cstr = platform->GetGroupName (m_egid);
        s.Printf ("   egid = %-5u (%s)\n", m_egid, cstr ? cstr : "");
    }
}

void
ProcessInstanceInfo::DumpTableHeader (Stream &s, Platform *platform, bool show_args, bool verbose)
{
    const char *label;
    if (show_args || verbose)
        label = "ARGUMENTS";
    else
        label = "NAME";

    if (verbose)
    {
        s.Printf     ("PID    PARENT USER       GROUP      EFF USER   EFF GROUP  TRIPLE                   %s\n", label);
        s.PutCString ("====== ====== ========== ========== ========== ========== ======================== ============================\n");
    }
    else
    {
        s.Printf     ("PID    PARENT USER       TRIPLE                   %s\n", label);
        s.PutCString ("====== ====== ========== ======================== ============================\n");
    }
}

void
ProcessInstanceInfo::DumpAsTableRow (Stream &s, Platform *platform, bool show_args, bool verbose) const
{
    if (m_pid != LLDB_INVALID_PROCESS_ID)
    {
        const char *cstr;
        s.Printf ("%-6" PRIu64 " %-6" PRIu64 " ", m_pid, m_parent_pid);

        StreamString arch_strm;
        if (m_arch.IsValid())
            m_arch.DumpTriple(arch_strm);

        if (verbose)
        {
            cstr = platform->GetUserName (m_uid);
            if (cstr && cstr[0]) // Watch for empty string that indicates lookup failed
                s.Printf ("%-10s ", cstr);
            else
                s.Printf ("%-10u ", m_uid);

            cstr = platform->GetGroupName (m_gid);
            if (cstr && cstr[0]) // Watch for empty string that indicates lookup failed
                s.Printf ("%-10s ", cstr);
            else
                s.Printf ("%-10u ", m_gid);

            cstr = platform->GetUserName (m_euid);
            if (cstr && cstr[0]) // Watch for empty string that indicates lookup failed
                s.Printf ("%-10s ", cstr);
            else
                s.Printf ("%-10u ", m_euid);
            
            cstr = platform->GetGroupName (m_egid);
            if (cstr && cstr[0]) // Watch for empty string that indicates lookup failed
                s.Printf ("%-10s ", cstr);
            else
                s.Printf ("%-10u ", m_egid);

            s.Printf ("%-24s ", arch_strm.GetString().c_str());
        }
        else
        {
            s.Printf ("%-10s %-24s ",
                      platform->GetUserName (m_euid),
                      arch_strm.GetString().c_str());
        }

        if (verbose || show_args)
        {
            const uint32_t argc = m_arguments.GetArgumentCount();
            if (argc > 0)
            {
                for (uint32_t i = 0; i < argc; i++)
                {
                    if (i > 0)
                        s.PutChar (' ');
                    s.PutCString (m_arguments.GetArgumentAtIndex(i));
                }
            }
        }
        else
        {
            s.PutCString (GetName());
        }

        s.EOL();
    }
}

Error
ProcessLaunchCommandOptions::SetOptionValue (uint32_t option_idx, const char *option_arg)
{
    Error error;
    const int short_option = m_getopt_table[option_idx].val;
    
    switch (short_option)
    {
        case 's':   // Stop at program entry point
            launch_info.GetFlags().Set (eLaunchFlagStopAtEntry); 
            break;
            
        case 'i':   // STDIN for read only
        {
            FileAction action;
            if (action.Open(STDIN_FILENO, FileSpec{option_arg, false}, true, false))
                launch_info.AppendFileAction (action);
            break;
        }
            
        case 'o':   // Open STDOUT for write only
        {
            FileAction action;
            if (action.Open(STDOUT_FILENO, FileSpec{option_arg, false}, false, true))
                launch_info.AppendFileAction (action);
            break;
        }

        case 'e':   // STDERR for write only
        {
            FileAction action;
            if (action.Open(STDERR_FILENO, FileSpec{option_arg, false}, false, true))
                launch_info.AppendFileAction (action);
            break;
        }

        case 'p':   // Process plug-in name
            launch_info.SetProcessPluginName (option_arg);    
            break;
            
        case 'n':   // Disable STDIO
        {
            FileAction action;
            const FileSpec dev_null{FileSystem::DEV_NULL, false};
            if (action.Open(STDIN_FILENO, dev_null, true, false))
                launch_info.AppendFileAction (action);
            if (action.Open(STDOUT_FILENO, dev_null, false, true))
                launch_info.AppendFileAction (action);
            if (action.Open(STDERR_FILENO, dev_null, false, true))
                launch_info.AppendFileAction (action);
            break;
        }
            
        case 'w': 
            launch_info.SetWorkingDirectory(FileSpec{option_arg, false});
            break;
            
        case 't':   // Open process in new terminal window
            launch_info.GetFlags().Set (eLaunchFlagLaunchInTTY); 
            break;
            
        case 'a':
            if (!launch_info.GetArchitecture().SetTriple (option_arg, m_interpreter.GetPlatform(true).get()))
                launch_info.GetArchitecture().SetTriple (option_arg);
            break;
            
        case 'A':   // Disable ASLR.
        {
            bool success;
            const bool disable_aslr_arg = Args::StringToBoolean (option_arg, true, &success);
            if (success)
                disable_aslr = disable_aslr_arg ? eLazyBoolYes : eLazyBoolNo;
            else
                error.SetErrorStringWithFormat ("Invalid boolean value for disable-aslr option: '%s'", option_arg ? option_arg : "<null>");
            break;
        }

        case 'X':   // shell expand args.
        {
            bool success;
            const bool expand_args = Args::StringToBoolean (option_arg, true, &success);
            if (success)
                launch_info.SetShellExpandArguments(expand_args);
            else
                error.SetErrorStringWithFormat ("Invalid boolean value for shell-expand-args option: '%s'", option_arg ? option_arg : "<null>");
            break;
        }
            
        case 'c':
            if (option_arg && option_arg[0])
                launch_info.SetShell (FileSpec(option_arg, false));
            else
                launch_info.SetShell (HostInfo::GetDefaultShell());
            break;
            
        case 'v':
            launch_info.GetEnvironmentEntries().AppendArgument(option_arg);
            break;

        default:
            error.SetErrorStringWithFormat("unrecognized short option character '%c'", short_option);
            break;
    }
    return error;
}

OptionDefinition
ProcessLaunchCommandOptions::g_option_table[] =
{
{ LLDB_OPT_SET_ALL, false, "stop-at-entry", 's', OptionParser::eNoArgument,       nullptr, nullptr, 0, eArgTypeNone,          "Stop at the entry point of the program when launching a process." },
{ LLDB_OPT_SET_ALL, false, "disable-aslr",  'A', OptionParser::eRequiredArgument, nullptr, nullptr, 0, eArgTypeBoolean,          "Set whether to disable address space layout randomization when launching a process." },
{ LLDB_OPT_SET_ALL, false, "plugin",        'p', OptionParser::eRequiredArgument, nullptr, nullptr, 0, eArgTypePlugin,        "Name of the process plugin you want to use." },
{ LLDB_OPT_SET_ALL, false, "working-dir",   'w', OptionParser::eRequiredArgument, nullptr, nullptr, 0, eArgTypeDirectoryName,          "Set the current working directory to <path> when running the inferior." },
{ LLDB_OPT_SET_ALL, false, "arch",          'a', OptionParser::eRequiredArgument, nullptr, nullptr, 0, eArgTypeArchitecture,  "Set the architecture for the process to launch when ambiguous." },
{ LLDB_OPT_SET_ALL, false, "environment",   'v', OptionParser::eRequiredArgument, nullptr, nullptr, 0, eArgTypeNone,          "Specify an environment variable name/value string (--environment NAME=VALUE). Can be specified multiple times for subsequent environment entries." },
{ LLDB_OPT_SET_1|LLDB_OPT_SET_2|LLDB_OPT_SET_3, false, "shell",         'c', OptionParser::eOptionalArgument, nullptr, nullptr, 0, eArgTypeFilename,          "Run the process in a shell (not supported on all platforms)." },

{ LLDB_OPT_SET_1  , false, "stdin",         'i', OptionParser::eRequiredArgument, nullptr, nullptr, 0, eArgTypeFilename,    "Redirect stdin for the process to <filename>." },
{ LLDB_OPT_SET_1  , false, "stdout",        'o', OptionParser::eRequiredArgument, nullptr, nullptr, 0, eArgTypeFilename,    "Redirect stdout for the process to <filename>." },
{ LLDB_OPT_SET_1  , false, "stderr",        'e', OptionParser::eRequiredArgument, nullptr, nullptr, 0, eArgTypeFilename,    "Redirect stderr for the process to <filename>." },

{ LLDB_OPT_SET_2  , false, "tty",           't', OptionParser::eNoArgument,       nullptr, nullptr, 0, eArgTypeNone,    "Start the process in a terminal (not supported on all platforms)." },

{ LLDB_OPT_SET_3  , false, "no-stdio",      'n', OptionParser::eNoArgument,       nullptr, nullptr, 0, eArgTypeNone,    "Do not set up for terminal I/O to go to running process." },
{ LLDB_OPT_SET_4,   false, "shell-expand-args",       'X', OptionParser::eRequiredArgument, nullptr, nullptr, 0, eArgTypeBoolean,          "Set whether to shell expand arguments to the process when launching." },
{ 0               , false, nullptr,             0,  0,                 nullptr, nullptr, 0, eArgTypeNone,    nullptr }
};

bool
ProcessInstanceInfoMatch::NameMatches (const char *process_name) const
{
    if (m_name_match_type == eNameMatchIgnore || process_name == nullptr)
        return true;
    const char *match_name = m_match_info.GetName();
    if (!match_name)
        return true;
    
    return lldb_private::NameMatches (process_name, m_name_match_type, match_name);
}

bool
ProcessInstanceInfoMatch::Matches (const ProcessInstanceInfo &proc_info) const
{
    if (!NameMatches (proc_info.GetName()))
        return false;

    if (m_match_info.ProcessIDIsValid() &&
        m_match_info.GetProcessID() != proc_info.GetProcessID())
        return false;

    if (m_match_info.ParentProcessIDIsValid() &&
        m_match_info.GetParentProcessID() != proc_info.GetParentProcessID())
        return false;

    if (m_match_info.UserIDIsValid () && 
        m_match_info.GetUserID() != proc_info.GetUserID())
        return false;
    
    if (m_match_info.GroupIDIsValid () && 
        m_match_info.GetGroupID() != proc_info.GetGroupID())
        return false;
    
    if (m_match_info.EffectiveUserIDIsValid () && 
        m_match_info.GetEffectiveUserID() != proc_info.GetEffectiveUserID())
        return false;
    
    if (m_match_info.EffectiveGroupIDIsValid () && 
        m_match_info.GetEffectiveGroupID() != proc_info.GetEffectiveGroupID())
        return false;
    
    if (m_match_info.GetArchitecture().IsValid() && 
        !m_match_info.GetArchitecture().IsCompatibleMatch(proc_info.GetArchitecture()))
        return false;
    return true;
}

bool
ProcessInstanceInfoMatch::MatchAllProcesses () const
{
    if (m_name_match_type != eNameMatchIgnore)
        return false;
    
    if (m_match_info.ProcessIDIsValid())
        return false;
    
    if (m_match_info.ParentProcessIDIsValid())
        return false;
    
    if (m_match_info.UserIDIsValid ())
        return false;
    
    if (m_match_info.GroupIDIsValid ())
        return false;
    
    if (m_match_info.EffectiveUserIDIsValid ())
        return false;
    
    if (m_match_info.EffectiveGroupIDIsValid ())
        return false;
    
    if (m_match_info.GetArchitecture().IsValid())
        return false;

    if (m_match_all_users)
        return false;

    return true;
}

void
ProcessInstanceInfoMatch::Clear()
{
    m_match_info.Clear();
    m_name_match_type = eNameMatchIgnore;
    m_match_all_users = false;
}

ProcessSP
Process::FindPlugin (lldb::TargetSP target_sp, const char *plugin_name, ListenerSP listener_sp, const FileSpec *crash_file_path)
{
    static uint32_t g_process_unique_id = 0;

    ProcessSP process_sp;
    ProcessCreateInstance create_callback = nullptr;
    if (plugin_name)
    {
        ConstString const_plugin_name(plugin_name);
        create_callback  = PluginManager::GetProcessCreateCallbackForPluginName (const_plugin_name);
        if (create_callback)
        {
            process_sp = create_callback(target_sp, listener_sp, crash_file_path);
            if (process_sp)
            {
                if (process_sp->CanDebug(target_sp, true))
                {
                    process_sp->m_process_unique_id = ++g_process_unique_id;
                }
                else
                    process_sp.reset();
            }
        }
    }
    else
    {
        for (uint32_t idx = 0; (create_callback = PluginManager::GetProcessCreateCallbackAtIndex(idx)) != nullptr; ++idx)
        {
            process_sp = create_callback(target_sp, listener_sp, crash_file_path);
            if (process_sp)
            {
                if (process_sp->CanDebug(target_sp, false))
                {
                    process_sp->m_process_unique_id = ++g_process_unique_id;
                    break;
                }
                else
                    process_sp.reset();
            }
        }
    }
    return process_sp;
}

ConstString &
Process::GetStaticBroadcasterClass ()
{
    static ConstString class_name ("lldb.process");
    return class_name;
}

Process::Process(lldb::TargetSP target_sp, ListenerSP listener_sp) :
    Process(target_sp, listener_sp, UnixSignals::Create(HostInfo::GetArchitecture()))
{
    // This constructor just delegates to the full Process constructor,
    // defaulting to using the Host's UnixSignals.
}

Process::Process(lldb::TargetSP target_sp, ListenerSP listener_sp, const UnixSignalsSP &unix_signals_sp) :
    ProcessProperties (this),
    UserID (LLDB_INVALID_PROCESS_ID),
    Broadcaster ((target_sp->GetDebugger().GetBroadcasterManager()), Process::GetStaticBroadcasterClass().AsCString()),
    m_target_sp (target_sp),
    m_public_state (eStateUnloaded),
    m_private_state (eStateUnloaded),
    m_private_state_broadcaster(nullptr, "lldb.process.internal_state_broadcaster"),
    m_private_state_control_broadcaster(nullptr, "lldb.process.internal_state_control_broadcaster"),
    m_private_state_listener_sp (Listener::MakeListener("lldb.process.internal_state_listener")),
    m_private_state_control_wait(),
    m_mod_id (),
    m_process_unique_id(0),
    m_thread_index_id (0),
    m_thread_id_to_index_id_map (),
    m_exit_status (-1),
    m_exit_string (),
    m_exit_status_mutex(),
    m_thread_mutex (Mutex::eMutexTypeRecursive),
    m_thread_list_real (this),
    m_thread_list (this),
    m_extended_thread_list (this),
    m_extended_thread_stop_id (0),
    m_queue_list (this),
    m_queue_list_stop_id (0),
    m_notifications (),
    m_image_tokens (),
    m_listener_sp (listener_sp),
    m_breakpoint_site_list (),
    m_dynamic_checkers_ap (),
    m_unix_signals_sp (unix_signals_sp),
    m_abi_sp (),
    m_process_input_reader (),
    m_stdio_communication ("process.stdio"),
    m_stdio_communication_mutex (Mutex::eMutexTypeRecursive),
    m_stdin_forward (false),
    m_stdout_data (),
    m_stderr_data (),
    m_profile_data_comm_mutex (Mutex::eMutexTypeRecursive),
    m_profile_data (),
    m_iohandler_sync (0),
    m_memory_cache (*this),
    m_allocated_memory_cache (*this),
    m_should_detach (false),
    m_next_event_action_ap(),
    m_public_run_lock (),
    m_private_run_lock (),
    m_stop_info_override_callback(nullptr),
    m_finalizing (false),
    m_finalize_called (false),
    m_clear_thread_plans_on_stop (false),
    m_force_next_event_delivery (false),
    m_destroy_in_process (false),
    m_destroy_complete (false),
    m_last_broadcast_state (eStateInvalid),
    m_can_interpret_function_calls(false),
    m_warnings_issued (),
    m_can_jit(eCanJITDontKnow)
{
    CheckInWithManager ();

    Log *log(lldb_private::GetLogIfAllCategoriesSet (LIBLLDB_LOG_OBJECT));
    if (log)
        log->Printf ("%p Process::Process()", static_cast<void*>(this));

    if (!m_unix_signals_sp)
        m_unix_signals_sp = std::make_shared<UnixSignals>();

    SetEventName (eBroadcastBitStateChanged, "state-changed");
    SetEventName (eBroadcastBitInterrupt, "interrupt");
    SetEventName (eBroadcastBitSTDOUT, "stdout-available");
    SetEventName (eBroadcastBitSTDERR, "stderr-available");
    SetEventName (eBroadcastBitProfileData, "profile-data-available");

    m_private_state_control_broadcaster.SetEventName (eBroadcastInternalStateControlStop  , "control-stop"  );
    m_private_state_control_broadcaster.SetEventName (eBroadcastInternalStateControlPause , "control-pause" );
    m_private_state_control_broadcaster.SetEventName (eBroadcastInternalStateControlResume, "control-resume");

    m_listener_sp->StartListeningForEvents (this,
                                      eBroadcastBitStateChanged |
                                      eBroadcastBitInterrupt |
                                      eBroadcastBitSTDOUT |
                                      eBroadcastBitSTDERR |
                                      eBroadcastBitProfileData);

    m_private_state_listener_sp->StartListeningForEvents(&m_private_state_broadcaster,
                                                     eBroadcastBitStateChanged |
                                                     eBroadcastBitInterrupt);

    m_private_state_listener_sp->StartListeningForEvents(&m_private_state_control_broadcaster,
                                                     eBroadcastInternalStateControlStop |
                                                     eBroadcastInternalStateControlPause |
                                                     eBroadcastInternalStateControlResume);
    // We need something valid here, even if just the default UnixSignalsSP.
    assert (m_unix_signals_sp && "null m_unix_signals_sp after initialization");

    // Allow the platform to override the default cache line size
    OptionValueSP value_sp =
        m_collection_sp->GetPropertyAtIndex(nullptr, true, ePropertyMemCacheLineSize)->GetValue();
    uint32_t platform_cache_line_size = target_sp->GetPlatform()->GetDefaultMemoryCacheLineSize();
    if (! value_sp->OptionWasSet() && platform_cache_line_size != 0)
        value_sp->SetUInt64Value(platform_cache_line_size);
}

Process::~Process()
{
    Log *log(lldb_private::GetLogIfAllCategoriesSet (LIBLLDB_LOG_OBJECT));
    if (log)
        log->Printf ("%p Process::~Process()", static_cast<void*>(this));
    StopPrivateStateThread();

    // ThreadList::Clear() will try to acquire this process's mutex, so
    // explicitly clear the thread list here to ensure that the mutex
    // is not destroyed before the thread list.
    m_thread_list.Clear();
}

const ProcessPropertiesSP &
Process::GetGlobalProperties()
{
    // NOTE: intentional leak so we don't crash if global destructor chain gets
    // called as other threads still use the result of this function
    static ProcessPropertiesSP *g_settings_sp_ptr = nullptr;
    static std::once_flag g_once_flag;
    std::call_once(g_once_flag,  []() {
        g_settings_sp_ptr = new ProcessPropertiesSP(new ProcessProperties(nullptr));
    });
    return *g_settings_sp_ptr;
}

void
Process::Finalize()
{
    m_finalizing = true;
    
    // Destroy this process if needed
    switch (GetPrivateState())
    {
        case eStateConnected:
        case eStateAttaching:
        case eStateLaunching:
        case eStateStopped:
        case eStateRunning:
        case eStateStepping:
        case eStateCrashed:
        case eStateSuspended:
            Destroy(false);
            break;
            
        case eStateInvalid:
        case eStateUnloaded:
        case eStateDetached:
        case eStateExited:
            break;
    }

    // Clear our broadcaster before we proceed with destroying
    Broadcaster::Clear();

    // Do any cleanup needed prior to being destructed... Subclasses
    // that override this method should call this superclass method as well.
    
    // We need to destroy the loader before the derived Process class gets destroyed
    // since it is very likely that undoing the loader will require access to the real process.
    m_dynamic_checkers_ap.reset();
    m_abi_sp.reset();
    m_os_ap.reset();
    m_system_runtime_ap.reset();
    m_dyld_ap.reset();
    m_jit_loaders_ap.reset();
    m_thread_list_real.Destroy();
    m_thread_list.Destroy();
    m_extended_thread_list.Destroy();
    m_queue_list.Clear();
    m_queue_list_stop_id = 0;
    std::vector<Notifications> empty_notifications;
    m_notifications.swap(empty_notifications);
    m_image_tokens.clear();
    m_memory_cache.Clear();
    m_allocated_memory_cache.Clear();
    m_language_runtimes.clear();
    m_instrumentation_runtimes.clear();
    m_next_event_action_ap.reset();
    m_stop_info_override_callback = nullptr;
    // Clear the last natural stop ID since it has a strong
    // reference to this process
    m_mod_id.SetStopEventForLastNaturalStopID(EventSP());
//#ifdef LLDB_CONFIGURATION_DEBUG
//    StreamFile s(stdout, false);
//    EventSP event_sp;
//    while (m_private_state_listener_sp->GetNextEvent(event_sp))
//    {
//        event_sp->Dump (&s);
//        s.EOL();
//    }
//#endif
    // We have to be very careful here as the m_private_state_listener might
    // contain events that have ProcessSP values in them which can keep this
    // process around forever. These events need to be cleared out.
    m_private_state_listener_sp->Clear();
    m_public_run_lock.TrySetRunning(); // This will do nothing if already locked
    m_public_run_lock.SetStopped();
    m_private_run_lock.TrySetRunning(); // This will do nothing if already locked
    m_private_run_lock.SetStopped();
    m_finalize_called = true;
}

void
Process::RegisterNotificationCallbacks (const Notifications& callbacks)
{
    m_notifications.push_back(callbacks);
    if (callbacks.initialize != nullptr)
        callbacks.initialize (callbacks.baton, this);
}

bool
Process::UnregisterNotificationCallbacks(const Notifications& callbacks)
{
    std::vector<Notifications>::iterator pos, end = m_notifications.end();
    for (pos = m_notifications.begin(); pos != end; ++pos)
    {
        if (pos->baton == callbacks.baton &&
            pos->initialize == callbacks.initialize &&
            pos->process_state_changed == callbacks.process_state_changed)
        {
            m_notifications.erase(pos);
            return true;
        }
    }
    return false;
}

void
Process::SynchronouslyNotifyStateChanged (StateType state)
{
    std::vector<Notifications>::iterator notification_pos, notification_end = m_notifications.end();
    for (notification_pos = m_notifications.begin(); notification_pos != notification_end; ++notification_pos)
    {
        if (notification_pos->process_state_changed)
            notification_pos->process_state_changed (notification_pos->baton, this, state);
    }
}

// FIXME: We need to do some work on events before the general Listener sees them.
// For instance if we are continuing from a breakpoint, we need to ensure that we do
// the little "insert real insn, step & stop" trick.  But we can't do that when the
// event is delivered by the broadcaster - since that is done on the thread that is
// waiting for new events, so if we needed more than one event for our handling, we would
// stall.  So instead we do it when we fetch the event off of the queue.
//

StateType
Process::GetNextEvent (EventSP &event_sp)
{
    StateType state = eStateInvalid;

    if (m_listener_sp->GetNextEventForBroadcaster (this, event_sp) && event_sp)
        state = Process::ProcessEventData::GetStateFromEvent (event_sp.get());

    return state;
}

void
Process::SyncIOHandler (uint32_t iohandler_id, uint64_t timeout_msec)
{
    // don't sync (potentially context switch) in case where there is no process IO
    if (!m_process_input_reader)
        return;

    TimeValue timeout = TimeValue::Now();
    timeout.OffsetWithMicroSeconds(timeout_msec*1000);
    uint32_t new_iohandler_id = 0;
    m_iohandler_sync.WaitForValueNotEqualTo(iohandler_id, new_iohandler_id, &timeout);

    Log *log(lldb_private::GetLogIfAllCategoriesSet (LIBLLDB_LOG_PROCESS));
    if (log)
        log->Printf("Process::%s waited for m_iohandler_sync to change from %u, new value is %u", __FUNCTION__, iohandler_id, new_iohandler_id);
}

StateType
Process::WaitForProcessToStop (const TimeValue *timeout,
                               EventSP *event_sp_ptr,
                               bool wait_always,
                               ListenerSP hijack_listener_sp,
                               Stream *stream,
                               bool use_run_lock)
{
    // We can't just wait for a "stopped" event, because the stopped event may have restarted the target.
    // We have to actually check each event, and in the case of a stopped event check the restarted flag
    // on the event.
    if (event_sp_ptr)
        event_sp_ptr->reset();
    StateType state = GetState();
    // If we are exited or detached, we won't ever get back to any
    // other valid state...
    if (state == eStateDetached || state == eStateExited)
        return state;

    Log *log(lldb_private::GetLogIfAllCategoriesSet (LIBLLDB_LOG_PROCESS));
    if (log)
        log->Printf ("Process::%s (timeout = %p)", __FUNCTION__,
                     static_cast<const void*>(timeout));

    if (!wait_always &&
        StateIsStoppedState(state, true) &&
        StateIsStoppedState(GetPrivateState(), true))
    {
        if (log)
            log->Printf("Process::%s returning without waiting for events; process private and public states are already 'stopped'.",
                        __FUNCTION__);
        // We need to toggle the run lock as this won't get done in
        // SetPublicState() if the process is hijacked.
        if (hijack_listener_sp && use_run_lock)
            m_public_run_lock.SetStopped();
        return state;
    }

    while (state != eStateInvalid)
    {
        EventSP event_sp;
        state = WaitForStateChangedEvents (timeout, event_sp, hijack_listener_sp);
        if (event_sp_ptr && event_sp)
            *event_sp_ptr = event_sp;

<<<<<<< HEAD
        bool pop_process_io_handler = hijack_listener != NULL;
        bool pop_command_interpreter = false;
        Process::HandleProcessStateChangedEvent (event_sp, stream, pop_process_io_handler, pop_command_interpreter);
=======
        bool pop_process_io_handler = (hijack_listener_sp.get() != nullptr);
        Process::HandleProcessStateChangedEvent (event_sp, stream, pop_process_io_handler);
>>>>>>> e119e26c

        switch (state)
        {
        case eStateCrashed:
        case eStateDetached:
        case eStateExited:
        case eStateUnloaded:
            // We need to toggle the run lock as this won't get done in
            // SetPublicState() if the process is hijacked.
            if (hijack_listener_sp && use_run_lock)
                m_public_run_lock.SetStopped();
            return state;
        case eStateStopped:
            if (Process::ProcessEventData::GetRestartedFromEvent(event_sp.get()))
                continue;
            else
            {
                // We need to toggle the run lock as this won't get done in
                // SetPublicState() if the process is hijacked.
                if (hijack_listener_sp && use_run_lock)
                    m_public_run_lock.SetStopped();
                return state;
            }
        default:
            continue;
        }
    }
    return state;
}

static bool
BreakpointSiteMatchesREPLBreakpoint (const BreakpointSiteSP &bp_site_sp)
{
    if (bp_site_sp)
    {
        size_t owner_idx = 0;
        BreakpointLocationSP bp_loc_sp = bp_site_sp->GetOwnerAtIndex(owner_idx);
        while (bp_loc_sp)
        {
            Breakpoint &bp = bp_loc_sp->GetBreakpoint();
            if (bp.IsInternal())
            {
                const char *kind = bp.GetBreakpointKind();
                if (kind && strcmp(kind, "REPL") == 0)
                    return true;
            }
            bp_loc_sp = bp_site_sp->GetOwnerAtIndex(++owner_idx);
        }
    }
    return false;
}

bool
Process::HandleProcessStateChangedEvent (const EventSP &event_sp,
                                         Stream *stream,
                                         bool &pop_process_io_handler,
                                         bool &pop_command_interpreter)
{
<<<<<<< HEAD
    const bool handle_pop = pop_process_io_handler == true;
    
=======
    const bool handle_pop = pop_process_io_handler;

>>>>>>> e119e26c
    pop_process_io_handler = false;
    ProcessSP process_sp = Process::ProcessEventData::GetProcessFromEvent(event_sp.get());
    pop_command_interpreter = false;
    
    if (!process_sp)
        return false;
    
    StateType state = Process::ProcessEventData::GetStateFromEvent (event_sp.get());
    if (state == eStateInvalid)
        return false;
    
    const bool repl_is_active = process_sp->GetTarget().GetDebugger().REPLIsActive();
    const bool repl_is_enabled = process_sp->GetTarget().GetDebugger().REPLIsEnabled();

    switch (state)
    {
        case eStateInvalid:
        case eStateUnloaded:
        case eStateAttaching:
        case eStateLaunching:
        case eStateStepping:
        case eStateDetached:
<<<<<<< HEAD
        {
            if (!repl_is_active && stream)
                stream->Printf("Process %" PRIu64 " %s\n",
                               process_sp->GetID(),
                               StateAsCString (state));
            
            if (state == eStateDetached)
                pop_process_io_handler = true;
        }
=======
            if (stream)
                stream->Printf("Process %" PRIu64 " %s\n",
                               process_sp->GetID(),
                               StateAsCString (event_state));
            if (event_state == eStateDetached)
                pop_process_io_handler = true;
>>>>>>> e119e26c
            break;

        case eStateConnected:
        case eStateRunning:
            // Don't be chatty when we run...
            break;
            
        case eStateExited:
            if (!repl_is_active && stream)
                process_sp->GetStatus(*stream);
            pop_process_io_handler = true;
            break;
            
        case eStateStopped:
        case eStateCrashed:
        case eStateSuspended:
        {
            // Make sure the program hasn't been auto-restarted:
            if (event_sp && Process::ProcessEventData::GetRestartedFromEvent (event_sp.get()))
            {
                if (!repl_is_active && stream)
                {
                    size_t num_reasons = Process::ProcessEventData::GetNumRestartedReasons(event_sp.get());
                    if (num_reasons > 0)
                    {
                        // FIXME: Do we want to report this, or would that just be annoyingly chatty?
                        if (num_reasons == 1)
                        {
                            const char *reason = Process::ProcessEventData::GetRestartedReasonAtIndex (event_sp.get(), 0);
                            stream->Printf("Process %" PRIu64 " stopped and restarted: %s\n",
                                           process_sp->GetID(),
                                           reason ? reason : "<UNKNOWN REASON>");
                        }
                        else
                        {
                            stream->Printf("Process %" PRIu64 " stopped and restarted, reasons:\n",
                                           process_sp->GetID());
                            
                            
                            for (size_t i = 0; i < num_reasons; i++)
                            {
                                const char *reason = Process::ProcessEventData::GetRestartedReasonAtIndex (event_sp.get(), i);
                                stream->Printf("\t%s\n", reason ? reason : "<UNKNOWN REASON>");
                            }
                        }
                    }
                }
            }
            else
            {
                bool check_for_repl_breakpoint = false;
                bool is_repl_breakpoint = false;
                ThreadSP curr_thread;
                // Lock the thread list so it doesn't change on us, this is the scope for the locker:
                {
                    ThreadList &thread_list = process_sp->GetThreadList();
                    Mutex::Locker locker (thread_list.GetMutex());
                    
                    curr_thread = thread_list.GetSelectedThread();
                    ThreadSP thread;
                    StopReason curr_thread_stop_reason = eStopReasonInvalid;
                    if (curr_thread)
                        curr_thread_stop_reason = curr_thread->GetStopReason();
                    if (!curr_thread ||
                        !curr_thread->IsValid() ||
                        curr_thread_stop_reason == eStopReasonInvalid ||
                        curr_thread_stop_reason == eStopReasonNone)
                    {
                        // Prefer a thread that has just completed its plan over another thread as current thread.
                        ThreadSP plan_thread;
                        ThreadSP other_thread;
                        
                        const size_t num_threads = thread_list.GetSize();
                        size_t i;
                        for (i = 0; i < num_threads; ++i)
                        {
                            thread = thread_list.GetThreadAtIndex(i);
                            StopReason thread_stop_reason = thread->GetStopReason();
                            switch (thread_stop_reason)
                            {
                                case eStopReasonInvalid:
                                case eStopReasonNone:
                                    break;

                                 case eStopReasonSignal:
                                {
                                    // Don't select a signal thread if we weren't going to stop at that
                                    // signal.  We have to have had another reason for stopping here, and
                                    // the user doesn't want to see this thread.
                                    uint64_t signo = thread->GetStopInfo()->GetValue();
                                    if (process_sp->GetUnixSignals()->GetShouldStop(signo))
                                    {
                                        if (!other_thread)
                                            other_thread = thread;
                                    }
                                    break;
                                }
                                case eStopReasonTrace:
                                case eStopReasonBreakpoint:
                                case eStopReasonWatchpoint:
                                    check_for_repl_breakpoint = repl_is_enabled;
                                    // Fall through...
                                case eStopReasonException:
                                case eStopReasonExec:
                                case eStopReasonThreadExiting:
                                case eStopReasonInstrumentation:
                                    if (!other_thread)
                                        other_thread = thread;
                                    break;
                                case eStopReasonPlanComplete:
                                    check_for_repl_breakpoint = repl_is_enabled;
                                    if (!plan_thread)
                                        plan_thread = thread;
                                    break;
                            }
                        }
                        if (plan_thread)
                        {
                            thread_list.SetSelectedThreadByID (plan_thread->GetID());
                            curr_thread = plan_thread;
                        }
                        else if (other_thread)
                        {
                            thread_list.SetSelectedThreadByID (other_thread->GetID());
                            curr_thread = other_thread;
                        }
                        else
                        {
                            if (curr_thread && curr_thread->IsValid())
                                thread = curr_thread;
                            else
                            {
                                thread = thread_list.GetThreadAtIndex(0);
                                curr_thread = thread;
                            }
                            
                            if (thread)
                                thread_list.SetSelectedThreadByID (thread->GetID());
                        }
                    }
                    else
                    {
                        switch (curr_thread_stop_reason)
                        {
                            case eStopReasonBreakpoint:
                            case eStopReasonWatchpoint:
                                check_for_repl_breakpoint = repl_is_enabled;
                                break;
                            case eStopReasonPlanComplete:
                                // We might have hit a breakpoint during our REPL evaluation and be stopped
                                // at the REPL breakpoint
                                check_for_repl_breakpoint = repl_is_enabled;
                                break;
                            default:
                                break;
                        }
                    }
                }
                
                BreakpointSiteSP bp_site_sp;
                if (check_for_repl_breakpoint)
                {
                    // Make sure this isn't the internal "REPL" breakpoint
                    if (curr_thread)
                    {
                        StopInfoSP stop_info_sp = curr_thread->GetStopInfo();
                        if (stop_info_sp)
                        {
                            bp_site_sp = process_sp->GetBreakpointSiteList().FindByID(stop_info_sp->GetValue());
                            if (bp_site_sp)
                            {
                                is_repl_breakpoint = BreakpointSiteMatchesREPLBreakpoint (bp_site_sp);
                            }
                        }
                        
                        // Only check the breakpoint site for the current PC if the stop reason didn't have
                        // a valid breakpoint site
                        if (!bp_site_sp)
                        {
                            // We might have stopped with a eStopReasonPlanComplete, see the PC is at
                            
                            lldb::StackFrameSP frame_sp = curr_thread->GetStackFrameAtIndex(0);
                            if (frame_sp)
                            {
                                bp_site_sp = process_sp->GetBreakpointSiteList().FindByAddress(frame_sp->GetStackID().GetPC());
                                if (bp_site_sp)
                                    is_repl_breakpoint = BreakpointSiteMatchesREPLBreakpoint (bp_site_sp);
                            }
                        }
                    }
                }
                
                // Drop the ThreadList mutex by here, since GetThreadStatus below might have to run code,
                // e.g. for Data formatters, and if we hold the ThreadList mutex, then the process is going to
                // have a hard time restarting the process.
                
                if ((repl_is_enabled == false) ||
                    (repl_is_active == true && (bp_site_sp && !is_repl_breakpoint)) ||
                    (repl_is_active == false && !is_repl_breakpoint))
                {
                    if (stream)
                    {
                        Debugger &debugger = process_sp->GetTarget().GetDebugger();
                        if (debugger.GetTargetList().GetSelectedTarget().get() == &process_sp->GetTarget())
                        {
                            const bool only_threads_with_stop_reason = true;
                            const uint32_t start_frame = 0;
                            const uint32_t num_frames = 1;
                            const uint32_t num_frames_with_source = 1;
                            process_sp->GetStatus(*stream);
                            process_sp->GetThreadStatus (*stream,
                                                         only_threads_with_stop_reason,
                                                         start_frame,
                                                         num_frames,
                                                         num_frames_with_source);
                        }
                        else
                        {
                            uint32_t target_idx = debugger.GetTargetList().GetIndexOfTarget(process_sp->GetTarget().shared_from_this());
                            if (target_idx != UINT32_MAX)
                                stream->Printf ("Target %d: (", target_idx);
                            else
                                stream->Printf ("Target <unknown index>: (");
                            process_sp->GetTarget().Dump (stream, eDescriptionLevelBrief);
                            stream->Printf (") stopped.\n");
                        }
                    }
                }
                
                // Pop the process IO handler
                pop_process_io_handler = true;
                
                // If the REPL is enabled, but not active, and we hit the REPL breakpoint, we need to pop
                // off the command interpreter after the process IO Handler
                if (repl_is_enabled && !repl_is_active && is_repl_breakpoint)
                    pop_command_interpreter = true;
            }
        }
        break;
    }
    
    if (handle_pop && pop_process_io_handler)
        process_sp->PopProcessIOHandler(pop_command_interpreter);

    return true;
}

StateType
Process::WaitForState(const TimeValue *timeout,
                      const StateType *match_states,
                      const uint32_t num_match_states)
{
    EventSP event_sp;
    StateType state = GetState();
    while (state != eStateInvalid)
    {
        // If we are exited or detached, we won't ever get back to any
        // other valid state...
        if (state == eStateDetached || state == eStateExited)
            return state;

        state = WaitForStateChangedEvents(timeout, event_sp, nullptr);

        for (uint32_t i = 0; i < num_match_states; ++i)
        {
            if (match_states[i] == state)
                return state;
        }
    }
    return state;
}

bool
Process::HijackProcessEvents (ListenerSP listener_sp)
{
    if (listener_sp)
    {
        return HijackBroadcaster(listener_sp, eBroadcastBitStateChanged | eBroadcastBitInterrupt);
    }
    else
        return false;
}

void
Process::RestoreProcessEvents ()
{
    RestoreBroadcaster();
}

StateType
Process::WaitForStateChangedEvents (const TimeValue *timeout, EventSP &event_sp, ListenerSP hijack_listener_sp)
{
    Log *log(lldb_private::GetLogIfAllCategoriesSet (LIBLLDB_LOG_PROCESS));

    if (log)
        log->Printf ("Process::%s (timeout = %p, event_sp)...", __FUNCTION__,
                     static_cast<const void*>(timeout));

    ListenerSP listener_sp = hijack_listener_sp;
    if (!listener_sp)
        listener_sp = m_listener_sp;

    StateType state = eStateInvalid;
    if (listener_sp->WaitForEventForBroadcasterWithType (timeout,
                                                         this,
                                                         eBroadcastBitStateChanged | eBroadcastBitInterrupt,
                                                         event_sp))
    {
        if (event_sp && event_sp->GetType() == eBroadcastBitStateChanged)
            state = Process::ProcessEventData::GetStateFromEvent(event_sp.get());
        else if (log)
            log->Printf ("Process::%s got no event or was interrupted.", __FUNCTION__);
    }

    if (log)
        log->Printf ("Process::%s (timeout = %p, event_sp) => %s",
                     __FUNCTION__, static_cast<const void*>(timeout),
                     StateAsCString(state));
    return state;
}

Event *
Process::PeekAtStateChangedEvents ()
{
    Log *log(lldb_private::GetLogIfAllCategoriesSet (LIBLLDB_LOG_PROCESS));

    if (log)
        log->Printf ("Process::%s...", __FUNCTION__);

    Event *event_ptr;
    event_ptr = m_listener_sp->PeekAtNextEventForBroadcasterWithType (this,
                                                                  eBroadcastBitStateChanged);
    if (log)
    {
        if (event_ptr)
        {
            log->Printf ("Process::%s (event_ptr) => %s",
                         __FUNCTION__,
                         StateAsCString(ProcessEventData::GetStateFromEvent (event_ptr)));
        }
        else 
        {
            log->Printf ("Process::%s no events found",
                         __FUNCTION__);
        }
    }
    return event_ptr;
}

StateType
Process::WaitForStateChangedEventsPrivate (const TimeValue *timeout, EventSP &event_sp)
{
    Log *log(lldb_private::GetLogIfAllCategoriesSet (LIBLLDB_LOG_PROCESS));

    if (log)
        log->Printf ("Process::%s (timeout = %p, event_sp)...", __FUNCTION__,
                     static_cast<const void*>(timeout));

    StateType state = eStateInvalid;
    if (m_private_state_listener_sp->WaitForEventForBroadcasterWithType (timeout,
                                                                     &m_private_state_broadcaster,
                                                                     eBroadcastBitStateChanged | eBroadcastBitInterrupt,
                                                                     event_sp))
        if (event_sp && event_sp->GetType() == eBroadcastBitStateChanged)
            state = Process::ProcessEventData::GetStateFromEvent(event_sp.get());

    // This is a bit of a hack, but when we wait here we could very well return
    // to the command-line, and that could disable the log, which would render the
    // log we got above invalid.
    if (log)
        log->Printf ("Process::%s (timeout = %p, event_sp) => %s",
                     __FUNCTION__, static_cast<const void *>(timeout),
                     state == eStateInvalid ? "TIMEOUT" : StateAsCString(state));
    return state;
}

bool
Process::WaitForEventsPrivate (const TimeValue *timeout, EventSP &event_sp, bool control_only)
{
    Log *log(lldb_private::GetLogIfAllCategoriesSet (LIBLLDB_LOG_PROCESS));

    if (log)
        log->Printf ("Process::%s (timeout = %p, event_sp)...", __FUNCTION__,
                     static_cast<const void*>(timeout));

    if (control_only)
        return m_private_state_listener_sp->WaitForEventForBroadcaster(timeout, &m_private_state_control_broadcaster, event_sp);
    else
        return m_private_state_listener_sp->WaitForEvent(timeout, event_sp);
}

bool
Process::IsRunning () const
{
    return StateIsRunningState (m_public_state.GetValue());
}

int
Process::GetExitStatus ()
{
    Mutex::Locker locker (m_exit_status_mutex);

    if (m_public_state.GetValue() == eStateExited)
        return m_exit_status;
    return -1;
}

const char *
Process::GetExitDescription ()
{
    Mutex::Locker locker (m_exit_status_mutex);

    if (m_public_state.GetValue() == eStateExited && !m_exit_string.empty())
        return m_exit_string.c_str();
    return nullptr;
}

bool
Process::SetExitStatus (int status, const char *cstr)
{
    // Use a mutex to protect setting the exit status.
    Mutex::Locker locker (m_exit_status_mutex);

    Log *log(lldb_private::GetLogIfAnyCategoriesSet (LIBLLDB_LOG_STATE | LIBLLDB_LOG_PROCESS));
    if (log)
        log->Printf("Process::SetExitStatus (status=%i (0x%8.8x), description=%s%s%s)", 
                    status, status,
                    cstr ? "\"" : "",
                    cstr ? cstr : "NULL",
                    cstr ? "\"" : "");

    // We were already in the exited state
    if (m_private_state.GetValue() == eStateExited)
    {
        if (log)
            log->Printf("Process::SetExitStatus () ignoring exit status because state was already set to eStateExited");
        return false;
    }

    m_exit_status = status;
    if (cstr)
        m_exit_string = cstr;
    else
        m_exit_string.clear();

    // When we exit, we don't need the input reader anymore
    if (m_process_input_reader)
    {
        m_process_input_reader->SetIsDone(true);
        m_process_input_reader->Cancel();
        m_process_input_reader.reset();
    }

    // Clear the last natural stop ID since it has a strong
    // reference to this process
    m_mod_id.SetStopEventForLastNaturalStopID(EventSP());

    SetPrivateState (eStateExited);

    // Allow subclasses to do some cleanup
    DidExit ();

    return true;
}


bool
Process::IsAlive ()
{
    switch (m_private_state.GetValue())
    {
        case eStateInvalid:
        case eStateUnloaded:
        case eStateDetached:
        case eStateExited:
            return false;

        case eStateConnected:
        case eStateAttaching:
        case eStateLaunching:
        case eStateStopped:
        case eStateRunning:
        case eStateStepping:
        case eStateCrashed:
        case eStateSuspended:
            return true;
        default:
            return false;
    }
}

// This static callback can be used to watch for local child processes on
// the current host. The child process exits, the process will be
// found in the global target list (we want to be completely sure that the
// lldb_private::Process doesn't go away before we can deliver the signal.
bool
Process::SetProcessExitStatus (void *callback_baton,
                               lldb::pid_t pid,
                               bool exited,
                               int signo,          // Zero for no signal
                               int exit_status     // Exit value of process if signal is zero
)
{
    Log *log(lldb_private::GetLogIfAnyCategoriesSet (LIBLLDB_LOG_PROCESS));
    if (log)
        log->Printf ("Process::SetProcessExitStatus (baton=%p, pid=%" PRIu64 ", exited=%i, signal=%i, exit_status=%i)\n",
                     callback_baton,
                     pid,
                     exited,
                     signo,
                     exit_status);

    if (exited)
    {
        TargetSP target_sp(Debugger::FindTargetWithProcessID (pid));
        if (target_sp)
        {
            ProcessSP process_sp (target_sp->GetProcessSP());
            if (process_sp)
            {
                const char *signal_cstr = nullptr;
                if (signo)
                    signal_cstr = process_sp->GetUnixSignals()->GetSignalAsCString(signo);

                process_sp->SetExitStatus (exit_status, signal_cstr);
            }
        }
        return true;
    }
    return false;
}

void
Process::UpdateThreadListIfNeeded ()
{
    const uint32_t stop_id = GetStopID();
    if (m_thread_list.GetSize(false) == 0 || stop_id != m_thread_list.GetStopID())
    {
        const StateType state = GetPrivateState();
        if (StateIsStoppedState (state, true))
        {
            Mutex::Locker locker (m_thread_list.GetMutex ());
            // m_thread_list does have its own mutex, but we need to
            // hold onto the mutex between the call to UpdateThreadList(...)
            // and the os->UpdateThreadList(...) so it doesn't change on us
            ThreadList &old_thread_list = m_thread_list;
            ThreadList real_thread_list(this);
            ThreadList new_thread_list(this);
            // Always update the thread list with the protocol specific
            // thread list, but only update if "true" is returned
            if (UpdateThreadList (m_thread_list_real, real_thread_list))
            {
                // Don't call into the OperatingSystem to update the thread list if we are shutting down, since
                // that may call back into the SBAPI's, requiring the API lock which is already held by whoever is
                // shutting us down, causing a deadlock.
                OperatingSystem *os = GetOperatingSystem ();
                if (os && !m_destroy_in_process && !m_destroy_complete)
                {
                    // Clear any old backing threads where memory threads might have been
                    // backed by actual threads from the lldb_private::Process subclass
                    size_t num_old_threads = old_thread_list.GetSize(false);
                    for (size_t i = 0; i < num_old_threads; ++i)
                        old_thread_list.GetThreadAtIndex(i, false)->ClearBackingThread();

                    // Turn off dynamic types to ensure we don't run any expressions. Objective C
                    // can run an expression to determine if a SBValue is a dynamic type or not
                    // and we need to avoid this. OperatingSystem plug-ins can't run expressions
                    // that require running code...

                    Target &target = GetTarget();
                    const lldb::DynamicValueType saved_prefer_dynamic = target.GetPreferDynamicValue ();
                    if (saved_prefer_dynamic != lldb::eNoDynamicValues)
                        target.SetPreferDynamicValue(lldb::eNoDynamicValues);

                    // Now let the OperatingSystem plug-in update the thread list

                    os->UpdateThreadList (old_thread_list,  // Old list full of threads created by OS plug-in
                                          real_thread_list, // The actual thread list full of threads created by each lldb_private::Process subclass
                                          new_thread_list); // The new thread list that we will show to the user that gets filled in

                    if (saved_prefer_dynamic != lldb::eNoDynamicValues)
                        target.SetPreferDynamicValue(saved_prefer_dynamic);
                }
                else
                {
                    // No OS plug-in, the new thread list is the same as the real thread list
                    new_thread_list = real_thread_list;
                }
                
                m_thread_list_real.Update(real_thread_list);
                m_thread_list.Update (new_thread_list);
                m_thread_list.SetStopID (stop_id);

                if (GetLastNaturalStopID () != m_extended_thread_stop_id)
                {
                    // Clear any extended threads that we may have accumulated previously
                    m_extended_thread_list.Clear();
                    m_extended_thread_stop_id = GetLastNaturalStopID ();

                    m_queue_list.Clear();
                    m_queue_list_stop_id = GetLastNaturalStopID ();
                }
            }
        }
    }
}

void
Process::UpdateQueueListIfNeeded ()
{
    if (m_system_runtime_ap)
    {
        if (m_queue_list.GetSize() == 0 || m_queue_list_stop_id != GetLastNaturalStopID())
        {
            const StateType state = GetPrivateState();
            if (StateIsStoppedState (state, true))
            {
                m_system_runtime_ap->PopulateQueueList (m_queue_list);
                m_queue_list_stop_id = GetLastNaturalStopID();
            }
        }
    }
}

ThreadSP
Process::CreateOSPluginThread (lldb::tid_t tid, lldb::addr_t context)
{
    OperatingSystem *os = GetOperatingSystem ();
    if (os)
        return os->CreateThread(tid, context);
    return ThreadSP();
}

uint32_t
Process::GetNextThreadIndexID (uint64_t thread_id)
{
    return AssignIndexIDToThread(thread_id);
}

bool
Process::HasAssignedIndexIDToThread(uint64_t thread_id)
{
    return (m_thread_id_to_index_id_map.find(thread_id) != m_thread_id_to_index_id_map.end());
}

uint32_t
Process::AssignIndexIDToThread(uint64_t thread_id)
{
    uint32_t result = 0;
    std::map<uint64_t, uint32_t>::iterator iterator = m_thread_id_to_index_id_map.find(thread_id);
    if (iterator == m_thread_id_to_index_id_map.end())
    {
        result = ++m_thread_index_id;
        m_thread_id_to_index_id_map[thread_id] = result;
    }
    else
    {
        result = iterator->second;
    }
    
    return result;
}

StateType
Process::GetState()
{
    // If any other threads access this we will need a mutex for it
    return m_public_state.GetValue ();
}

bool
Process::StateChangedIsExternallyHijacked()
{
    if (IsHijackedForEvent(eBroadcastBitStateChanged))
    {
        const char *hijacking_name = GetHijackingListenerName();
        if (hijacking_name && strcmp(hijacking_name, "lldb.Process.ResumeSynchronous.hijack"))
            return true;
    }
    return false;
}

void
Process::SetPublicState (StateType new_state, bool restarted)
{
    Log *log(lldb_private::GetLogIfAnyCategoriesSet (LIBLLDB_LOG_STATE | LIBLLDB_LOG_PROCESS));
    if (log)
        log->Printf("Process::SetPublicState (state = %s, restarted = %i)", StateAsCString(new_state), restarted);
    const StateType old_state = m_public_state.GetValue();
    m_public_state.SetValue (new_state);
    
    // On the transition from Run to Stopped, we unlock the writer end of the
    // run lock.  The lock gets locked in Resume, which is the public API
    // to tell the program to run.
    if (!StateChangedIsExternallyHijacked())
    {
        if (new_state == eStateDetached)
        {
            if (log)
                log->Printf("Process::SetPublicState (%s) -- unlocking run lock for detach", StateAsCString(new_state));
            m_public_run_lock.SetStopped();
        }
        else
        {
            const bool old_state_is_stopped = StateIsStoppedState(old_state, false);
            const bool new_state_is_stopped = StateIsStoppedState(new_state, false);
            if ((old_state_is_stopped != new_state_is_stopped))
            {
                if (new_state_is_stopped && !restarted)
                {
                    if (log)
                        log->Printf("Process::SetPublicState (%s) -- unlocking run lock", StateAsCString(new_state));
                    m_public_run_lock.SetStopped();
                }
            }
        }
    }
}

Error
Process::Resume ()
{
    Log *log(lldb_private::GetLogIfAnyCategoriesSet (LIBLLDB_LOG_STATE | LIBLLDB_LOG_PROCESS));
    if (log)
        log->Printf("Process::Resume -- locking run lock");
    if (!m_public_run_lock.TrySetRunning())
    {
        Error error("Resume request failed - process still running.");
        if (log)
            log->Printf ("Process::Resume: -- TrySetRunning failed, not resuming.");
        return error;
    }
    return PrivateResume();
}

Error
Process::ResumeSynchronous (Stream *stream)
{
    Log *log(lldb_private::GetLogIfAnyCategoriesSet (LIBLLDB_LOG_STATE | LIBLLDB_LOG_PROCESS));
    if (log)
        log->Printf("Process::ResumeSynchronous -- locking run lock");
    if (!m_public_run_lock.TrySetRunning())
    {
        Error error("Resume request failed - process still running.");
        if (log)
            log->Printf ("Process::Resume: -- TrySetRunning failed, not resuming.");
        return error;
    }

    ListenerSP listener_sp (Listener::MakeListener("lldb.Process.ResumeSynchronous.hijack"));
    HijackProcessEvents(listener_sp);

    Error error = PrivateResume();
    if (error.Success())
    {
        StateType state = WaitForProcessToStop (NULL, NULL, true, listener_sp, stream);
        const bool must_be_alive = false; // eStateExited is ok, so this must be false
        if (!StateIsStoppedState(state, must_be_alive))
            error.SetErrorStringWithFormat("process not in stopped state after synchronous resume: %s", StateAsCString(state));
    }

    // Undo the hijacking of process events...
    RestoreProcessEvents();

    return error;
}

StateType
Process::GetPrivateState ()
{
    return m_private_state.GetValue();
}

void
Process::SetPrivateState (StateType new_state)
{
    if (m_finalize_called)
        return;

    Log *log(lldb_private::GetLogIfAnyCategoriesSet (LIBLLDB_LOG_STATE | LIBLLDB_LOG_PROCESS));
    bool state_changed = false;

    if (log)
        log->Printf("Process::SetPrivateState (%s)", StateAsCString(new_state));

    Mutex::Locker thread_locker(m_thread_list.GetMutex());
    Mutex::Locker locker(m_private_state.GetMutex());

    const StateType old_state = m_private_state.GetValueNoLock ();
    state_changed = old_state != new_state;

    const bool old_state_is_stopped = StateIsStoppedState(old_state, false);
    const bool new_state_is_stopped = StateIsStoppedState(new_state, false);
    if (old_state_is_stopped != new_state_is_stopped)
    {
        if (new_state_is_stopped)
            m_private_run_lock.SetStopped();
        else
            m_private_run_lock.SetRunning();
    }

    if (state_changed)
    {
        m_private_state.SetValueNoLock (new_state);
        EventSP event_sp (new Event (eBroadcastBitStateChanged, new ProcessEventData (shared_from_this(), new_state)));
        if (StateIsStoppedState(new_state, false))
        {
            // Note, this currently assumes that all threads in the list
            // stop when the process stops.  In the future we will want to
            // support a debugging model where some threads continue to run
            // while others are stopped.  When that happens we will either need
            // a way for the thread list to identify which threads are stopping
            // or create a special thread list containing only threads which
            // actually stopped.
            //
            // The process plugin is responsible for managing the actual
            // behavior of the threads and should have stopped any threads
            // that are going to stop before we get here.
            m_thread_list.DidStop();

            m_mod_id.BumpStopID();
            if (!m_mod_id.IsLastResumeForUserExpression())
                m_mod_id.SetStopEventForLastNaturalStopID(event_sp);
            m_memory_cache.Clear();
            if (log)
                log->Printf("Process::SetPrivateState (%s) stop_id = %u", StateAsCString(new_state), m_mod_id.GetStopID());
        }

        // Use our target to get a shared pointer to ourselves...
        if (m_finalize_called && !PrivateStateThreadIsValid())
            BroadcastEvent (event_sp);
        else
            m_private_state_broadcaster.BroadcastEvent (event_sp);
    }
    else
    {
        if (log)
            log->Printf("Process::SetPrivateState (%s) state didn't change. Ignoring...", StateAsCString(new_state));
    }
}

void
Process::SetRunningUserExpression (bool on)
{
    m_mod_id.SetRunningUserExpression (on);
}

addr_t
Process::GetImageInfoAddress()
{
    return LLDB_INVALID_ADDRESS;
}

const lldb::ABISP &
Process::GetABI()
{
    if (!m_abi_sp)
        m_abi_sp = ABI::FindPlugin(GetTarget().GetArchitecture());
    return m_abi_sp;
}

LanguageRuntime *
Process::GetLanguageRuntime(lldb::LanguageType language, bool retry_if_null)
{
    if (m_finalizing)
        return nullptr;

    LanguageRuntimeCollection::iterator pos;
    pos = m_language_runtimes.find (language);
    if (pos == m_language_runtimes.end() || (retry_if_null && !(*pos).second))
    {
        lldb::LanguageRuntimeSP runtime_sp(LanguageRuntime::FindPlugin(this, language));
        
        m_language_runtimes[language] = runtime_sp;
        return runtime_sp.get();
    }
    else
        return (*pos).second.get();
}

CPPLanguageRuntime *
Process::GetCPPLanguageRuntime (bool retry_if_null)
{
    if (!IsValid())
        return NULL;

    LanguageRuntime *runtime = GetLanguageRuntime(eLanguageTypeC_plus_plus, retry_if_null);
    if (runtime != nullptr && runtime->GetLanguageType() == eLanguageTypeC_plus_plus)
        return static_cast<CPPLanguageRuntime *> (runtime);
    return nullptr;
}

ObjCLanguageRuntime *
Process::GetObjCLanguageRuntime (bool retry_if_null)
{
    if (!IsValid())
        return NULL;

    LanguageRuntime *runtime = GetLanguageRuntime(eLanguageTypeObjC, retry_if_null);
    if (runtime != nullptr && runtime->GetLanguageType() == eLanguageTypeObjC)
        return static_cast<ObjCLanguageRuntime *> (runtime);
    return nullptr;
}

SwiftLanguageRuntime *
Process::GetSwiftLanguageRuntime (bool retry_if_null)
{
    if (!IsValid())
        return NULL;

    LanguageRuntime *runtime = GetLanguageRuntime(eLanguageTypeSwift, retry_if_null);
    if (runtime != NULL && runtime->GetLanguageType() == eLanguageTypeSwift)
      return static_cast<SwiftLanguageRuntime *> (runtime);
    return NULL;
}

bool
Process::IsPossibleDynamicValue (ValueObject& in_value)
{
    if (m_finalizing)
        return false;

    if (in_value.IsDynamic())
        return false;
    
    if (!in_value.GetCompilerType().IsValid())
        return false;
    
    LanguageType known_type = in_value.GetObjectRuntimeLanguage();

    if (known_type != eLanguageTypeUnknown && known_type != eLanguageTypeC)
    {
        LanguageRuntime *runtime = GetLanguageRuntime (known_type);
        return runtime ? runtime->CouldHaveDynamicValue(in_value) : false;
    }

    LanguageRuntime *cpp_runtime = GetLanguageRuntime (eLanguageTypeC_plus_plus);
    if (cpp_runtime && cpp_runtime->CouldHaveDynamicValue(in_value))
        return true;
    
    LanguageRuntime *objc_runtime = GetLanguageRuntime (eLanguageTypeObjC);
    if (objc_runtime && objc_runtime->CouldHaveDynamicValue(in_value))
        return true;
  
    LanguageRuntime *swift_runtime = GetLanguageRuntime (eLanguageTypeSwift);
    if (swift_runtime && swift_runtime->CouldHaveDynamicValue(in_value))
      return true;
  
    return false;
}

void
Process::SetDynamicCheckers(DynamicCheckerFunctions *dynamic_checkers)
{
    m_dynamic_checkers_ap.reset(dynamic_checkers);
}

BreakpointSiteList &
Process::GetBreakpointSiteList()
{
    return m_breakpoint_site_list;
}

const BreakpointSiteList &
Process::GetBreakpointSiteList() const
{
    return m_breakpoint_site_list;
}

void
Process::DisableAllBreakpointSites ()
{
    m_breakpoint_site_list.ForEach([this](BreakpointSite *bp_site) -> void {
//        bp_site->SetEnabled(true);
        DisableBreakpointSite(bp_site);
    });
}

Error
Process::ClearBreakpointSiteByID (lldb::user_id_t break_id)
{
    Error error (DisableBreakpointSiteByID (break_id));
    
    if (error.Success())
        m_breakpoint_site_list.Remove(break_id);

    return error;
}

Error
Process::DisableBreakpointSiteByID (lldb::user_id_t break_id)
{
    Error error;
    BreakpointSiteSP bp_site_sp = m_breakpoint_site_list.FindByID (break_id);
    if (bp_site_sp)
    {
        if (bp_site_sp->IsEnabled())
            error = DisableBreakpointSite (bp_site_sp.get());
    }
    else
    {
        error.SetErrorStringWithFormat("invalid breakpoint site ID: %" PRIu64, break_id);
    }

    return error;
}

Error
Process::EnableBreakpointSiteByID (lldb::user_id_t break_id)
{
    Error error;
    BreakpointSiteSP bp_site_sp = m_breakpoint_site_list.FindByID (break_id);
    if (bp_site_sp)
    {
        if (!bp_site_sp->IsEnabled())
            error = EnableBreakpointSite (bp_site_sp.get());
    }
    else
    {
        error.SetErrorStringWithFormat("invalid breakpoint site ID: %" PRIu64, break_id);
    }
    return error;
}

lldb::break_id_t
Process::CreateBreakpointSite (const BreakpointLocationSP &owner, bool use_hardware)
{
    addr_t load_addr = LLDB_INVALID_ADDRESS;
    
    bool show_error = true;
    switch (GetState())
    {
        case eStateInvalid:
        case eStateUnloaded:
        case eStateConnected:
        case eStateAttaching:
        case eStateLaunching:
        case eStateDetached:
        case eStateExited:
            show_error = false;
            break;
            
        case eStateStopped:
        case eStateRunning:
        case eStateStepping:
        case eStateCrashed:
        case eStateSuspended:
            show_error = IsAlive();
            break;
    }

    // Reset the IsIndirect flag here, in case the location changes from
    // pointing to a indirect symbol to a regular symbol.
    owner->SetIsIndirect (false);
    
    if (owner->ShouldResolveIndirectFunctions())
    {
        Symbol *symbol = owner->GetAddress().CalculateSymbolContextSymbol();
        if (symbol && symbol->IsIndirect())
        {
            Error error;
            Address symbol_address = symbol->GetAddress();
            load_addr = ResolveIndirectFunction (&symbol_address, error);
            if (!error.Success() && show_error)
            {
                GetTarget().GetDebugger().GetErrorFile()->Printf ("warning: failed to resolve indirect function at 0x%" PRIx64 " for breakpoint %i.%i: %s\n",
                                                                   symbol->GetLoadAddress(&GetTarget()),
                                                                   owner->GetBreakpoint().GetID(),
                                                                   owner->GetID(),
                                                                   error.AsCString() ? error.AsCString() : "unknown error");
                return LLDB_INVALID_BREAK_ID;
            }
            Address resolved_address(load_addr);
            load_addr = resolved_address.GetOpcodeLoadAddress (&GetTarget());
            owner->SetIsIndirect(true);
        }
        else
            load_addr = owner->GetAddress().GetOpcodeLoadAddress (&GetTarget());
    }
    else
        load_addr = owner->GetAddress().GetOpcodeLoadAddress (&GetTarget());
    
    if (load_addr != LLDB_INVALID_ADDRESS)
    {
        BreakpointSiteSP bp_site_sp;

        // Look up this breakpoint site.  If it exists, then add this new owner, otherwise
        // create a new breakpoint site and add it.

        bp_site_sp = m_breakpoint_site_list.FindByAddress (load_addr);

        if (bp_site_sp)
        {
            bp_site_sp->AddOwner (owner);
            owner->SetBreakpointSite (bp_site_sp);
            return bp_site_sp->GetID();
        }
        else
        {
            bp_site_sp.reset (new BreakpointSite (&m_breakpoint_site_list, owner, load_addr, use_hardware));
            if (bp_site_sp)
            {
                Error error = EnableBreakpointSite (bp_site_sp.get());
                if (error.Success())
                {
                    owner->SetBreakpointSite (bp_site_sp);
                    return m_breakpoint_site_list.Add (bp_site_sp);
                }
                else
                {
                    if (show_error)
                    {
                        // Report error for setting breakpoint...
                        GetTarget().GetDebugger().GetErrorFile()->Printf ("warning: failed to set breakpoint site at 0x%" PRIx64 " for breakpoint %i.%i: %s\n",
                                                                           load_addr,
                                                                           owner->GetBreakpoint().GetID(),
                                                                           owner->GetID(),
                                                                           error.AsCString() ? error.AsCString() : "unknown error");
                    }
                }
            }
        }
    }
    // We failed to enable the breakpoint
    return LLDB_INVALID_BREAK_ID;
}

void
Process::RemoveOwnerFromBreakpointSite (lldb::user_id_t owner_id, lldb::user_id_t owner_loc_id, BreakpointSiteSP &bp_site_sp)
{
    uint32_t num_owners = bp_site_sp->RemoveOwner (owner_id, owner_loc_id);
    if (num_owners == 0)
    {
        // Don't try to disable the site if we don't have a live process anymore.
        if (IsAlive())
            DisableBreakpointSite (bp_site_sp.get());
        m_breakpoint_site_list.RemoveByAddress(bp_site_sp->GetLoadAddress());
    }
}

size_t
Process::RemoveBreakpointOpcodesFromBuffer (addr_t bp_addr, size_t size, uint8_t *buf) const
{
    size_t bytes_removed = 0;
    BreakpointSiteList bp_sites_in_range;

    if (m_breakpoint_site_list.FindInRange (bp_addr, bp_addr + size, bp_sites_in_range))
    {
        bp_sites_in_range.ForEach([bp_addr, size, buf, &bytes_removed](BreakpointSite *bp_site) -> void {
            if (bp_site->GetType() == BreakpointSite::eSoftware)
            {
                addr_t intersect_addr;
                size_t intersect_size;
                size_t opcode_offset;
                if (bp_site->IntersectsRange(bp_addr, size, &intersect_addr, &intersect_size, &opcode_offset))
                {
                    assert(bp_addr <= intersect_addr && intersect_addr < bp_addr + size);
                    assert(bp_addr < intersect_addr + intersect_size && intersect_addr + intersect_size <= bp_addr + size);
                    assert(opcode_offset + intersect_size <= bp_site->GetByteSize());
                    size_t buf_offset = intersect_addr - bp_addr;
                    ::memcpy(buf + buf_offset, bp_site->GetSavedOpcodeBytes() + opcode_offset, intersect_size);
                }
            }
        });
    }
    return bytes_removed;
}

size_t
Process::GetSoftwareBreakpointTrapOpcode (BreakpointSite* bp_site)
{
    PlatformSP platform_sp (GetTarget().GetPlatform());
    if (platform_sp)
        return platform_sp->GetSoftwareBreakpointTrapOpcode (GetTarget(), bp_site);
    return 0;
}

Error
Process::EnableSoftwareBreakpoint (BreakpointSite *bp_site)
{
    Error error;
    assert(bp_site != nullptr);
    Log *log(lldb_private::GetLogIfAnyCategoriesSet (LIBLLDB_LOG_BREAKPOINTS));
    const addr_t bp_addr = bp_site->GetLoadAddress();
    if (log)
        log->Printf ("Process::EnableSoftwareBreakpoint (site_id = %d) addr = 0x%" PRIx64, bp_site->GetID(), (uint64_t)bp_addr);
    if (bp_site->IsEnabled())
    {
        if (log)
            log->Printf ("Process::EnableSoftwareBreakpoint (site_id = %d) addr = 0x%" PRIx64 " -- already enabled", bp_site->GetID(), (uint64_t)bp_addr);
        return error;
    }

    if (bp_addr == LLDB_INVALID_ADDRESS)
    {
        error.SetErrorString("BreakpointSite contains an invalid load address.");
        return error;
    }
    // Ask the lldb::Process subclass to fill in the correct software breakpoint
    // trap for the breakpoint site
    const size_t bp_opcode_size = GetSoftwareBreakpointTrapOpcode(bp_site);

    if (bp_opcode_size == 0)
    {
        error.SetErrorStringWithFormat ("Process::GetSoftwareBreakpointTrapOpcode() returned zero, unable to get breakpoint trap for address 0x%" PRIx64, bp_addr);
    }
    else
    {
        const uint8_t * const bp_opcode_bytes = bp_site->GetTrapOpcodeBytes();

        if (bp_opcode_bytes == nullptr)
        {
            error.SetErrorString ("BreakpointSite doesn't contain a valid breakpoint trap opcode.");
            return error;
        }

        // Save the original opcode by reading it
        if (DoReadMemory(bp_addr, bp_site->GetSavedOpcodeBytes(), bp_opcode_size, error) == bp_opcode_size)
        {
            // Write a software breakpoint in place of the original opcode
            if (DoWriteMemory(bp_addr, bp_opcode_bytes, bp_opcode_size, error) == bp_opcode_size)
            {
                uint8_t verify_bp_opcode_bytes[64];
                if (DoReadMemory(bp_addr, verify_bp_opcode_bytes, bp_opcode_size, error) == bp_opcode_size)
                {
                    if (::memcmp(bp_opcode_bytes, verify_bp_opcode_bytes, bp_opcode_size) == 0)
                    {
                        bp_site->SetEnabled(true);
                        bp_site->SetType (BreakpointSite::eSoftware);
                        if (log)
                            log->Printf ("Process::EnableSoftwareBreakpoint (site_id = %d) addr = 0x%" PRIx64 " -- SUCCESS",
                                         bp_site->GetID(),
                                         (uint64_t)bp_addr);
                    }
                    else
                        error.SetErrorString("failed to verify the breakpoint trap in memory.");
                }
                else
                    error.SetErrorString("Unable to read memory to verify breakpoint trap.");
            }
            else
                error.SetErrorString("Unable to write breakpoint trap to memory.");
        }
        else
            error.SetErrorString("Unable to read memory at breakpoint address.");
    }
    if (log && error.Fail())
        log->Printf ("Process::EnableSoftwareBreakpoint (site_id = %d) addr = 0x%" PRIx64 " -- FAILED: %s",
                     bp_site->GetID(),
                     (uint64_t)bp_addr,
                     error.AsCString());
    return error;
}

Error
Process::DisableSoftwareBreakpoint (BreakpointSite *bp_site)
{
    Error error;
    assert(bp_site != nullptr);
    Log *log(lldb_private::GetLogIfAnyCategoriesSet (LIBLLDB_LOG_BREAKPOINTS));
    addr_t bp_addr = bp_site->GetLoadAddress();
    lldb::user_id_t breakID = bp_site->GetID();
    if (log)
        log->Printf ("Process::DisableSoftwareBreakpoint (breakID = %" PRIu64 ") addr = 0x%" PRIx64, breakID, (uint64_t)bp_addr);

    if (bp_site->IsHardware())
    {
        error.SetErrorString("Breakpoint site is a hardware breakpoint.");
    }
    else if (bp_site->IsEnabled())
    {
        const size_t break_op_size = bp_site->GetByteSize();
        const uint8_t * const break_op = bp_site->GetTrapOpcodeBytes();
        if (break_op_size > 0)
        {
            // Clear a software breakpoint instruction
            uint8_t curr_break_op[8];
            assert (break_op_size <= sizeof(curr_break_op));
            bool break_op_found = false;

            // Read the breakpoint opcode
            if (DoReadMemory (bp_addr, curr_break_op, break_op_size, error) == break_op_size)
            {
                bool verify = false;
                // Make sure the breakpoint opcode exists at this address
                if (::memcmp (curr_break_op, break_op, break_op_size) == 0)
                {
                    break_op_found = true;
                    // We found a valid breakpoint opcode at this address, now restore
                    // the saved opcode.
                    if (DoWriteMemory (bp_addr, bp_site->GetSavedOpcodeBytes(), break_op_size, error) == break_op_size)
                    {
                        verify = true;
                    }
                    else
                        error.SetErrorString("Memory write failed when restoring original opcode.");
                }
                else
                {
                    error.SetErrorString("Original breakpoint trap is no longer in memory.");
                    // Set verify to true and so we can check if the original opcode has already been restored
                    verify = true;
                }

                if (verify)
                {
                    uint8_t verify_opcode[8];
                    assert (break_op_size < sizeof(verify_opcode));
                    // Verify that our original opcode made it back to the inferior
                    if (DoReadMemory (bp_addr, verify_opcode, break_op_size, error) == break_op_size)
                    {
                        // compare the memory we just read with the original opcode
                        if (::memcmp (bp_site->GetSavedOpcodeBytes(), verify_opcode, break_op_size) == 0)
                        {
                            // SUCCESS
                            bp_site->SetEnabled(false);
                            if (log)
                                log->Printf ("Process::DisableSoftwareBreakpoint (site_id = %d) addr = 0x%" PRIx64 " -- SUCCESS", bp_site->GetID(), (uint64_t)bp_addr);
                            return error;
                        }
                        else
                        {
                            if (break_op_found)
                                error.SetErrorString("Failed to restore original opcode.");
                        }
                    }
                    else
                        error.SetErrorString("Failed to read memory to verify that breakpoint trap was restored.");
                }
            }
            else
                error.SetErrorString("Unable to read memory that should contain the breakpoint trap.");
        }
    }
    else
    {
        if (log)
            log->Printf ("Process::DisableSoftwareBreakpoint (site_id = %d) addr = 0x%" PRIx64 " -- already disabled", bp_site->GetID(), (uint64_t)bp_addr);
        return error;
    }

    if (log)
        log->Printf ("Process::DisableSoftwareBreakpoint (site_id = %d) addr = 0x%" PRIx64 " -- FAILED: %s",
                     bp_site->GetID(),
                     (uint64_t)bp_addr,
                     error.AsCString());
    return error;
}

// Uncomment to verify memory caching works after making changes to caching code
//#define VERIFY_MEMORY_READS

size_t
Process::ReadMemory (addr_t addr, void *buf, size_t size, Error &error)
{
    error.Clear();
    if (!GetDisableMemoryCache())
    {        
#if defined (VERIFY_MEMORY_READS)
        // Memory caching is enabled, with debug verification
        
        if (buf && size)
        {
            // Uncomment the line below to make sure memory caching is working.
            // I ran this through the test suite and got no assertions, so I am 
            // pretty confident this is working well. If any changes are made to
            // memory caching, uncomment the line below and test your changes!
            
            // Verify all memory reads by using the cache first, then redundantly
            // reading the same memory from the inferior and comparing to make sure
            // everything is exactly the same.
            std::string verify_buf (size, '\0');
            assert (verify_buf.size() == size);
            const size_t cache_bytes_read = m_memory_cache.Read (this, addr, buf, size, error);
            Error verify_error;
            const size_t verify_bytes_read = ReadMemoryFromInferior (addr, const_cast<char *>(verify_buf.data()), verify_buf.size(), verify_error);
            assert (cache_bytes_read == verify_bytes_read);
            assert (memcmp(buf, verify_buf.data(), verify_buf.size()) == 0);
            assert (verify_error.Success() == error.Success());
            return cache_bytes_read;
        }
        return 0;
#else // !defined(VERIFY_MEMORY_READS)
        // Memory caching is enabled, without debug verification
        
        return m_memory_cache.Read (addr, buf, size, error);
#endif // defined (VERIFY_MEMORY_READS)
    }
    else
    {
        // Memory caching is disabled
        
        return ReadMemoryFromInferior (addr, buf, size, error);
    }
}
    
size_t
Process::ReadCStringFromMemory (addr_t addr, std::string &out_str, Error &error)
{
    char buf[256];
    out_str.clear();
    addr_t curr_addr = addr;
    while (true)
    {
        size_t length = ReadCStringFromMemory (curr_addr, buf, sizeof(buf), error);
        if (length == 0)
            break;
        out_str.append(buf, length);
        // If we got "length - 1" bytes, we didn't get the whole C string, we
        // need to read some more characters
        if (length == sizeof(buf) - 1)
            curr_addr += length;
        else
            break;
    }
    return out_str.size();
}

size_t
Process::ReadStringFromMemory (addr_t addr, char *dst, size_t max_bytes, Error &error,
                                size_t type_width)
{
    size_t total_bytes_read = 0;
    if (dst && max_bytes && type_width && max_bytes >= type_width)
    {
        // Ensure a null terminator independent of the number of bytes that is read.
        memset (dst, 0, max_bytes);
        size_t bytes_left = max_bytes - type_width;

        const char terminator[4] = {'\0', '\0', '\0', '\0'};
        assert(sizeof(terminator) >= type_width &&
               "Attempting to validate a string with more than 4 bytes per character!");

        addr_t curr_addr = addr;
        const size_t cache_line_size = m_memory_cache.GetMemoryCacheLineSize();
        char *curr_dst = dst;

        error.Clear();
        while (bytes_left > 0 && error.Success())
        {
            addr_t cache_line_bytes_left = cache_line_size - (curr_addr % cache_line_size);
            addr_t bytes_to_read = std::min<addr_t>(bytes_left, cache_line_bytes_left);
            size_t bytes_read = ReadMemory (curr_addr, curr_dst, bytes_to_read, error);

            if (bytes_read == 0)
                break;

            // Search for a null terminator of correct size and alignment in bytes_read
            size_t aligned_start = total_bytes_read - total_bytes_read % type_width;
            for (size_t i = aligned_start; i + type_width <= total_bytes_read + bytes_read; i += type_width)
                if (::strncmp(&dst[i], terminator, type_width) == 0)
                {
                    error.Clear();
                    return i;
                }

            total_bytes_read += bytes_read;
            curr_dst += bytes_read;
            curr_addr += bytes_read;
            bytes_left -= bytes_read;
        }
    }
    else
    {
        if (max_bytes)
            error.SetErrorString("invalid arguments");
    }
    return total_bytes_read;
}

// Deprecated in favor of ReadStringFromMemory which has wchar support and correct code to find
// null terminators.
size_t
Process::ReadCStringFromMemory (addr_t addr, char *dst, size_t dst_max_len, Error &result_error)
{
    size_t total_cstr_len = 0;
    if (dst && dst_max_len)
    {
        result_error.Clear();
        // NULL out everything just to be safe
        memset (dst, 0, dst_max_len);
        Error error;
        addr_t curr_addr = addr;
        const size_t cache_line_size = m_memory_cache.GetMemoryCacheLineSize();
        size_t bytes_left = dst_max_len - 1;
        char *curr_dst = dst;
        
        while (bytes_left > 0)
        {
            addr_t cache_line_bytes_left = cache_line_size - (curr_addr % cache_line_size);
            addr_t bytes_to_read = std::min<addr_t>(bytes_left, cache_line_bytes_left);
            size_t bytes_read = ReadMemory (curr_addr, curr_dst, bytes_to_read, error);
            
            if (bytes_read == 0)
            {
                result_error = error;
                dst[total_cstr_len] = '\0';
                break;
            }
            const size_t len = strlen(curr_dst);

            total_cstr_len += len;

            if (len < bytes_to_read)
                break;

            curr_dst += bytes_read;
            curr_addr += bytes_read;
            bytes_left -= bytes_read;
        }
    }
    else
    {
        if (dst == nullptr)
            result_error.SetErrorString("invalid arguments");
        else
            result_error.Clear();
    }
    return total_cstr_len;
}

size_t
Process::ReadMemoryFromInferior (addr_t addr, void *buf, size_t size, Error &error)
{
    if (buf == nullptr || size == 0)
        return 0;

    size_t bytes_read = 0;
    uint8_t *bytes = (uint8_t *)buf;
    
    while (bytes_read < size)
    {
        const size_t curr_size = size - bytes_read;
        const size_t curr_bytes_read = DoReadMemory (addr + bytes_read, 
                                                     bytes + bytes_read, 
                                                     curr_size,
                                                     error);
        bytes_read += curr_bytes_read;
        if (curr_bytes_read == curr_size || curr_bytes_read == 0)
            break;
    }

    // Replace any software breakpoint opcodes that fall into this range back
    // into "buf" before we return
    if (bytes_read > 0)
        RemoveBreakpointOpcodesFromBuffer (addr, bytes_read, (uint8_t *)buf);
    return bytes_read;
}

uint64_t
Process::ReadUnsignedIntegerFromMemory (lldb::addr_t vm_addr, size_t integer_byte_size, uint64_t fail_value, Error &error)
{
    Scalar scalar;
    if (ReadScalarIntegerFromMemory(vm_addr, integer_byte_size, false, scalar, error))
        return scalar.ULongLong(fail_value);
    return fail_value;
}

addr_t
Process::ReadPointerFromMemory (lldb::addr_t vm_addr, Error &error)
{
    Scalar scalar;
    if (ReadScalarIntegerFromMemory(vm_addr, GetAddressByteSize(), false, scalar, error))
        return scalar.ULongLong(LLDB_INVALID_ADDRESS);
    return LLDB_INVALID_ADDRESS;
}

bool
Process::WritePointerToMemory (lldb::addr_t vm_addr, 
                               lldb::addr_t ptr_value, 
                               Error &error)
{
    Scalar scalar;
    const uint32_t addr_byte_size = GetAddressByteSize();
    if (addr_byte_size <= 4)
        scalar = (uint32_t)ptr_value;
    else
        scalar = ptr_value;
    return WriteScalarToMemory(vm_addr, scalar, addr_byte_size, error) == addr_byte_size;
}

size_t
Process::WriteMemoryPrivate (addr_t addr, const void *buf, size_t size, Error &error)
{
    size_t bytes_written = 0;
    const uint8_t *bytes = (const uint8_t *)buf;
    
    while (bytes_written < size)
    {
        const size_t curr_size = size - bytes_written;
        const size_t curr_bytes_written = DoWriteMemory (addr + bytes_written, 
                                                         bytes + bytes_written, 
                                                         curr_size,
                                                         error);
        bytes_written += curr_bytes_written;
        if (curr_bytes_written == curr_size || curr_bytes_written == 0)
            break;
    }
    return bytes_written;
}

size_t
Process::WriteMemory (addr_t addr, const void *buf, size_t size, Error &error)
{
#if defined (ENABLE_MEMORY_CACHING)
    m_memory_cache.Flush (addr, size);
#endif

    if (buf == nullptr || size == 0)
        return 0;

    m_mod_id.BumpMemoryID();

    // We need to write any data that would go where any current software traps
    // (enabled software breakpoints) any software traps (breakpoints) that we
    // may have placed in our tasks memory.

    BreakpointSiteList bp_sites_in_range;
    
    if (m_breakpoint_site_list.FindInRange (addr, addr + size, bp_sites_in_range))
    {
        // No breakpoint sites overlap
        if (bp_sites_in_range.IsEmpty())
            return WriteMemoryPrivate (addr, buf, size, error);
        else
        {
            const uint8_t *ubuf = (const uint8_t *)buf;
            uint64_t bytes_written = 0;

            bp_sites_in_range.ForEach([this, addr, size, &bytes_written, &ubuf, &error](BreakpointSite *bp) -> void {
                
                if (error.Success())
                {
                    addr_t intersect_addr;
                    size_t intersect_size;
                    size_t opcode_offset;
                    const bool intersects = bp->IntersectsRange(addr, size, &intersect_addr, &intersect_size, &opcode_offset);
                    UNUSED_IF_ASSERT_DISABLED(intersects);
                    assert(intersects);
                    assert(addr <= intersect_addr && intersect_addr < addr + size);
                    assert(addr < intersect_addr + intersect_size && intersect_addr + intersect_size <= addr + size);
                    assert(opcode_offset + intersect_size <= bp->GetByteSize());
                    
                    // Check for bytes before this breakpoint
                    const addr_t curr_addr = addr + bytes_written;
                    if (intersect_addr > curr_addr)
                    {
                        // There are some bytes before this breakpoint that we need to
                        // just write to memory
                        size_t curr_size = intersect_addr - curr_addr;
                        size_t curr_bytes_written = WriteMemoryPrivate (curr_addr,
                                                                        ubuf + bytes_written,
                                                                        curr_size,
                                                                        error);
                        bytes_written += curr_bytes_written;
                        if (curr_bytes_written != curr_size)
                        {
                            // We weren't able to write all of the requested bytes, we
                            // are done looping and will return the number of bytes that
                            // we have written so far.
                            if (error.Success())
                                error.SetErrorToGenericError();
                        }
                    }
                    // Now write any bytes that would cover up any software breakpoints
                    // directly into the breakpoint opcode buffer
                    ::memcpy(bp->GetSavedOpcodeBytes() + opcode_offset, ubuf + bytes_written, intersect_size);
                    bytes_written += intersect_size;
                }
            });
            
            if (bytes_written < size)
                WriteMemoryPrivate (addr + bytes_written,
                                    ubuf + bytes_written,
                                    size - bytes_written,
                                    error);
        }
    }
    else
    {
        return WriteMemoryPrivate (addr, buf, size, error);
    }

    // Write any remaining bytes after the last breakpoint if we have any left
    return 0; //bytes_written;
}

size_t
Process::WriteScalarToMemory (addr_t addr, const Scalar &scalar, size_t byte_size, Error &error)
{
    if (byte_size == UINT32_MAX)
        byte_size = scalar.GetByteSize();
    if (byte_size > 0)
    {
        uint8_t buf[32];
        const size_t mem_size = scalar.GetAsMemoryData (buf, byte_size, GetByteOrder(), error);
        if (mem_size > 0)
            return WriteMemory(addr, buf, mem_size, error);
        else
            error.SetErrorString ("failed to get scalar as memory data");
    }
    else
    {
        error.SetErrorString ("invalid scalar value");
    }
    return 0;
}

size_t
Process::ReadScalarIntegerFromMemory (addr_t addr, 
                                      uint32_t byte_size, 
                                      bool is_signed, 
                                      Scalar &scalar, 
                                      Error &error)
{
    uint64_t uval = 0;
    if (byte_size == 0)
    {
        error.SetErrorString ("byte size is zero");
    }
    else if (byte_size & (byte_size - 1))
    {
        error.SetErrorStringWithFormat ("byte size %u is not a power of 2", byte_size);
    }
    else if (byte_size <= sizeof(uval))
    {
        const size_t bytes_read = ReadMemory (addr, &uval, byte_size, error);
        if (bytes_read == byte_size)
        {
            DataExtractor data (&uval, sizeof(uval), GetByteOrder(), GetAddressByteSize());
            lldb::offset_t offset = 0;
            if (byte_size <= 4)
                scalar = data.GetMaxU32 (&offset, byte_size);
            else
                scalar = data.GetMaxU64 (&offset, byte_size);
            if (is_signed)
                scalar.SignExtend(byte_size * 8);
            return bytes_read;
        }
    }
    else
    {
        error.SetErrorStringWithFormat ("byte size of %u is too large for integer scalar type", byte_size);
    }
    return 0;
}

#define USE_ALLOCATE_MEMORY_CACHE 1
addr_t
Process::AllocateMemory(size_t size, uint32_t permissions, Error &error)
{
    if (GetPrivateState() != eStateStopped)
        return LLDB_INVALID_ADDRESS;
        
#if defined (USE_ALLOCATE_MEMORY_CACHE)
    return m_allocated_memory_cache.AllocateMemory(size, permissions, error);
#else
    addr_t allocated_addr = DoAllocateMemory (size, permissions, error);
    Log *log(lldb_private::GetLogIfAllCategoriesSet (LIBLLDB_LOG_PROCESS));
    if (log)
        log->Printf("Process::AllocateMemory(size=%" PRIu64 ", permissions=%s) => 0x%16.16" PRIx64 " (m_stop_id = %u m_memory_id = %u)",
                    (uint64_t)size,
                    GetPermissionsAsCString (permissions),
                    (uint64_t)allocated_addr,
                    m_mod_id.GetStopID(),
                    m_mod_id.GetMemoryID());
    return allocated_addr;
#endif
}

addr_t
Process::CallocateMemory(size_t size, uint32_t permissions, Error &error)
{
    addr_t return_addr = AllocateMemory(size, permissions, error);
    if (error.Success())
    {
        std::string buffer(size, 0);
        WriteMemory(return_addr, buffer.c_str(), size, error);
    }
    return return_addr;
}

bool
Process::CanJIT ()
{
    if (m_can_jit == eCanJITDontKnow)
    {
        Log *log(lldb_private::GetLogIfAllCategoriesSet (LIBLLDB_LOG_PROCESS));
        Error err;
        
        uint64_t allocated_memory = AllocateMemory(8, 
                                                   ePermissionsReadable | ePermissionsWritable | ePermissionsExecutable, 
                                                   err);
        
        if (err.Success())
        {
            m_can_jit = eCanJITYes;
            if (log)
                log->Printf ("Process::%s pid %" PRIu64 " allocation test passed, CanJIT () is true", __FUNCTION__, GetID ());
        }
        else
        {
            m_can_jit = eCanJITNo;
            if (log)
                log->Printf ("Process::%s pid %" PRIu64 " allocation test failed, CanJIT () is false: %s", __FUNCTION__, GetID (), err.AsCString ());
        }
        
        DeallocateMemory (allocated_memory);
    }
    
    return m_can_jit == eCanJITYes;
}

void
Process::SetCanJIT (bool can_jit)
{
    m_can_jit = (can_jit ? eCanJITYes : eCanJITNo);
}

void
Process::SetCanRunCode (bool can_run_code)
{
    SetCanJIT(can_run_code);
    m_can_interpret_function_calls = can_run_code;
}

Error
Process::DeallocateMemory (addr_t ptr)
{
    Error error;
#if defined (USE_ALLOCATE_MEMORY_CACHE)
    if (!m_allocated_memory_cache.DeallocateMemory(ptr))
    {
        error.SetErrorStringWithFormat ("deallocation of memory at 0x%" PRIx64 " failed.", (uint64_t)ptr);
    }
#else
    error = DoDeallocateMemory (ptr);
    
    Log *log(lldb_private::GetLogIfAllCategoriesSet (LIBLLDB_LOG_PROCESS));
    if (log)
        log->Printf("Process::DeallocateMemory(addr=0x%16.16" PRIx64 ") => err = %s (m_stop_id = %u, m_memory_id = %u)",
                    ptr, 
                    error.AsCString("SUCCESS"),
                    m_mod_id.GetStopID(),
                    m_mod_id.GetMemoryID());
#endif
    return error;
}

ModuleSP
Process::ReadModuleFromMemory (const FileSpec& file_spec, 
                               lldb::addr_t header_addr,
                               size_t size_to_read)
{
    Log *log = lldb_private::GetLogIfAllCategoriesSet(LIBLLDB_LOG_HOST);
    if (log)
    {
        log->Printf ("Process::ReadModuleFromMemory reading %s binary from memory", file_spec.GetPath().c_str());
    }
    ModuleSP module_sp (new Module (file_spec, ArchSpec()));
    if (module_sp)
    {
        Error error;
        ObjectFile *objfile = module_sp->GetMemoryObjectFile (shared_from_this(), header_addr, error, size_to_read);
        if (objfile)
            return module_sp;
    }
    return ModuleSP();
}

bool
Process::GetLoadAddressPermissions (lldb::addr_t load_addr, uint32_t &permissions)
{
    MemoryRegionInfo range_info;
    permissions = 0;
    Error error (GetMemoryRegionInfo (load_addr, range_info));
    if (!error.Success())
        return false;
    if (range_info.GetReadable() == MemoryRegionInfo::eDontKnow 
        || range_info.GetWritable() == MemoryRegionInfo::eDontKnow 
        || range_info.GetExecutable() == MemoryRegionInfo::eDontKnow)
    {
        return false;
    }

    if (range_info.GetReadable() == MemoryRegionInfo::eYes)
        permissions |= lldb::ePermissionsReadable;

    if (range_info.GetWritable() == MemoryRegionInfo::eYes)
        permissions |= lldb::ePermissionsWritable;

    if (range_info.GetExecutable() == MemoryRegionInfo::eYes)
        permissions |= lldb::ePermissionsExecutable;

    return true;
}

Error
Process::EnableWatchpoint (Watchpoint *watchpoint, bool notify)
{
    Error error;
    error.SetErrorString("watchpoints are not supported");
    return error;
}

Error
Process::DisableWatchpoint (Watchpoint *watchpoint, bool notify)
{
    Error error;
    error.SetErrorString("watchpoints are not supported");
    return error;
}

StateType
Process::WaitForProcessStopPrivate (const TimeValue *timeout, EventSP &event_sp)
{
    StateType state;
    // Now wait for the process to launch and return control to us, and then
    // call DidLaunch:
    while (true)
    {
        event_sp.reset();
        state = WaitForStateChangedEventsPrivate (timeout, event_sp);

        if (StateIsStoppedState(state, false))
            break;

        // If state is invalid, then we timed out
        if (state == eStateInvalid)
            break;

        if (event_sp)
            HandlePrivateEvent (event_sp);
    }
    return state;
}

void
Process::LoadOperatingSystemPlugin(bool flush)
{
    if (flush)
        m_thread_list.Clear();
    m_os_ap.reset(OperatingSystem::FindPlugin(this, nullptr));
    if (flush)
        Flush();
}

Error
Process::Launch (ProcessLaunchInfo &launch_info)
{
    Error error;
    m_abi_sp.reset();
    m_dyld_ap.reset();
    m_jit_loaders_ap.reset();
    m_system_runtime_ap.reset();
    m_os_ap.reset();
    m_process_input_reader.reset();
    m_stop_info_override_callback = nullptr;

    Module *exe_module = GetTarget().GetExecutableModulePointer();
    if (exe_module)
    {
        char local_exec_file_path[PATH_MAX];
        char platform_exec_file_path[PATH_MAX];
        exe_module->GetFileSpec().GetPath(local_exec_file_path, sizeof(local_exec_file_path));
        exe_module->GetPlatformFileSpec().GetPath(platform_exec_file_path, sizeof(platform_exec_file_path));
        if (exe_module->GetFileSpec().Exists())
        {
            // Install anything that might need to be installed prior to launching.
            // For host systems, this will do nothing, but if we are connected to a
            // remote platform it will install any needed binaries
            error = GetTarget().Install(&launch_info);
            if (error.Fail())
                return error;

            if (PrivateStateThreadIsValid ())
                PausePrivateStateThread ();
    
            error = WillLaunch (exe_module);
            if (error.Success())
            {
                const bool restarted = false;
                SetPublicState (eStateLaunching, restarted);
                m_should_detach = false;

                if (m_public_run_lock.TrySetRunning())
                {
                    // Now launch using these arguments.
                    error = DoLaunch (exe_module, launch_info);
                }
                else
                {
                    // This shouldn't happen
                    error.SetErrorString("failed to acquire process run lock");
                }

                if (error.Fail())
                {
                    if (GetID() != LLDB_INVALID_PROCESS_ID)
                    {
                        SetID (LLDB_INVALID_PROCESS_ID);
                        const char *error_string = error.AsCString();
                        if (error_string == nullptr)
                            error_string = "launch failed";
                        SetExitStatus (-1, error_string);
                    }
                }
                else
                {
                    EventSP event_sp;
                    TimeValue timeout_time;
                    timeout_time = TimeValue::Now();
                    timeout_time.OffsetWithSeconds(10);
                    StateType state = WaitForProcessStopPrivate(&timeout_time, event_sp);

                    if (state == eStateInvalid || !event_sp)
                    {
                        // We were able to launch the process, but we failed to
                        // catch the initial stop.
                        error.SetErrorString ("failed to catch stop after launch");
                        SetExitStatus (0, "failed to catch stop after launch");
                        Destroy(false);
                    }
                    else if (state == eStateStopped || state == eStateCrashed)
                    {
                        DidLaunch ();

                        DynamicLoader *dyld = GetDynamicLoader ();
                        if (dyld)
                            dyld->DidLaunch();

                        GetJITLoaders().DidLaunch();

                        SystemRuntime *system_runtime = GetSystemRuntime ();
                        if (system_runtime)
                            system_runtime->DidLaunch();

                        LoadOperatingSystemPlugin(false);

                        // Note, the stop event was consumed above, but not handled. This was done
                        // to give DidLaunch a chance to run. The target is either stopped or crashed.
                        // Directly set the state.  This is done to prevent a stop message with a bunch
                        // of spurious output on thread status, as well as not pop a ProcessIOHandler.
                        SetPublicState(state, false);

                        if (PrivateStateThreadIsValid ())
                            ResumePrivateStateThread ();
                        else
                            StartPrivateStateThread ();

                        m_stop_info_override_callback = GetTarget().GetArchitecture().GetStopInfoOverrideCallback();

                        // Target was stopped at entry as was intended. Need to notify the listeners
                        // about it.
                        if (state == eStateStopped && launch_info.GetFlags().Test(eLaunchFlagStopAtEntry))
                            HandlePrivateEvent(event_sp);
                    }
                    else if (state == eStateExited)
                    {
                        // We exited while trying to launch somehow.  Don't call DidLaunch as that's
                        // not likely to work, and return an invalid pid.
                        HandlePrivateEvent (event_sp);
                    }
                }
            }
        }
        else
        {
            error.SetErrorStringWithFormat("file doesn't exist: '%s'", local_exec_file_path);
        }
    }
    return error;
}

Error
Process::LoadCore ()
{
    Error error = DoLoadCore();
    if (error.Success())
    {
        ListenerSP listener_sp (Listener::MakeListener("lldb.process.load_core_listener"));
        HijackProcessEvents(listener_sp);

        if (PrivateStateThreadIsValid ())
            ResumePrivateStateThread ();
        else
            StartPrivateStateThread ();

        DynamicLoader *dyld = GetDynamicLoader ();
        if (dyld)
            dyld->DidAttach();

        GetJITLoaders().DidAttach();
        
        SystemRuntime *system_runtime = GetSystemRuntime ();
        if (system_runtime)
            system_runtime->DidAttach();

        m_os_ap.reset(OperatingSystem::FindPlugin(this, nullptr));
        // We successfully loaded a core file, now pretend we stopped so we can
        // show all of the threads in the core file and explore the crashed
        // state.
        SetPrivateState (eStateStopped);

        // Wait indefinitely for a stopped event since we just posted one above...
        lldb::EventSP event_sp;
        listener_sp->WaitForEvent (nullptr, event_sp);
        StateType state = ProcessEventData::GetStateFromEvent(event_sp.get());

        if (!StateIsStoppedState (state, false))
        {
            Log *log(lldb_private::GetLogIfAllCategoriesSet (LIBLLDB_LOG_PROCESS));
            if (log)
                log->Printf("Process::Halt() failed to stop, state is: %s", StateAsCString(state));
            error.SetErrorString ("Did not get stopped event after loading the core file.");
        }
        RestoreProcessEvents ();
    }
    return error;
}

DynamicLoader *
Process::GetDynamicLoader ()
{
    if (!m_dyld_ap)
        m_dyld_ap.reset(DynamicLoader::FindPlugin(this, nullptr));
    return m_dyld_ap.get();
}

const lldb::DataBufferSP
Process::GetAuxvData()
{
    return DataBufferSP ();
}

JITLoaderList &
Process::GetJITLoaders ()
{
    if (!m_jit_loaders_ap)
    {
        m_jit_loaders_ap.reset(new JITLoaderList());
        JITLoader::LoadPlugins(this, *m_jit_loaders_ap);
    }
    return *m_jit_loaders_ap;
}

SystemRuntime *
Process::GetSystemRuntime ()
{
    if (!m_system_runtime_ap)
        m_system_runtime_ap.reset(SystemRuntime::FindPlugin(this));
    return m_system_runtime_ap.get();
}

Process::AttachCompletionHandler::AttachCompletionHandler (Process *process, uint32_t exec_count) :
    NextEventAction (process),
    m_exec_count (exec_count)
{
    Log *log(lldb_private::GetLogIfAllCategoriesSet (LIBLLDB_LOG_PROCESS));
    if (log)
        log->Printf ("Process::AttachCompletionHandler::%s process=%p, exec_count=%" PRIu32, __FUNCTION__, static_cast<void*>(process), exec_count);
}

Process::NextEventAction::EventActionResult
Process::AttachCompletionHandler::PerformAction (lldb::EventSP &event_sp)
{
    Log *log(lldb_private::GetLogIfAllCategoriesSet (LIBLLDB_LOG_PROCESS));

    StateType state = ProcessEventData::GetStateFromEvent (event_sp.get());
    if (log)
        log->Printf ("Process::AttachCompletionHandler::%s called with state %s (%d)", __FUNCTION__, StateAsCString(state), static_cast<int> (state));

    switch (state)
    {
        case eStateAttaching:
            return eEventActionSuccess;

        case eStateRunning:
        case eStateConnected:
            return eEventActionRetry;
        
        case eStateStopped:
        case eStateCrashed:
            // During attach, prior to sending the eStateStopped event, 
            // lldb_private::Process subclasses must set the new process ID.
            assert (m_process->GetID() != LLDB_INVALID_PROCESS_ID);
            // We don't want these events to be reported, so go set the ShouldReportStop here:
            m_process->GetThreadList().SetShouldReportStop (eVoteNo);

            if (m_exec_count > 0)
            {
                --m_exec_count;

                if (log)
                    log->Printf ("Process::AttachCompletionHandler::%s state %s: reduced remaining exec count to %" PRIu32 ", requesting resume", __FUNCTION__, StateAsCString(state), m_exec_count);

                RequestResume();
                return eEventActionRetry;
            }
            else
            {
                if (log)
                    log->Printf ("Process::AttachCompletionHandler::%s state %s: no more execs expected to start, continuing with attach", __FUNCTION__, StateAsCString(state));

                m_process->CompleteAttach ();
                return eEventActionSuccess;
            }
            break;

        default:
        case eStateExited:   
        case eStateInvalid:
            break;
    }

    m_exit_string.assign ("No valid Process");
    return eEventActionExit;
}

Process::NextEventAction::EventActionResult
Process::AttachCompletionHandler::HandleBeingInterrupted()
{
    return eEventActionSuccess;
}

const char *
Process::AttachCompletionHandler::GetExitString ()
{
    return m_exit_string.c_str();
}

ListenerSP
ProcessAttachInfo::GetListenerForProcess (Debugger &debugger)
{
    if (m_listener_sp)
        return m_listener_sp;
    else
        return debugger.GetListener();
}

Error
Process::Attach (ProcessAttachInfo &attach_info)
{
    m_abi_sp.reset();
    m_process_input_reader.reset();
    m_dyld_ap.reset();
    m_jit_loaders_ap.reset();
    m_system_runtime_ap.reset();
    m_os_ap.reset();
    m_stop_info_override_callback = nullptr;
    
    lldb::pid_t attach_pid = attach_info.GetProcessID();
    Error error;
    if (attach_pid == LLDB_INVALID_PROCESS_ID)
    {
        char process_name[PATH_MAX];
        
        if (attach_info.GetExecutableFile().GetPath (process_name, sizeof(process_name)))
        {
            const bool wait_for_launch = attach_info.GetWaitForLaunch();
            
            if (wait_for_launch)
            {
                error = WillAttachToProcessWithName(process_name, wait_for_launch);
                if (error.Success())
                {
                    if (m_public_run_lock.TrySetRunning())
                    {
                        m_should_detach = true;
                        const bool restarted = false;
                        SetPublicState (eStateAttaching, restarted);
                        // Now attach using these arguments.
                        error = DoAttachToProcessWithName (process_name, attach_info);
                    }
                    else
                    {
                        // This shouldn't happen
                        error.SetErrorString("failed to acquire process run lock");
                    }

                    if (error.Fail())
                    {
                        if (GetID() != LLDB_INVALID_PROCESS_ID)
                        {
                            SetID (LLDB_INVALID_PROCESS_ID);
                            if (error.AsCString() == nullptr)
                                error.SetErrorString("attach failed");
                            
                            SetExitStatus(-1, error.AsCString());
                        }
                    }
                    else
                    {
                        SetNextEventAction(new Process::AttachCompletionHandler(this, attach_info.GetResumeCount()));
                        StartPrivateStateThread();
                    }
                    return error;
                }
            }
            else
            {
                ProcessInstanceInfoList process_infos;
                PlatformSP platform_sp (GetTarget().GetPlatform ());
                
                if (platform_sp)
                {
                    ProcessInstanceInfoMatch match_info;
                    match_info.GetProcessInfo() = attach_info;
                    match_info.SetNameMatchType (eNameMatchEquals);
                    platform_sp->FindProcesses (match_info, process_infos);
                    const uint32_t num_matches = process_infos.GetSize();
                    if (num_matches == 1)
                    {
                        attach_pid = process_infos.GetProcessIDAtIndex(0);
                        // Fall through and attach using the above process ID
                    }
                    else
                    {
                        match_info.GetProcessInfo().GetExecutableFile().GetPath (process_name, sizeof(process_name));    
                        if (num_matches > 1)
                        {
                            StreamString s;
                            ProcessInstanceInfo::DumpTableHeader (s, platform_sp.get(), true, false);
                            for (size_t i = 0; i < num_matches; i++)
                            {
                                process_infos.GetProcessInfoAtIndex(i).DumpAsTableRow(s, platform_sp.get(), true, false);
                            }
                            error.SetErrorStringWithFormat ("more than one process named %s:\n%s",
                                                            process_name,
                                                            s.GetData());
                        }
                        else
                            error.SetErrorStringWithFormat ("could not find a process named %s", process_name);
                    }
                }
                else
                {        
                    error.SetErrorString ("invalid platform, can't find processes by name");
                    return error;
                }
            }
        }
        else
        {
            error.SetErrorString ("invalid process name");
        }
    }
    
    if (attach_pid != LLDB_INVALID_PROCESS_ID)
    {
        error = WillAttachToProcessWithID(attach_pid);
        if (error.Success())
        {

            if (m_public_run_lock.TrySetRunning())
            {
                // Now attach using these arguments.
                m_should_detach = true;
                const bool restarted = false;
                SetPublicState (eStateAttaching, restarted);
                error = DoAttachToProcessWithID (attach_pid, attach_info);
            }
            else
            {
                // This shouldn't happen
                error.SetErrorString("failed to acquire process run lock");
            }

            if (error.Success())
            {
                SetNextEventAction(new Process::AttachCompletionHandler(this, attach_info.GetResumeCount()));
                StartPrivateStateThread();
            }
            else
            {
                if (GetID() != LLDB_INVALID_PROCESS_ID)
                    SetID (LLDB_INVALID_PROCESS_ID);

                const char *error_string = error.AsCString();
                if (error_string == nullptr)
                    error_string = "attach failed";

                SetExitStatus(-1, error_string);
            }
        }
    }
    return error;
}

void
Process::CompleteAttach ()
{
    Log *log(lldb_private::GetLogIfAllCategoriesSet (LIBLLDB_LOG_PROCESS));
    if (log)
        log->Printf ("Process::%s()", __FUNCTION__);

    // Let the process subclass figure out at much as it can about the process
    // before we go looking for a dynamic loader plug-in.
    ArchSpec process_arch;
    DidAttach(process_arch);
    
    if (process_arch.IsValid())
    {
        GetTarget().SetArchitecture(process_arch);
        if (log)
        {
            const char *triple_str = process_arch.GetTriple().getTriple().c_str ();
            log->Printf ("Process::%s replacing process architecture with DidAttach() architecture: %s",
                         __FUNCTION__,
                         triple_str ? triple_str : "<null>");
        }
    }

    // We just attached.  If we have a platform, ask it for the process architecture, and if it isn't
    // the same as the one we've already set, switch architectures.
    PlatformSP platform_sp (GetTarget().GetPlatform ());
    assert(platform_sp);
    if (platform_sp)
    {
        const ArchSpec &target_arch = GetTarget().GetArchitecture();
        if (target_arch.IsValid() && !platform_sp->IsCompatibleArchitecture(target_arch, false, nullptr))
        {
            ArchSpec platform_arch;
            platform_sp = platform_sp->GetPlatformForArchitecture (target_arch, &platform_arch);
            if (platform_sp)
            {
                GetTarget().SetPlatform (platform_sp);
                GetTarget().SetArchitecture(platform_arch);
                if (log)
                    log->Printf ("Process::%s switching platform to %s and architecture to %s based on info from attach", __FUNCTION__, platform_sp->GetName().AsCString (""), platform_arch.GetTriple().getTriple().c_str ());
            }
        }
        else if (!process_arch.IsValid())
        {
            ProcessInstanceInfo process_info;
            GetProcessInfo(process_info);
            const ArchSpec &process_arch = process_info.GetArchitecture();
            if (process_arch.IsValid() && !GetTarget().GetArchitecture().IsExactMatch(process_arch))
            {
                GetTarget().SetArchitecture (process_arch);
                if (log)
                    log->Printf ("Process::%s switching architecture to %s based on info the platform retrieved for pid %" PRIu64, __FUNCTION__, process_arch.GetTriple().getTriple().c_str (), GetID ());
            }
        }
    }

    // We have completed the attach, now it is time to find the dynamic loader
    // plug-in
    DynamicLoader *dyld = GetDynamicLoader ();
    if (dyld)
    {
        dyld->DidAttach();
        if (log)
        {
            ModuleSP exe_module_sp = GetTarget().GetExecutableModule ();
            log->Printf ("Process::%s after DynamicLoader::DidAttach(), target executable is %s (using %s plugin)",
                         __FUNCTION__,
                         exe_module_sp ? exe_module_sp->GetFileSpec().GetPath().c_str () : "<none>",
                         dyld->GetPluginName().AsCString ("<unnamed>"));
        }
    }

    GetJITLoaders().DidAttach();

    SystemRuntime *system_runtime = GetSystemRuntime ();
    if (system_runtime)
    {
        system_runtime->DidAttach();
        if (log)
        {
            ModuleSP exe_module_sp = GetTarget().GetExecutableModule ();
            log->Printf ("Process::%s after SystemRuntime::DidAttach(), target executable is %s (using %s plugin)",
                         __FUNCTION__,
                         exe_module_sp ? exe_module_sp->GetFileSpec().GetPath().c_str () : "<none>",
                         system_runtime->GetPluginName().AsCString("<unnamed>"));
        }
    }

    m_os_ap.reset(OperatingSystem::FindPlugin(this, nullptr));
    // Figure out which one is the executable, and set that in our target:
    const ModuleList &target_modules = GetTarget().GetImages();
    Mutex::Locker modules_locker(target_modules.GetMutex());
    size_t num_modules = target_modules.GetSize();
    ModuleSP new_executable_module_sp;
    
    for (size_t i = 0; i < num_modules; i++)
    {
        ModuleSP module_sp (target_modules.GetModuleAtIndexUnlocked (i));
        if (module_sp && module_sp->IsExecutable())
        {
            if (GetTarget().GetExecutableModulePointer() != module_sp.get())
                new_executable_module_sp = module_sp;
            break;
        }
    }
    if (new_executable_module_sp)
    {
        GetTarget().SetExecutableModule (new_executable_module_sp, false);
        if (log)
        {
            ModuleSP exe_module_sp = GetTarget().GetExecutableModule ();
            log->Printf ("Process::%s after looping through modules, target executable is %s",
                         __FUNCTION__,
                         exe_module_sp ? exe_module_sp->GetFileSpec().GetPath().c_str () : "<none>");
        }
    }

    m_stop_info_override_callback = process_arch.GetStopInfoOverrideCallback();
}

Error
Process::ConnectRemote (Stream *strm, const char *remote_url)
{
    m_abi_sp.reset();
    m_process_input_reader.reset();
    
    // Find the process and its architecture.  Make sure it matches the architecture
    // of the current Target, and if not adjust it.
    
    Error error (DoConnectRemote (strm, remote_url));
    if (error.Success())
    {
        if (GetID() != LLDB_INVALID_PROCESS_ID)
        {
            EventSP event_sp;
            StateType state = WaitForProcessStopPrivate(nullptr, event_sp);
        
            if (state == eStateStopped || state == eStateCrashed)
            {
                // If we attached and actually have a process on the other end, then 
                // this ended up being the equivalent of an attach.
                CompleteAttach ();
                
                // This delays passing the stopped event to listeners till 
                // CompleteAttach gets a chance to complete...
                HandlePrivateEvent (event_sp);
            }
        }

        if (PrivateStateThreadIsValid ())
            ResumePrivateStateThread ();
        else
            StartPrivateStateThread ();
    }
    return error;
}

Error
Process::PrivateResume ()
{
    Log *log(lldb_private::GetLogIfAnyCategoriesSet (LIBLLDB_LOG_PROCESS|LIBLLDB_LOG_STEP));
    if (log)
        log->Printf("Process::PrivateResume() m_stop_id = %u, public state: %s private state: %s", 
                    m_mod_id.GetStopID(),
                    StateAsCString(m_public_state.GetValue()),
                    StateAsCString(m_private_state.GetValue()));

    Error error (WillResume());
    // Tell the process it is about to resume before the thread list
    if (error.Success())
    {
        // Now let the thread list know we are about to resume so it
        // can let all of our threads know that they are about to be
        // resumed. Threads will each be called with
        // Thread::WillResume(StateType) where StateType contains the state
        // that they are supposed to have when the process is resumed
        // (suspended/running/stepping). Threads should also check
        // their resume signal in lldb::Thread::GetResumeSignal()
        // to see if they are supposed to start back up with a signal.
        if (m_thread_list.WillResume())
        {
            // Last thing, do the PreResumeActions.
            if (!RunPreResumeActions())
            {
                error.SetErrorStringWithFormat ("Process::PrivateResume PreResumeActions failed, not resuming.");
            }
            else
            {
                m_mod_id.BumpResumeID();
                error = DoResume();
                if (error.Success())
                {
                    DidResume();
                    m_thread_list.DidResume();
                    if (log)
                        log->Printf ("Process thinks the process has resumed.");
                }
            }
        }
        else
        {
            // Somebody wanted to run without running (e.g. we were faking a step from one frame of a set of inlined
            // frames that share the same PC to another.)  So generate a continue & a stopped event,
            // and let the world handle them.
            if (log)
                log->Printf ("Process::PrivateResume() asked to simulate a start & stop.");
            
            SetPrivateState(eStateRunning);
            SetPrivateState(eStateStopped);
        }
    }
    else if (log)
        log->Printf ("Process::PrivateResume() got an error \"%s\".", error.AsCString("<unknown error>"));
    return error;
}

Error
Process::Halt (bool clear_thread_plans, bool use_run_lock)
{
    if (! StateIsRunningState(m_public_state.GetValue()))
        return Error("Process is not running.");

    // Don't clear the m_clear_thread_plans_on_stop, only set it to true if
    // in case it was already set and some thread plan logic calls halt on its
    // own.
    m_clear_thread_plans_on_stop |= clear_thread_plans;
    
    ListenerSP halt_listener_sp (Listener::MakeListener("lldb.process.halt_listener"));
    HijackProcessEvents(halt_listener_sp);

    EventSP event_sp;
    
    SendAsyncInterrupt();

    if (m_public_state.GetValue() == eStateAttaching)
    {
        // Don't hijack and eat the eStateExited as the code that was doing
        // the attach will be waiting for this event...
        RestoreProcessEvents();
        SetExitStatus(SIGKILL, "Cancelled async attach.");
        Destroy (false);
        return Error();
    }

    // Wait for 10 second for the process to stop.
    TimeValue timeout_time;
    timeout_time = TimeValue::Now();
    timeout_time.OffsetWithSeconds(10);
    StateType state = WaitForProcessToStop(&timeout_time, &event_sp, true, halt_listener_sp,
                                           nullptr, use_run_lock);
    RestoreProcessEvents();

    if (state == eStateInvalid || ! event_sp)
    {
        // We timed out and didn't get a stop event...
        return Error("Halt timed out. State = %s", StateAsCString(GetState()));
    }

    BroadcastEvent(event_sp);

    return Error();
}

Error
Process::StopForDestroyOrDetach(lldb::EventSP &exit_event_sp)
{
    Error error;
    if (m_public_state.GetValue() == eStateRunning)
    {
        Log *log(lldb_private::GetLogIfAllCategoriesSet (LIBLLDB_LOG_PROCESS));
        if (log)
            log->Printf("Process::%s() About to stop.", __FUNCTION__);

        ListenerSP listener_sp (Listener::MakeListener("lldb.Process.StopForDestroyOrDetach.hijack"));
        HijackProcessEvents(listener_sp);

        SendAsyncInterrupt();

        // Consume the interrupt event.
        TimeValue timeout (TimeValue::Now());
        timeout.OffsetWithSeconds(10);

        StateType state = WaitForProcessToStop (&timeout, &exit_event_sp, true, listener_sp);

        RestoreProcessEvents();

        // If the process exited while we were waiting for it to stop, put the exited event into
        // the shared pointer passed in and return.  Our caller doesn't need to do anything else, since
        // they don't have a process anymore...

        if (state == eStateExited || m_private_state.GetValue() == eStateExited)
        {
            if (log)
                log->Printf("Process::%s() Process exited while waiting to stop.", __FUNCTION__);
            return error;
        }
        else
            exit_event_sp.reset(); // It is ok to consume any non-exit stop events

        if (state != eStateStopped)
        {
            if (log)
                log->Printf("Process::%s() failed to stop, state is: %s", __FUNCTION__, StateAsCString(state));
            // If we really couldn't stop the process then we should just error out here, but if the
            // lower levels just bobbled sending the event and we really are stopped, then continue on.
            StateType private_state = m_private_state.GetValue();
            if (private_state != eStateStopped)
            {
                return error;
            }
        }
    }
    return error;
}

Error
Process::Detach (bool keep_stopped)
{
    EventSP exit_event_sp;
    Error error;
    m_destroy_in_process = true;
    
    error = WillDetach();

    if (error.Success())
    {
        if (DetachRequiresHalt())
        {
            error = StopForDestroyOrDetach (exit_event_sp);
            if (!error.Success())
            {
                m_destroy_in_process = false;
                return error;
            }
            else if (exit_event_sp)
            {
                // We shouldn't need to do anything else here.  There's no process left to detach from...
                StopPrivateStateThread();
                m_destroy_in_process = false;
                return error;
            }
        }
    
        m_thread_list.DiscardThreadPlans();
        DisableAllBreakpointSites();

        error = DoDetach(keep_stopped);
        if (error.Success())
        {
            DidDetach();
            StopPrivateStateThread();
        }
        else
        {
            return error;
        }
    }
    m_destroy_in_process = false;
    m_destroy_complete = true;
    // If we exited when we were waiting for a process to stop, then
    // forward the event here so we don't lose the event
    if (exit_event_sp)
    {
        // Directly broadcast our exited event because we shut down our
        // private state thread above
        BroadcastEvent(exit_event_sp);
    }

    // If we have been interrupted (to kill us) in the middle of running, we may not end up propagating
    // the last events through the event system, in which case we might strand the write lock.  Unlock
    // it here so when we do to tear down the process we don't get an error destroying the lock.
    
    m_public_run_lock.SetStopped();
    return error;
}

Error
Process::Destroy (bool force_kill)
{

    // Tell ourselves we are in the process of destroying the process, so that we don't do any unnecessary work
    // that might hinder the destruction.  Remember to set this back to false when we are done.  That way if the attempt
    // failed and the process stays around for some reason it won't be in a confused state.

    if (force_kill)
        m_should_detach = false;
    
    if (GetShouldDetach())
    {
        // FIXME: This will have to be a process setting:
        bool keep_stopped = false;
        Detach(keep_stopped);
    }

    m_destroy_in_process = true;

    Error error (WillDestroy());
    if (error.Success())
    {
        EventSP exit_event_sp;
        if (DestroyRequiresHalt())
        {
            error = StopForDestroyOrDetach(exit_event_sp);
        }
        
        if (m_public_state.GetValue() != eStateRunning)
        {
            // Ditch all thread plans, and remove all our breakpoints: in case we have to restart the target to
            // kill it, we don't want it hitting a breakpoint...
            // Only do this if we've stopped, however, since if we didn't manage to halt it above, then
            // we're not going to have much luck doing this now.
            m_thread_list.DiscardThreadPlans();
            DisableAllBreakpointSites();
        }

        error = DoDestroy();
        if (error.Success())
        {
            DidDestroy();
            StopPrivateStateThread();
        }
        m_stdio_communication.Disconnect();
        m_stdio_communication.StopReadThread();
        m_stdin_forward = false;

        if (m_process_input_reader)
        {
            m_process_input_reader->SetIsDone(true);
            m_process_input_reader->Cancel();
            m_process_input_reader.reset();
        }

        // If we exited when we were waiting for a process to stop, then
        // forward the event here so we don't lose the event
        if (exit_event_sp)
        {
            // Directly broadcast our exited event because we shut down our
            // private state thread above
            BroadcastEvent(exit_event_sp);
        }

        // If we have been interrupted (to kill us) in the middle of running, we may not end up propagating
        // the last events through the event system, in which case we might strand the write lock.  Unlock
        // it here so when we do to tear down the process we don't get an error destroying the lock.
        m_public_run_lock.SetStopped();
    }
    
    m_destroy_in_process = false;
    m_destroy_complete = true;
    
    return error;
}

Error
Process::Signal (int signal)
{
    Error error (WillSignal());
    if (error.Success())
    {
        error = DoSignal(signal);
        if (error.Success())
            DidSignal();
    }
    return error;
}

void
Process::SetUnixSignals(UnixSignalsSP &&signals_sp)
{
    assert (signals_sp && "null signals_sp");
    m_unix_signals_sp = signals_sp;
}

const lldb::UnixSignalsSP &
Process::GetUnixSignals ()
{
    assert (m_unix_signals_sp && "null m_unix_signals_sp");
    return m_unix_signals_sp;
}

lldb::ByteOrder
Process::GetByteOrder () const
{
    return GetTarget().GetArchitecture().GetByteOrder();
}

uint32_t
Process::GetAddressByteSize () const
{
    return GetTarget().GetArchitecture().GetAddressByteSize();
}

bool
Process::ShouldBroadcastEvent (Event *event_ptr)
{
    const StateType state = Process::ProcessEventData::GetStateFromEvent (event_ptr);
    bool return_value = true;
    Log *log(lldb_private::GetLogIfAnyCategoriesSet(LIBLLDB_LOG_EVENTS | LIBLLDB_LOG_PROCESS));
    
    switch (state)
    {
        case eStateDetached:
        case eStateExited:
        case eStateUnloaded:
            m_stdio_communication.SynchronizeWithReadThread();
            m_stdio_communication.Disconnect();
            m_stdio_communication.StopReadThread();
            m_stdin_forward = false;

            LLVM_FALLTHROUGH;
        case eStateConnected:
        case eStateAttaching:
        case eStateLaunching:
            // These events indicate changes in the state of the debugging session, always report them.
            return_value = true;
            break;
        case eStateInvalid:
            // We stopped for no apparent reason, don't report it.
            return_value = false;
            break;
        case eStateRunning:
        case eStateStepping:
            // If we've started the target running, we handle the cases where we
            // are already running and where there is a transition from stopped to
            // running differently.
            // running -> running: Automatically suppress extra running events
            // stopped -> running: Report except when there is one or more no votes
            //     and no yes votes.
            SynchronouslyNotifyStateChanged (state);
            if (m_force_next_event_delivery)
                return_value = true;
            else
            {
                switch (m_last_broadcast_state)
                {
                    case eStateRunning:
                    case eStateStepping:
                        // We always suppress multiple runnings with no PUBLIC stop in between.
                        return_value = false;
                        break;
                    default:
                        // TODO: make this work correctly. For now always report
                        // run if we aren't running so we don't miss any running
                        // events. If I run the lldb/test/thread/a.out file and
                        // break at main.cpp:58, run and hit the breakpoints on
                        // multiple threads, then somehow during the stepping over
                        // of all breakpoints no run gets reported.

                        // This is a transition from stop to run.
                        switch (m_thread_list.ShouldReportRun (event_ptr))
                        {
                            case eVoteYes:
                            case eVoteNoOpinion:
                                return_value = true;
                                break;
                            case eVoteNo:
                                return_value = false;
                                break;
                        }
                        break;
                }
            }
            break;
        case eStateStopped:
        case eStateCrashed:
        case eStateSuspended:
            // We've stopped.  First see if we're going to restart the target.
            // If we are going to stop, then we always broadcast the event.
            // If we aren't going to stop, let the thread plans decide if we're going to report this event.
            // If no thread has an opinion, we don't report it.

            m_stdio_communication.SynchronizeWithReadThread();
            RefreshStateAfterStop ();
            if (ProcessEventData::GetInterruptedFromEvent (event_ptr))
            {
                if (log)
                    log->Printf ("Process::ShouldBroadcastEvent (%p) stopped due to an interrupt, state: %s",
                                 static_cast<void*>(event_ptr),
                                 StateAsCString(state));
                // Even though we know we are going to stop, we should let the threads have a look at the stop,
                // so they can properly set their state.
                m_thread_list.ShouldStop (event_ptr);
                return_value = true;
            }
            else
            {
                bool was_restarted = ProcessEventData::GetRestartedFromEvent (event_ptr);
                bool should_resume = false;

                // It makes no sense to ask "ShouldStop" if we've already been restarted...
                // Asking the thread list is also not likely to go well, since we are running again.
                // So in that case just report the event.

                if (!was_restarted)
                    should_resume = !m_thread_list.ShouldStop(event_ptr);

                if (was_restarted || should_resume || m_resume_requested)
                {
                    Vote stop_vote = m_thread_list.ShouldReportStop (event_ptr);
                    if (log)
                        log->Printf ("Process::ShouldBroadcastEvent: should_resume: %i state: %s was_restarted: %i stop_vote: %d.",
                                     should_resume, StateAsCString(state),
                                     was_restarted, stop_vote);

                    switch (stop_vote)
                    {
                        case eVoteYes:
                            return_value = true;
                            break;
                        case eVoteNoOpinion:
                        case eVoteNo:
                            return_value = false;
                            break;
                    }

                    if (!was_restarted)
                    {
                        if (log)
                            log->Printf ("Process::ShouldBroadcastEvent (%p) Restarting process from state: %s",
                                         static_cast<void*>(event_ptr),
                                         StateAsCString(state));
                        ProcessEventData::SetRestartedInEvent(event_ptr, true);
                        PrivateResume ();
                    }
                }
                else
                {
                    return_value = true;
                    SynchronouslyNotifyStateChanged (state);
                }
            }
            break;
    }

    // Forcing the next event delivery is a one shot deal.  So reset it here.
    m_force_next_event_delivery = false;

    // We do some coalescing of events (for instance two consecutive running events get coalesced.)
    // But we only coalesce against events we actually broadcast.  So we use m_last_broadcast_state
    // to track that.  NB - you can't use "m_public_state.GetValue()" for that purpose, as was originally done,
    // because the PublicState reflects the last event pulled off the queue, and there may be several
    // events stacked up on the queue unserviced.  So the PublicState may not reflect the last broadcasted event
    // yet.  m_last_broadcast_state gets updated here.

    if (return_value)
        m_last_broadcast_state = state;

    if (log)
        log->Printf ("Process::ShouldBroadcastEvent (%p) => new state: %s, last broadcast state: %s - %s",
                     static_cast<void*>(event_ptr), StateAsCString(state),
                     StateAsCString(m_last_broadcast_state),
                     return_value ? "YES" : "NO");
    return return_value;
}

bool
Process::StartPrivateStateThread (bool is_secondary_thread)
{
    Log *log(lldb_private::GetLogIfAllCategoriesSet(LIBLLDB_LOG_EVENTS));

    bool already_running = PrivateStateThreadIsValid ();
    if (log)
        log->Printf ("Process::%s()%s ", __FUNCTION__, already_running ? " already running" : " starting private state thread");

    if (!is_secondary_thread && already_running)
        return true;

    // Create a thread that watches our internal state and controls which
    // events make it to clients (into the DCProcess event queue).
    char thread_name[1024];

    if (HostInfo::GetMaxThreadNameLength() <= 30)
    {
        // On platforms with abbreviated thread name lengths, choose thread names that fit within the limit.
        if (already_running)
            snprintf(thread_name, sizeof(thread_name), "intern-state-OV");
        else
            snprintf(thread_name, sizeof(thread_name), "intern-state");
    }
    else
    {
        if (already_running)
            snprintf(thread_name, sizeof(thread_name), "<lldb.process.internal-state-override(pid=%" PRIu64 ")>", GetID());
        else
            snprintf(thread_name, sizeof(thread_name), "<lldb.process.internal-state(pid=%" PRIu64 ")>", GetID());
    }

    // Create the private state thread, and start it running.
    PrivateStateThreadArgs *args_ptr = new PrivateStateThreadArgs(this, is_secondary_thread);
    m_private_state_thread = ThreadLauncher::LaunchThread(thread_name, Process::PrivateStateThread, (void *) args_ptr, nullptr, 8 * 1024 * 1024);
    if (m_private_state_thread.IsJoinable())
    {
        ResumePrivateStateThread();
        return true;
    }
    else
        return false;
}

void
Process::PausePrivateStateThread ()
{
    ControlPrivateStateThread (eBroadcastInternalStateControlPause);
}

void
Process::ResumePrivateStateThread ()
{
    ControlPrivateStateThread (eBroadcastInternalStateControlResume);
}

void
Process::StopPrivateStateThread ()
{
    if (PrivateStateThreadIsValid ())
        ControlPrivateStateThread (eBroadcastInternalStateControlStop);
    else
    {
        Log *log(lldb_private::GetLogIfAllCategoriesSet(LIBLLDB_LOG_PROCESS));
        if (log)
            log->Printf ("Went to stop the private state thread, but it was already invalid.");
    }
}

void
Process::ControlPrivateStateThread (uint32_t signal)
{
    Log *log(lldb_private::GetLogIfAllCategoriesSet(LIBLLDB_LOG_PROCESS));

    assert (signal == eBroadcastInternalStateControlStop ||
            signal == eBroadcastInternalStateControlPause ||
            signal == eBroadcastInternalStateControlResume);

    if (log)
        log->Printf ("Process::%s (signal = %d)", __FUNCTION__, signal);

    // Signal the private state thread. First we should copy this is case the
    // thread starts exiting since the private state thread will NULL this out
    // when it exits
    HostThread private_state_thread(m_private_state_thread);
    if (private_state_thread.IsJoinable())
    {
        TimeValue timeout_time;
        bool timed_out;

        m_private_state_control_broadcaster.BroadcastEvent(signal, nullptr);

        timeout_time = TimeValue::Now();
        timeout_time.OffsetWithSeconds(2);
        if (log)
            log->Printf ("Sending control event of type: %d.", signal);
        m_private_state_control_wait.WaitForValueEqualTo (true, &timeout_time, &timed_out);
        m_private_state_control_wait.SetValue (false, eBroadcastNever);

        if (signal == eBroadcastInternalStateControlStop)
        {
            if (timed_out)
            {
                Error error = private_state_thread.Cancel();
                if (log)
                    log->Printf ("Timed out responding to the control event, cancel got error: \"%s\".", error.AsCString());
            }
            else
            {
                if (log)
                    log->Printf ("The control event killed the private state thread without having to cancel.");
            }

            thread_result_t result = NULL;
            private_state_thread.Join(&result);
            m_private_state_thread.Reset();
        }
    }
    else
    {
        if (log)
            log->Printf ("Private state thread already dead, no need to signal it to stop.");
    }
}

void
Process::SendAsyncInterrupt ()
{
    if (PrivateStateThreadIsValid())
        m_private_state_broadcaster.BroadcastEvent(Process::eBroadcastBitInterrupt, nullptr);
    else
        BroadcastEvent(Process::eBroadcastBitInterrupt, nullptr);
}

void
Process::HandlePrivateEvent (EventSP &event_sp)
{
    Log *log(lldb_private::GetLogIfAllCategoriesSet (LIBLLDB_LOG_PROCESS));
    m_resume_requested = false;
    
    const StateType new_state = Process::ProcessEventData::GetStateFromEvent(event_sp.get());
    
    // First check to see if anybody wants a shot at this event:
    if (m_next_event_action_ap)
    {
        NextEventAction::EventActionResult action_result = m_next_event_action_ap->PerformAction(event_sp);
        if (log)
            log->Printf ("Ran next event action, result was %d.", action_result);
        
        switch (action_result)
        {
            case NextEventAction::eEventActionSuccess:
                SetNextEventAction(nullptr);
                break;

            case NextEventAction::eEventActionRetry:
                break;

            case NextEventAction::eEventActionExit:
                // Handle Exiting Here.  If we already got an exited event,
                // we should just propagate it.  Otherwise, swallow this event,
                // and set our state to exit so the next event will kill us.
                if (new_state != eStateExited)
                {
                    // FIXME: should cons up an exited event, and discard this one.
                    SetExitStatus(0, m_next_event_action_ap->GetExitString());
                    SetNextEventAction(nullptr);
                    return;
                }
                SetNextEventAction(nullptr);
                break;
        }
    }
    
    // See if we should broadcast this state to external clients?
    const bool should_broadcast = ShouldBroadcastEvent (event_sp.get());

    if (should_broadcast)
    {
        const bool is_hijacked = IsHijackedForEvent(eBroadcastBitStateChanged);
        if (log)
        {
            log->Printf ("Process::%s (pid = %" PRIu64 ") broadcasting new state %s (old state %s) to %s",
                         __FUNCTION__, 
                         GetID(), 
                         StateAsCString(new_state), 
                         StateAsCString (GetState ()),
                         is_hijacked ? "hijacked" : "public");
        }
        Process::ProcessEventData::SetUpdateStateOnRemoval(event_sp.get());
        if (StateIsRunningState (new_state))
        {
            // Only push the input handler if we aren't fowarding events,
            // as this means the curses GUI is in use...
            // Or don't push it if we are launching since it will come up stopped.
            if (!GetTarget().GetDebugger().IsForwardingEvents() && new_state != eStateLaunching &&
                new_state != eStateAttaching)
            {
                PushProcessIOHandler ();
                m_iohandler_sync.SetValue(m_iohandler_sync.GetValue()+1, eBroadcastAlways);
                if (log)
                    log->Printf("Process::%s updated m_iohandler_sync to %d", __FUNCTION__, m_iohandler_sync.GetValue());
            }
        }
        else if (StateIsStoppedState(new_state, false))
        {
            if (!Process::ProcessEventData::GetRestartedFromEvent(event_sp.get()))
            {
                // If the lldb_private::Debugger is handling the events, we don't
                // want to pop the process IOHandler here, we want to do it when
                // we receive the stopped event so we can carefully control when
                // the process IOHandler is popped because when we stop we want to
                // display some text stating how and why we stopped, then maybe some
                // process/thread/frame info, and then we want the "(lldb) " prompt
                // to show up. If we pop the process IOHandler here, then we will
                // cause the command interpreter to become the top IOHandler after
                // the process pops off and it will update its prompt right away...
                // See the Debugger.cpp file where it calls the function as
                // "process_sp->PopProcessIOHandler()" to see where I am talking about.
                // Otherwise we end up getting overlapping "(lldb) " prompts and
                // garbled output.
                //
                // If we aren't handling the events in the debugger (which is indicated
                // by "m_target.GetDebugger().IsHandlingEvents()" returning false) or we
                // are hijacked, then we always pop the process IO handler manually.
                // Hijacking happens when the internal process state thread is running
                // thread plans, or when commands want to run in synchronous mode
                // and they call "process->WaitForProcessToStop()". An example of something
                // that will hijack the events is a simple expression:
                //
                //  (lldb) expr (int)puts("hello")
                //
                // This will cause the internal process state thread to resume and halt
                // the process (and _it_ will hijack the eBroadcastBitStateChanged
                // events) and we do need the IO handler to be pushed and popped
                // correctly.
                
<<<<<<< HEAD
                if (is_hijacked || GetTarget().GetDebugger().IsHandlingEvents() == false)
                    PopProcessIOHandler (false);
=======
                if (is_hijacked || !GetTarget().GetDebugger().IsHandlingEvents())
                    PopProcessIOHandler ();
>>>>>>> e119e26c
            }
        }

        BroadcastEvent (event_sp);
    }
    else
    {
        if (log)
        {
            log->Printf ("Process::%s (pid = %" PRIu64 ") suppressing state %s (old state %s): should_broadcast == false",
                         __FUNCTION__, 
                         GetID(), 
                         StateAsCString(new_state), 
                         StateAsCString (GetState ()));
        }
    }
}

Error
Process::HaltPrivate()
{
    EventSP event_sp;
    Error error (WillHalt());
    if (error.Fail())
        return error;

    // Ask the process subclass to actually halt our process
    bool caused_stop;
    error = DoHalt(caused_stop);

    DidHalt();
    return error;
}

thread_result_t
Process::PrivateStateThread (void *arg)
{
    PrivateStateThreadArgs real_args = *static_cast<PrivateStateThreadArgs *> (arg);
    free (arg);
    thread_result_t result = real_args.process->RunPrivateStateThread(real_args.is_secondary_thread);
    return result;
}

thread_result_t
Process::RunPrivateStateThread (bool is_secondary_thread)
{
    bool control_only = true;
    m_private_state_control_wait.SetValue (false, eBroadcastNever);

    Log *log(lldb_private::GetLogIfAllCategoriesSet (LIBLLDB_LOG_PROCESS));
    if (log)
        log->Printf ("Process::%s (arg = %p, pid = %" PRIu64 ") thread starting...",
                     __FUNCTION__, static_cast<void*>(this), GetID());

    bool exit_now = false;
    bool interrupt_requested = false;
    while (!exit_now)
    {
        EventSP event_sp;
        WaitForEventsPrivate(nullptr, event_sp, control_only);
        if (event_sp->BroadcasterIs(&m_private_state_control_broadcaster))
        {
            if (log)
                log->Printf ("Process::%s (arg = %p, pid = %" PRIu64 ") got a control event: %d",
                             __FUNCTION__, static_cast<void*>(this), GetID(),
                             event_sp->GetType());

            switch (event_sp->GetType())
            {
            case eBroadcastInternalStateControlStop:
                exit_now = true;
                break;      // doing any internal state management below

            case eBroadcastInternalStateControlPause:
                control_only = true;
                break;

            case eBroadcastInternalStateControlResume:
                control_only = false;
                break;
            }

            m_private_state_control_wait.SetValue (true, eBroadcastAlways);
            continue;
        }
        else if (event_sp->GetType() == eBroadcastBitInterrupt)
        {
            if (m_public_state.GetValue() == eStateAttaching)
            {
                if (log)
                    log->Printf ("Process::%s (arg = %p, pid = %" PRIu64 ") woke up with an interrupt while attaching - forwarding interrupt.",
                                 __FUNCTION__, static_cast<void*>(this),
                                 GetID());
                BroadcastEvent(eBroadcastBitInterrupt, nullptr);
            }
            else if(StateIsRunningState(m_last_broadcast_state))
            {
                if (log)
                    log->Printf ("Process::%s (arg = %p, pid = %" PRIu64 ") woke up with an interrupt - Halting.",
                                 __FUNCTION__, static_cast<void*>(this),
                                 GetID());
                Error error = HaltPrivate();
                if (error.Fail() && log)
                    log->Printf ("Process::%s (arg = %p, pid = %" PRIu64 ") failed to halt the process: %s",
                                 __FUNCTION__, static_cast<void*>(this),
                                 GetID(), error.AsCString());
                // Halt should generate a stopped event. Make a note of the fact that we were
                // doing the interrupt, so we can set the interrupted flag after we receive the
                // event. We deliberately set this to true even if HaltPrivate failed, so that we
                // can interrupt on the next natural stop.
                interrupt_requested = true;
            }
            else
            {
                // This can happen when someone (e.g. Process::Halt) sees that we are running and
                // sends an interrupt request, but the process actually stops before we receive
                // it. In that case, we can just ignore the request. We use
                // m_last_broadcast_state, because the Stopped event may not have been popped of
                // the event queue yet, which is when the public state gets updated.
                if (log)
                    log->Printf("Process::%s ignoring interrupt as we have already stopped.", __FUNCTION__);
            }
            continue;
        }

        const StateType internal_state = Process::ProcessEventData::GetStateFromEvent(event_sp.get());

        if (internal_state != eStateInvalid)
        {
            if (m_clear_thread_plans_on_stop &&
                StateIsStoppedState(internal_state, true))
            {
                m_clear_thread_plans_on_stop = false;
                m_thread_list.DiscardThreadPlans();
            }

            if (interrupt_requested)
            {
                if (StateIsStoppedState (internal_state, true))
                {
                    // We requested the interrupt, so mark this as such in the stop event so
                    // clients can tell an interrupted process from a natural stop
                    ProcessEventData::SetInterruptedInEvent (event_sp.get(), true);
                    interrupt_requested = false;
                }
                else if (log)
                {
                    log->Printf("Process::%s interrupt_requested, but a non-stopped state '%s' received.",
                            __FUNCTION__, StateAsCString(internal_state));
                }
            }

            HandlePrivateEvent (event_sp);
        }

        if (internal_state == eStateInvalid || 
            internal_state == eStateExited  ||
            internal_state == eStateDetached )
        {
            if (log)
                log->Printf ("Process::%s (arg = %p, pid = %" PRIu64 ") about to exit with internal state %s...",
                             __FUNCTION__, static_cast<void*>(this), GetID(),
                             StateAsCString(internal_state));

            break;
        }
    }

    // Verify log is still enabled before attempting to write to it...
    if (log)
        log->Printf ("Process::%s (arg = %p, pid = %" PRIu64 ") thread exiting...",
                     __FUNCTION__, static_cast<void*>(this), GetID());

    // If we are a secondary thread, then the primary thread we are working for will have already
    // acquired the public_run_lock, and isn't done with what it was doing yet, so don't
    // try to change it on the way out.
    if (!is_secondary_thread)
        m_public_run_lock.SetStopped();
    m_private_state_control_wait.SetValue (true, eBroadcastAlways);
    m_private_state_thread.Reset();
    return NULL;
}

//------------------------------------------------------------------
// Process Event Data
//------------------------------------------------------------------

Process::ProcessEventData::ProcessEventData () :
    EventData (),
    m_process_wp (),
    m_state (eStateInvalid),
    m_restarted (false),
    m_update_state (0),
    m_interrupted (false)
{
}

Process::ProcessEventData::ProcessEventData (const ProcessSP &process_sp, StateType state) :
    EventData (),
    m_process_wp (),
    m_state (state),
    m_restarted (false),
    m_update_state (0),
    m_interrupted (false)
{
    if (process_sp)
        m_process_wp = process_sp;
}

Process::ProcessEventData::~ProcessEventData() = default;

const ConstString &
Process::ProcessEventData::GetFlavorString ()
{
    static ConstString g_flavor ("Process::ProcessEventData");
    return g_flavor;
}

const ConstString &
Process::ProcessEventData::GetFlavor () const
{
    return ProcessEventData::GetFlavorString ();
}

void
Process::ProcessEventData::DoOnRemoval (Event *event_ptr)
{
    ProcessSP process_sp(m_process_wp.lock());
    
    if (!process_sp)
        return;
    
    // This function gets called twice for each event, once when the event gets pulled 
    // off of the private process event queue, and then any number of times, first when it gets pulled off of
    // the public event queue, then other times when we're pretending that this is where we stopped at the
    // end of expression evaluation.  m_update_state is used to distinguish these
    // three cases; it is 0 when we're just pulling it off for private handling, 
    // and > 1 for expression evaluation, and we don't want to do the breakpoint command handling then.    
    if (m_update_state != 1)
        return;
    
    process_sp->SetPublicState (m_state, Process::ProcessEventData::GetRestartedFromEvent(event_ptr));
    
    // If this is a halt event, even if the halt stopped with some reason other than a plain interrupt (e.g. we had
    // already stopped for a breakpoint when the halt request came through) don't do the StopInfo actions, as they may
    // end up restarting the process.
    if (m_interrupted)
        return;
    
    // If we're stopped and haven't restarted, then do the StopInfo actions here:
    if (m_state == eStateStopped && ! m_restarted)
    {
        // Let process subclasses know we are about to do a public stop and
        // do anything they might need to in order to speed up register and
        // memory accesses.
        process_sp->WillPublicStop();

        ThreadList &curr_thread_list = process_sp->GetThreadList();
        uint32_t num_threads = curr_thread_list.GetSize();
        uint32_t idx;

        // The actions might change one of the thread's stop_info's opinions about whether we should
        // stop the process, so we need to query that as we go.
        
        // One other complication here, is that we try to catch any case where the target has run (except for expressions)
        // and immediately exit, but if we get that wrong (which is possible) then the thread list might have changed, and
        // that would cause our iteration here to crash.  We could make a copy of the thread list, but we'd really like
        // to also know if it has changed at all, so we make up a vector of the thread ID's and check what we get back 
        // against this list & bag out if anything differs.
        std::vector<uint32_t> thread_index_array(num_threads);
        for (idx = 0; idx < num_threads; ++idx)
            thread_index_array[idx] = curr_thread_list.GetThreadAtIndex(idx)->GetIndexID();
        
        // Use this to track whether we should continue from here.  We will only continue the target running if
        // no thread says we should stop.  Of course if some thread's PerformAction actually sets the target running,
        // then it doesn't matter what the other threads say...
        
        bool still_should_stop = false;
        
        // Sometimes - for instance if we have a bug in the stub we are talking to, we stop but no thread has a
        // valid stop reason.  In that case we should just stop, because we have no way of telling what the right
        // thing to do is, and it's better to let the user decide than continue behind their backs.
        
        bool does_anybody_have_an_opinion = false;
        
        for (idx = 0; idx < num_threads; ++idx)
        {
            curr_thread_list = process_sp->GetThreadList();
            if (curr_thread_list.GetSize() != num_threads)
            {
                Log *log(lldb_private::GetLogIfAnyCategoriesSet (LIBLLDB_LOG_STEP | LIBLLDB_LOG_PROCESS));
                if (log)
                    log->Printf("Number of threads changed from %u to %u while processing event.", num_threads, curr_thread_list.GetSize());
                break;
            }
            
            lldb::ThreadSP thread_sp = curr_thread_list.GetThreadAtIndex(idx);
            
            if (thread_sp->GetIndexID() != thread_index_array[idx])
            {
                Log *log(lldb_private::GetLogIfAnyCategoriesSet (LIBLLDB_LOG_STEP | LIBLLDB_LOG_PROCESS));
                if (log)
                    log->Printf("The thread at position %u changed from %u to %u while processing event.", 
                                idx, 
                                thread_index_array[idx],
                                thread_sp->GetIndexID());
                break;
            }
            
            StopInfoSP stop_info_sp = thread_sp->GetStopInfo ();
            if (stop_info_sp && stop_info_sp->IsValid())
            {
                does_anybody_have_an_opinion = true;
                bool this_thread_wants_to_stop;
                if (stop_info_sp->GetOverrideShouldStop())
                {
                    this_thread_wants_to_stop = stop_info_sp->GetOverriddenShouldStopValue();
                }
                else
                {
                    stop_info_sp->PerformAction(event_ptr);
                    // The stop action might restart the target.  If it does, then we want to mark that in the
                    // event so that whoever is receiving it will know to wait for the running event and reflect
                    // that state appropriately.
                    // We also need to stop processing actions, since they aren't expecting the target to be running.
                    
                    // FIXME: we might have run.
                    if (stop_info_sp->HasTargetRunSinceMe())
                    {
                        SetRestarted (true);
                        break;
                    }
                    
                    this_thread_wants_to_stop = stop_info_sp->ShouldStop(event_ptr);
                }
                
                if (!still_should_stop)
                    still_should_stop = this_thread_wants_to_stop;
            }
        }
        
        if (!GetRestarted())
        {
            if (!still_should_stop && does_anybody_have_an_opinion)
            {
                // We've been asked to continue, so do that here.
                SetRestarted(true);
                // Use the public resume method here, since this is just
                // extending a public resume.
                process_sp->PrivateResume();
            }
            else
            {
                // If we didn't restart, run the Stop Hooks here:
                // They might also restart the target, so watch for that.
                process_sp->GetTarget().RunStopHooks();
                if (process_sp->GetPrivateState() == eStateRunning)
                    SetRestarted(true);
            }
        }
    }
}

void
Process::ProcessEventData::Dump (Stream *s) const
{
    ProcessSP process_sp(m_process_wp.lock());

    if (process_sp)
        s->Printf(" process = %p (pid = %" PRIu64 "), ",
                  static_cast<void*>(process_sp.get()), process_sp->GetID());
    else
        s->PutCString(" process = NULL, ");

    s->Printf("state = %s", StateAsCString(GetState()));
}

const Process::ProcessEventData *
Process::ProcessEventData::GetEventDataFromEvent (const Event *event_ptr)
{
    if (event_ptr)
    {
        const EventData *event_data = event_ptr->GetData();
        if (event_data && event_data->GetFlavor() == ProcessEventData::GetFlavorString())
            return static_cast <const ProcessEventData *> (event_ptr->GetData());
    }
    return nullptr;
}

ProcessSP
Process::ProcessEventData::GetProcessFromEvent (const Event *event_ptr)
{
    ProcessSP process_sp;
    const ProcessEventData *data = GetEventDataFromEvent (event_ptr);
    if (data)
        process_sp = data->GetProcessSP();
    return process_sp;
}

StateType
Process::ProcessEventData::GetStateFromEvent (const Event *event_ptr)
{
    const ProcessEventData *data = GetEventDataFromEvent (event_ptr);
    if (data == nullptr)
        return eStateInvalid;
    else
        return data->GetState();
}

bool
Process::ProcessEventData::GetRestartedFromEvent (const Event *event_ptr)
{
    const ProcessEventData *data = GetEventDataFromEvent (event_ptr);
    if (data == nullptr)
        return false;
    else
        return data->GetRestarted();
}

void
Process::ProcessEventData::SetRestartedInEvent (Event *event_ptr, bool new_value)
{
    ProcessEventData *data = const_cast<ProcessEventData *>(GetEventDataFromEvent (event_ptr));
    if (data != nullptr)
        data->SetRestarted(new_value);
}

size_t
Process::ProcessEventData::GetNumRestartedReasons(const Event *event_ptr)
{
    ProcessEventData *data = const_cast<ProcessEventData *>(GetEventDataFromEvent (event_ptr));
    if (data != nullptr)
        return data->GetNumRestartedReasons();
    else
        return 0;
}

const char *
Process::ProcessEventData::GetRestartedReasonAtIndex(const Event *event_ptr, size_t idx)
{
    ProcessEventData *data = const_cast<ProcessEventData *>(GetEventDataFromEvent (event_ptr));
    if (data != nullptr)
        return data->GetRestartedReasonAtIndex(idx);
    else
        return nullptr;
}

void
Process::ProcessEventData::AddRestartedReason (Event *event_ptr, const char *reason)
{
    ProcessEventData *data = const_cast<ProcessEventData *>(GetEventDataFromEvent (event_ptr));
    if (data != nullptr)
        data->AddRestartedReason(reason);
}

bool
Process::ProcessEventData::GetInterruptedFromEvent (const Event *event_ptr)
{
    const ProcessEventData *data = GetEventDataFromEvent (event_ptr);
    if (data == nullptr)
        return false;
    else
        return data->GetInterrupted ();
}

void
Process::ProcessEventData::SetInterruptedInEvent (Event *event_ptr, bool new_value)
{
    ProcessEventData *data = const_cast<ProcessEventData *>(GetEventDataFromEvent (event_ptr));
    if (data != nullptr)
        data->SetInterrupted(new_value);
}

bool
Process::ProcessEventData::SetUpdateStateOnRemoval (Event *event_ptr)
{
    ProcessEventData *data = const_cast<ProcessEventData *>(GetEventDataFromEvent (event_ptr));
    if (data)
    {
        data->SetUpdateStateOnRemoval();
        return true;
    }
    return false;
}

lldb::TargetSP
Process::CalculateTarget ()
{
    return m_target_sp.lock();
}

void
Process::CalculateExecutionContext (ExecutionContext &exe_ctx)
{
    exe_ctx.SetTargetPtr (&GetTarget());
    exe_ctx.SetProcessPtr (this);
    exe_ctx.SetThreadPtr(nullptr);
    exe_ctx.SetFramePtr(nullptr);
}

//uint32_t
//Process::ListProcessesMatchingName (const char *name, StringList &matches, std::vector<lldb::pid_t> &pids)
//{
//    return 0;
//}
//    
//ArchSpec
//Process::GetArchSpecForExistingProcess (lldb::pid_t pid)
//{
//    return Host::GetArchSpecForExistingProcess (pid);
//}
//
//ArchSpec
//Process::GetArchSpecForExistingProcess (const char *process_name)
//{
//    return Host::GetArchSpecForExistingProcess (process_name);
//}

void
Process::AppendSTDOUT (const char * s, size_t len)
{
    Mutex::Locker locker (m_stdio_communication_mutex);
    m_stdout_data.append (s, len);
    BroadcastEventIfUnique (eBroadcastBitSTDOUT, new ProcessEventData (shared_from_this(), GetState()));
}

void
Process::AppendSTDERR (const char * s, size_t len)
{
    Mutex::Locker locker (m_stdio_communication_mutex);
    m_stderr_data.append (s, len);
    BroadcastEventIfUnique (eBroadcastBitSTDERR, new ProcessEventData (shared_from_this(), GetState()));
}

void
Process::BroadcastAsyncProfileData(const std::string &one_profile_data)
{
    Mutex::Locker locker (m_profile_data_comm_mutex);
    m_profile_data.push_back(one_profile_data);
    BroadcastEventIfUnique (eBroadcastBitProfileData, new ProcessEventData (shared_from_this(), GetState()));
}

size_t
Process::GetAsyncProfileData (char *buf, size_t buf_size, Error &error)
{
    Mutex::Locker locker(m_profile_data_comm_mutex);
    if (m_profile_data.empty())
        return 0;
    
    std::string &one_profile_data = m_profile_data.front();
    size_t bytes_available = one_profile_data.size();
    if (bytes_available > 0)
    {
        Log *log (lldb_private::GetLogIfAllCategoriesSet (LIBLLDB_LOG_PROCESS));
        if (log)
            log->Printf ("Process::GetProfileData (buf = %p, size = %" PRIu64 ")",
                         static_cast<void*>(buf),
                         static_cast<uint64_t>(buf_size));
        if (bytes_available > buf_size)
        {
            memcpy(buf, one_profile_data.c_str(), buf_size);
            one_profile_data.erase(0, buf_size);
            bytes_available = buf_size;
        }
        else
        {
            memcpy(buf, one_profile_data.c_str(), bytes_available);
            m_profile_data.erase(m_profile_data.begin());
        }
    }
    return bytes_available;
}

//------------------------------------------------------------------
// Process STDIO
//------------------------------------------------------------------

size_t
Process::GetSTDOUT (char *buf, size_t buf_size, Error &error)
{
    Mutex::Locker locker(m_stdio_communication_mutex);
    size_t bytes_available = m_stdout_data.size();
    if (bytes_available > 0)
    {
        Log *log (lldb_private::GetLogIfAllCategoriesSet (LIBLLDB_LOG_PROCESS));
        if (log)
            log->Printf ("Process::GetSTDOUT (buf = %p, size = %" PRIu64 ")",
                         static_cast<void*>(buf),
                         static_cast<uint64_t>(buf_size));
        if (bytes_available > buf_size)
        {
            memcpy(buf, m_stdout_data.c_str(), buf_size);
            m_stdout_data.erase(0, buf_size);
            bytes_available = buf_size;
        }
        else
        {
            memcpy(buf, m_stdout_data.c_str(), bytes_available);
            m_stdout_data.clear();
        }
    }
    return bytes_available;
}

size_t
Process::GetSTDERR (char *buf, size_t buf_size, Error &error)
{
    Mutex::Locker locker(m_stdio_communication_mutex);
    size_t bytes_available = m_stderr_data.size();
    if (bytes_available > 0)
    {
        Log *log (lldb_private::GetLogIfAllCategoriesSet (LIBLLDB_LOG_PROCESS));
        if (log)
            log->Printf ("Process::GetSTDERR (buf = %p, size = %" PRIu64 ")",
                         static_cast<void*>(buf),
                         static_cast<uint64_t>(buf_size));
        if (bytes_available > buf_size)
        {
            memcpy(buf, m_stderr_data.c_str(), buf_size);
            m_stderr_data.erase(0, buf_size);
            bytes_available = buf_size;
        }
        else
        {
            memcpy(buf, m_stderr_data.c_str(), bytes_available);
            m_stderr_data.clear();
        }
    }
    return bytes_available;
}

void
Process::STDIOReadThreadBytesReceived (void *baton, const void *src, size_t src_len)
{
    Process *process = (Process *) baton;
    process->AppendSTDOUT (static_cast<const char *>(src), src_len);
}

class IOHandlerProcessSTDIO :
    public IOHandler
{
public:
    IOHandlerProcessSTDIO (Process *process,
                           int write_fd) :
        IOHandler(process->GetTarget().GetDebugger(), IOHandler::Type::ProcessIO),
        m_process (process),
        m_read_file (),
        m_write_file (write_fd, false),
        m_pipe (),
        m_waiting_on_pipe (false)
    {
        m_pipe.CreateNew(false);
        m_read_file.SetDescriptor(GetInputFD(), false);
    }

    ~IOHandlerProcessSTDIO() override = default;

    // Each IOHandler gets to run until it is done. It should read data
    // from the "in" and place output into "out" and "err and return
    // when done.
    void
    Run () override
    {
        if (!m_read_file.IsValid() || !m_write_file.IsValid() || !m_pipe.CanRead() || !m_pipe.CanWrite())
        {
            SetIsDone(true);
            return;
        }

        SetIsDone(false);
        const int read_fd = m_read_file.GetDescriptor();
        TerminalState terminal_state;
        terminal_state.Save (read_fd, false);
        Terminal terminal(read_fd);
        terminal.SetCanonical(false);
        terminal.SetEcho(false);
// FD_ZERO, FD_SET are not supported on windows
#ifndef _WIN32
        const int pipe_read_fd = m_pipe.GetReadFileDescriptor();
        m_is_running = true;
        while (!GetIsDone())
        {
            fd_set read_fdset;
            FD_ZERO (&read_fdset);
            FD_SET (read_fd, &read_fdset);
            FD_SET (pipe_read_fd, &read_fdset);
            const int nfds = std::max<int>(read_fd, pipe_read_fd) + 1;
<<<<<<< HEAD

            m_waiting_on_pipe = true;
            int num_set_fds = select (nfds, &read_fdset, NULL, NULL, NULL);
            m_waiting_on_pipe = false;
=======
            int num_set_fds = select(nfds, &read_fdset, nullptr, nullptr, nullptr);

>>>>>>> e119e26c
            if (num_set_fds < 0)
            {
                const int select_errno = errno;

                if (select_errno != EINTR)
                    SetIsDone(true);
            }
            else if (num_set_fds > 0)
            {
                char ch = 0;
                size_t n;
                if (FD_ISSET (read_fd, &read_fdset))
                {
                    n = 1;
                    if (m_read_file.Read(&ch, n).Success() && n == 1)
                    {
                        if (m_write_file.Write(&ch, n).Fail() || n != 1)
                            SetIsDone(true);
                    }
                    else
                        SetIsDone(true);
                }
                if (FD_ISSET (pipe_read_fd, &read_fdset))
                {
                    size_t bytes_read;
                    // Consume the interrupt byte
                    Error error = m_pipe.Read(&ch, 1, bytes_read);
                    if (error.Success())
                    {
                        switch (ch)
                        {
                            case 'q':
                                SetIsDone(true);
                                break;
                            case 'i':
                                if (StateIsRunningState(m_process->GetState()))
                                    m_process->SendAsyncInterrupt();
                                break;
                        }
                    }
                }
            }
        }
        m_is_running = false;
#endif
        terminal_state.Restore();
    }
    
    void
    Cancel () override
    {
        SetIsDone(true);
        // Only write to our pipe to cancel if we are in IOHandlerProcessSTDIO::Run().
        // We can end up with a python command that is being run from the command
        // interpreter:
        //
        // (lldb) step_process_thousands_of_times
        //
        // In this case the command interpreter will be in the middle of handling
        // the command and if the process pushes and pops the IOHandler thousands
        // of times, we can end up writing to m_pipe without ever consuming the
        // bytes from the pipe in IOHandlerProcessSTDIO::Run() and end up
        // deadlocking when the pipe gets fed up and blocks until data is consumed.
        if (m_is_running)
        {
            char ch = 'q';  // Send 'q' for quit
            size_t bytes_written = 0;
            m_pipe.Write(&ch, 1, bytes_written);
        }
    }

    bool
    Interrupt () override
    {
        // Do only things that are safe to do in an interrupt context (like in
        // a SIGINT handler), like write 1 byte to a file descriptor. This will
        // interrupt the IOHandlerProcessSTDIO::Run() and we can look at the byte
        // that was written to the pipe and then call m_process->SendAsyncInterrupt()
        // from a much safer location in code.
        if (m_waiting_on_pipe)
        {
            char ch = 'i'; // Send 'i' for interrupt
            size_t bytes_written = 0;
            Error result = m_pipe.Write(&ch, 1, bytes_written);
            return result.Success();
        }
        else
        {
            // This IOHandler might be pushed on the stack, but not being run currently
            // so do the right thing if we aren't actively watching for STDIN by sending
            // the interrupt to the process. Otherwise the write to the pipe above would
            // do nothing. This can happen when the command interpreter is running and
            // gets a "expression ...". It will be on the IOHandler thread and sending
            // the input is complete to the delegate which will cause the expression to
            // run, which will push the process IO handler, but not run it.
            
            if (StateIsRunningState(m_process->GetState()))
            {
                m_process->SendAsyncInterrupt();
                return true;
            }
        }
        return false;
    }
    
    void
    GotEOF() override
    {
    }
    
protected:
    Process *m_process;
    File m_read_file;   // Read from this file (usually actual STDIN for LLDB
    File m_write_file;  // Write to this file (usually the master pty for getting io to debuggee)
    Pipe m_pipe;
<<<<<<< HEAD
    std::atomic<bool> m_waiting_on_pipe;
=======
    std::atomic<bool> m_is_running;
>>>>>>> e119e26c
};

void
Process::SetSTDIOFileDescriptor (int fd)
{
    // First set up the Read Thread for reading/handling process I/O
    
    std::unique_ptr<ConnectionFileDescriptor> conn_ap (new ConnectionFileDescriptor (fd, true));
    
    if (conn_ap)
    {
        m_stdio_communication.SetConnection (conn_ap.release());
        if (m_stdio_communication.IsConnected())
        {
            m_stdio_communication.SetReadThreadBytesReceivedCallback (STDIOReadThreadBytesReceived, this);
            m_stdio_communication.StartReadThread();
            
            // Now read thread is set up, set up input reader.
            
            if (!m_process_input_reader)
                m_process_input_reader.reset (new IOHandlerProcessSTDIO (this, fd));
        }
    }
}

bool
Process::ProcessIOHandlerIsActive ()
{
    IOHandlerSP io_handler_sp (m_process_input_reader);
    if (io_handler_sp)
        return GetTarget().GetDebugger().IsTopIOHandler (io_handler_sp);
    return false;
}
bool
Process::PushProcessIOHandler ()
{
    IOHandlerSP io_handler_sp (m_process_input_reader);
    if (io_handler_sp)
    {
        Log *log(lldb_private::GetLogIfAllCategoriesSet (LIBLLDB_LOG_PROCESS));
        if (log)
            log->Printf("Process::%s pushing IO handler", __FUNCTION__);

        io_handler_sp->SetIsDone(false);
        GetTarget().GetDebugger().PushIOHandler (io_handler_sp);
        return true;
    }
    return false;
}

bool
Process::PopProcessIOHandler (bool pop_command_interpreter)
{
    IOHandlerSP io_handler_sp (m_process_input_reader);
    if (io_handler_sp)
    {
        if (pop_command_interpreter)
            return GetTarget().GetDebugger().PopIOHandlers (io_handler_sp,
                                                         GetTarget().GetDebugger().GetCommandInterpreter().GetIOHandler());
        else
            return GetTarget().GetDebugger().PopIOHandler (io_handler_sp);
    }
    return false;
}

// The process needs to know about installed plug-ins
void
Process::SettingsInitialize ()
{
    Thread::SettingsInitialize ();
}

void
Process::SettingsTerminate ()
{
    Thread::SettingsTerminate ();
}

namespace
{
    // RestorePlanState is used to record the "is private", "is master" and "okay to discard" fields of
    // the plan we are running, and reset it on Clean or on destruction.
    // It will only reset the state once, so you can call Clean and then monkey with the state and it
    // won't get reset on you again.
    
    class RestorePlanState
    {
    public:
        RestorePlanState (lldb::ThreadPlanSP thread_plan_sp) :
            m_thread_plan_sp(thread_plan_sp),
            m_already_reset(false)
        {
            if (m_thread_plan_sp)
            {
                m_private = m_thread_plan_sp->GetPrivate();
                m_is_master = m_thread_plan_sp->IsMasterPlan();
                m_okay_to_discard = m_thread_plan_sp->OkayToDiscard();
            }
        }
        
        ~RestorePlanState()
        {
            Clean();
        }
        
        void
        Clean ()
        {
            if (!m_already_reset && m_thread_plan_sp)
            {
                m_already_reset = true;
                m_thread_plan_sp->SetPrivate(m_private);
                m_thread_plan_sp->SetIsMasterPlan (m_is_master);
                m_thread_plan_sp->SetOkayToDiscard(m_okay_to_discard);
            }
        }

    private:
        lldb::ThreadPlanSP m_thread_plan_sp;
        bool m_already_reset;
        bool m_private;
        bool m_is_master;
        bool m_okay_to_discard;
    };
} // anonymous namespace

ExpressionResults
Process::RunThreadPlan(ExecutionContext &exe_ctx, lldb::ThreadPlanSP &thread_plan_sp,
                       const EvaluateExpressionOptions &options, DiagnosticManager &diagnostic_manager)
{
    ExpressionResults return_value = eExpressionSetupError;

    if (!thread_plan_sp)
    {
        diagnostic_manager.PutCString(eDiagnosticSeverityError, "RunThreadPlan called with empty thread plan.");
        return eExpressionSetupError;
    }

    if (!thread_plan_sp->ValidatePlan(nullptr))
    {
        diagnostic_manager.PutCString(eDiagnosticSeverityError, "RunThreadPlan called with an invalid thread plan.");
        return eExpressionSetupError;
    }

    if (exe_ctx.GetProcessPtr() != this)
    {
        diagnostic_manager.PutCString(eDiagnosticSeverityError, "RunThreadPlan called on wrong process.");
        return eExpressionSetupError;
    }

    Thread *thread = exe_ctx.GetThreadPtr();
    if (thread == nullptr)
    {
        diagnostic_manager.PutCString(eDiagnosticSeverityError, "RunThreadPlan called with invalid thread.");
        return eExpressionSetupError;
    }

    // We need to change some of the thread plan attributes for the thread plan runner.  This will restore them
    // when we are done:
    
    RestorePlanState thread_plan_restorer(thread_plan_sp);
    
    // We rely on the thread plan we are running returning "PlanCompleted" if when it successfully completes.
    // For that to be true the plan can't be private - since private plans suppress themselves in the
    // GetCompletedPlan call. 

    thread_plan_sp->SetPrivate(false);
    
    // The plans run with RunThreadPlan also need to be terminal master plans or when they are done we will end
    // up asking the plan above us whether we should stop, which may give the wrong answer.
    
    thread_plan_sp->SetIsMasterPlan (true);
    thread_plan_sp->SetOkayToDiscard(false);

    if (m_private_state.GetValue() != eStateStopped)
    {
        diagnostic_manager.PutCString(eDiagnosticSeverityError,
                                      "RunThreadPlan called while the private state was not stopped.");
        return eExpressionSetupError;
    }

    // Save the thread & frame from the exe_ctx for restoration after we run
    const uint32_t thread_idx_id = thread->GetIndexID();
    StackFrameSP selected_frame_sp = thread->GetSelectedFrame();
    if (!selected_frame_sp)
    {
        thread->SetSelectedFrame(nullptr);
        selected_frame_sp = thread->GetSelectedFrame();
        if (!selected_frame_sp)
        {
            diagnostic_manager.Printf(eDiagnosticSeverityError,
                                      "RunThreadPlan called without a selected frame on thread %d", thread_idx_id);
            return eExpressionSetupError;
        }
    }

    StackID ctx_frame_id = selected_frame_sp->GetStackID();

    // N.B. Running the target may unset the currently selected thread and frame.  We don't want to do that either, 
    // so we should arrange to reset them as well.

    lldb::ThreadSP selected_thread_sp = GetThreadList().GetSelectedThread();

    uint32_t selected_tid;
    StackID selected_stack_id;
    if (selected_thread_sp)
    {
        selected_tid = selected_thread_sp->GetIndexID();
        selected_stack_id = selected_thread_sp->GetSelectedFrame()->GetStackID();
    }
    else
    {
        selected_tid = LLDB_INVALID_THREAD_ID;
    }

    HostThread backup_private_state_thread;
    lldb::StateType old_state = eStateInvalid;
    lldb::ThreadPlanSP stopper_base_plan_sp;
    
    Log *log(lldb_private::GetLogIfAnyCategoriesSet (LIBLLDB_LOG_STEP | LIBLLDB_LOG_PROCESS));
    if (m_private_state_thread.EqualsThread(Host::GetCurrentThread()))
    {
        // Yikes, we are running on the private state thread!  So we can't wait for public events on this thread, since
        // we are the thread that is generating public events.
        // The simplest thing to do is to spin up a temporary thread to handle private state thread events while
        // we are fielding public events here.
        if (log)
            log->Printf ("Running thread plan on private state thread, spinning up another state thread to handle the events.");

        backup_private_state_thread = m_private_state_thread;

        // One other bit of business: we want to run just this thread plan and anything it pushes, and then stop,
        // returning control here.
        // But in the normal course of things, the plan above us on the stack would be given a shot at the stop
        // event before deciding to stop, and we don't want that.  So we insert a "stopper" base plan on the stack
        // before the plan we want to run.  Since base plans always stop and return control to the user, that will
        // do just what we want.
        stopper_base_plan_sp.reset(new ThreadPlanBase (*thread));
        thread->QueueThreadPlan (stopper_base_plan_sp, false);
        // Have to make sure our public state is stopped, since otherwise the reporting logic below doesn't work correctly.
        old_state = m_public_state.GetValue();
        m_public_state.SetValueNoLock(eStateStopped);

        // Now spin up the private state thread:
        StartPrivateStateThread(true);
    }

    thread->QueueThreadPlan(thread_plan_sp, false); // This used to pass "true" does that make sense?

    if (options.GetDebug())
    {
        // In this case, we aren't actually going to run, we just want to stop right away.
        // Flush this thread so we will refetch the stacks and show the correct backtrace.
        // FIXME: To make this prettier we should invent some stop reason for this, but that
        // is only cosmetic, and this functionality is only of use to lldb developers who can
        // live with not pretty...
        thread->Flush();
        BroadcastEvent (eBroadcastBitStateChanged, new ProcessEventData (shared_from_this(), eStateStopped));
        return eExpressionStoppedForDebug;
    }

    ListenerSP listener_sp(Listener::MakeListener("lldb.process.listener.run-thread-plan"));

    lldb::EventSP event_to_broadcast_sp;

    {
        // This process event hijacker Hijacks the Public events and its destructor makes sure that the process events get
        // restored on exit to the function.
        //
        // If the event needs to propagate beyond the hijacker (e.g., the process exits during execution), then the event
        // is put into event_to_broadcast_sp for rebroadcasting.

        ProcessEventHijacker run_thread_plan_hijacker (*this, listener_sp);

        if (log)
        {
            StreamString s;
            thread_plan_sp->GetDescription(&s, lldb::eDescriptionLevelVerbose);
            log->Printf ("Process::RunThreadPlan(): Resuming thread %u - 0x%4.4" PRIx64 " to run thread plan \"%s\".",
                         thread->GetIndexID(), 
                         thread->GetID(), 
                         s.GetData());
        }

        bool got_event;
        lldb::EventSP event_sp;
        lldb::StateType stop_state = lldb::eStateInvalid;

        TimeValue* timeout_ptr = nullptr;
        TimeValue real_timeout;

        bool before_first_timeout = true;  // This is set to false the first time that we have to halt the target.
        bool do_resume = true;
        bool handle_running_event = true;
        const uint64_t default_one_thread_timeout_usec = 250000;

        // This is just for accounting:
        uint32_t num_resumes = 0;

        uint32_t timeout_usec = options.GetTimeoutUsec();
        uint32_t one_thread_timeout_usec;
        uint32_t all_threads_timeout_usec = 0;
        
        // If we are going to run all threads the whole time, or if we are only going to run one thread,
        // then we don't need the first timeout.  So we set the final timeout, and pretend we are after the
        // first timeout already.
        
        if (!options.GetStopOthers() || !options.GetTryAllThreads())
        {
            before_first_timeout = false;
            one_thread_timeout_usec = 0;
            all_threads_timeout_usec = timeout_usec;
        }
        else
        {
            uint32_t option_one_thread_timeout = options.GetOneThreadTimeoutUsec();

            // If the overall wait is forever, then we only need to set the one thread timeout:
            if (timeout_usec == 0)
            {
                if (option_one_thread_timeout != 0)
                    one_thread_timeout_usec = option_one_thread_timeout;
                else
                    one_thread_timeout_usec = default_one_thread_timeout_usec;
            }
            else
            {
                // Otherwise, if the one thread timeout is set, make sure it isn't longer than the overall timeout,
                // and use it, otherwise use half the total timeout, bounded by the default_one_thread_timeout_usec.
                uint64_t computed_one_thread_timeout;
                if (option_one_thread_timeout != 0)
                {
                    if (timeout_usec < option_one_thread_timeout)
                    {
                        diagnostic_manager.PutCString(
                            eDiagnosticSeverityError,
                            "RunThreadPlan called without one thread timeout greater than total timeout");
                        return eExpressionSetupError;
                    }
                    computed_one_thread_timeout = option_one_thread_timeout;
                }
                else
                {
                    computed_one_thread_timeout = timeout_usec / 2;
                    if (computed_one_thread_timeout > default_one_thread_timeout_usec)
                        computed_one_thread_timeout = default_one_thread_timeout_usec;
                }
                one_thread_timeout_usec = computed_one_thread_timeout;
                all_threads_timeout_usec = timeout_usec - one_thread_timeout_usec;
            }
        }
        
        if (log)
            log->Printf ("Stop others: %u, try all: %u, before_first: %u, one thread: %" PRIu32 " - all threads: %" PRIu32 ".\n",
                         options.GetStopOthers(),
                         options.GetTryAllThreads(),
                         before_first_timeout,
                         one_thread_timeout_usec,
                         all_threads_timeout_usec);

        // This isn't going to work if there are unfetched events on the queue.
        // Are there cases where we might want to run the remaining events here, and then try to
        // call the function?  That's probably being too tricky for our own good.

        Event *other_events = listener_sp->PeekAtNextEvent();
        if (other_events != nullptr)
        {
            diagnostic_manager.PutCString(eDiagnosticSeverityError,
                                          "RunThreadPlan called with pending events on the queue.");
            return eExpressionSetupError;
        }

        // We also need to make sure that the next event is delivered.  We might be calling a function as part of
        // a thread plan, in which case the last delivered event could be the running event, and we don't want
        // event coalescing to cause us to lose OUR running event...
        ForceNextEventDelivery();

        // This while loop must exit out the bottom, there's cleanup that we need to do when we are done.
        // So don't call return anywhere within it.
        
#ifdef LLDB_RUN_THREAD_HALT_WITH_EVENT
        // It's pretty much impossible to write test cases for things like:
        // One thread timeout expires, I go to halt, but the process already stopped
        // on the function call stop breakpoint.  Turning on this define will make us not
        // fetch the first event till after the halt.  So if you run a quick function, it will have
        // completed, and the completion event will be waiting, when you interrupt for halt.
        // The expression evaluation should still succeed.
        bool miss_first_event = true;
#endif
        TimeValue one_thread_timeout;
        TimeValue final_timeout;

        while (true)
        {
            // We usually want to resume the process if we get to the top of the loop.
            // The only exception is if we get two running events with no intervening
            // stop, which can happen, we will just wait for then next stop event.
            if (log)
                log->Printf ("Top of while loop: do_resume: %i handle_running_event: %i before_first_timeout: %i.",
                             do_resume,
                             handle_running_event,
                             before_first_timeout);

            if (do_resume || handle_running_event)
            {
                // Do the initial resume and wait for the running event before going further.

                if (do_resume)
                {
                    num_resumes++;
                    Error resume_error = PrivateResume();
                    if (!resume_error.Success())
                    {
                        diagnostic_manager.Printf(eDiagnosticSeverityError,
                                                  "couldn't resume inferior the %d time: \"%s\".", num_resumes,
                                                  resume_error.AsCString());
                        return_value = eExpressionSetupError;
                        break;
                    }
                }

                TimeValue resume_timeout = TimeValue::Now();
                resume_timeout.OffsetWithMicroSeconds(500000);

                got_event = listener_sp->WaitForEvent(&resume_timeout, event_sp);
                if (!got_event)
                {
                    if (log)
                        log->Printf("Process::RunThreadPlan(): didn't get any event after resume %" PRIu32 ", exiting.",
                                    num_resumes);

                    diagnostic_manager.Printf(eDiagnosticSeverityError,
                                              "didn't get any event after resume %" PRIu32 ", exiting.", num_resumes);
                    return_value = eExpressionSetupError;
                    break;
                }

                stop_state = Process::ProcessEventData::GetStateFromEvent(event_sp.get());

                if (stop_state != eStateRunning)
                {
                    bool restarted = false;

                    if (stop_state == eStateStopped)
                    {
                        restarted = Process::ProcessEventData::GetRestartedFromEvent(event_sp.get());
                        if (log)
                            log->Printf("Process::RunThreadPlan(): didn't get running event after "
                                        "resume %d, got %s instead (restarted: %i, do_resume: %i, handle_running_event: %i).",
                                        num_resumes,
                                        StateAsCString(stop_state),
                                        restarted,
                                        do_resume,
                                        handle_running_event);
                    }

                    if (restarted)
                    {
                        // This is probably an overabundance of caution, I don't think I should ever get a stopped & restarted
                        // event here.  But if I do, the best thing is to Halt and then get out of here.
                        const bool clear_thread_plans = false;
                        const bool use_run_lock = false;
                        Halt(clear_thread_plans, use_run_lock);
                    }

                    diagnostic_manager.Printf(eDiagnosticSeverityError,
                                              "didn't get running event after initial resume, got %s instead.",
                                              StateAsCString(stop_state));
                    return_value = eExpressionSetupError;
                    break;
                }

                if (log)
                    log->PutCString ("Process::RunThreadPlan(): resuming succeeded.");
                // We need to call the function synchronously, so spin waiting for it to return.
                // If we get interrupted while executing, we're going to lose our context, and
                // won't be able to gather the result at this point.
                // We set the timeout AFTER the resume, since the resume takes some time and we
                // don't want to charge that to the timeout.
            }
            else
            {
                if (log)
                    log->PutCString ("Process::RunThreadPlan(): waiting for next event.");
            }

            if (before_first_timeout)
            {
                if (options.GetTryAllThreads())
                {
                    one_thread_timeout = TimeValue::Now();
                    one_thread_timeout.OffsetWithMicroSeconds(one_thread_timeout_usec);
                    timeout_ptr = &one_thread_timeout;
                }
                else
                {
                    if (timeout_usec == 0)
                        timeout_ptr = nullptr;
                    else
                    {
                        final_timeout = TimeValue::Now();
                        final_timeout.OffsetWithMicroSeconds (timeout_usec);
                        timeout_ptr = &final_timeout;
                    }
                }
            }
            else
            {
                if (timeout_usec == 0)
                    timeout_ptr = nullptr;
                else
                {
                    final_timeout = TimeValue::Now();
                    final_timeout.OffsetWithMicroSeconds (all_threads_timeout_usec);
                    timeout_ptr = &final_timeout;
                }
            }

            do_resume = true;
            handle_running_event = true;

            // Now wait for the process to stop again:
            event_sp.reset();

            if (log)
            {
                if (timeout_ptr)
                {
                    log->Printf ("Process::RunThreadPlan(): about to wait - now is %" PRIu64 " - endpoint is %" PRIu64,
                                 TimeValue::Now().GetAsMicroSecondsSinceJan1_1970(),
                                 timeout_ptr->GetAsMicroSecondsSinceJan1_1970());
                }
                else
                {
                    log->Printf ("Process::RunThreadPlan(): about to wait forever.");
                }
            }
            
#ifdef LLDB_RUN_THREAD_HALT_WITH_EVENT
            // See comment above...
            if (miss_first_event)
            {
                usleep(1000);
                miss_first_event = false;
                got_event = false;
            }
            else
#endif
            got_event = listener_sp->WaitForEvent (timeout_ptr, event_sp);

            if (got_event)
            {
                if (event_sp)
                {
                    bool keep_going = false;
                    if (event_sp->GetType() == eBroadcastBitInterrupt)
                    {
                        const bool clear_thread_plans = false;
                        const bool use_run_lock = false;
                        Halt(clear_thread_plans, use_run_lock);
                        return_value = eExpressionInterrupted;
                        diagnostic_manager.PutCString(eDiagnosticSeverityRemark, "execution halted by user interrupt.");
                        if (log)
                            log->Printf(
                                "Process::RunThreadPlan(): Got  interrupted by eBroadcastBitInterrupted, exiting.");
                        break;
                    }
                    else
                    {
                        stop_state = Process::ProcessEventData::GetStateFromEvent(event_sp.get());
                        if (log)
                            log->Printf("Process::RunThreadPlan(): in while loop, got event: %s.", StateAsCString(stop_state));

                        switch (stop_state)
                        {
                        case lldb::eStateStopped:
                            {
                                // We stopped, figure out what we are going to do now.
                                ThreadSP thread_sp = GetThreadList().FindThreadByIndexID (thread_idx_id);
                                if (!thread_sp)
                                {
                                    // Ooh, our thread has vanished.  Unlikely that this was successful execution...
                                    if (log)
                                        log->Printf ("Process::RunThreadPlan(): execution completed but our thread (index-id=%u) has vanished.", thread_idx_id);
                                    return_value = eExpressionInterrupted;
                                }
                                else
                                {
                                    // If we were restarted, we just need to go back up to fetch another event.
                                    if (Process::ProcessEventData::GetRestartedFromEvent(event_sp.get()))
                                    {
                                        if (log)
                                        {
                                            log->Printf ("Process::RunThreadPlan(): Got a stop and restart, so we'll continue waiting.");
                                        }
                                       keep_going = true;
                                       do_resume = false;
                                       handle_running_event = true;
                                    }
                                    else
                                    {
                                        StopInfoSP stop_info_sp (thread_sp->GetStopInfo ());
                                        StopReason stop_reason = eStopReasonInvalid;
                                        if (stop_info_sp)
                                             stop_reason = stop_info_sp->GetStopReason();

                                        // FIXME: We only check if the stop reason is plan complete, should we make sure that
                                        // it is OUR plan that is complete?
                                        if (stop_reason == eStopReasonPlanComplete)
                                        {
                                            if (log)
                                                log->PutCString ("Process::RunThreadPlan(): execution completed successfully.");
                                            
                                            // Restore the plan state so it will get reported as intended when we are done.
                                            thread_plan_restorer.Clean();
                                            
                                            return_value = eExpressionCompleted;
                                        }
                                        else
                                        {
                                            // Something restarted the target, so just wait for it to stop for real.
                                            if (stop_reason == eStopReasonBreakpoint)
                                            {
                                                if (log)
                                                    log->Printf ("Process::RunThreadPlan() stopped for breakpoint: %s.", stop_info_sp->GetDescription());
                                                return_value = eExpressionHitBreakpoint;
                                                if (!options.DoesIgnoreBreakpoints())
                                                {
                                                    // Restore the plan state and then force Private to false.  We are
                                                    // going to stop because of this plan so we need it to become a public
                                                    // plan or it won't report correctly when we continue to its termination
                                                    // later on.
                                                    thread_plan_restorer.Clean();
                                                    if (thread_plan_sp)
                                                        thread_plan_sp->SetPrivate(false);
                                                    event_to_broadcast_sp = event_sp;
                                                }
                                            }
                                            else
                                            {
                                                if (log)
                                                    log->PutCString ("Process::RunThreadPlan(): thread plan didn't successfully complete.");
                                                if (!options.DoesUnwindOnError())
                                                    event_to_broadcast_sp = event_sp;
                                                return_value = eExpressionInterrupted;
                                            }
                                        }
                                    }
                                }
                            }        
                            break;

                        case lldb::eStateRunning:
                            // This shouldn't really happen, but sometimes we do get two running events without an
                            // intervening stop, and in that case we should just go back to waiting for the stop.
                            do_resume = false;
                            keep_going = true;
                            handle_running_event = false;
                            break;

                        default:
                            if (log)
                                log->Printf("Process::RunThreadPlan(): execution stopped with unexpected state: %s.", StateAsCString(stop_state));

                            if (stop_state == eStateExited)
                                event_to_broadcast_sp = event_sp;

                            diagnostic_manager.PutCString(eDiagnosticSeverityError,
                                                          "execution stopped with unexpected state.");
                            return_value = eExpressionInterrupted;
                            break;
                        }
                    }

                    if (keep_going)
                        continue;
                    else
                        break;
                } 
                else
                {
                    if (log)
                        log->PutCString ("Process::RunThreadPlan(): got_event was true, but the event pointer was null.  How odd...");
                    return_value = eExpressionInterrupted;
                    break;
                }
            }
            else
            {
                // If we didn't get an event that means we've timed out...
                // We will interrupt the process here.  Depending on what we were asked to do we will
                // either exit, or try with all threads running for the same timeout.

                if (log) {
                    if (options.GetTryAllThreads())
                    {
                        if (before_first_timeout)
                        {
                            if (timeout_usec != 0)
                            {
                                log->Printf ("Process::RunThreadPlan(): Running function with one thread timeout timed out, "
                                             "running for %" PRIu32 " usec with all threads enabled.",
                                             all_threads_timeout_usec);
                            }
                            else
                            {
                                log->Printf ("Process::RunThreadPlan(): Running function with one thread timeout timed out, "
                                             "running forever with all threads enabled.");
                            }
                        }
                        else
                            log->Printf ("Process::RunThreadPlan(): Restarting function with all threads enabled "
                                         "and timeout: %u timed out, abandoning execution.",
                                         timeout_usec);
                    }
                    else
                        log->Printf ("Process::RunThreadPlan(): Running function with timeout: %u timed out, "
                                     "abandoning execution.", 
                                     timeout_usec);
                }

                // It is possible that between the time we issued the Halt, and we get around to calling Halt the target
                // could have stopped.  That's fine, Halt will figure that out and send the appropriate Stopped event.
                // BUT it is also possible that we stopped & restarted (e.g. hit a signal with "stop" set to false.)  In
                // that case, we'll get the stopped & restarted event, and we should go back to waiting for the Halt's
                // stopped event.  That's what this while loop does.

                bool back_to_top = true;
                uint32_t try_halt_again = 0;
                bool do_halt = true;
                const uint32_t num_retries = 5;
                while (try_halt_again < num_retries)
                {
                    Error halt_error;
                    if (do_halt)
                    {
                        if (log)
                            log->Printf ("Process::RunThreadPlan(): Running Halt.");
                        const bool clear_thread_plans = false;
                        const bool use_run_lock = false;
                        Halt(clear_thread_plans, use_run_lock);
                    }
                    if (halt_error.Success())
                    {
                        if (log)
                            log->PutCString ("Process::RunThreadPlan(): Halt succeeded.");

                        real_timeout = TimeValue::Now();
                        real_timeout.OffsetWithMicroSeconds(500000);

                        got_event = listener_sp->WaitForEvent(&real_timeout, event_sp);

                        if (got_event)
                        {
                            stop_state = Process::ProcessEventData::GetStateFromEvent(event_sp.get());
                            if (log)
                            {
                                log->Printf ("Process::RunThreadPlan(): Stopped with event: %s", StateAsCString(stop_state));
                                if (stop_state == lldb::eStateStopped 
                                    && Process::ProcessEventData::GetInterruptedFromEvent(event_sp.get()))
                                    log->PutCString ("    Event was the Halt interruption event.");
                            }

                            if (stop_state == lldb::eStateStopped)
                            {
                                // Between the time we initiated the Halt and the time we delivered it, the process could have
                                // already finished its job.  Check that here:

                                if (thread->IsThreadPlanDone (thread_plan_sp.get()))
                                {
                                    if (log)
                                        log->PutCString ("Process::RunThreadPlan(): Even though we timed out, the call plan was done.  "
                                                     "Exiting wait loop.");
                                    return_value = eExpressionCompleted;
                                    back_to_top = false;
                                    break;
                                }

                                if (Process::ProcessEventData::GetRestartedFromEvent(event_sp.get()))
                                {
                                    if (log)
                                        log->PutCString ("Process::RunThreadPlan(): Went to halt but got a restarted event, there must be an un-restarted stopped event so try again...  "
                                                     "Exiting wait loop.");
                                    try_halt_again++;
                                    do_halt = false;
                                    continue;
                                }

                                if (!options.GetTryAllThreads())
                                {
                                    if (log)
                                        log->PutCString ("Process::RunThreadPlan(): try_all_threads was false, we stopped so now we're quitting.");
                                    return_value = eExpressionInterrupted;
                                    back_to_top = false;
                                    break;
                                }

                                if (before_first_timeout)
                                {
                                    // Set all the other threads to run, and return to the top of the loop, which will continue;
                                    before_first_timeout = false;
                                    thread_plan_sp->SetStopOthers (false);
                                    if (log)
                                        log->PutCString ("Process::RunThreadPlan(): about to resume.");

                                    back_to_top = true;
                                    break;
                                }
                                else
                                {
                                    // Running all threads failed, so return Interrupted.
                                    if (log)
                                        log->PutCString("Process::RunThreadPlan(): running all threads timed out.");
                                    return_value = eExpressionInterrupted;
                                    back_to_top = false;
                                    break;
                                }
                            }
                        }
                        else
                        {   if (log)
                                log->PutCString("Process::RunThreadPlan(): halt said it succeeded, but I got no event.  "
                                        "I'm getting out of here passing Interrupted.");
                            return_value = eExpressionInterrupted;
                            back_to_top = false;
                            break;
                        }
                    }
                    else
                    {
                        try_halt_again++;
                        continue;
                    }
                }

                if (!back_to_top || try_halt_again > num_retries)
                    break;
                else
                    continue;
            }
        }  // END WAIT LOOP

        // If we had to start up a temporary private state thread to run this thread plan, shut it down now.
        if (backup_private_state_thread.IsJoinable())
        {
            StopPrivateStateThread();
            Error error;
            m_private_state_thread = backup_private_state_thread;
            if (stopper_base_plan_sp)
            {
                thread->DiscardThreadPlansUpToPlan(stopper_base_plan_sp);
            }
            if (old_state != eStateInvalid)
                m_public_state.SetValueNoLock(old_state);
        }

        if (return_value != eExpressionCompleted && log)
        {
            // Print a backtrace into the log so we can figure out where we are:
            StreamString s;
            s.PutCString("Thread state after unsuccessful completion: \n");
            thread->GetStackFrameStatus (s,
                                         0,
                                         UINT32_MAX,
                                         true,
                                         UINT32_MAX);
            log->PutCString(s.GetData());

        }
        // Restore the thread state if we are going to discard the plan execution.  There are three cases where this
        // could happen:
        // 1) The execution successfully completed
        // 2) We hit a breakpoint, and ignore_breakpoints was true
        // 3) We got some other error, and discard_on_error was true
        bool should_unwind = (return_value == eExpressionInterrupted && options.DoesUnwindOnError())
                             || (return_value == eExpressionHitBreakpoint && options.DoesIgnoreBreakpoints());

        if (return_value == eExpressionCompleted
            || should_unwind)
        {
            thread_plan_sp->RestoreThreadState();
        }

        // Now do some processing on the results of the run:
        if (return_value == eExpressionInterrupted || return_value == eExpressionHitBreakpoint)
        {
            if (log)
            {
                StreamString s;
                if (event_sp)
                    event_sp->Dump (&s);
                else
                {
                    log->PutCString ("Process::RunThreadPlan(): Stop event that interrupted us is NULL.");
                }

                StreamString ts;

                const char *event_explanation = nullptr;                

                do 
                {
                    if (!event_sp)
                    {
                        event_explanation = "<no event>";
                        break;
                    }
                    else if (event_sp->GetType() == eBroadcastBitInterrupt)
                    {
                        event_explanation = "<user interrupt>";
                        break;
                    }
                    else
                    {
                        const Process::ProcessEventData *event_data = Process::ProcessEventData::GetEventDataFromEvent (event_sp.get());

                        if (!event_data)
                        {
                            event_explanation = "<no event data>";
                            break;
                        }

                        Process *process = event_data->GetProcessSP().get();

                        if (!process)
                        {
                            event_explanation = "<no process>";
                            break;
                        }

                        ThreadList &thread_list = process->GetThreadList();

                        uint32_t num_threads = thread_list.GetSize();
                        uint32_t thread_index;

                        ts.Printf("<%u threads> ", num_threads);

                        for (thread_index = 0;
                             thread_index < num_threads;
                             ++thread_index)
                        {
                            Thread *thread = thread_list.GetThreadAtIndex(thread_index).get();

                            if (!thread)
                            {
                                ts.Printf("<?> ");
                                continue;
                            }

                            ts.Printf("<0x%4.4" PRIx64 " ", thread->GetID());
                            RegisterContext *register_context = thread->GetRegisterContext().get();

                            if (register_context)
                                ts.Printf("[ip 0x%" PRIx64 "] ", register_context->GetPC());
                            else
                                ts.Printf("[ip unknown] ");

                            // Show the private stop info here, the public stop info will be from the last natural stop.
                            lldb::StopInfoSP stop_info_sp = thread->GetPrivateStopInfo();
                            if (stop_info_sp)
                            {
                                const char *stop_desc = stop_info_sp->GetDescription();
                                if (stop_desc)
                                    ts.PutCString (stop_desc);
                            }
                            ts.Printf(">");
                        }

                        event_explanation = ts.GetData();
                    }
                } while (0);

                if (event_explanation)
                    log->Printf("Process::RunThreadPlan(): execution interrupted: %s %s", s.GetData(), event_explanation);
                else
                    log->Printf("Process::RunThreadPlan(): execution interrupted: %s", s.GetData());
            }

            if (should_unwind)
            {
                if (log)
                    log->Printf ("Process::RunThreadPlan: ExecutionInterrupted - discarding thread plans up to %p.",
                                 static_cast<void*>(thread_plan_sp.get()));
                thread->DiscardThreadPlansUpToPlan (thread_plan_sp);
            }
            else
            {
                if (log)
                    log->Printf ("Process::RunThreadPlan: ExecutionInterrupted - for plan: %p not discarding.",
                                 static_cast<void*>(thread_plan_sp.get()));
            }
        }
        else if (return_value == eExpressionSetupError)
        {
            if (log)
                log->PutCString("Process::RunThreadPlan(): execution set up error.");

            if (options.DoesUnwindOnError())
            {
                thread->DiscardThreadPlansUpToPlan (thread_plan_sp);
            }
        }
        else
        {
            if (thread->IsThreadPlanDone (thread_plan_sp.get()))
            {
                if (log)
                    log->PutCString("Process::RunThreadPlan(): thread plan is done");
                return_value = eExpressionCompleted;
            }
            else if (thread->WasThreadPlanDiscarded (thread_plan_sp.get()))
            {
                if (log)
                    log->PutCString("Process::RunThreadPlan(): thread plan was discarded");
                return_value = eExpressionDiscarded;
            }
            else
            {
                if (log)
                    log->PutCString("Process::RunThreadPlan(): thread plan stopped in mid course");
                if (options.DoesUnwindOnError() && thread_plan_sp)
                {
                    if (log)
                        log->PutCString("Process::RunThreadPlan(): discarding thread plan 'cause unwind_on_error is set.");
                    thread->DiscardThreadPlansUpToPlan (thread_plan_sp);
                }
            }
        }

        // Thread we ran the function in may have gone away because we ran the target
        // Check that it's still there, and if it is put it back in the context.  Also restore the
        // frame in the context if it is still present.
        thread = GetThreadList().FindThreadByIndexID(thread_idx_id, true).get();
        if (thread)
        {
            exe_ctx.SetFrameSP (thread->GetFrameWithStackID (ctx_frame_id));
        }

        // Also restore the current process'es selected frame & thread, since this function calling may
        // be done behind the user's back.

        if (selected_tid != LLDB_INVALID_THREAD_ID)
        {
            if (GetThreadList().SetSelectedThreadByIndexID (selected_tid) && selected_stack_id.IsValid())
            {
                // We were able to restore the selected thread, now restore the frame:
                Mutex::Locker lock(GetThreadList().GetMutex());
                StackFrameSP old_frame_sp = GetThreadList().GetSelectedThread()->GetFrameWithStackID(selected_stack_id);
                if (old_frame_sp)
                    GetThreadList().GetSelectedThread()->SetSelectedFrame(old_frame_sp.get());
            }
        }
    }

    // If the process exited during the run of the thread plan, notify everyone.

    if (event_to_broadcast_sp)
    {
        if (log)
            log->PutCString("Process::RunThreadPlan(): rebroadcasting event.");
        BroadcastEvent(event_to_broadcast_sp);
    }

    return return_value;
}

const char *
Process::ExecutionResultAsCString (ExpressionResults result)
{
    const char *result_name;
    
    switch (result)
    {
        case eExpressionCompleted:
            result_name = "eExpressionCompleted";
            break;
        case eExpressionDiscarded:
            result_name = "eExpressionDiscarded";
            break;
        case eExpressionInterrupted:
            result_name = "eExpressionInterrupted";
            break;
        case eExpressionHitBreakpoint:
            result_name = "eExpressionHitBreakpoint";
            break;
        case eExpressionSetupError:
            result_name = "eExpressionSetupError";
            break;
        case eExpressionParseError:
            result_name = "eExpressionParseError";
            break;
        case eExpressionResultUnavailable:
            result_name = "eExpressionResultUnavailable";
            break;
        case eExpressionTimedOut:
            result_name = "eExpressionTimedOut";
            break;
        case eExpressionStoppedForDebug:
            result_name = "eExpressionStoppedForDebug";
            break;
    }
    return result_name;
}

void
Process::GetStatus (Stream &strm)
{
    const StateType state = GetState();
    if (StateIsStoppedState(state, false))
    {
        if (state == eStateExited)
        {
            int exit_status = GetExitStatus();
            const char *exit_description = GetExitDescription();
            strm.Printf ("Process %" PRIu64 " exited with status = %i (0x%8.8x) %s\n",
                          GetID(),
                          exit_status,
                          exit_status,
                          exit_description ? exit_description : "");
        }
        else
        {
            if (state == eStateConnected)
                strm.Printf ("Connected to remote target.\n");
            else
                strm.Printf ("Process %" PRIu64 " %s\n", GetID(), StateAsCString (state));
        }
    }
    else
    {
        strm.Printf ("Process %" PRIu64 " is running.\n", GetID());
    }
}

size_t
Process::GetThreadStatus (Stream &strm, 
                          bool only_threads_with_stop_reason,
                          uint32_t start_frame, 
                          uint32_t num_frames, 
                          uint32_t num_frames_with_source)
{
    size_t num_thread_infos_dumped = 0;
    
    // You can't hold the thread list lock while calling Thread::GetStatus.  That very well might run code (e.g. if we need it
    // to get return values or arguments.)  For that to work the process has to be able to acquire it.  So instead copy the thread
    // ID's, and look them up one by one:
    
    uint32_t num_threads;
    std::vector<lldb::tid_t> thread_id_array;
    //Scope for thread list locker;
    {
        Mutex::Locker locker (GetThreadList().GetMutex());
        ThreadList &curr_thread_list = GetThreadList();
        num_threads = curr_thread_list.GetSize();
        uint32_t idx;
        thread_id_array.resize(num_threads);
        for (idx = 0; idx < num_threads; ++idx)
            thread_id_array[idx] = curr_thread_list.GetThreadAtIndex(idx)->GetID();
    }
    
    for (uint32_t i = 0; i < num_threads; i++)
    {
        ThreadSP thread_sp(GetThreadList().FindThreadByID(thread_id_array[i]));
        if (thread_sp)
        {
            if (only_threads_with_stop_reason)
            {
                StopInfoSP stop_info_sp = thread_sp->GetStopInfo();
                if (!stop_info_sp || !stop_info_sp->IsValid())
                    continue;
            }
            thread_sp->GetStatus (strm,
                               start_frame, 
                               num_frames, 
                               num_frames_with_source);
            ++num_thread_infos_dumped;
        }
        else
        {
            Log *log(lldb_private::GetLogIfAnyCategoriesSet (LIBLLDB_LOG_PROCESS));
            if (log)
                log->Printf("Process::GetThreadStatus - thread 0x" PRIu64 " vanished while running Thread::GetStatus.");
        }
    }
    return num_thread_infos_dumped;
}

void
Process::AddInvalidMemoryRegion (const LoadRange &region)
{
    m_memory_cache.AddInvalidRange(region.GetRangeBase(), region.GetByteSize());
}

bool
Process::RemoveInvalidMemoryRange (const LoadRange &region)
{
    return m_memory_cache.RemoveInvalidRange(region.GetRangeBase(), region.GetByteSize());
}

void
Process::AddPreResumeAction (PreResumeActionCallback callback, void *baton)
{
    m_pre_resume_actions.push_back(PreResumeCallbackAndBaton (callback, baton));
}

bool
Process::RunPreResumeActions ()
{
    bool result = true;
    while (!m_pre_resume_actions.empty())
    {
        struct PreResumeCallbackAndBaton action = m_pre_resume_actions.back();
        m_pre_resume_actions.pop_back();
        bool this_result = action.callback (action.baton);
        if (result) 
            result = this_result;
    }
    return result;
}

void
Process::ClearPreResumeActions ()
{
    m_pre_resume_actions.clear();
}

ProcessRunLock &
Process::GetRunLock()
{
    if (m_private_state_thread.EqualsThread(Host::GetCurrentThread()))
        return m_private_run_lock;
    else
        return m_public_run_lock;
}

void
Process::Flush ()
{
    m_thread_list.Flush();
    m_extended_thread_list.Flush();
    m_extended_thread_stop_id =  0;
    m_queue_list.Clear();
    m_queue_list_stop_id = 0;
}

void
Process::DidExec ()
{
    Log *log(lldb_private::GetLogIfAllCategoriesSet (LIBLLDB_LOG_PROCESS));
    if (log)
        log->Printf ("Process::%s()", __FUNCTION__);

    Target &target = GetTarget();
    target.CleanupProcess ();
    target.ClearModules(false);
    m_dynamic_checkers_ap.reset();
    m_abi_sp.reset();
    m_system_runtime_ap.reset();
    m_os_ap.reset();
    m_dyld_ap.reset();
    m_jit_loaders_ap.reset();
    m_image_tokens.clear();
    m_allocated_memory_cache.Clear();
    m_language_runtimes.clear();
    m_instrumentation_runtimes.clear();
    m_thread_list.DiscardThreadPlans();
    m_memory_cache.Clear(true);
    m_stop_info_override_callback = nullptr;
    DoDidExec();
    CompleteAttach ();
    // Flush the process (threads and all stack frames) after running CompleteAttach()
    // in case the dynamic loader loaded things in new locations.
    Flush();
    
    // After we figure out what was loaded/unloaded in CompleteAttach,
    // we need to let the target know so it can do any cleanup it needs to.
    target.DidExec();
}

addr_t
Process::ResolveIndirectFunction(const Address *address, Error &error)
{
    if (address == nullptr)
    {
        error.SetErrorString("Invalid address argument");
        return LLDB_INVALID_ADDRESS;
    }
    
    addr_t function_addr = LLDB_INVALID_ADDRESS;
    
    addr_t addr = address->GetLoadAddress(&GetTarget());
    std::map<addr_t,addr_t>::const_iterator iter = m_resolved_indirect_addresses.find(addr);
    if (iter != m_resolved_indirect_addresses.end())
    {
        function_addr = (*iter).second;
    }
    else
    {
        if (!InferiorCall(this, address, function_addr))
        {
            Symbol *symbol = address->CalculateSymbolContextSymbol();
            error.SetErrorStringWithFormat ("Unable to call resolver for indirect function %s",
                                          symbol ? symbol->GetName().AsCString() : "<UNKNOWN>");
            function_addr = LLDB_INVALID_ADDRESS;
        }
        else
        {
            m_resolved_indirect_addresses.insert(std::pair<addr_t, addr_t>(addr, function_addr));
        }
    }
    return function_addr;
}

void
Process::ModulesDidLoad (ModuleList &module_list)
{
    SystemRuntime *sys_runtime = GetSystemRuntime();
    if (sys_runtime)
    {
        sys_runtime->ModulesDidLoad (module_list);
    }

    GetJITLoaders().ModulesDidLoad (module_list);
    
    // Give runtimes a chance to be created.
    InstrumentationRuntime::ModulesDidLoad(module_list, this, m_instrumentation_runtimes);
    
    // Tell runtimes about new modules.
    for (auto pos = m_instrumentation_runtimes.begin(); pos != m_instrumentation_runtimes.end(); ++pos)
    {
        InstrumentationRuntimeSP runtime = pos->second;
        runtime->ModulesDidLoad(module_list);
    }

    // Let any language runtimes we have already created know
    // about the modules that loaded.
    
    // Iterate over a copy of this language runtime list in case
    // the language runtime ModulesDidLoad somehow causes the language
    // riuntime to be unloaded.
    LanguageRuntimeCollection language_runtimes(m_language_runtimes);
    for (const auto &pair: language_runtimes)
    {
        // We must check language_runtime_sp to make sure it is not
        // nullptr as we might cache the fact that we didn't have a
        // language runtime for a language.
        LanguageRuntimeSP language_runtime_sp = pair.second;
        if (language_runtime_sp)
            language_runtime_sp->ModulesDidLoad(module_list);
    }

    // If we don't have an operating system plug-in, try to load one since
    // loading shared libraries might cause a new one to try and load
    if (!m_os_ap)
        LoadOperatingSystemPlugin(false);
}

void
Process::PrintWarning (uint64_t warning_type, const void *repeat_key, const char *fmt, ...)
{
    bool print_warning = true;

    StreamSP stream_sp = GetTarget().GetDebugger().GetAsyncOutputStream();
    if (!stream_sp)
        return;
    if (warning_type == eWarningsOptimization
        && !GetWarningsOptimization())
    {
        return;
    }

    if (repeat_key != nullptr)
    {
        WarningsCollection::iterator it = m_warnings_issued.find (warning_type);
        if (it == m_warnings_issued.end())
        {
            m_warnings_issued[warning_type] = WarningsPointerSet();
            m_warnings_issued[warning_type].insert (repeat_key);
        }
        else
        {
            if (it->second.find (repeat_key) != it->second.end())
            {
                print_warning = false;
            }
            else
            {
                it->second.insert (repeat_key);
            }
        }
    }

    if (print_warning)
    {
        va_list args;
        va_start (args, fmt);
        stream_sp->PrintfVarArg (fmt, args);
        va_end (args);
    }
}

void
Process::PrintWarningOptimization (const SymbolContext &sc)
{
    if (GetWarningsOptimization()
        && sc.module_sp
        && !sc.module_sp->GetFileSpec().GetFilename().IsEmpty()
        && sc.function
        && sc.function->GetIsOptimized())
    {
        PrintWarning (Process::Warnings::eWarningsOptimization, sc.module_sp.get(), "%s was compiled with optimization - stepping may behave oddly; variables may not be available.\n", sc.module_sp->GetFileSpec().GetFilename().GetCString());
    }
}

<<<<<<< HEAD
void
Process::PrintWarningCantLoadSwift (const Module &module)
{
    PrintWarning (Process::Warnings::eWarningsCantLoadSwift, (void*)&module, "%s had Swift information that isn't usable on the current system; its internals will be unavailable.\n", module.GetFileSpec().GetCString());
}

=======
bool
Process::GetProcessInfo(ProcessInstanceInfo &info)
{
    info.Clear();

    PlatformSP platform_sp = GetTarget().GetPlatform();
    if (! platform_sp)
        return false;

    return platform_sp->GetProcessInfo(GetID(), info);
}
>>>>>>> e119e26c

ThreadCollectionSP
Process::GetHistoryThreads(lldb::addr_t addr)
{
    ThreadCollectionSP threads;

    const MemoryHistorySP &memory_history = MemoryHistory::FindPlugin(shared_from_this());
    
    if (!memory_history) {
        return threads;
    }
    
    threads.reset(new ThreadCollection(memory_history->GetHistoryThreads(addr)));
    
    return threads;
}

InstrumentationRuntimeSP
Process::GetInstrumentationRuntime(lldb::InstrumentationRuntimeType type)
{
    InstrumentationRuntimeCollection::iterator pos;
    pos = m_instrumentation_runtimes.find (type);
    if (pos == m_instrumentation_runtimes.end())
    {
        return InstrumentationRuntimeSP();
    }
    else
        return (*pos).second;
}

bool
Process::GetModuleSpec(const FileSpec& module_file_spec,
                       const ArchSpec& arch,
                       ModuleSpec& module_spec)
{
    module_spec.Clear();
    return false;
}

size_t
Process::AddImageToken(lldb::addr_t image_ptr)
{
    m_image_tokens.push_back(image_ptr);
    return m_image_tokens.size() - 1;
}

lldb::addr_t
Process::GetImagePtrFromToken(size_t token) const
{
    if (token < m_image_tokens.size())
        return m_image_tokens[token];
    return LLDB_INVALID_IMAGE_TOKEN;
}

void
Process::ResetImageToken(size_t token)
{
    if (token < m_image_tokens.size())
        m_image_tokens[token] = LLDB_INVALID_IMAGE_TOKEN;
}

Address
Process::AdvanceAddressToNextBranchInstruction (Address default_stop_addr, AddressRange range_bounds)
{
    Target &target = GetTarget();
    DisassemblerSP disassembler_sp;
    InstructionList *insn_list = nullptr;

    Address retval = default_stop_addr;

    if (!target.GetUseFastStepping())
        return retval;
    if (!default_stop_addr.IsValid())
        return retval;

    ExecutionContext exe_ctx (this);
    const char *plugin_name = nullptr;
    const char *flavor = nullptr;
    const bool prefer_file_cache = true;
    disassembler_sp = Disassembler::DisassembleRange(target.GetArchitecture(),
                                                     plugin_name,
                                                     flavor,
                                                     exe_ctx,
                                                     range_bounds,
                                                     prefer_file_cache);
    if (disassembler_sp)
        insn_list = &disassembler_sp->GetInstructionList();

    if (insn_list == nullptr)
    {
        return retval;
    }

    size_t insn_offset = insn_list->GetIndexOfInstructionAtAddress (default_stop_addr);
    if (insn_offset == UINT32_MAX)
    {
        return retval;
    }

    uint32_t branch_index = insn_list->GetIndexOfNextBranchInstruction (insn_offset, target);
    if (branch_index == UINT32_MAX)
    {
        return retval;
    }

    if (branch_index > insn_offset)
    {
        Address next_branch_insn_address = insn_list->GetInstructionAtIndex (branch_index)->GetAddress();
        if (next_branch_insn_address.IsValid() && range_bounds.ContainsFileAddress (next_branch_insn_address))
        {
            retval = next_branch_insn_address;
        }
    }

    if (disassembler_sp)
    {
        // FIXME: The DisassemblerLLVMC has a reference cycle and won't go away if it has any active instructions.
        disassembler_sp->GetInstructionList().Clear();
    }

    return retval;
}<|MERGE_RESOLUTION|>--- conflicted
+++ resolved
@@ -49,10 +49,7 @@
 #include "lldb/Target/MemoryHistory.h"
 #include "lldb/Target/MemoryRegionInfo.h"
 #include "lldb/Target/ObjCLanguageRuntime.h"
-<<<<<<< HEAD
 #include "lldb/Target/SwiftLanguageRuntime.h"
-=======
->>>>>>> e119e26c
 #include "lldb/Target/OperatingSystem.h"
 #include "lldb/Target/Platform.h"
 #include "lldb/Target/Process.h"
@@ -1044,14 +1041,9 @@
         if (event_sp_ptr && event_sp)
             *event_sp_ptr = event_sp;
 
-<<<<<<< HEAD
-        bool pop_process_io_handler = hijack_listener != NULL;
+        bool pop_process_io_handler = (hijack_listener_sp.get() != nullptr);
         bool pop_command_interpreter = false;
         Process::HandleProcessStateChangedEvent (event_sp, stream, pop_process_io_handler, pop_command_interpreter);
-=======
-        bool pop_process_io_handler = (hijack_listener_sp.get() != nullptr);
-        Process::HandleProcessStateChangedEvent (event_sp, stream, pop_process_io_handler);
->>>>>>> e119e26c
 
         switch (state)
         {
@@ -1110,13 +1102,8 @@
                                          bool &pop_process_io_handler,
                                          bool &pop_command_interpreter)
 {
-<<<<<<< HEAD
-    const bool handle_pop = pop_process_io_handler == true;
-    
-=======
     const bool handle_pop = pop_process_io_handler;
 
->>>>>>> e119e26c
     pop_process_io_handler = false;
     ProcessSP process_sp = Process::ProcessEventData::GetProcessFromEvent(event_sp.get());
     pop_command_interpreter = false;
@@ -1139,7 +1126,6 @@
         case eStateLaunching:
         case eStateStepping:
         case eStateDetached:
-<<<<<<< HEAD
         {
             if (!repl_is_active && stream)
                 stream->Printf("Process %" PRIu64 " %s\n",
@@ -1149,14 +1135,6 @@
             if (state == eStateDetached)
                 pop_process_io_handler = true;
         }
-=======
-            if (stream)
-                stream->Printf("Process %" PRIu64 " %s\n",
-                               process_sp->GetID(),
-                               StateAsCString (event_state));
-            if (event_state == eStateDetached)
-                pop_process_io_handler = true;
->>>>>>> e119e26c
             break;
 
         case eStateConnected:
@@ -4439,13 +4417,8 @@
                 // events) and we do need the IO handler to be pushed and popped
                 // correctly.
                 
-<<<<<<< HEAD
-                if (is_hijacked || GetTarget().GetDebugger().IsHandlingEvents() == false)
+                if (is_hijacked || !GetTarget().GetDebugger().IsHandlingEvents())
                     PopProcessIOHandler (false);
-=======
-                if (is_hijacked || !GetTarget().GetDebugger().IsHandlingEvents())
-                    PopProcessIOHandler ();
->>>>>>> e119e26c
             }
         }
 
@@ -5133,15 +5106,11 @@
             FD_SET (read_fd, &read_fdset);
             FD_SET (pipe_read_fd, &read_fdset);
             const int nfds = std::max<int>(read_fd, pipe_read_fd) + 1;
-<<<<<<< HEAD
 
             m_waiting_on_pipe = true;
-            int num_set_fds = select (nfds, &read_fdset, NULL, NULL, NULL);
+            int num_set_fds = select(nfds, &read_fdset, nullptr, nullptr, nullptr);
             m_waiting_on_pipe = false;
-=======
-            int num_set_fds = select(nfds, &read_fdset, nullptr, nullptr, nullptr);
-
->>>>>>> e119e26c
+
             if (num_set_fds < 0)
             {
                 const int select_errno = errno;
@@ -5257,11 +5226,8 @@
     File m_read_file;   // Read from this file (usually actual STDIN for LLDB
     File m_write_file;  // Write to this file (usually the master pty for getting io to debuggee)
     Pipe m_pipe;
-<<<<<<< HEAD
     std::atomic<bool> m_waiting_on_pipe;
-=======
     std::atomic<bool> m_is_running;
->>>>>>> e119e26c
 };
 
 void
@@ -6676,14 +6642,12 @@
     }
 }
 
-<<<<<<< HEAD
 void
 Process::PrintWarningCantLoadSwift (const Module &module)
 {
     PrintWarning (Process::Warnings::eWarningsCantLoadSwift, (void*)&module, "%s had Swift information that isn't usable on the current system; its internals will be unavailable.\n", module.GetFileSpec().GetCString());
 }
 
-=======
 bool
 Process::GetProcessInfo(ProcessInstanceInfo &info)
 {
@@ -6695,7 +6659,6 @@
 
     return platform_sp->GetProcessInfo(GetID(), info);
 }
->>>>>>> e119e26c
 
 ThreadCollectionSP
 Process::GetHistoryThreads(lldb::addr_t addr)
