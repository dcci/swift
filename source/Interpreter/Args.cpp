//===-- Args.cpp ------------------------------------------------*- C++ -*-===//
//
//                     The LLVM Compiler Infrastructure
//
// This file is distributed under the University of Illinois Open Source
// License. See LICENSE.TXT for details.
//
//===----------------------------------------------------------------------===//

// C Includes
#include <cstdlib>
// C++ Includes
// Other libraries and framework includes
// Project includes
#include "lldb/DataFormatters/FormatManager.h"
#include "lldb/Interpreter/Args.h"
#include "lldb/Target/Target.h"
#include "lldb/Utility/Stream.h"
#include "lldb/Utility/StreamString.h"

#include "llvm/ADT/STLExtras.h"
#include "llvm/ADT/StringExtras.h"
#include "llvm/ADT/StringSwitch.h"

using namespace lldb;
using namespace lldb_private;


// A helper function for argument parsing.
// Parses the initial part of the first argument using normal double quote
// rules:
// backslash escapes the double quote and itself. The parsed string is appended
// to the second
// argument. The function returns the unparsed portion of the string, starting
// at the closing
// quote.
static llvm::StringRef ParseDoubleQuotes(llvm::StringRef quoted,
                                         std::string &result) {
  // Inside double quotes, '\' and '"' are special.
  static const char *k_escapable_characters = "\"\\";
  while (true) {
    // Skip over over regular characters and append them.
    size_t regular = quoted.find_first_of(k_escapable_characters);
    result += quoted.substr(0, regular);
    quoted = quoted.substr(regular);

    // If we have reached the end of string or the closing quote, we're done.
    if (quoted.empty() || quoted.front() == '"')
      break;

    // We have found a backslash.
    quoted = quoted.drop_front();

    if (quoted.empty()) {
      // A lone backslash at the end of string, let's just append it.
      result += '\\';
      break;
    }

    // If the character after the backslash is not a whitelisted escapable
    // character, we
    // leave the character sequence untouched.
    if (strchr(k_escapable_characters, quoted.front()) == nullptr)
      result += '\\';

    result += quoted.front();
    quoted = quoted.drop_front();
  }

  return quoted;
}

static size_t ArgvToArgc(const char **argv) {
  if (!argv)
    return 0;
  size_t count = 0;
  while (*argv++)
    ++count;
  return count;
}

// A helper function for SetCommandString. Parses a single argument from the
// command string, processing quotes and backslashes in a shell-like manner.
// The function returns a tuple consisting of the parsed argument, the quote
// char used, and the unparsed portion of the string starting at the first
// unqouted, unescaped whitespace character.
static std::tuple<std::string, char, llvm::StringRef>
ParseSingleArgument(llvm::StringRef command) {
  // Argument can be split into multiple discontiguous pieces, for example:
  //  "Hello ""World"
  // this would result in a single argument "Hello World" (without the quotes)
  // since the quotes would be removed and there is not space between the
  // strings.
  std::string arg;

  // Since we can have multiple quotes that form a single command
  // in a command like: "Hello "world'!' (which will make a single
  // argument "Hello world!") we remember the first quote character
  // we encounter and use that for the quote character.
  char first_quote_char = '\0';

  bool arg_complete = false;
  do {
    // Skip over over regular characters and append them.
    size_t regular = command.find_first_of(" \t\"'`\\");
    arg += command.substr(0, regular);
    command = command.substr(regular);

    if (command.empty())
      break;

    char special = command.front();
    command = command.drop_front();
    switch (special) {
    case '\\':
      if (command.empty()) {
        arg += '\\';
        break;
      }

      // If the character after the backslash is not a whitelisted escapable
      // character, we
      // leave the character sequence untouched.
      if (strchr(" \t\\'\"`", command.front()) == nullptr)
        arg += '\\';

      arg += command.front();
      command = command.drop_front();

      break;

    case ' ':
    case '\t':
      // We are not inside any quotes, we just found a space after an
      // argument. We are done.
      arg_complete = true;
      break;

    case '"':
    case '\'':
    case '`':
      // We found the start of a quote scope.
      if (first_quote_char == '\0')
        first_quote_char = special;

      if (special == '"')
        command = ParseDoubleQuotes(command, arg);
      else {
        // For single quotes, we simply skip ahead to the matching quote
        // character
        // (or the end of the string).
        size_t quoted = command.find(special);
        arg += command.substr(0, quoted);
        command = command.substr(quoted);
      }

      // If we found a closing quote, skip it.
      if (!command.empty())
        command = command.drop_front();

      break;
    }
  } while (!arg_complete);

  return std::make_tuple(arg, first_quote_char, command);
}

Args::ArgEntry::ArgEntry(llvm::StringRef str, char quote) : quote(quote) {
  size_t size = str.size();
  ptr.reset(new char[size + 1]);

  ::memcpy(data(), str.data() ? str.data() : "", size);
  ptr[size] = 0;
  ref = llvm::StringRef(c_str(), size);
}

//----------------------------------------------------------------------
// Args constructor
//----------------------------------------------------------------------
Args::Args(llvm::StringRef command) { SetCommandString(command); }

Args::Args(const Args &rhs) { *this = rhs; }

Args::Args(const StringList &list) : Args() {
  for(size_t i = 0; i < list.GetSize(); ++i)
    AppendArgument(list[i]);
}

Args &Args::operator=(const Args &rhs) {
  Clear();

  m_argv.clear();
  m_entries.clear();
  for (auto &entry : rhs.m_entries) {
    m_entries.emplace_back(entry.ref, entry.quote);
    m_argv.push_back(m_entries.back().data());
  }
  m_argv.push_back(nullptr);
  return *this;
}

//----------------------------------------------------------------------
// Destructor
//----------------------------------------------------------------------
Args::~Args() {}

void Args::Dump(Stream &s, const char *label_name) const {
  if (!label_name)
    return;

  int i = 0;
  for (auto &entry : m_entries) {
    s.Indent();
    s.Format("{0}[{1}]=\"{2}\"\n", label_name, i++, entry.ref);
  }
  s.Format("{0}[{1}]=NULL\n", label_name, i);
  s.EOL();
}

bool Args::GetCommandString(std::string &command) const {
  command.clear();

  for (size_t i = 0; i < m_entries.size(); ++i) {
    if (i > 0)
      command += ' ';
    command += m_entries[i].ref;
  }

  return !m_entries.empty();
}

bool Args::GetQuotedCommandString(std::string &command) const {
  command.clear();

  for (size_t i = 0; i < m_entries.size(); ++i) {
    if (i > 0)
      command += ' ';

    if (m_entries[i].quote) {
      command += m_entries[i].quote;
      command += m_entries[i].ref;
      command += m_entries[i].quote;
    } else {
      command += m_entries[i].ref;
    }
  }

  return !m_entries.empty();
}

void Args::SetCommandString(llvm::StringRef command) {
  Clear();
  m_argv.clear();

  static const char *k_space_separators = " \t";
  command = command.ltrim(k_space_separators);
  std::string arg;
  char quote;
  while (!command.empty()) {
    std::tie(arg, quote, command) = ParseSingleArgument(command);
    m_entries.emplace_back(arg, quote);
    m_argv.push_back(m_entries.back().data());
    command = command.ltrim(k_space_separators);
  }
  m_argv.push_back(nullptr);
}

size_t Args::GetArgumentCount() const { return m_entries.size(); }

const char *Args::GetArgumentAtIndex(size_t idx) const {
  if (idx < m_argv.size())
    return m_argv[idx];
  return nullptr;
}

char Args::GetArgumentQuoteCharAtIndex(size_t idx) const {
  if (idx < m_entries.size())
    return m_entries[idx].quote;
  return '\0';
}

char **Args::GetArgumentVector() {
  assert(!m_argv.empty());
  // TODO: functions like execve and posix_spawnp exhibit undefined behavior
  // when argv or envp is null.  So the code below is actually wrong.  However,
  // other code in LLDB depends on it being null.  The code has been acting this
  // way for some time, so it makes sense to leave it this way until someone
  // has the time to come along and fix it.
  return (m_argv.size() > 1) ? m_argv.data() : nullptr;
}

const char **Args::GetConstArgumentVector() const {
  assert(!m_argv.empty());
  return (m_argv.size() > 1) ? const_cast<const char **>(m_argv.data())
                             : nullptr;
}

void Args::Shift() {
  // Don't pop the last NULL terminator from the argv array
  if (m_entries.empty())
    return;
  m_argv.erase(m_argv.begin());
  m_entries.erase(m_entries.begin());
}

void Args::Unshift(llvm::StringRef arg_str, char quote_char) {
  InsertArgumentAtIndex(0, arg_str, quote_char);
}

void Args::AppendArguments(const Args &rhs) {
  assert(m_argv.size() == m_entries.size() + 1);
  assert(m_argv.back() == nullptr);
  m_argv.pop_back();
  for (auto &entry : rhs.m_entries) {
    m_entries.emplace_back(entry.ref, entry.quote);
    m_argv.push_back(m_entries.back().data());
  }
  m_argv.push_back(nullptr);
}

void Args::AppendArguments(const char **argv) {
  size_t argc = ArgvToArgc(argv);

  assert(m_argv.size() == m_entries.size() + 1);
  assert(m_argv.back() == nullptr);
  m_argv.pop_back();
  for (auto arg : llvm::makeArrayRef(argv, argc)) {
    m_entries.emplace_back(arg, '\0');
    m_argv.push_back(m_entries.back().data());
  }

  m_argv.push_back(nullptr);
}

void Args::AppendArgument(llvm::StringRef arg_str, char quote_char) {
  InsertArgumentAtIndex(GetArgumentCount(), arg_str, quote_char);
}

void Args::InsertArgumentAtIndex(size_t idx, llvm::StringRef arg_str,
                                 char quote_char) {
  assert(m_argv.size() == m_entries.size() + 1);
  assert(m_argv.back() == nullptr);

  if (idx > m_entries.size())
    return;
  m_entries.emplace(m_entries.begin() + idx, arg_str, quote_char);
  m_argv.insert(m_argv.begin() + idx, m_entries[idx].data());
}

void Args::ReplaceArgumentAtIndex(size_t idx, llvm::StringRef arg_str,
                                  char quote_char) {
  assert(m_argv.size() == m_entries.size() + 1);
  assert(m_argv.back() == nullptr);

  if (idx >= m_entries.size())
    return;

  if (arg_str.size() > m_entries[idx].ref.size()) {
    m_entries[idx] = ArgEntry(arg_str, quote_char);
    m_argv[idx] = m_entries[idx].data();
  } else {
    const char *src_data = arg_str.data() ? arg_str.data() : "";
    ::memcpy(m_entries[idx].data(), src_data, arg_str.size());
    m_entries[idx].ptr[arg_str.size()] = 0;
    m_entries[idx].ref = m_entries[idx].ref.take_front(arg_str.size());
  }
}

void Args::DeleteArgumentAtIndex(size_t idx) {
  if (idx >= m_entries.size())
    return;

  m_argv.erase(m_argv.begin() + idx);
  m_entries.erase(m_entries.begin() + idx);
}

void Args::SetArguments(size_t argc, const char **argv) {
  Clear();

  auto args = llvm::makeArrayRef(argv, argc);
  m_entries.resize(argc);
  m_argv.resize(argc + 1);
  for (size_t i = 0; i < args.size(); ++i) {
    char quote =
        ((args[i][0] == '\'') || (args[i][0] == '"') || (args[i][0] == '`'))
            ? args[i][0]
            : '\0';

    m_entries[i] = ArgEntry(args[i], quote);
    m_argv[i] = m_entries[i].data();
  }
}

void Args::SetArguments(const char **argv) {
  SetArguments(ArgvToArgc(argv), argv);
}

void Args::Clear() {
  m_entries.clear();
  m_argv.clear();
  m_argv.push_back(nullptr);
}

lldb::addr_t Args::StringToAddress(const ExecutionContext *exe_ctx,
                                   llvm::StringRef s, lldb::addr_t fail_value,
                                   Status *error_ptr) {
  bool error_set = false;
  if (s.empty()) {
    if (error_ptr)
      error_ptr->SetErrorStringWithFormat("invalid address expression \"%s\"",
                                          s.str().c_str());
    return fail_value;
  }

  llvm::StringRef sref = s;

  lldb::addr_t addr = LLDB_INVALID_ADDRESS;
  if (!s.getAsInteger(0, addr)) {
    if (error_ptr)
      error_ptr->Clear();
    return addr;
  }

  // Try base 16 with no prefix...
  if (!s.getAsInteger(16, addr)) {
    if (error_ptr)
      error_ptr->Clear();
    return addr;
  }

  Target *target = nullptr;
  if (!exe_ctx || !(target = exe_ctx->GetTargetPtr())) {
    if (error_ptr)
      error_ptr->SetErrorStringWithFormat("invalid address expression \"%s\"",
                                          s.str().c_str());
    return fail_value;
  }

  lldb::ValueObjectSP valobj_sp;
  EvaluateExpressionOptions options;
  options.SetCoerceToId(false);
  options.SetUnwindOnError(true);
  options.SetKeepInMemory(false);
  options.SetTryAllThreads(true);

  ExpressionResults expr_result =
      target->EvaluateExpression(s, exe_ctx->GetFramePtr(), valobj_sp, options);

  bool success = false;
  if (expr_result == eExpressionCompleted) {
    if (valobj_sp)
      valobj_sp = valobj_sp->GetQualifiedRepresentationIfAvailable(
          valobj_sp->GetDynamicValueType(), true);
    // Get the address to watch.
    if (valobj_sp)
      addr = valobj_sp->GetValueAsUnsigned(fail_value, &success);
    if (success) {
      if (error_ptr)
        error_ptr->Clear();
      return addr;
    } else {
      if (error_ptr) {
        error_set = true;
        error_ptr->SetErrorStringWithFormat(
            "address expression \"%s\" resulted in a value whose type "
            "can't be converted to an address: %s",
            s.str().c_str(), valobj_sp->GetTypeName().GetCString());
      }
    }

  } else {
    // Since the compiler can't handle things like "main + 12" we should
    // try to do this for now. The compiler doesn't like adding offsets
    // to function pointer types.
    static RegularExpression g_symbol_plus_offset_regex(
        "^(.*)([-\\+])[[:space:]]*(0x[0-9A-Fa-f]+|[0-9]+)[[:space:]]*$");
    RegularExpression::Match regex_match(3);
    if (g_symbol_plus_offset_regex.Execute(sref, &regex_match)) {
      uint64_t offset = 0;
      bool add = true;
      std::string name;
      std::string str;
      if (regex_match.GetMatchAtIndex(s, 1, name)) {
        if (regex_match.GetMatchAtIndex(s, 2, str)) {
          add = str[0] == '+';

          if (regex_match.GetMatchAtIndex(s, 3, str)) {
            if (!llvm::StringRef(str).getAsInteger(0, offset)) {
              Status error;
              addr = StringToAddress(exe_ctx, name.c_str(),
                                     LLDB_INVALID_ADDRESS, &error);
              if (addr != LLDB_INVALID_ADDRESS) {
                if (add)
                  return addr + offset;
                else
                  return addr - offset;
              }
            }
          }
        }
      }
    }

    if (error_ptr) {
      error_set = true;
      error_ptr->SetErrorStringWithFormat(
          "address expression \"%s\" evaluation failed", s.str().c_str());
    }
  }

  if (error_ptr) {
    if (!error_set)
      error_ptr->SetErrorStringWithFormat("invalid address expression \"%s\"",
                                          s.str().c_str());
  }
  return fail_value;
}

const char *Args::StripSpaces(std::string &s, bool leading, bool trailing,
                              bool return_null_if_empty) {
  static const char *k_white_space = " \t\v";
  if (!s.empty()) {
    if (leading) {
      size_t pos = s.find_first_not_of(k_white_space);
      if (pos == std::string::npos)
        s.clear();
      else if (pos > 0)
        s.erase(0, pos);
    }

    if (trailing) {
      size_t rpos = s.find_last_not_of(k_white_space);
      if (rpos != std::string::npos && rpos + 1 < s.size())
        s.erase(rpos + 1);
    }
  }
  if (return_null_if_empty && s.empty())
    return nullptr;
  return s.c_str();
}

bool Args::StringToBoolean(llvm::StringRef ref, bool fail_value,
                           bool *success_ptr) {
  if (success_ptr)
    *success_ptr = true;
  ref = ref.trim();
  if (ref.equals_lower("false") || ref.equals_lower("off") ||
      ref.equals_lower("no") || ref.equals_lower("0")) {
    return false;
  } else if (ref.equals_lower("true") || ref.equals_lower("on") ||
             ref.equals_lower("yes") || ref.equals_lower("1")) {
    return true;
  }
  if (success_ptr)
    *success_ptr = false;
  return fail_value;
}

char Args::StringToChar(llvm::StringRef s, char fail_value, bool *success_ptr) {
  if (success_ptr)
    *success_ptr = false;
  if (s.size() != 1)
    return fail_value;

  if (success_ptr)
    *success_ptr = true;
  return s[0];
}

bool Args::StringToVersion(llvm::StringRef string, uint32_t &major,
                           uint32_t &minor, uint32_t &update) {
  major = UINT32_MAX;
  minor = UINT32_MAX;
  update = UINT32_MAX;

  if (string.empty())
    return false;

  llvm::StringRef major_str, minor_str, update_str;

  std::tie(major_str, minor_str) = string.split('.');
  std::tie(minor_str, update_str) = minor_str.split('.');
  if (major_str.getAsInteger(10, major))
    return false;
  if (!minor_str.empty() && minor_str.getAsInteger(10, minor))
    return false;
  if (!update_str.empty() && update_str.getAsInteger(10, update))
    return false;

  return true;
}

const char *Args::GetShellSafeArgument(const FileSpec &shell,
                                       const char *unsafe_arg,
                                       std::string &safe_arg) {
  struct ShellDescriptor {
    ConstString m_basename;
    const char *m_escapables;
  };

  static ShellDescriptor g_Shells[] = {{ConstString("bash"), " '\"<>()&"},
                                       {ConstString("tcsh"), " '\"<>()&$"},
                                       {ConstString("sh"), " '\"<>()&"}};

  // safe minimal set
  const char *escapables = " '\"";

  if (auto basename = shell.GetFilename()) {
    for (const auto &Shell : g_Shells) {
      if (Shell.m_basename == basename) {
        escapables = Shell.m_escapables;
        break;
      }
    }
  }

  safe_arg.assign(unsafe_arg);
  size_t prev_pos = 0;
  while (prev_pos < safe_arg.size()) {
    // Escape spaces and quotes
    size_t pos = safe_arg.find_first_of(escapables, prev_pos);
    if (pos != std::string::npos) {
      safe_arg.insert(pos, 1, '\\');
      prev_pos = pos + 2;
    } else
      break;
  }
  return safe_arg.c_str();
}

int64_t Args::StringToOptionEnum(llvm::StringRef s,
                                 OptionEnumValueElement *enum_values,
                                 int32_t fail_value, Status &error) {
  error.Clear();
  if (!enum_values) {
    error.SetErrorString("invalid enumeration argument");
    return fail_value;
  }

  if (s.empty()) {
    error.SetErrorString("empty enumeration string");
    return fail_value;
  }

  for (int i = 0; enum_values[i].string_value != nullptr; i++) {
    llvm::StringRef this_enum(enum_values[i].string_value);
    if (this_enum.startswith(s))
      return enum_values[i].value;
  }

  StreamString strm;
  strm.PutCString("invalid enumeration value, valid values are: ");
  for (int i = 0; enum_values[i].string_value != nullptr; i++) {
    strm.Printf("%s\"%s\"", i > 0 ? ", " : "", enum_values[i].string_value);
  }
  error.SetErrorString(strm.GetString());
  return fail_value;
}

lldb::ScriptLanguage
Args::StringToScriptLanguage(llvm::StringRef s, lldb::ScriptLanguage fail_value,
                             bool *success_ptr) {
  if (success_ptr)
    *success_ptr = true;

  if (s.equals_lower("python"))
    return eScriptLanguagePython;
  if (s.equals_lower("default"))
    return eScriptLanguageDefault;
  if (s.equals_lower("none"))
    return eScriptLanguageNone;

  if (success_ptr)
    *success_ptr = false;
  return fail_value;
}

Status Args::StringToFormat(const char *s, lldb::Format &format,
                            size_t *byte_size_ptr) {
  format = eFormatInvalid;
  Status error;

  if (s && s[0]) {
    if (byte_size_ptr) {
      if (isdigit(s[0])) {
        char *format_char = nullptr;
        unsigned long byte_size = ::strtoul(s, &format_char, 0);
        if (byte_size != ULONG_MAX)
          *byte_size_ptr = byte_size;
        s = format_char;
      } else
        *byte_size_ptr = 0;
    }

    const bool partial_match_ok = true;
    if (!FormatManager::GetFormatFromCString(s, partial_match_ok, format)) {
      StreamString error_strm;
      error_strm.Printf(
          "Invalid format character or name '%s'. Valid values are:\n", s);
      for (Format f = eFormatDefault; f < kNumFormats; f = Format(f + 1)) {
        char format_char = FormatManager::GetFormatAsFormatChar(f);
        if (format_char)
          error_strm.Printf("'%c' or ", format_char);

        error_strm.Printf("\"%s\"", FormatManager::GetFormatAsCString(f));
        error_strm.EOL();
      }

      if (byte_size_ptr)
        error_strm.PutCString(
            "An optional byte size can precede the format character.\n");
      error.SetErrorString(error_strm.GetString());
    }

    if (error.Fail())
      return error;
  } else {
    error.SetErrorStringWithFormat("%s option string", s ? "empty" : "invalid");
  }
  return error;
}

lldb::Encoding Args::StringToEncoding(llvm::StringRef s,
                                      lldb::Encoding fail_value) {
  return llvm::StringSwitch<lldb::Encoding>(s)
      .Case("uint", eEncodingUint)
      .Case("sint", eEncodingSint)
      .Case("ieee754", eEncodingIEEE754)
      .Case("vector", eEncodingVector)
      .Default(fail_value);
}

uint32_t Args::StringToGenericRegister(llvm::StringRef s) {
  if (s.empty())
    return LLDB_INVALID_REGNUM;
  uint32_t result = llvm::StringSwitch<uint32_t>(s)
                        .Case("pc", LLDB_REGNUM_GENERIC_PC)
                        .Case("sp", LLDB_REGNUM_GENERIC_SP)
                        .Case("fp", LLDB_REGNUM_GENERIC_FP)
                        .Cases("ra", "lr", LLDB_REGNUM_GENERIC_RA)
                        .Case("flags", LLDB_REGNUM_GENERIC_FLAGS)
                        .Case("arg1", LLDB_REGNUM_GENERIC_ARG1)
                        .Case("arg2", LLDB_REGNUM_GENERIC_ARG2)
                        .Case("arg3", LLDB_REGNUM_GENERIC_ARG3)
                        .Case("arg4", LLDB_REGNUM_GENERIC_ARG4)
                        .Case("arg5", LLDB_REGNUM_GENERIC_ARG5)
                        .Case("arg6", LLDB_REGNUM_GENERIC_ARG6)
                        .Case("arg7", LLDB_REGNUM_GENERIC_ARG7)
                        .Case("arg8", LLDB_REGNUM_GENERIC_ARG8)
                        .Default(LLDB_INVALID_REGNUM);
  return result;
}

<<<<<<< HEAD
size_t Args::FindArgumentIndexForOption(Option *long_options,
                                        int long_options_index) const {
  char short_buffer[3];
  char long_buffer[255];
  ::snprintf(short_buffer, sizeof(short_buffer), "-%c",
             long_options[long_options_index].val);
  ::snprintf(long_buffer, sizeof(long_buffer), "--%s",
             long_options[long_options_index].definition->long_option);

  for (auto entry : llvm::enumerate(m_entries)) {
    if (entry.value().ref.startswith(short_buffer) ||
        entry.value().ref.startswith(long_buffer))
      return entry.index();
  }

  return size_t(-1);
}

bool Args::IsPositionalArgument(const char *arg) {
  if (arg == nullptr)
    return false;

  bool is_positional = true;
  const char *cptr = arg;

  if (cptr[0] == '%') {
    ++cptr;
    while (isdigit(cptr[0]))
      ++cptr;
    if (cptr[0] != '\0')
      is_positional = false;
  } else
    is_positional = false;

  return is_positional;
}

std::string Args::ParseAliasOptions(Options &options,
                                    CommandReturnObject &result,
                                    OptionArgVector *option_arg_vector,
                                    llvm::StringRef raw_input_string) {
  std::string result_string(raw_input_string);
  StreamString sstr;
  int i;
  Option *long_options = options.GetLongOptions();

  if (long_options == nullptr) {
    result.AppendError("invalid long options");
    result.SetStatus(eReturnStatusFailed);
    return result_string;
  }

  for (i = 0; long_options[i].definition != nullptr; ++i) {
    if (long_options[i].flag == nullptr) {
      sstr << (char)long_options[i].val;
      switch (long_options[i].definition->option_has_arg) {
      default:
      case OptionParser::eNoArgument:
        break;
      case OptionParser::eRequiredArgument:
        sstr << ":";
        break;
      case OptionParser::eOptionalArgument:
        sstr << "::";
        break;
      }
    }
  }

  std::unique_lock<std::mutex> lock;
  OptionParser::Prepare(lock);
  result.SetStatus(eReturnStatusSuccessFinishNoResult);
  int val;
  while (1) {
    int long_options_index = -1;
    val = OptionParser::Parse(GetArgumentCount(), GetArgumentVector(),
                              sstr.GetString(), long_options,
                              &long_options_index);

    if (val == -1)
      break;

    if (val == '?') {
      result.AppendError("unknown or ambiguous option");
      result.SetStatus(eReturnStatusFailed);
      break;
    }

    if (val == 0)
      continue;

    options.OptionSeen(val);

    // Look up the long option index
    if (long_options_index == -1) {
      for (int j = 0; long_options[j].definition || long_options[j].flag ||
                      long_options[j].val;
           ++j) {
        if (long_options[j].val == val) {
          long_options_index = j;
          break;
        }
      }
    }

    // See if the option takes an argument, and see if one was supplied.
    if (long_options_index == -1) {
      result.AppendErrorWithFormat("Invalid option with value '%c'.\n", val);
      result.SetStatus(eReturnStatusFailed);
      return result_string;
    }

    StreamString option_str;
    option_str.Printf("-%c", val);
    const OptionDefinition *def = long_options[long_options_index].definition;
    int has_arg =
        (def == nullptr) ? OptionParser::eNoArgument : def->option_has_arg;

    const char *option_arg = nullptr;
    switch (has_arg) {
    case OptionParser::eRequiredArgument:
      if (OptionParser::GetOptionArgument() == nullptr) {
        result.AppendErrorWithFormat(
            "Option '%s' is missing argument specifier.\n",
            option_str.GetData());
        result.SetStatus(eReturnStatusFailed);
        return result_string;
      }
      LLVM_FALLTHROUGH;
    case OptionParser::eOptionalArgument:
      option_arg = OptionParser::GetOptionArgument();
      LLVM_FALLTHROUGH;
    case OptionParser::eNoArgument:
      break;
    default:
      result.AppendErrorWithFormat("error with options table; invalid value "
                                   "in has_arg field for option '%c'.\n",
                                   val);
      result.SetStatus(eReturnStatusFailed);
      return result_string;
    }
    if (!option_arg)
      option_arg = "<no-argument>";
    option_arg_vector->emplace_back(option_str.GetString(), has_arg,
                                    option_arg);

    // Find option in the argument list; also see if it was supposed to take
    // an argument and if one was supplied.  Remove option (and argument, if
    // given) from the argument list.  Also remove them from the
    // raw_input_string, if one was passed in.
    size_t idx = FindArgumentIndexForOption(long_options, long_options_index);
    if (idx == size_t(-1))
      continue;

    if (!result_string.empty()) {
      auto tmp_arg = m_entries[idx].ref;
      size_t pos = result_string.find(tmp_arg);
      if (pos != std::string::npos)
        result_string.erase(pos, tmp_arg.size());
    }
    ReplaceArgumentAtIndex(idx, llvm::StringRef());
    if ((long_options[long_options_index].definition->option_has_arg !=
         OptionParser::eNoArgument) &&
        (OptionParser::GetOptionArgument() != nullptr) &&
        (idx + 1 < GetArgumentCount()) &&
        (m_entries[idx + 1].ref == OptionParser::GetOptionArgument())) {
      if (result_string.size() > 0) {
        auto tmp_arg = m_entries[idx + 1].ref;
        size_t pos = result_string.find(tmp_arg);
        if (pos != std::string::npos)
          result_string.erase(pos, tmp_arg.size());
      }
      ReplaceArgumentAtIndex(idx + 1, llvm::StringRef());
    }
  }
  return result_string;
}

void Args::ParseArgsForCompletion(Options &options,
                                  OptionElementVector &option_element_vector,
                                  uint32_t cursor_index) {
  StreamString sstr;
  Option *long_options = options.GetLongOptions();
  option_element_vector.clear();

  if (long_options == nullptr) {
    return;
  }

  // Leading : tells getopt to return a : for a missing option argument AND
  // to suppress error messages.

  sstr << ":";
  for (int i = 0; long_options[i].definition != nullptr; ++i) {
    if (long_options[i].flag == nullptr) {
      sstr << (char)long_options[i].val;
      switch (long_options[i].definition->option_has_arg) {
      default:
      case OptionParser::eNoArgument:
        break;
      case OptionParser::eRequiredArgument:
        sstr << ":";
        break;
      case OptionParser::eOptionalArgument:
        sstr << "::";
        break;
      }
    }
  }

  std::unique_lock<std::mutex> lock;
  OptionParser::Prepare(lock);
  OptionParser::EnableError(false);

  int val;
  auto opt_defs = options.GetDefinitions();

  // Fooey... OptionParser::Parse permutes the GetArgumentVector to move the
  // options to the front. So we have to build another Arg and pass that to
  // OptionParser::Parse so it doesn't change the one we have.

  std::vector<char *> dummy_vec = m_argv;

  bool failed_once = false;
  uint32_t dash_dash_pos = -1;

  while (1) {
    bool missing_argument = false;
    int long_options_index = -1;

    val = OptionParser::Parse(dummy_vec.size() - 1, &dummy_vec[0],
                              sstr.GetString(), long_options,
                              &long_options_index);

    if (val == -1) {
      // When we're completing a "--" which is the last option on line,
      if (failed_once)
        break;

      failed_once = true;

      // If this is a bare  "--" we mark it as such so we can complete it
      // successfully later.
      // Handling the "--" is a little tricky, since that may mean end of
      // options or arguments, or the
      // user might want to complete options by long name.  I make this work by
      // checking whether the
      // cursor is in the "--" argument, and if so I assume we're completing the
      // long option, otherwise
      // I let it pass to OptionParser::Parse which will terminate the option
      // parsing.
      // Note, in either case we continue parsing the line so we can figure out
      // what other options
      // were passed.  This will be useful when we come to restricting
      // completions based on what other
      // options we've seen on the line.

      if (static_cast<size_t>(OptionParser::GetOptionIndex()) <
              dummy_vec.size() - 1 &&
          (strcmp(dummy_vec[OptionParser::GetOptionIndex() - 1], "--") == 0)) {
        dash_dash_pos = OptionParser::GetOptionIndex() - 1;
        if (static_cast<size_t>(OptionParser::GetOptionIndex() - 1) ==
            cursor_index) {
          option_element_vector.push_back(
              OptionArgElement(OptionArgElement::eBareDoubleDash,
                               OptionParser::GetOptionIndex() - 1,
                               OptionArgElement::eBareDoubleDash));
          continue;
        } else
          break;
      } else
        break;
    } else if (val == '?') {
      option_element_vector.push_back(
          OptionArgElement(OptionArgElement::eUnrecognizedArg,
                           OptionParser::GetOptionIndex() - 1,
                           OptionArgElement::eUnrecognizedArg));
      continue;
    } else if (val == 0) {
      continue;
    } else if (val == ':') {
      // This is a missing argument.
      val = OptionParser::GetOptionErrorCause();
      missing_argument = true;
    }

    ((Options *)&options)->OptionSeen(val);

    // Look up the long option index
    if (long_options_index == -1) {
      for (int j = 0; long_options[j].definition || long_options[j].flag ||
                      long_options[j].val;
           ++j) {
        if (long_options[j].val == val) {
          long_options_index = j;
          break;
        }
      }
    }

    // See if the option takes an argument, and see if one was supplied.
    if (long_options_index >= 0) {
      int opt_defs_index = -1;
      for (size_t i = 0; i < opt_defs.size(); i++) {
        if (opt_defs[i].short_option != val)
          continue;
        opt_defs_index = i;
        break;
      }

      const OptionDefinition *def = long_options[long_options_index].definition;
      int has_arg =
          (def == nullptr) ? OptionParser::eNoArgument : def->option_has_arg;
      switch (has_arg) {
      case OptionParser::eNoArgument:
        option_element_vector.push_back(OptionArgElement(
            opt_defs_index, OptionParser::GetOptionIndex() - 1, 0));
        break;
      case OptionParser::eRequiredArgument:
        if (OptionParser::GetOptionArgument() != nullptr) {
          int arg_index;
          if (missing_argument)
            arg_index = -1;
          else
            arg_index = OptionParser::GetOptionIndex() - 1;

          option_element_vector.push_back(OptionArgElement(
              opt_defs_index, OptionParser::GetOptionIndex() - 2, arg_index));
        } else {
          option_element_vector.push_back(OptionArgElement(
              opt_defs_index, OptionParser::GetOptionIndex() - 1, -1));
        }
        break;
      case OptionParser::eOptionalArgument:
        if (OptionParser::GetOptionArgument() != nullptr) {
          option_element_vector.push_back(OptionArgElement(
              opt_defs_index, OptionParser::GetOptionIndex() - 2,
              OptionParser::GetOptionIndex() - 1));
        } else {
          option_element_vector.push_back(OptionArgElement(
              opt_defs_index, OptionParser::GetOptionIndex() - 2,
              OptionParser::GetOptionIndex() - 1));
        }
        break;
      default:
        // The options table is messed up.  Here we'll just continue
        option_element_vector.push_back(
            OptionArgElement(OptionArgElement::eUnrecognizedArg,
                             OptionParser::GetOptionIndex() - 1,
                             OptionArgElement::eUnrecognizedArg));
        break;
      }
    } else {
      option_element_vector.push_back(
          OptionArgElement(OptionArgElement::eUnrecognizedArg,
                           OptionParser::GetOptionIndex() - 1,
                           OptionArgElement::eUnrecognizedArg));
    }
  }

  // Finally we have to handle the case where the cursor index points at a
  // single "-".  We want to mark that in
  // the option_element_vector, but only if it is not after the "--".  But it
  // turns out that OptionParser::Parse just ignores
  // an isolated "-".  So we have to look it up by hand here.  We only care if
  // it is AT the cursor position.
  // Note, a single quoted dash is not the same as a single dash...

  const ArgEntry &cursor = m_entries[cursor_index];
  if ((static_cast<int32_t>(dash_dash_pos) == -1 ||
       cursor_index < dash_dash_pos) &&
      cursor.quote == '\0' && cursor.ref == "-") {
    option_element_vector.push_back(
        OptionArgElement(OptionArgElement::eBareDash, cursor_index,
                         OptionArgElement::eBareDash));
  }
}

bool Args::GetOptionValueAsString(const char *option, std::string &value) {
  for (size_t ai = 0, ae = GetArgumentCount(); ai != ae; ++ai) {
    const char *arg = GetArgumentAtIndex(ai);
    const char *option_loc = strstr(arg, option);

    const bool is_long_option = (option[0] == '-' && option[1] == '-');

    if (option_loc == arg) {
      const char *after_option = option_loc + strlen(option);

      switch (*after_option) {
      default:
        if (is_long_option) {
          continue;
        } else {
          value = after_option;
          return true;
        }
        break;
      case '=':
        value = after_option + 1;
        return true;
      case '\0': {
        const char *next_value = GetArgumentAtIndex(ai + 1);
        if (next_value) {
          value = next_value;
          return true;
        } else {
          return false;
        }
      }
      }
    }
  }

  return false;
}

int Args::GetOptionValuesAsStrings(const char *option,
                                   std::vector<std::string> &value) {
  int ret = 0;

  for (size_t ai = 0, ae = GetArgumentCount(); ai != ae; ++ai) {
    const char *arg = GetArgumentAtIndex(ai);
    const char *option_loc = strstr(arg, option);

    const bool is_long_option = (option[0] == '-' && option[1] == '-');

    if (option_loc == arg) {
      const char *after_option = option_loc + strlen(option);

      switch (*after_option) {
      default:
        if (is_long_option) {
          continue;
        } else {
          value.push_back(after_option);
          ++ret;
        }
        break;
      case '=':
        value.push_back(after_option + 1);
        ++ret;
        break;
      case '\0': {
        const char *next_value = GetArgumentAtIndex(ai + 1);
        if (next_value) {
          value.push_back(next_value);
          ++ret;
          ++ai;
          break;
        } else {
          return ret;
        }
      }
      }
    }
  }

  return ret;
}

=======
>>>>>>> 777dd715
void Args::EncodeEscapeSequences(const char *src, std::string &dst) {
  dst.clear();
  if (src) {
    for (const char *p = src; *p != '\0'; ++p) {
      size_t non_special_chars = ::strcspn(p, "\\");
      if (non_special_chars > 0) {
        dst.append(p, non_special_chars);
        p += non_special_chars;
        if (*p == '\0')
          break;
      }

      if (*p == '\\') {
        ++p; // skip the slash
        switch (*p) {
        case 'a':
          dst.append(1, '\a');
          break;
        case 'b':
          dst.append(1, '\b');
          break;
        case 'f':
          dst.append(1, '\f');
          break;
        case 'n':
          dst.append(1, '\n');
          break;
        case 'r':
          dst.append(1, '\r');
          break;
        case 't':
          dst.append(1, '\t');
          break;
        case 'v':
          dst.append(1, '\v');
          break;
        case '\\':
          dst.append(1, '\\');
          break;
        case '\'':
          dst.append(1, '\'');
          break;
        case '"':
          dst.append(1, '"');
          break;
        case '0':
          // 1 to 3 octal chars
          {
            // Make a string that can hold onto the initial zero char,
            // up to 3 octal digits, and a terminating NULL.
            char oct_str[5] = {'\0', '\0', '\0', '\0', '\0'};

            int i;
            for (i = 0; (p[i] >= '0' && p[i] <= '7') && i < 4; ++i)
              oct_str[i] = p[i];

            // We don't want to consume the last octal character since
            // the main for loop will do this for us, so we advance p by
            // one less than i (even if i is zero)
            p += i - 1;
            unsigned long octal_value = ::strtoul(oct_str, nullptr, 8);
            if (octal_value <= UINT8_MAX) {
              dst.append(1, (char)octal_value);
            }
          }
          break;

        case 'x':
          // hex number in the format
          if (isxdigit(p[1])) {
            ++p; // Skip the 'x'

            // Make a string that can hold onto two hex chars plus a
            // NULL terminator
            char hex_str[3] = {*p, '\0', '\0'};
            if (isxdigit(p[1])) {
              ++p; // Skip the first of the two hex chars
              hex_str[1] = *p;
            }

            unsigned long hex_value = strtoul(hex_str, nullptr, 16);
            if (hex_value <= UINT8_MAX)
              dst.append(1, (char)hex_value);
          } else {
            dst.append(1, 'x');
          }
          break;

        default:
          // Just desensitize any other character by just printing what
          // came after the '\'
          dst.append(1, *p);
          break;
        }
      }
    }
  }
}

void Args::ExpandEscapedCharacters(const char *src, std::string &dst) {
  dst.clear();
  if (src) {
    for (const char *p = src; *p != '\0'; ++p) {
      if (isprint8(*p))
        dst.append(1, *p);
      else {
        switch (*p) {
        case '\a':
          dst.append("\\a");
          break;
        case '\b':
          dst.append("\\b");
          break;
        case '\f':
          dst.append("\\f");
          break;
        case '\n':
          dst.append("\\n");
          break;
        case '\r':
          dst.append("\\r");
          break;
        case '\t':
          dst.append("\\t");
          break;
        case '\v':
          dst.append("\\v");
          break;
        case '\'':
          dst.append("\\'");
          break;
        case '"':
          dst.append("\\\"");
          break;
        case '\\':
          dst.append("\\\\");
          break;
        default: {
          // Just encode as octal
          dst.append("\\0");
          char octal_str[32];
          snprintf(octal_str, sizeof(octal_str), "%o", *p);
          dst.append(octal_str);
        } break;
        }
      }
    }
  }
}

std::string Args::EscapeLLDBCommandArgument(const std::string &arg,
                                            char quote_char) {
  const char *chars_to_escape = nullptr;
  switch (quote_char) {
  case '\0':
    chars_to_escape = " \t\\'\"`";
    break;
  case '\'':
    chars_to_escape = "";
    break;
  case '"':
    chars_to_escape = "$\"`\\";
    break;
  default:
    assert(false && "Unhandled quote character");
  }

  std::string res;
  res.reserve(arg.size());
  for (char c : arg) {
    if (::strchr(chars_to_escape, c))
      res.push_back('\\');
    res.push_back(c);
  }
  return res;
}<|MERGE_RESOLUTION|>--- conflicted
+++ resolved
@@ -749,385 +749,6 @@
                         .Case("arg8", LLDB_REGNUM_GENERIC_ARG8)
                         .Default(LLDB_INVALID_REGNUM);
   return result;
-}
-
-<<<<<<< HEAD
-size_t Args::FindArgumentIndexForOption(Option *long_options,
-                                        int long_options_index) const {
-  char short_buffer[3];
-  char long_buffer[255];
-  ::snprintf(short_buffer, sizeof(short_buffer), "-%c",
-             long_options[long_options_index].val);
-  ::snprintf(long_buffer, sizeof(long_buffer), "--%s",
-             long_options[long_options_index].definition->long_option);
-
-  for (auto entry : llvm::enumerate(m_entries)) {
-    if (entry.value().ref.startswith(short_buffer) ||
-        entry.value().ref.startswith(long_buffer))
-      return entry.index();
-  }
-
-  return size_t(-1);
-}
-
-bool Args::IsPositionalArgument(const char *arg) {
-  if (arg == nullptr)
-    return false;
-
-  bool is_positional = true;
-  const char *cptr = arg;
-
-  if (cptr[0] == '%') {
-    ++cptr;
-    while (isdigit(cptr[0]))
-      ++cptr;
-    if (cptr[0] != '\0')
-      is_positional = false;
-  } else
-    is_positional = false;
-
-  return is_positional;
-}
-
-std::string Args::ParseAliasOptions(Options &options,
-                                    CommandReturnObject &result,
-                                    OptionArgVector *option_arg_vector,
-                                    llvm::StringRef raw_input_string) {
-  std::string result_string(raw_input_string);
-  StreamString sstr;
-  int i;
-  Option *long_options = options.GetLongOptions();
-
-  if (long_options == nullptr) {
-    result.AppendError("invalid long options");
-    result.SetStatus(eReturnStatusFailed);
-    return result_string;
-  }
-
-  for (i = 0; long_options[i].definition != nullptr; ++i) {
-    if (long_options[i].flag == nullptr) {
-      sstr << (char)long_options[i].val;
-      switch (long_options[i].definition->option_has_arg) {
-      default:
-      case OptionParser::eNoArgument:
-        break;
-      case OptionParser::eRequiredArgument:
-        sstr << ":";
-        break;
-      case OptionParser::eOptionalArgument:
-        sstr << "::";
-        break;
-      }
-    }
-  }
-
-  std::unique_lock<std::mutex> lock;
-  OptionParser::Prepare(lock);
-  result.SetStatus(eReturnStatusSuccessFinishNoResult);
-  int val;
-  while (1) {
-    int long_options_index = -1;
-    val = OptionParser::Parse(GetArgumentCount(), GetArgumentVector(),
-                              sstr.GetString(), long_options,
-                              &long_options_index);
-
-    if (val == -1)
-      break;
-
-    if (val == '?') {
-      result.AppendError("unknown or ambiguous option");
-      result.SetStatus(eReturnStatusFailed);
-      break;
-    }
-
-    if (val == 0)
-      continue;
-
-    options.OptionSeen(val);
-
-    // Look up the long option index
-    if (long_options_index == -1) {
-      for (int j = 0; long_options[j].definition || long_options[j].flag ||
-                      long_options[j].val;
-           ++j) {
-        if (long_options[j].val == val) {
-          long_options_index = j;
-          break;
-        }
-      }
-    }
-
-    // See if the option takes an argument, and see if one was supplied.
-    if (long_options_index == -1) {
-      result.AppendErrorWithFormat("Invalid option with value '%c'.\n", val);
-      result.SetStatus(eReturnStatusFailed);
-      return result_string;
-    }
-
-    StreamString option_str;
-    option_str.Printf("-%c", val);
-    const OptionDefinition *def = long_options[long_options_index].definition;
-    int has_arg =
-        (def == nullptr) ? OptionParser::eNoArgument : def->option_has_arg;
-
-    const char *option_arg = nullptr;
-    switch (has_arg) {
-    case OptionParser::eRequiredArgument:
-      if (OptionParser::GetOptionArgument() == nullptr) {
-        result.AppendErrorWithFormat(
-            "Option '%s' is missing argument specifier.\n",
-            option_str.GetData());
-        result.SetStatus(eReturnStatusFailed);
-        return result_string;
-      }
-      LLVM_FALLTHROUGH;
-    case OptionParser::eOptionalArgument:
-      option_arg = OptionParser::GetOptionArgument();
-      LLVM_FALLTHROUGH;
-    case OptionParser::eNoArgument:
-      break;
-    default:
-      result.AppendErrorWithFormat("error with options table; invalid value "
-                                   "in has_arg field for option '%c'.\n",
-                                   val);
-      result.SetStatus(eReturnStatusFailed);
-      return result_string;
-    }
-    if (!option_arg)
-      option_arg = "<no-argument>";
-    option_arg_vector->emplace_back(option_str.GetString(), has_arg,
-                                    option_arg);
-
-    // Find option in the argument list; also see if it was supposed to take
-    // an argument and if one was supplied.  Remove option (and argument, if
-    // given) from the argument list.  Also remove them from the
-    // raw_input_string, if one was passed in.
-    size_t idx = FindArgumentIndexForOption(long_options, long_options_index);
-    if (idx == size_t(-1))
-      continue;
-
-    if (!result_string.empty()) {
-      auto tmp_arg = m_entries[idx].ref;
-      size_t pos = result_string.find(tmp_arg);
-      if (pos != std::string::npos)
-        result_string.erase(pos, tmp_arg.size());
-    }
-    ReplaceArgumentAtIndex(idx, llvm::StringRef());
-    if ((long_options[long_options_index].definition->option_has_arg !=
-         OptionParser::eNoArgument) &&
-        (OptionParser::GetOptionArgument() != nullptr) &&
-        (idx + 1 < GetArgumentCount()) &&
-        (m_entries[idx + 1].ref == OptionParser::GetOptionArgument())) {
-      if (result_string.size() > 0) {
-        auto tmp_arg = m_entries[idx + 1].ref;
-        size_t pos = result_string.find(tmp_arg);
-        if (pos != std::string::npos)
-          result_string.erase(pos, tmp_arg.size());
-      }
-      ReplaceArgumentAtIndex(idx + 1, llvm::StringRef());
-    }
-  }
-  return result_string;
-}
-
-void Args::ParseArgsForCompletion(Options &options,
-                                  OptionElementVector &option_element_vector,
-                                  uint32_t cursor_index) {
-  StreamString sstr;
-  Option *long_options = options.GetLongOptions();
-  option_element_vector.clear();
-
-  if (long_options == nullptr) {
-    return;
-  }
-
-  // Leading : tells getopt to return a : for a missing option argument AND
-  // to suppress error messages.
-
-  sstr << ":";
-  for (int i = 0; long_options[i].definition != nullptr; ++i) {
-    if (long_options[i].flag == nullptr) {
-      sstr << (char)long_options[i].val;
-      switch (long_options[i].definition->option_has_arg) {
-      default:
-      case OptionParser::eNoArgument:
-        break;
-      case OptionParser::eRequiredArgument:
-        sstr << ":";
-        break;
-      case OptionParser::eOptionalArgument:
-        sstr << "::";
-        break;
-      }
-    }
-  }
-
-  std::unique_lock<std::mutex> lock;
-  OptionParser::Prepare(lock);
-  OptionParser::EnableError(false);
-
-  int val;
-  auto opt_defs = options.GetDefinitions();
-
-  // Fooey... OptionParser::Parse permutes the GetArgumentVector to move the
-  // options to the front. So we have to build another Arg and pass that to
-  // OptionParser::Parse so it doesn't change the one we have.
-
-  std::vector<char *> dummy_vec = m_argv;
-
-  bool failed_once = false;
-  uint32_t dash_dash_pos = -1;
-
-  while (1) {
-    bool missing_argument = false;
-    int long_options_index = -1;
-
-    val = OptionParser::Parse(dummy_vec.size() - 1, &dummy_vec[0],
-                              sstr.GetString(), long_options,
-                              &long_options_index);
-
-    if (val == -1) {
-      // When we're completing a "--" which is the last option on line,
-      if (failed_once)
-        break;
-
-      failed_once = true;
-
-      // If this is a bare  "--" we mark it as such so we can complete it
-      // successfully later.
-      // Handling the "--" is a little tricky, since that may mean end of
-      // options or arguments, or the
-      // user might want to complete options by long name.  I make this work by
-      // checking whether the
-      // cursor is in the "--" argument, and if so I assume we're completing the
-      // long option, otherwise
-      // I let it pass to OptionParser::Parse which will terminate the option
-      // parsing.
-      // Note, in either case we continue parsing the line so we can figure out
-      // what other options
-      // were passed.  This will be useful when we come to restricting
-      // completions based on what other
-      // options we've seen on the line.
-
-      if (static_cast<size_t>(OptionParser::GetOptionIndex()) <
-              dummy_vec.size() - 1 &&
-          (strcmp(dummy_vec[OptionParser::GetOptionIndex() - 1], "--") == 0)) {
-        dash_dash_pos = OptionParser::GetOptionIndex() - 1;
-        if (static_cast<size_t>(OptionParser::GetOptionIndex() - 1) ==
-            cursor_index) {
-          option_element_vector.push_back(
-              OptionArgElement(OptionArgElement::eBareDoubleDash,
-                               OptionParser::GetOptionIndex() - 1,
-                               OptionArgElement::eBareDoubleDash));
-          continue;
-        } else
-          break;
-      } else
-        break;
-    } else if (val == '?') {
-      option_element_vector.push_back(
-          OptionArgElement(OptionArgElement::eUnrecognizedArg,
-                           OptionParser::GetOptionIndex() - 1,
-                           OptionArgElement::eUnrecognizedArg));
-      continue;
-    } else if (val == 0) {
-      continue;
-    } else if (val == ':') {
-      // This is a missing argument.
-      val = OptionParser::GetOptionErrorCause();
-      missing_argument = true;
-    }
-
-    ((Options *)&options)->OptionSeen(val);
-
-    // Look up the long option index
-    if (long_options_index == -1) {
-      for (int j = 0; long_options[j].definition || long_options[j].flag ||
-                      long_options[j].val;
-           ++j) {
-        if (long_options[j].val == val) {
-          long_options_index = j;
-          break;
-        }
-      }
-    }
-
-    // See if the option takes an argument, and see if one was supplied.
-    if (long_options_index >= 0) {
-      int opt_defs_index = -1;
-      for (size_t i = 0; i < opt_defs.size(); i++) {
-        if (opt_defs[i].short_option != val)
-          continue;
-        opt_defs_index = i;
-        break;
-      }
-
-      const OptionDefinition *def = long_options[long_options_index].definition;
-      int has_arg =
-          (def == nullptr) ? OptionParser::eNoArgument : def->option_has_arg;
-      switch (has_arg) {
-      case OptionParser::eNoArgument:
-        option_element_vector.push_back(OptionArgElement(
-            opt_defs_index, OptionParser::GetOptionIndex() - 1, 0));
-        break;
-      case OptionParser::eRequiredArgument:
-        if (OptionParser::GetOptionArgument() != nullptr) {
-          int arg_index;
-          if (missing_argument)
-            arg_index = -1;
-          else
-            arg_index = OptionParser::GetOptionIndex() - 1;
-
-          option_element_vector.push_back(OptionArgElement(
-              opt_defs_index, OptionParser::GetOptionIndex() - 2, arg_index));
-        } else {
-          option_element_vector.push_back(OptionArgElement(
-              opt_defs_index, OptionParser::GetOptionIndex() - 1, -1));
-        }
-        break;
-      case OptionParser::eOptionalArgument:
-        if (OptionParser::GetOptionArgument() != nullptr) {
-          option_element_vector.push_back(OptionArgElement(
-              opt_defs_index, OptionParser::GetOptionIndex() - 2,
-              OptionParser::GetOptionIndex() - 1));
-        } else {
-          option_element_vector.push_back(OptionArgElement(
-              opt_defs_index, OptionParser::GetOptionIndex() - 2,
-              OptionParser::GetOptionIndex() - 1));
-        }
-        break;
-      default:
-        // The options table is messed up.  Here we'll just continue
-        option_element_vector.push_back(
-            OptionArgElement(OptionArgElement::eUnrecognizedArg,
-                             OptionParser::GetOptionIndex() - 1,
-                             OptionArgElement::eUnrecognizedArg));
-        break;
-      }
-    } else {
-      option_element_vector.push_back(
-          OptionArgElement(OptionArgElement::eUnrecognizedArg,
-                           OptionParser::GetOptionIndex() - 1,
-                           OptionArgElement::eUnrecognizedArg));
-    }
-  }
-
-  // Finally we have to handle the case where the cursor index points at a
-  // single "-".  We want to mark that in
-  // the option_element_vector, but only if it is not after the "--".  But it
-  // turns out that OptionParser::Parse just ignores
-  // an isolated "-".  So we have to look it up by hand here.  We only care if
-  // it is AT the cursor position.
-  // Note, a single quoted dash is not the same as a single dash...
-
-  const ArgEntry &cursor = m_entries[cursor_index];
-  if ((static_cast<int32_t>(dash_dash_pos) == -1 ||
-       cursor_index < dash_dash_pos) &&
-      cursor.quote == '\0' && cursor.ref == "-") {
-    option_element_vector.push_back(
-        OptionArgElement(OptionArgElement::eBareDash, cursor_index,
-                         OptionArgElement::eBareDash));
-  }
 }
 
 bool Args::GetOptionValueAsString(const char *option, std::string &value) {
@@ -1212,8 +833,6 @@
   return ret;
 }
 
-=======
->>>>>>> 777dd715
 void Args::EncodeEscapeSequences(const char *src, std::string &dst) {
   dst.clear();
   if (src) {
