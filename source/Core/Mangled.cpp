//===-- Mangled.cpp ---------------------------------------------*- C++ -*-===//
//
//                     The LLVM Compiler Infrastructure
//
// This file is distributed under the University of Illinois Open Source
// License. See LICENSE.TXT for details.
//
//===----------------------------------------------------------------------===//


// FreeBSD9-STABLE requires this to know about size_t in cxxabi.h
#include <cstddef>
#if defined(_MSC_VER)
#include "lldb/Host/windows/windows.h"
#include <Dbghelp.h>
#pragma comment(lib, "dbghelp.lib")
#define LLDB_USE_BUILTIN_DEMANGLER
#elif defined (__FreeBSD__)
#define LLDB_USE_BUILTIN_DEMANGLER
#elif defined (__GLIBCXX__)
#define LLDB_USE_BUILTIN_DEMANGLER
#else
#include <cxxabi.h>
#endif

#ifdef LLDB_USE_BUILTIN_DEMANGLER

// Provide a fast-path demangler implemented in FastDemangle.cpp until it can
// replace the existing C++ demangler with a complete implementation
#include "lldb/Core/FastDemangle.h"
#include "lldb/Core/CxaDemangle.h"

#endif


#include "llvm/ADT/DenseMap.h"
#include "swift/Basic/Demangle.h"

#include "lldb/Core/ConstString.h"
#include "lldb/Core/Mangled.h"
#include "lldb/Core/ThreadSafeDenseMap.h"
#include "lldb/Core/RegularExpression.h"
#include "lldb/Core/Stream.h"
#include "lldb/Core/Timer.h"
#include "lldb/Target/SwiftLanguageRuntime.h"
#include "Plugins/Language/CPlusPlus/CPlusPlusLanguage.h"
#include "Plugins/Language/ObjC/ObjCLanguage.h"
#include <ctype.h>
#include <functional>
#include <mutex>
#include <string.h>
#include <stdlib.h>

using namespace lldb_private;

static inline Mangled::ManglingScheme
cstring_mangling_scheme(const char *s)
{
    if (s)
    {
        if (s[0] == '?')
            return Mangled::eManglingSchemeMSVC;
        if (s[0] == '_' && s[1] == 'Z')
            return Mangled::eManglingSchemeItanium;
    }
    return Mangled::eManglingSchemeNone;
}

static inline bool
cstring_is_swift_mangled (const char *s)
{
    if (s)
        return s[0] == '_'&& s[1] == 'T';
    return false;
}

static inline bool
cstring_is_mangled (const char* s)
{
    return cstring_mangling_scheme(s) != Mangled::eManglingSchemeNone || cstring_is_swift_mangled(s);
}

static const ConstString &
get_demangled_name_without_arguments (ConstString mangled, ConstString demangled)
{
    // This pair is <mangled name, demangled name without function arguments>
    static std::pair<ConstString, ConstString> g_most_recent_mangled_to_name_sans_args;

    // Need to have the mangled & demangled names we're currently examining as statics
    // so we can return a const ref to them at the end of the func if we don't have
    // anything better.
    static ConstString g_last_mangled;
    static ConstString g_last_demangled;

    if (mangled && g_most_recent_mangled_to_name_sans_args.first == mangled)
    {
        return g_most_recent_mangled_to_name_sans_args.second;
    }

    g_last_demangled = demangled;
    g_last_mangled = mangled;

    const char *mangled_name_cstr = mangled.GetCString();
    const char *demangled_name_cstr = demangled.GetCString();

    if (demangled && mangled_name_cstr && mangled_name_cstr[0])
    {
        if (mangled_name_cstr[0] == '_' && mangled_name_cstr[1] == 'Z' &&
            (mangled_name_cstr[2] != 'T' && // avoid virtual table, VTT structure, typeinfo structure, and typeinfo mangled_name
            mangled_name_cstr[2] != 'G' && // avoid guard variables
            mangled_name_cstr[2] != 'Z'))  // named local entities (if we eventually handle eSymbolTypeData, we will want this back)
        {
            CPlusPlusLanguage::MethodName cxx_method (demangled);
            if (!cxx_method.GetBasename().empty())
            {
                std::string shortname;
                if (!cxx_method.GetContext().empty())
                    shortname = cxx_method.GetContext().str() + "::";
                shortname += cxx_method.GetBasename().str();
                ConstString result(shortname.c_str());
                g_most_recent_mangled_to_name_sans_args.first = mangled;
                g_most_recent_mangled_to_name_sans_args.second = result;
                return g_most_recent_mangled_to_name_sans_args.second;
            }
        }
        else if (demangled_name_cstr[0] == '_' && demangled_name_cstr[1] == 'T')
        {
            lldb_private::ConstString basename;
            bool is_method = false;
            if (SwiftLanguageRuntime::MethodName::ExtractFunctionBasenameFromMangled (mangled, basename, is_method))
            {
                if (basename && basename != mangled)
                {
                    g_most_recent_mangled_to_name_sans_args.first = mangled;
                    g_most_recent_mangled_to_name_sans_args.second = basename;
                    return (g_most_recent_mangled_to_name_sans_args.second);
                }
            }
        }
    }

    if (demangled)
        return g_last_demangled;
    return g_last_mangled;
}

#pragma mark DisplayDemangledNamesCache

// make the key type be a const char* because that gives us usable DenseMapInfo for free
// making DenseMap work for ConstString requires us to provide two "invalid" values:
// the empty key and the tombstone key; but for ConstString, we really don't have any
// well-known invalid value other than ConstString(nullptr)
// so, just use const char* as the key as LLVM knows how to do proper DenseMapInfo for pointers
static ThreadSafeDenseMap<const char*, ConstString>*
GetDisplayDemangledNamesCache ()
{
    ThreadSafeDenseMap<const char*, ConstString>* g_cache;
    std::once_flag g_flag;
    std::call_once(g_flag, [&g_cache] () -> void {
        g_cache = new ThreadSafeDenseMap<const char*, ConstString>();
    });
    return g_cache;
}

#pragma mark Mangled
//----------------------------------------------------------------------
// Default constructor
//----------------------------------------------------------------------
Mangled::Mangled () :
    m_mangled(),
    m_demangled()
{
}

//----------------------------------------------------------------------
// Constructor with an optional string and a boolean indicating if it is
// the mangled version.
//----------------------------------------------------------------------
Mangled::Mangled (const ConstString &s, bool mangled) :
    m_mangled(),
    m_demangled()
{
    if (s)
        SetValue(s, mangled);
}

Mangled::Mangled (const ConstString &s) :
    m_mangled(),
    m_demangled()
{
    if (s)
        SetValue(s);
}

//----------------------------------------------------------------------
// Destructor
//----------------------------------------------------------------------
Mangled::~Mangled ()
{
}

//----------------------------------------------------------------------
// Convert to pointer operator. This allows code to check any Mangled
// objects to see if they contain anything valid using code such as:
//
//  Mangled mangled(...);
//  if (mangled)
//  { ...
//----------------------------------------------------------------------
Mangled::operator void* () const
{
    return (m_mangled) ? const_cast<Mangled*>(this) : NULL;
}

//----------------------------------------------------------------------
// Logical NOT operator. This allows code to check any Mangled
// objects to see if they are invalid using code such as:
//
//  Mangled mangled(...);
//  if (!file_spec)
//  { ...
//----------------------------------------------------------------------
bool
Mangled::operator! () const
{
    return !m_mangled;
}

//----------------------------------------------------------------------
// Clear the mangled and demangled values.
//----------------------------------------------------------------------
void
Mangled::Clear ()
{
    m_mangled.Clear();
    m_demangled.Clear();
}


//----------------------------------------------------------------------
// Compare the string values.
//----------------------------------------------------------------------
int
Mangled::Compare (const Mangled& a, const Mangled& b)
{
    return ConstString::Compare(a.GetName(lldb::eLanguageTypeUnknown, ePreferMangled), a.GetName(lldb::eLanguageTypeUnknown, ePreferMangled));
}



//----------------------------------------------------------------------
// Set the string value in this objects. If "mangled" is true, then
// the mangled named is set with the new value in "s", else the
// demangled name is set.
//----------------------------------------------------------------------
void
Mangled::SetValue (const ConstString &s, bool mangled)
{
    if (s)
    {
        if (mangled)
        {
            m_demangled.Clear();
            m_mangled = s;
        }
        else
        {
            m_demangled = s;
            m_mangled.Clear();
        }
    }
    else
    {
        m_demangled.Clear();
        m_mangled.Clear();
    }
}

void
Mangled::SetValue (const ConstString &name)
{
    if (name)
    {
        if (cstring_is_mangled(name.GetCString()))
        {
            m_demangled.Clear();
            m_mangled = name;
        }
        else
        {
            m_demangled = name;
            m_mangled.Clear();
        }
    }
    else
    {
        m_demangled.Clear();
        m_mangled.Clear();
    }
}

//----------------------------------------------------------------------
// Generate the demangled name on demand using this accessor. Code in
// this class will need to use this accessor if it wishes to decode
// the demangled name. The result is cached and will be kept until a
// new string value is supplied to this object, or until the end of the
// object's lifetime.
//----------------------------------------------------------------------
const ConstString&
Mangled::GetDemangledName (lldb::LanguageType language) const
{
    // Check to make sure we have a valid mangled name and that we
    // haven't already decoded our mangled name.
    if (m_mangled && !m_demangled)
    {
        // We need to generate and cache the demangled name.
        Timer scoped_timer (__PRETTY_FUNCTION__,
                            "Mangled::GetDemangledName (m_mangled = %s)",
                            m_mangled.GetCString());

        // Don't bother running anything that isn't mangled
        const char *mangled_name = m_mangled.GetCString();
        ManglingScheme mangling_scheme{cstring_mangling_scheme(mangled_name)};
        if (mangling_scheme != eManglingSchemeNone &&
            !m_mangled.GetMangledCounterpart(m_demangled))
        {
            // We didn't already mangle this name, demangle it and if all goes well
            // add it to our map.
            char *demangled_name = nullptr;
            switch (mangling_scheme)
            {
                case eManglingSchemeMSVC:
                {
#if defined(_MSC_VER)
                    const size_t demangled_length = 2048;
                    demangled_name = static_cast<char *>(::malloc(demangled_length));
                    ::ZeroMemory(demangled_name, demangled_length);
                    DWORD result = ::UnDecorateSymbolName(mangled_name, demangled_name, demangled_length,
                            UNDNAME_NO_ACCESS_SPECIFIERS   | // Strip public, private, protected keywords
                            UNDNAME_NO_ALLOCATION_LANGUAGE | // Strip __thiscall, __stdcall, etc keywords
                            UNDNAME_NO_THROW_SIGNATURES    | // Strip throw() specifications
                            UNDNAME_NO_MEMBER_TYPE         | // Strip virtual, static, etc specifiers
                            UNDNAME_NO_MS_KEYWORDS           // Strip all MS extension keywords
                        );
                    if (result == 0)
                    {
                        free(demangled_name);
                        demangled_name = nullptr;
                    }
#endif
                    break;
                }
                case eManglingSchemeItanium:
                {
#ifdef LLDB_USE_BUILTIN_DEMANGLER
                    // Try to use the fast-path demangler first for the
                    // performance win, falling back to the full demangler only
                    // when necessary
                    demangled_name = FastDemangle(mangled_name, m_mangled.GetLength());
                    if (!demangled_name)
                        demangled_name = __cxa_demangle(mangled_name, NULL, NULL, NULL);
#else
                    demangled_name = abi::__cxa_demangle(mangled_name, NULL, NULL, NULL);
#endif
                    break;
                }
                case eManglingSchemeNone:
                    break;
            }
            if (demangled_name)
            {
                m_demangled.SetCStringWithMangledCounterpart(demangled_name, m_mangled);
                free(demangled_name);
            }
        }
        else if (mangling_scheme == eManglingSchemeNone &&
                 !m_mangled.GetMangledCounterpart(m_demangled) &&
                 cstring_is_swift_mangled(mangled_name))
        {
            std::string demangled(swift::Demangle::demangleSymbolAsString(mangled_name, strlen(mangled_name)));
            if (!demangled.empty())
                m_demangled.SetCString(demangled.c_str());
        }
        if (!m_demangled)
        {
            // Set the demangled string to the empty string to indicate we
            // tried to parse it once and failed.
            m_demangled.SetCString("");
        }
    }

    return m_demangled;
}

ConstString
Mangled::GetDisplayDemangledName (lldb::LanguageType language) const
{
    ConstString demangled;
    if (m_mangled)
    {
        do
        {
            const char* mangled = m_mangled.GetCString();
            
            if (mangled)
            {
                if (cstring_is_swift_mangled(mangled))
                {
                    auto display_cache = ::GetDisplayDemangledNamesCache();
                    if (display_cache &&
                        display_cache->Lookup(mangled, demangled) &&
                        demangled)
                        break;
                    
                    std::function<std::string(const ConstString&)> demangler_call =
                    [] (const ConstString& mangled) -> std::string {
                        
                        swift::Demangle::DemangleOptions options(swift::Demangle::DemangleOptions::SimplifiedUIDemangleOptions());
                        return swift::Demangle::demangleSymbolAsString(mangled.GetCString(), mangled.GetLength(), options);
                    };
                    
                    std::string demangled_std = demangler_call(m_mangled);
                    if (!demangled_std.empty())
                    {
                        demangled.SetCString(demangled_std.c_str());
                        display_cache->Insert(mangled, demangled);
                        break;
                    }
                }
            }
        } while(0);
    }
    if (!demangled)
        demangled = GetDemangledName(language);
    return demangled ? demangled : m_mangled;
}

bool
Mangled::NameMatches (const RegularExpression& regex, lldb::LanguageType language) const
{
    if (m_mangled && regex.Execute (m_mangled.AsCString()))
        return true;

    ConstString demangled = GetDemangledName(language);
    if (demangled && regex.Execute (demangled.AsCString()))
        return true;
    return false;
}

//----------------------------------------------------------------------
// Get the demangled name if there is one, else return the mangled name.
//----------------------------------------------------------------------
ConstString
Mangled::GetName (lldb::LanguageType language, Mangled::NamePreference preference) const
{
    if (preference == ePreferMangled && m_mangled)
        return m_mangled;

    ConstString demangled = GetDemangledName(language);

    if (preference == ePreferDemangledWithoutArguments)
    {
        return get_demangled_name_without_arguments (m_mangled, demangled);
    }
    if (preference == ePreferDemangled)
    {
        // Call the accessor to make sure we get a demangled name in case
        // it hasn't been demangled yet...
        if (demangled)
            return demangled;
        return m_mangled;
    }
    return demangled;
}

//----------------------------------------------------------------------
// Dump a Mangled object to stream "s". We don't force our
// demangled name to be computed currently (we don't use the accessor).
//----------------------------------------------------------------------
void
Mangled::Dump (Stream *s) const
{
    if (m_mangled)
    {
        *s << ", mangled = " << m_mangled;
    }
    if (m_demangled)
    {
        const char * demangled = m_demangled.AsCString();
        s->Printf(", demangled = %s", demangled[0] ? demangled : "<error>");
    }
}

//----------------------------------------------------------------------
// Dumps a debug version of this string with extra object and state
// information to stream "s".
//----------------------------------------------------------------------
void
Mangled::DumpDebug (Stream *s) const
{
    s->Printf("%*p: Mangled mangled = ", static_cast<int>(sizeof(void*) * 2),
              static_cast<const void*>(this));
    m_mangled.DumpDebug(s);
    s->Printf(", demangled = ");
    m_demangled.DumpDebug(s);
}

//----------------------------------------------------------------------
// Return the size in byte that this object takes in memory. The size
// includes the size of the objects it owns, and not the strings that
// it references because they are shared strings.
//----------------------------------------------------------------------
size_t
Mangled::MemorySize () const
{
    return m_mangled.MemorySize() + m_demangled.MemorySize();
}

//----------------------------------------------------------------------
// We "guess" the language because we can't determine a symbol's language
// from it's name.  For example, a Pascal symbol can be mangled using the
// C++ Itanium scheme, and defined in a compilation unit within the same
// module as other C++ units.  In addition, different targets could have
// different ways of mangling names from a given language, likewise the
// compilation units within those targets.
//----------------------------------------------------------------------
lldb::LanguageType
Mangled::GuessLanguage () const
{
    ConstString mangled = GetMangledName();
    if (mangled)
    {
        if (GetDemangledName(lldb::eLanguageTypeUnknown))
        {
<<<<<<< HEAD
            const char *mangled_cstr = mangled.GetCString();
            if (cstring_mangling_scheme (mangled_cstr) == Mangled::eManglingSchemeItanium)
                return lldb::eLanguageTypeC_plus_plus;
            else if (cstring_is_swift_mangled(mangled_cstr))
                return lldb::eLanguageTypeSwift;
=======
            const char *mangled_name = mangled.GetCString();
            if (CPlusPlusLanguage::IsCPPMangledName(mangled_name))
                return lldb::eLanguageTypeC_plus_plus;
            else if (ObjCLanguage::IsPossibleObjCMethodName(mangled_name))
                return lldb::eLanguageTypeObjC;
>>>>>>> 697a0c0b
        }
    }
    return lldb::eLanguageTypeUnknown;
}

//----------------------------------------------------------------------
// Dump OBJ to the supplied stream S.
//----------------------------------------------------------------------
Stream&
operator << (Stream& s, const Mangled& obj)
{
    if (obj.GetMangledName())
        s << "mangled = '" << obj.GetMangledName() << "'";

    const ConstString& demangled = obj.GetDemangledName(lldb::eLanguageTypeUnknown);
    if (demangled)
        s << ", demangled = '" << demangled << '\'';
    else
        s << ", demangled = <error>";
    return s;
}<|MERGE_RESOLUTION|>--- conflicted
+++ resolved
@@ -67,17 +67,9 @@
 }
 
 static inline bool
-cstring_is_swift_mangled (const char *s)
-{
-    if (s)
-        return s[0] == '_'&& s[1] == 'T';
-    return false;
-}
-
-static inline bool
 cstring_is_mangled (const char* s)
 {
-    return cstring_mangling_scheme(s) != Mangled::eManglingSchemeNone || cstring_is_swift_mangled(s);
+    return cstring_mangling_scheme(s) != Mangled::eManglingSchemeNone || SwiftLanguageRuntime::IsSwiftMangledName(s);
 }
 
 static const ConstString &
@@ -375,7 +367,7 @@
         }
         else if (mangling_scheme == eManglingSchemeNone &&
                  !m_mangled.GetMangledCounterpart(m_demangled) &&
-                 cstring_is_swift_mangled(mangled_name))
+                 SwiftLanguageRuntime::IsSwiftMangledName(mangled_name))
         {
             std::string demangled(swift::Demangle::demangleSymbolAsString(mangled_name, strlen(mangled_name)));
             if (!demangled.empty())
@@ -404,7 +396,7 @@
             
             if (mangled)
             {
-                if (cstring_is_swift_mangled(mangled))
+                if (SwiftLanguageRuntime::IsSwiftMangledName(mangled))
                 {
                     auto display_cache = ::GetDisplayDemangledNamesCache();
                     if (display_cache &&
@@ -532,19 +524,13 @@
     {
         if (GetDemangledName(lldb::eLanguageTypeUnknown))
         {
-<<<<<<< HEAD
-            const char *mangled_cstr = mangled.GetCString();
-            if (cstring_mangling_scheme (mangled_cstr) == Mangled::eManglingSchemeItanium)
-                return lldb::eLanguageTypeC_plus_plus;
-            else if (cstring_is_swift_mangled(mangled_cstr))
-                return lldb::eLanguageTypeSwift;
-=======
             const char *mangled_name = mangled.GetCString();
             if (CPlusPlusLanguage::IsCPPMangledName(mangled_name))
                 return lldb::eLanguageTypeC_plus_plus;
             else if (ObjCLanguage::IsPossibleObjCMethodName(mangled_name))
                 return lldb::eLanguageTypeObjC;
->>>>>>> 697a0c0b
+            else if (SwiftLanguageRuntime::IsSwiftMangledName(mangled_name))
+                return lldb::eLanguageTypeSwift;
         }
     }
     return lldb::eLanguageTypeUnknown;
