--- conflicted
+++ resolved
@@ -148,11 +148,7 @@
     if (!listener_sp)
         return 0;
 
-<<<<<<< HEAD
-    Mutex::Locker locker(m_listeners_mutex);
-=======
-    std::lock_guard<std::recursive_mutex> guard(m_listeners_mutex);
->>>>>>> 7e5854f7
+    std::lock_guard<std::recursive_mutex> guard(m_listeners_mutex);
 
     // See if we already have this listener, and if so, update its mask
 
@@ -215,11 +211,7 @@
 {
     if (listener)
     {
-<<<<<<< HEAD
-        Mutex::Locker locker(m_listeners_mutex);
-=======
         std::lock_guard<std::recursive_mutex> guard(m_listeners_mutex);
->>>>>>> 7e5854f7
         collection::iterator pos = m_listeners.begin();
         // See if we already have this listener, and if so, update its mask
         while (pos != m_listeners.end())
@@ -279,11 +271,7 @@
 
     const uint32_t event_type = event_sp->GetType();
 
-<<<<<<< HEAD
-    Mutex::Locker locker(m_listeners_mutex);
-=======
-    std::lock_guard<std::recursive_mutex> guard(m_listeners_mutex);
->>>>>>> 7e5854f7
+    std::lock_guard<std::recursive_mutex> guard(m_listeners_mutex);
 
     ListenerSP hijacking_listener_sp;
 
@@ -351,11 +339,7 @@
 bool
 Broadcaster::BroadcasterImpl::HijackBroadcaster (const lldb::ListenerSP &listener_sp, uint32_t event_mask)
 {
-<<<<<<< HEAD
-    Mutex::Locker locker(m_listeners_mutex);
-=======
-    std::lock_guard<std::recursive_mutex> guard(m_listeners_mutex);
->>>>>>> 7e5854f7
+    std::lock_guard<std::recursive_mutex> guard(m_listeners_mutex);
 
     Log *log(lldb_private::GetLogIfAnyCategoriesSet (LIBLLDB_LOG_EVENTS));
     if (log)
@@ -370,11 +354,7 @@
 bool
 Broadcaster::BroadcasterImpl::IsHijackedForEvent (uint32_t event_mask)
 {
-<<<<<<< HEAD
-    Mutex::Locker locker(m_listeners_mutex);
-=======
-    std::lock_guard<std::recursive_mutex> guard(m_listeners_mutex);
->>>>>>> 7e5854f7
+    std::lock_guard<std::recursive_mutex> guard(m_listeners_mutex);
 
     if (!m_hijacking_listeners.empty())
         return (event_mask & m_hijacking_masks.back()) != 0;
@@ -397,11 +377,7 @@
 void
 Broadcaster::BroadcasterImpl::RestoreBroadcaster ()
 {
-<<<<<<< HEAD
-    Mutex::Locker locker(m_listeners_mutex);
-=======
-    std::lock_guard<std::recursive_mutex> guard(m_listeners_mutex);
->>>>>>> 7e5854f7
+    std::lock_guard<std::recursive_mutex> guard(m_listeners_mutex);
 
     if (!m_hijacking_listeners.empty())
     {
