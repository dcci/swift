--- conflicted
+++ resolved
@@ -15,11 +15,8 @@
 
 // Other libraries and framework includes
 #include "llvm/ADT/StringRef.h"
-<<<<<<< HEAD
+#include "llvm/Support/DynamicLibrary.h"
 #include "swift/Basic/Version.h"
-=======
-#include "llvm/Support/DynamicLibrary.h"
->>>>>>> e119e26c
 
 // Project includes
 #include "lldb/lldb-private.h"
@@ -70,7 +67,6 @@
 using namespace lldb;
 using namespace lldb_private;
 
-<<<<<<< HEAD
 inline std::string
 FormatAnsiTerminalCodes(const char *format, bool do_color = true)
 {
@@ -138,8 +134,6 @@
     return fmt;
 }
 
-=======
->>>>>>> e119e26c
 static lldb::user_id_t g_unique_id = 1;
 static size_t g_debugger_event_thread_stack_bytes = 8 * 1024 * 1024;
 
