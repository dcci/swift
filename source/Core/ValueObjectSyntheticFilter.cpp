--- conflicted
+++ resolved
@@ -273,18 +273,11 @@
             lldb::ValueObjectSP synth_guy = m_synth_filter_ap->GetChildAtIndex (idx);
             
             if (log)
-<<<<<<< HEAD
-                log->Printf("[ValueObjectSynthetic::GetChildAtIndex] name=%s, child at index %zu created as %p",
-                            GetName().AsCString(),
-                            idx,
-                            synth_guy.get());
-=======
                 log->Printf("[ValueObjectSynthetic::GetChildAtIndex] name=%s, child at index %zu created as %p (is synthetic: %s)",
                             GetName().AsCString(),
                             idx,
                             synth_guy.get(),
                             synth_guy.get() ? (synth_guy->IsSyntheticChildrenGenerated() ? "yes" : "no") : "no");
->>>>>>> 969e9c06
 
             if (!synth_guy)
                 return synth_guy;
