--- conflicted
+++ resolved
@@ -1883,10 +1883,7 @@
                                                                                       ValueObject::PrintableRepresentationSpecialCases::ePrintableRepresentationSpecialCasesAllow,
                                                                                       false);
                                     }
-<<<<<<< HEAD
-=======
                                     
->>>>>>> d9db0bf5
                                     if (ss.GetData() && ss.GetSize())
                                         var_representation = ss.GetData();
                                     if (arg_idx > 0)
