add_lldb_library(lldbSymbol
  ArmUnwindInfo.cpp
  Block.cpp
  ClangASTContext.cpp
  ClangASTImporter.cpp
  ClangExternalASTSourceCallbacks.cpp
  ClangExternalASTSourceCommon.cpp
  ClangUtil.cpp
  CompilerDecl.cpp
  CompilerDeclContext.cpp
  CompilerType.cpp
  CompileUnit.cpp
  CompactUnwindInfo.cpp
  DebugMacros.cpp
  Declaration.cpp
  DWARFCallFrameInfo.cpp
  Function.cpp
  FuncUnwinders.cpp
  GoASTContext.cpp
  JavaASTContext.cpp
  LineEntry.cpp
  LineTable.cpp
  ObjectFile.cpp
  OCamlASTContext.cpp
  SwiftASTContext.cpp
  SwiftMangledNameVisitor.cpp
  Symbol.cpp
  SymbolContext.cpp
  SymbolFile.cpp
  SymbolVendor.cpp
  Symtab.cpp
  Type.cpp
  TypeList.cpp
  TypeMap.cpp 
  TypeSystem.cpp
  UnwindPlan.cpp
  UnwindTable.cpp
  Variable.cpp
  VariableList.cpp
  VerifyDecl.cpp

  LINK_LIBS
<<<<<<< HEAD
    swiftBasic
=======
    swiftAST
    swiftASTSectionImporter
    swiftBasic
    swiftClangImporter
    swiftDriver
    swiftFrontend
    swiftIDE
    swiftSIL
    swiftSerialization
>>>>>>> c7641452
    clangAST
    clangBasic
    clangFrontend
    lldbCore
    lldbDataFormatters
    lldbExpression
    lldbHost
    lldbTarget
    lldbUtility
    lldbPluginExpressionParserClang
    lldbPluginExpressionParserGo
    lldbPluginExpressionParserSwift
    lldbPluginSymbolFileDWARF
    lldbPluginSymbolFilePDB
    lldbPluginObjectContainerBSDArchive
    lldbPluginCPlusPlusLanguage
    lldbPluginObjCLanguage

  LINK_COMPONENTS
    Support
  )<|MERGE_RESOLUTION|>--- conflicted
+++ resolved
@@ -40,9 +40,6 @@
   VerifyDecl.cpp
 
   LINK_LIBS
-<<<<<<< HEAD
-    swiftBasic
-=======
     swiftAST
     swiftASTSectionImporter
     swiftBasic
@@ -52,7 +49,6 @@
     swiftIDE
     swiftSIL
     swiftSerialization
->>>>>>> c7641452
     clangAST
     clangBasic
     clangFrontend
