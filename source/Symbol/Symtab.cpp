//===-- Symtab.cpp ----------------------------------------------*- C++ -*-===//
//
//                     The LLVM Compiler Infrastructure
//
// This file is distributed under the University of Illinois Open Source
// License. See LICENSE.TXT for details.
//
//===----------------------------------------------------------------------===//

#include <map>
#include <set>

#include "Plugins/Language/CPlusPlus/CPlusPlusLanguage.h"
#include "Plugins/Language/ObjC/ObjCLanguage.h"
#include "lldb/Core/Module.h"
#include "lldb/Core/Section.h"
#include "lldb/Core/STLUtils.h"
#include "lldb/Core/Timer.h"
#include "lldb/Symbol/ObjectFile.h"
#include "lldb/Symbol/Symbol.h"
#include "lldb/Symbol/SymbolContext.h"
#include "lldb/Symbol/Symtab.h"
#include "lldb/Utility/RegularExpression.h"
#include "lldb/Utility/Stream.h"
#include "lldb/Target/SwiftLanguageRuntime.h"

using namespace lldb;
using namespace lldb_private;

Symtab::Symtab(ObjectFile *objfile)
    : m_objfile(objfile), m_symbols(), m_file_addr_to_index(),
      m_name_to_index(), m_mutex(), m_file_addr_to_index_computed(false),
      m_name_indexes_computed(false) {}

Symtab::~Symtab() {}

void Symtab::Reserve(size_t count) {
  // Clients should grab the mutex from this symbol table and lock it manually
  // when calling this function to avoid performance issues.
  m_symbols.reserve(count);
}

Symbol *Symtab::Resize(size_t count) {
  // Clients should grab the mutex from this symbol table and lock it manually
  // when calling this function to avoid performance issues.
  m_symbols.resize(count);
  return m_symbols.empty() ? nullptr : &m_symbols[0];
}

uint32_t Symtab::AddSymbol(const Symbol &symbol) {
  // Clients should grab the mutex from this symbol table and lock it manually
  // when calling this function to avoid performance issues.
  uint32_t symbol_idx = m_symbols.size();
  m_name_to_index.Clear();
  m_file_addr_to_index.Clear();
  m_symbols.push_back(symbol);
  m_file_addr_to_index_computed = false;
  m_name_indexes_computed = false;
  return symbol_idx;
}

size_t Symtab::GetNumSymbols() const {
  std::lock_guard<std::recursive_mutex> guard(m_mutex);
  return m_symbols.size();
}

void Symtab::SectionFileAddressesChanged() {
  m_name_to_index.Clear();
  m_file_addr_to_index_computed = false;
}

void Symtab::Dump(Stream *s, Target *target, SortOrder sort_order,
                  Mangled::NamePreference name_preference) {
  std::lock_guard<std::recursive_mutex> guard(m_mutex);

  //    s->Printf("%.*p: ", (int)sizeof(void*) * 2, this);
  s->Indent();
  const FileSpec &file_spec = m_objfile->GetFileSpec();
  const char *object_name = nullptr;
  if (m_objfile->GetModule())
    object_name = m_objfile->GetModule()->GetObjectName().GetCString();

  if (file_spec)
    s->Printf("Symtab, file = %s%s%s%s, num_symbols = %" PRIu64,
              file_spec.GetPath().c_str(), object_name ? "(" : "",
              object_name ? object_name : "", object_name ? ")" : "",
              (uint64_t)m_symbols.size());
  else
    s->Printf("Symtab, num_symbols = %" PRIu64 "", (uint64_t)m_symbols.size());

  if (!m_symbols.empty()) {
    switch (sort_order) {
    case eSortOrderNone: {
      s->PutCString(":\n");
      DumpSymbolHeader(s);
      const_iterator begin = m_symbols.begin();
      const_iterator end = m_symbols.end();
      for (const_iterator pos = m_symbols.begin(); pos != end; ++pos) {
        s->Indent();
        pos->Dump(s, target, std::distance(begin, pos), name_preference);
      }
    } break;

    case eSortOrderByName: {
      // Although we maintain a lookup by exact name map, the table
      // isn't sorted by name. So we must make the ordered symbol list
      // up ourselves.
      s->PutCString(" (sorted by name):\n");
      DumpSymbolHeader(s);
      typedef std::multimap<const char *, const Symbol *,
                            CStringCompareFunctionObject>
          CStringToSymbol;
      CStringToSymbol name_map;
      for (const_iterator pos = m_symbols.begin(), end = m_symbols.end();
           pos != end; ++pos) {
        const char *name = pos->GetName().AsCString();
        if (name && name[0])
          name_map.insert(std::make_pair(name, &(*pos)));
      }

      for (CStringToSymbol::const_iterator pos = name_map.begin(),
                                           end = name_map.end();
           pos != end; ++pos) {
        s->Indent();
        pos->second->Dump(s, target, pos->second - &m_symbols[0],
                          name_preference);
      }
    } break;

    case eSortOrderByAddress:
      s->PutCString(" (sorted by address):\n");
      DumpSymbolHeader(s);
      if (!m_file_addr_to_index_computed)
        InitAddressIndexes();
      const size_t num_entries = m_file_addr_to_index.GetSize();
      for (size_t i = 0; i < num_entries; ++i) {
        s->Indent();
        const uint32_t symbol_idx = m_file_addr_to_index.GetEntryRef(i).data;
        m_symbols[symbol_idx].Dump(s, target, symbol_idx, name_preference);
      }
      break;
    }
  }
}

void Symtab::Dump(Stream *s, Target *target, std::vector<uint32_t> &indexes,
                  Mangled::NamePreference name_preference) const {
  std::lock_guard<std::recursive_mutex> guard(m_mutex);

  const size_t num_symbols = GetNumSymbols();
  // s->Printf("%.*p: ", (int)sizeof(void*) * 2, this);
  s->Indent();
  s->Printf("Symtab %" PRIu64 " symbol indexes (%" PRIu64 " symbols total):\n",
            (uint64_t)indexes.size(), (uint64_t)m_symbols.size());
  s->IndentMore();

  if (!indexes.empty()) {
    std::vector<uint32_t>::const_iterator pos;
    std::vector<uint32_t>::const_iterator end = indexes.end();
    DumpSymbolHeader(s);
    for (pos = indexes.begin(); pos != end; ++pos) {
      size_t idx = *pos;
      if (idx < num_symbols) {
        s->Indent();
        m_symbols[idx].Dump(s, target, idx, name_preference);
      }
    }
  }
  s->IndentLess();
}

void Symtab::DumpSymbolHeader(Stream *s) {
  s->Indent("               Debug symbol\n");
  s->Indent("               |Synthetic symbol\n");
  s->Indent("               ||Externally Visible\n");
  s->Indent("               |||\n");
  s->Indent("Index   UserID DSX Type            File Address/Value Load "
            "Address       Size               Flags      Name\n");
  s->Indent("------- ------ --- --------------- ------------------ "
            "------------------ ------------------ ---------- "
            "----------------------------------\n");
}

static int CompareSymbolID(const void *key, const void *p) {
  const user_id_t match_uid = *(const user_id_t *)key;
  const user_id_t symbol_uid = ((const Symbol *)p)->GetID();
  if (match_uid < symbol_uid)
    return -1;
  if (match_uid > symbol_uid)
    return 1;
  return 0;
}

Symbol *Symtab::FindSymbolByID(lldb::user_id_t symbol_uid) const {
  std::lock_guard<std::recursive_mutex> guard(m_mutex);

  Symbol *symbol =
      (Symbol *)::bsearch(&symbol_uid, &m_symbols[0], m_symbols.size(),
                          sizeof(m_symbols[0]), CompareSymbolID);
  return symbol;
}

Symbol *Symtab::SymbolAtIndex(size_t idx) {
  // Clients should grab the mutex from this symbol table and lock it manually
  // when calling this function to avoid performance issues.
  if (idx < m_symbols.size())
    return &m_symbols[idx];
  return nullptr;
}

const Symbol *Symtab::SymbolAtIndex(size_t idx) const {
  // Clients should grab the mutex from this symbol table and lock it manually
  // when calling this function to avoid performance issues.
  if (idx < m_symbols.size())
    return &m_symbols[idx];
  return nullptr;
}

//----------------------------------------------------------------------
// InitNameIndexes
//----------------------------------------------------------------------
void Symtab::InitNameIndexes() {
  // Protected function, no need to lock mutex...
  if (!m_name_indexes_computed) {
    m_name_indexes_computed = true;
    Timer scoped_timer(LLVM_PRETTY_FUNCTION, "%s", LLVM_PRETTY_FUNCTION);
    // Create the name index vector to be able to quickly search by name
    const size_t num_symbols = m_symbols.size();
#if 1
    m_name_to_index.Reserve(num_symbols);
#else
    // TODO: benchmark this to see if we save any memory. Otherwise we
    // will always keep the memory reserved in the vector unless we pull
    // some STL swap magic and then recopy...
    uint32_t actual_count = 0;
    for (const_iterator pos = m_symbols.begin(), end = m_symbols.end();
         pos != end; ++pos) {
      const Mangled &mangled = pos->GetMangled();
      if (mangled.GetMangledName())
        ++actual_count;

      if (mangled.GetDemangledName())
        ++actual_count;
    }

    m_name_to_index.Reserve(actual_count);
#endif

    NameToIndexMap::Entry entry;

    // The "const char *" in "class_contexts" must come from a
    // ConstString::GetCString()
    std::set<const char *> class_contexts;
    UniqueCStringMap<uint32_t> mangled_name_to_index;
    std::vector<const char *> symbol_contexts(num_symbols, nullptr);

    for (entry.value = 0; entry.value < num_symbols; ++entry.value) {
      const Symbol *symbol = &m_symbols[entry.value];

      // Don't let trampolines get into the lookup by name map
      // If we ever need the trampoline symbols to be searchable by name
      // we can remove this and then possibly add a new bool to any of the
      // Symtab functions that lookup symbols by name to indicate if they
      // want trampolines.
      if (symbol->IsTrampoline())
        continue;

      const Mangled &mangled = symbol->GetMangled();
      entry.cstring = mangled.GetMangledName();
      if (entry.cstring) {
        m_name_to_index.Append(entry);

        // Now try and figure out the basename and figure out if the
        // basename is a method, function, etc and put that in the
        // appropriate table.
        llvm::StringRef name = entry.cstring;
        if (symbol->ContainsLinkerAnnotations()) {
          // If the symbol has linker annotations, also add the version without
          // the annotations.
          entry.cstring = ConstString(m_objfile->StripLinkerSymbolAnnotations(
                                        entry.cstring.GetStringRef()));
          m_name_to_index.Append(entry);
        }

        const SymbolType symbol_type = symbol->GetType();
        if (symbol_type == eSymbolTypeCode ||
            symbol_type == eSymbolTypeResolver) {
<<<<<<< HEAD
          if (name.size() >= 2 && name[0] == '_' && name[1] == 'Z' &&
              ((name.size() < 3) || (name[2] != 'T' && // avoid virtual table, VTT structure, typeinfo
                                 // structure, and typeinfo name
               name[2] != 'G' && // avoid guard variables
               name[2] != 'Z'))) // named local entities (if we eventually handle
                                // eSymbolTypeData, we will want this back)
=======
          llvm::StringRef entry_ref(entry.cstring.GetStringRef());
          if (entry_ref[0] == '_' && entry_ref[1] == 'Z' &&
              (entry_ref[2] != 'T' && // avoid virtual table, VTT structure,
                                      // typeinfo structure, and typeinfo
                                      // name
               entry_ref[2] != 'G' && // avoid guard variables
               entry_ref[2] != 'Z'))  // named local entities (if we
                                          // eventually handle eSymbolTypeData,
                                          // we will want this back)
>>>>>>> 08ba4ddc
          {
            CPlusPlusLanguage::MethodName cxx_method(
                mangled.GetDemangledName(lldb::eLanguageTypeC_plus_plus));
            entry.cstring = ConstString(cxx_method.GetBasename());
            if (entry.cstring) {
              // ConstString objects permanently store the string in the pool so
              // calling
              // GetCString() on the value gets us a const char * that will
              // never go away
              const char *const_context =
                  ConstString(cxx_method.GetContext()).GetCString();

              if (!const_context || const_context[0] == 0) {
                // No context for this function so this has to be a basename
                m_basename_to_index.Append(entry);
                // If there is no context (no namespaces or class scopes that
                // come before the function name) then this also could be a
                // fullname.
                m_name_to_index.Append(entry);
              } else {
                entry_ref = entry.cstring.GetStringRef();
                if (entry_ref[0] == '~' ||
                    !cxx_method.GetQualifiers().empty()) {
                  // The first character of the demangled basename is '~' which
                  // means we have a class destructor. We can use this information
                  // to help us know what is a class and what isn't.
                  if (class_contexts.find(const_context) == class_contexts.end())
                    class_contexts.insert(const_context);
                  m_method_to_index.Append(entry);
                } else {
                  if (class_contexts.find(const_context) !=
                      class_contexts.end()) {
                    // The current decl context is in our "class_contexts" which
                    // means
                    // this is a method on a class
                    m_method_to_index.Append(entry);
                  } else {
                    // We don't know if this is a function basename or a method,
                    // so put it into a temporary collection so once we are done
                    // we can look in class_contexts to see if each entry is a
                    // class
                    // or just a function and will put any remaining items into
                    // m_method_to_index or m_basename_to_index as needed
                    mangled_name_to_index.Append(entry);
                    symbol_contexts[entry.value] = const_context;
                  }
                }
              }
            }
          } else if (SwiftLanguageRuntime::IsSwiftMangledName(name.str().c_str())) {
            lldb_private::ConstString basename;
            bool is_method = false;
            ConstString mangled_name = mangled.GetMangledName();
            if (SwiftLanguageRuntime::MethodName::
                    ExtractFunctionBasenameFromMangled(mangled_name, basename,
                                                       is_method)) {
              if (basename && basename != mangled_name) {
                entry.cstring = basename.GetCString();
                if (is_method)
                  m_method_to_index.Append(entry);
                else
                  m_basename_to_index.Append(entry);
              }
            }
          }
        }
      }

      entry.cstring = mangled.GetDemangledName(symbol->GetLanguage());
      if (entry.cstring) {
        m_name_to_index.Append(entry);

        if (symbol->ContainsLinkerAnnotations()) {
          // If the symbol has linker annotations, also add the version without
          // the annotations.
          entry.cstring = ConstString(m_objfile->StripLinkerSymbolAnnotations(
                                        entry.cstring.GetStringRef()));
          m_name_to_index.Append(entry);
        }
      }

      // If the demangled name turns out to be an ObjC name, and
      // is a category name, add the version without categories to the index
      // too.
      ObjCLanguage::MethodName objc_method(entry.cstring.GetStringRef(), true);
      if (objc_method.IsValid(true)) {
        entry.cstring = objc_method.GetSelector();
        m_selector_to_index.Append(entry);

        ConstString objc_method_no_category(
            objc_method.GetFullNameWithoutCategory(true));
        if (objc_method_no_category) {
          entry.cstring = objc_method_no_category;
          m_name_to_index.Append(entry);
        }
      }
    }

    size_t count;
    if (!mangled_name_to_index.IsEmpty()) {
      count = mangled_name_to_index.GetSize();
      for (size_t i = 0; i < count; ++i) {
        if (mangled_name_to_index.GetValueAtIndex(i, entry.value)) {
          entry.cstring = mangled_name_to_index.GetCStringAtIndex(i);
          if (symbol_contexts[entry.value] &&
              class_contexts.find(symbol_contexts[entry.value]) !=
                  class_contexts.end()) {
            m_method_to_index.Append(entry);
          } else {
            // If we got here, we have something that had a context (was inside
            // a namespace or class)
            // yet we don't know if the entry
            m_method_to_index.Append(entry);
            m_basename_to_index.Append(entry);
          }
        }
      }
    }
    m_name_to_index.Sort();
    m_name_to_index.SizeToFit();
    m_selector_to_index.Sort();
    m_selector_to_index.SizeToFit();
    m_basename_to_index.Sort();
    m_basename_to_index.SizeToFit();
    m_method_to_index.Sort();
    m_method_to_index.SizeToFit();

    //        static StreamFile a ("/tmp/a.txt");
    //
    //        count = m_basename_to_index.GetSize();
    //        if (count)
    //        {
    //            for (size_t i=0; i<count; ++i)
    //            {
    //                if (m_basename_to_index.GetValueAtIndex(i, entry.value))
    //                    a.Printf ("%s BASENAME\n",
    //                    m_symbols[entry.value].GetMangled().GetName().GetCString());
    //            }
    //        }
    //        count = m_method_to_index.GetSize();
    //        if (count)
    //        {
    //            for (size_t i=0; i<count; ++i)
    //            {
    //                if (m_method_to_index.GetValueAtIndex(i, entry.value))
    //                    a.Printf ("%s METHOD\n",
    //                    m_symbols[entry.value].GetMangled().GetName().GetCString());
    //            }
    //        }
  }
}

void Symtab::PreloadSymbols() {
  std::lock_guard<std::recursive_mutex> guard(m_mutex);
  InitNameIndexes();
}

void Symtab::AppendSymbolNamesToMap(const IndexCollection &indexes,
                                    bool add_demangled, bool add_mangled,
                                    NameToIndexMap &name_to_index_map) const {
  if (add_demangled || add_mangled) {
    Timer scoped_timer(LLVM_PRETTY_FUNCTION, "%s", LLVM_PRETTY_FUNCTION);
    std::lock_guard<std::recursive_mutex> guard(m_mutex);

    // Create the name index vector to be able to quickly search by name
    NameToIndexMap::Entry entry;
    const size_t num_indexes = indexes.size();
    for (size_t i = 0; i < num_indexes; ++i) {
      entry.value = indexes[i];
      assert(i < m_symbols.size());
      const Symbol *symbol = &m_symbols[entry.value];

      const Mangled &mangled = symbol->GetMangled();
      if (add_demangled) {
        entry.cstring = mangled.GetDemangledName(symbol->GetLanguage());
        if (entry.cstring)
          name_to_index_map.Append(entry);
      }

      if (add_mangled) {
        entry.cstring = mangled.GetMangledName();
        if (entry.cstring)
          name_to_index_map.Append(entry);
      }
    }
  }
}

uint32_t Symtab::AppendSymbolIndexesWithType(SymbolType symbol_type,
                                             std::vector<uint32_t> &indexes,
                                             uint32_t start_idx,
                                             uint32_t end_index) const {
  std::lock_guard<std::recursive_mutex> guard(m_mutex);

  uint32_t prev_size = indexes.size();

  const uint32_t count = std::min<uint32_t>(m_symbols.size(), end_index);

  for (uint32_t i = start_idx; i < count; ++i) {
    if (symbol_type == eSymbolTypeAny || m_symbols[i].GetType() == symbol_type)
      indexes.push_back(i);
  }

  return indexes.size() - prev_size;
}

uint32_t Symtab::AppendSymbolIndexesWithTypeAndFlagsValue(
    SymbolType symbol_type, uint32_t flags_value,
    std::vector<uint32_t> &indexes, uint32_t start_idx,
    uint32_t end_index) const {
  std::lock_guard<std::recursive_mutex> guard(m_mutex);

  uint32_t prev_size = indexes.size();

  const uint32_t count = std::min<uint32_t>(m_symbols.size(), end_index);

  for (uint32_t i = start_idx; i < count; ++i) {
    if ((symbol_type == eSymbolTypeAny ||
         m_symbols[i].GetType() == symbol_type) &&
        m_symbols[i].GetFlags() == flags_value)
      indexes.push_back(i);
  }

  return indexes.size() - prev_size;
}

uint32_t Symtab::AppendSymbolIndexesWithType(SymbolType symbol_type,
                                             Debug symbol_debug_type,
                                             Visibility symbol_visibility,
                                             std::vector<uint32_t> &indexes,
                                             uint32_t start_idx,
                                             uint32_t end_index) const {
  std::lock_guard<std::recursive_mutex> guard(m_mutex);

  uint32_t prev_size = indexes.size();

  const uint32_t count = std::min<uint32_t>(m_symbols.size(), end_index);

  for (uint32_t i = start_idx; i < count; ++i) {
    if (symbol_type == eSymbolTypeAny ||
        m_symbols[i].GetType() == symbol_type) {
      if (CheckSymbolAtIndex(i, symbol_debug_type, symbol_visibility))
        indexes.push_back(i);
    }
  }

  return indexes.size() - prev_size;
}

uint32_t Symtab::GetIndexForSymbol(const Symbol *symbol) const {
  if (!m_symbols.empty()) {
    const Symbol *first_symbol = &m_symbols[0];
    if (symbol >= first_symbol && symbol < first_symbol + m_symbols.size())
      return symbol - first_symbol;
  }
  return UINT32_MAX;
}

struct SymbolSortInfo {
  const bool sort_by_load_addr;
  const Symbol *symbols;
};

namespace {
struct SymbolIndexComparator {
  const std::vector<Symbol> &symbols;
  std::vector<lldb::addr_t> &addr_cache;

  // Getting from the symbol to the Address to the File Address involves some
  // work.
  // Since there are potentially many symbols here, and we're using this for
  // sorting so
  // we're going to be computing the address many times, cache that in
  // addr_cache.
  // The array passed in has to be the same size as the symbols array passed
  // into the
  // member variable symbols, and should be initialized with
  // LLDB_INVALID_ADDRESS.
  // NOTE: You have to make addr_cache externally and pass it in because
  // std::stable_sort
  // makes copies of the comparator it is initially passed in, and you end up
  // spending
  // huge amounts of time copying this array...

  SymbolIndexComparator(const std::vector<Symbol> &s,
                        std::vector<lldb::addr_t> &a)
      : symbols(s), addr_cache(a) {
    assert(symbols.size() == addr_cache.size());
  }
  bool operator()(uint32_t index_a, uint32_t index_b) {
    addr_t value_a = addr_cache[index_a];
    if (value_a == LLDB_INVALID_ADDRESS) {
      value_a = symbols[index_a].GetAddressRef().GetFileAddress();
      addr_cache[index_a] = value_a;
    }

    addr_t value_b = addr_cache[index_b];
    if (value_b == LLDB_INVALID_ADDRESS) {
      value_b = symbols[index_b].GetAddressRef().GetFileAddress();
      addr_cache[index_b] = value_b;
    }

    if (value_a == value_b) {
      // The if the values are equal, use the original symbol user ID
      lldb::user_id_t uid_a = symbols[index_a].GetID();
      lldb::user_id_t uid_b = symbols[index_b].GetID();
      if (uid_a < uid_b)
        return true;
      if (uid_a > uid_b)
        return false;
      return false;
    } else if (value_a < value_b)
      return true;

    return false;
  }
};
}

void Symtab::SortSymbolIndexesByValue(std::vector<uint32_t> &indexes,
                                      bool remove_duplicates) const {
  std::lock_guard<std::recursive_mutex> guard(m_mutex);

  Timer scoped_timer(LLVM_PRETTY_FUNCTION, LLVM_PRETTY_FUNCTION);
  // No need to sort if we have zero or one items...
  if (indexes.size() <= 1)
    return;

  // Sort the indexes in place using std::stable_sort.
  // NOTE: The use of std::stable_sort instead of std::sort here is strictly for
  // performance,
  // not correctness.  The indexes vector tends to be "close" to sorted, which
  // the
  // stable sort handles better.

  std::vector<lldb::addr_t> addr_cache(m_symbols.size(), LLDB_INVALID_ADDRESS);

  SymbolIndexComparator comparator(m_symbols, addr_cache);
  std::stable_sort(indexes.begin(), indexes.end(), comparator);

  // Remove any duplicates if requested
  if (remove_duplicates)
    std::unique(indexes.begin(), indexes.end());
}

uint32_t Symtab::AppendSymbolIndexesWithName(const ConstString &symbol_name,
                                             std::vector<uint32_t> &indexes) {
  std::lock_guard<std::recursive_mutex> guard(m_mutex);

  Timer scoped_timer(LLVM_PRETTY_FUNCTION, "%s", LLVM_PRETTY_FUNCTION);
  if (symbol_name) {
    if (!m_name_indexes_computed)
      InitNameIndexes();

    return m_name_to_index.GetValues(symbol_name, indexes);
  }
  return 0;
}

uint32_t Symtab::AppendSymbolIndexesWithName(const ConstString &symbol_name,
                                             Debug symbol_debug_type,
                                             Visibility symbol_visibility,
                                             std::vector<uint32_t> &indexes) {
  std::lock_guard<std::recursive_mutex> guard(m_mutex);

  Timer scoped_timer(LLVM_PRETTY_FUNCTION, "%s", LLVM_PRETTY_FUNCTION);
  if (symbol_name) {
    const size_t old_size = indexes.size();
    if (!m_name_indexes_computed)
      InitNameIndexes();

    std::vector<uint32_t> all_name_indexes;
    const size_t name_match_count =
        m_name_to_index.GetValues(symbol_name, all_name_indexes);
    for (size_t i = 0; i < name_match_count; ++i) {
      if (CheckSymbolAtIndex(all_name_indexes[i], symbol_debug_type,
                             symbol_visibility))
        indexes.push_back(all_name_indexes[i]);
    }
    return indexes.size() - old_size;
  }
  return 0;
}

uint32_t
Symtab::AppendSymbolIndexesWithNameAndType(const ConstString &symbol_name,
                                           SymbolType symbol_type,
                                           std::vector<uint32_t> &indexes) {
  std::lock_guard<std::recursive_mutex> guard(m_mutex);

  if (AppendSymbolIndexesWithName(symbol_name, indexes) > 0) {
    std::vector<uint32_t>::iterator pos = indexes.begin();
    while (pos != indexes.end()) {
      if (symbol_type == eSymbolTypeAny ||
          m_symbols[*pos].GetType() == symbol_type)
        ++pos;
      else
        pos = indexes.erase(pos);
    }
  }
  return indexes.size();
}

uint32_t Symtab::AppendSymbolIndexesWithNameAndType(
    const ConstString &symbol_name, SymbolType symbol_type,
    Debug symbol_debug_type, Visibility symbol_visibility,
    std::vector<uint32_t> &indexes) {
  std::lock_guard<std::recursive_mutex> guard(m_mutex);

  if (AppendSymbolIndexesWithName(symbol_name, symbol_debug_type,
                                  symbol_visibility, indexes) > 0) {
    std::vector<uint32_t>::iterator pos = indexes.begin();
    while (pos != indexes.end()) {
      if (symbol_type == eSymbolTypeAny ||
          m_symbols[*pos].GetType() == symbol_type)
        ++pos;
      else
        pos = indexes.erase(pos);
    }
  }
  return indexes.size();
}

uint32_t Symtab::AppendSymbolIndexesMatchingRegExAndType(
    const RegularExpression &regexp, SymbolType symbol_type,
    std::vector<uint32_t> &indexes) {
  std::lock_guard<std::recursive_mutex> guard(m_mutex);

  uint32_t prev_size = indexes.size();
  uint32_t sym_end = m_symbols.size();

  for (uint32_t i = 0; i < sym_end; i++) {
    if (symbol_type == eSymbolTypeAny ||
        m_symbols[i].GetType() == symbol_type) {
      const char *name = m_symbols[i].GetName().AsCString();
      if (name) {
        if (regexp.Execute(name))
          indexes.push_back(i);
      }
    }
  }
  return indexes.size() - prev_size;
}

uint32_t Symtab::AppendSymbolIndexesMatchingRegExAndType(
    const RegularExpression &regexp, SymbolType symbol_type,
    Debug symbol_debug_type, Visibility symbol_visibility,
    std::vector<uint32_t> &indexes) {
  std::lock_guard<std::recursive_mutex> guard(m_mutex);

  uint32_t prev_size = indexes.size();
  uint32_t sym_end = m_symbols.size();

  for (uint32_t i = 0; i < sym_end; i++) {
    if (symbol_type == eSymbolTypeAny ||
        m_symbols[i].GetType() == symbol_type) {
      if (CheckSymbolAtIndex(i, symbol_debug_type, symbol_visibility) == false)
        continue;

      const char *name = m_symbols[i].GetName().AsCString();
      if (name) {
        if (regexp.Execute(name))
          indexes.push_back(i);
      }
    }
  }
  return indexes.size() - prev_size;
}

Symbol *Symtab::FindSymbolWithType(SymbolType symbol_type,
                                   Debug symbol_debug_type,
                                   Visibility symbol_visibility,
                                   uint32_t &start_idx) {
  std::lock_guard<std::recursive_mutex> guard(m_mutex);

  const size_t count = m_symbols.size();
  for (size_t idx = start_idx; idx < count; ++idx) {
    if (symbol_type == eSymbolTypeAny ||
        m_symbols[idx].GetType() == symbol_type) {
      if (CheckSymbolAtIndex(idx, symbol_debug_type, symbol_visibility)) {
        start_idx = idx;
        return &m_symbols[idx];
      }
    }
  }
  return nullptr;
}

size_t
Symtab::FindAllSymbolsWithNameAndType(const ConstString &name,
                                      SymbolType symbol_type,
                                      std::vector<uint32_t> &symbol_indexes) {
  std::lock_guard<std::recursive_mutex> guard(m_mutex);

  Timer scoped_timer(LLVM_PRETTY_FUNCTION, "%s", LLVM_PRETTY_FUNCTION);
  // Initialize all of the lookup by name indexes before converting NAME
  // to a uniqued string NAME_STR below.
  if (!m_name_indexes_computed)
    InitNameIndexes();

  if (name) {
    // The string table did have a string that matched, but we need
    // to check the symbols and match the symbol_type if any was given.
    AppendSymbolIndexesWithNameAndType(name, symbol_type, symbol_indexes);
  }
  return symbol_indexes.size();
}

size_t Symtab::FindAllSymbolsWithNameAndType(
    const ConstString &name, SymbolType symbol_type, Debug symbol_debug_type,
    Visibility symbol_visibility, std::vector<uint32_t> &symbol_indexes) {
  std::lock_guard<std::recursive_mutex> guard(m_mutex);

  Timer scoped_timer(LLVM_PRETTY_FUNCTION, "%s", LLVM_PRETTY_FUNCTION);
  // Initialize all of the lookup by name indexes before converting NAME
  // to a uniqued string NAME_STR below.
  if (!m_name_indexes_computed)
    InitNameIndexes();

  if (name) {
    // The string table did have a string that matched, but we need
    // to check the symbols and match the symbol_type if any was given.
    AppendSymbolIndexesWithNameAndType(name, symbol_type, symbol_debug_type,
                                       symbol_visibility, symbol_indexes);
  }
  return symbol_indexes.size();
}

size_t Symtab::FindAllSymbolsMatchingRexExAndType(
    const RegularExpression &regex, SymbolType symbol_type,
    Debug symbol_debug_type, Visibility symbol_visibility,
    std::vector<uint32_t> &symbol_indexes) {
  std::lock_guard<std::recursive_mutex> guard(m_mutex);

  AppendSymbolIndexesMatchingRegExAndType(regex, symbol_type, symbol_debug_type,
                                          symbol_visibility, symbol_indexes);
  return symbol_indexes.size();
}

Symbol *Symtab::FindFirstSymbolWithNameAndType(const ConstString &name,
                                               SymbolType symbol_type,
                                               Debug symbol_debug_type,
                                               Visibility symbol_visibility) {
  std::lock_guard<std::recursive_mutex> guard(m_mutex);

  Timer scoped_timer(LLVM_PRETTY_FUNCTION, "%s", LLVM_PRETTY_FUNCTION);
  if (!m_name_indexes_computed)
    InitNameIndexes();

  if (name) {
    std::vector<uint32_t> matching_indexes;
    // The string table did have a string that matched, but we need
    // to check the symbols and match the symbol_type if any was given.
    if (AppendSymbolIndexesWithNameAndType(name, symbol_type, symbol_debug_type,
                                           symbol_visibility,
                                           matching_indexes)) {
      std::vector<uint32_t>::const_iterator pos, end = matching_indexes.end();
      for (pos = matching_indexes.begin(); pos != end; ++pos) {
        Symbol *symbol = SymbolAtIndex(*pos);

        if (symbol->Compare(name, symbol_type))
          return symbol;
      }
    }
  }
  return nullptr;
}

typedef struct {
  const Symtab *symtab;
  const addr_t file_addr;
  Symbol *match_symbol;
  const uint32_t *match_index_ptr;
  addr_t match_offset;
} SymbolSearchInfo;

// Add all the section file start address & size to the RangeVector,
// recusively adding any children sections.
static void AddSectionsToRangeMap(SectionList *sectlist,
                                  RangeVector<addr_t, addr_t> &section_ranges) {
  const int num_sections = sectlist->GetNumSections(0);
  for (int i = 0; i < num_sections; i++) {
    SectionSP sect_sp = sectlist->GetSectionAtIndex(i);
    if (sect_sp) {
      SectionList &child_sectlist = sect_sp->GetChildren();

      // If this section has children, add the children to the RangeVector.
      // Else add this section to the RangeVector.
      if (child_sectlist.GetNumSections(0) > 0) {
        AddSectionsToRangeMap(&child_sectlist, section_ranges);
      } else {
        size_t size = sect_sp->GetByteSize();
        if (size > 0) {
          addr_t base_addr = sect_sp->GetFileAddress();
          RangeVector<addr_t, addr_t>::Entry entry;
          entry.SetRangeBase(base_addr);
          entry.SetByteSize(size);
          section_ranges.Append(entry);
        }
      }
    }
  }
}

void Symtab::InitAddressIndexes() {
  // Protected function, no need to lock mutex...
  if (!m_file_addr_to_index_computed && !m_symbols.empty()) {
    m_file_addr_to_index_computed = true;

    FileRangeToIndexMap::Entry entry;
    const_iterator begin = m_symbols.begin();
    const_iterator end = m_symbols.end();
    for (const_iterator pos = m_symbols.begin(); pos != end; ++pos) {
      if (pos->ValueIsAddress()) {
        entry.SetRangeBase(pos->GetAddressRef().GetFileAddress());
        entry.SetByteSize(pos->GetByteSize());
        entry.data = std::distance(begin, pos);
        m_file_addr_to_index.Append(entry);
      }
    }
    const size_t num_entries = m_file_addr_to_index.GetSize();
    if (num_entries > 0) {
      m_file_addr_to_index.Sort();

      // Create a RangeVector with the start & size of all the sections for
      // this objfile.  We'll need to check this for any FileRangeToIndexMap
      // entries with an uninitialized size, which could potentially be a
      // large number so reconstituting the weak pointer is busywork when it
      // is invariant information.
      SectionList *sectlist = m_objfile->GetSectionList();
      RangeVector<addr_t, addr_t> section_ranges;
      if (sectlist) {
        AddSectionsToRangeMap(sectlist, section_ranges);
        section_ranges.Sort();
      }

      // Iterate through the FileRangeToIndexMap and fill in the size for any
      // entries that didn't already have a size from the Symbol (e.g. if we
      // have a plain linker symbol with an address only, instead of debug info
      // where we get an address and a size and a type, etc.)
      for (size_t i = 0; i < num_entries; i++) {
        FileRangeToIndexMap::Entry *entry =
            m_file_addr_to_index.GetMutableEntryAtIndex(i);
        if (entry->GetByteSize() == 0) {
          addr_t curr_base_addr = entry->GetRangeBase();
          const RangeVector<addr_t, addr_t>::Entry *containing_section =
              section_ranges.FindEntryThatContains(curr_base_addr);

          // Use the end of the section as the default max size of the symbol
          addr_t sym_size = 0;
          if (containing_section) {
            sym_size =
                containing_section->GetByteSize() -
                (entry->GetRangeBase() - containing_section->GetRangeBase());
          }

          for (size_t j = i; j < num_entries; j++) {
            FileRangeToIndexMap::Entry *next_entry =
                m_file_addr_to_index.GetMutableEntryAtIndex(j);
            addr_t next_base_addr = next_entry->GetRangeBase();
            if (next_base_addr > curr_base_addr) {
              addr_t size_to_next_symbol = next_base_addr - curr_base_addr;

              // Take the difference between this symbol and the next one as its
              // size,
              // if it is less than the size of the section.
              if (sym_size == 0 || size_to_next_symbol < sym_size) {
                sym_size = size_to_next_symbol;
              }
              break;
            }
          }

          if (sym_size > 0) {
            entry->SetByteSize(sym_size);
            Symbol &symbol = m_symbols[entry->data];
            symbol.SetByteSize(sym_size);
            symbol.SetSizeIsSynthesized(true);
          }
        }
      }

      // Sort again in case the range size changes the ordering
      m_file_addr_to_index.Sort();
    }
  }
}

void Symtab::CalculateSymbolSizes() {
  std::lock_guard<std::recursive_mutex> guard(m_mutex);

  if (!m_symbols.empty()) {
    if (!m_file_addr_to_index_computed)
      InitAddressIndexes();

    const size_t num_entries = m_file_addr_to_index.GetSize();

    for (size_t i = 0; i < num_entries; ++i) {
      // The entries in the m_file_addr_to_index have calculated the sizes
      // already
      // so we will use this size if we need to.
      const FileRangeToIndexMap::Entry &entry =
          m_file_addr_to_index.GetEntryRef(i);

      Symbol &symbol = m_symbols[entry.data];

      // If the symbol size is already valid, no need to do anything
      if (symbol.GetByteSizeIsValid())
        continue;

      const addr_t range_size = entry.GetByteSize();
      if (range_size > 0) {
        symbol.SetByteSize(range_size);
        symbol.SetSizeIsSynthesized(true);
      }
    }
  }
}

Symbol *Symtab::FindSymbolAtFileAddress(addr_t file_addr) {
  std::lock_guard<std::recursive_mutex> guard(m_mutex);
  if (!m_file_addr_to_index_computed)
    InitAddressIndexes();

  const FileRangeToIndexMap::Entry *entry =
      m_file_addr_to_index.FindEntryStartsAt(file_addr);
  if (entry) {
    Symbol *symbol = SymbolAtIndex(entry->data);
    if (symbol->GetFileAddress() == file_addr)
      return symbol;
  }
  return nullptr;
}

Symbol *Symtab::FindSymbolContainingFileAddress(addr_t file_addr) {
  std::lock_guard<std::recursive_mutex> guard(m_mutex);

  if (!m_file_addr_to_index_computed)
    InitAddressIndexes();

  const FileRangeToIndexMap::Entry *entry =
      m_file_addr_to_index.FindEntryThatContains(file_addr);
  if (entry) {
    Symbol *symbol = SymbolAtIndex(entry->data);
    if (symbol->ContainsFileAddress(file_addr))
      return symbol;
  }
  return nullptr;
}

void Symtab::ForEachSymbolContainingFileAddress(
    addr_t file_addr, std::function<bool(Symbol *)> const &callback) {
  std::lock_guard<std::recursive_mutex> guard(m_mutex);

  if (!m_file_addr_to_index_computed)
    InitAddressIndexes();

  std::vector<uint32_t> all_addr_indexes;

  // Get all symbols with file_addr
  const size_t addr_match_count =
      m_file_addr_to_index.FindEntryIndexesThatContain(file_addr,
                                                       all_addr_indexes);

  for (size_t i = 0; i < addr_match_count; ++i) {
    Symbol *symbol = SymbolAtIndex(all_addr_indexes[i]);
    if (symbol->ContainsFileAddress(file_addr)) {
      if (!callback(symbol))
        break;
    }
  }
}

void Symtab::SymbolIndicesToSymbolContextList(
    std::vector<uint32_t> &symbol_indexes, SymbolContextList &sc_list) {
  // No need to protect this call using m_mutex all other method calls are
  // already thread safe.

  const bool merge_symbol_into_function = true;
  size_t num_indices = symbol_indexes.size();
  if (num_indices > 0) {
    SymbolContext sc;
    sc.module_sp = m_objfile->GetModule();
    for (size_t i = 0; i < num_indices; i++) {
      sc.symbol = SymbolAtIndex(symbol_indexes[i]);
      if (sc.symbol)
        sc_list.AppendIfUnique(sc, merge_symbol_into_function);
    }
  }
}

size_t Symtab::FindFunctionSymbols(const ConstString &name,
                                   uint32_t name_type_mask,
                                   SymbolContextList &sc_list) {
  size_t count = 0;
  std::vector<uint32_t> symbol_indexes;

  // eFunctionNameTypeAuto should be pre-resolved by a call to
  // Module::LookupInfo::LookupInfo()
  assert((name_type_mask & eFunctionNameTypeAuto) == 0);

  if (name_type_mask & (eFunctionNameTypeBase | eFunctionNameTypeFull)) {
    std::vector<uint32_t> temp_symbol_indexes;
    FindAllSymbolsWithNameAndType(name, eSymbolTypeAny, temp_symbol_indexes);

    unsigned temp_symbol_indexes_size = temp_symbol_indexes.size();
    if (temp_symbol_indexes_size > 0) {
      std::lock_guard<std::recursive_mutex> guard(m_mutex);
      for (unsigned i = 0; i < temp_symbol_indexes_size; i++) {
        SymbolContext sym_ctx;
        sym_ctx.symbol = SymbolAtIndex(temp_symbol_indexes[i]);
        if (sym_ctx.symbol) {
          switch (sym_ctx.symbol->GetType()) {
          case eSymbolTypeCode:
          case eSymbolTypeResolver:
          case eSymbolTypeReExported:
            symbol_indexes.push_back(temp_symbol_indexes[i]);
            break;
          default:
            break;
          }
        }
      }
    }
  }

  if (name_type_mask & eFunctionNameTypeBase) {
    // From mangled names we can't tell what is a basename and what
    // is a method name, so we just treat them the same
    if (!m_name_indexes_computed)
      InitNameIndexes();

    if (!m_basename_to_index.IsEmpty()) {
      const UniqueCStringMap<uint32_t>::Entry *match;
      for (match = m_basename_to_index.FindFirstValueForName(name);
           match != nullptr;
           match = m_basename_to_index.FindNextValueForName(match)) {
        symbol_indexes.push_back(match->value);
      }
    }
  }

  if (name_type_mask & eFunctionNameTypeMethod) {
    if (!m_name_indexes_computed)
      InitNameIndexes();

    if (!m_method_to_index.IsEmpty()) {
      const UniqueCStringMap<uint32_t>::Entry *match;
      for (match = m_method_to_index.FindFirstValueForName(name);
           match != nullptr;
           match = m_method_to_index.FindNextValueForName(match)) {
        symbol_indexes.push_back(match->value);
      }
    }
  }

  if (name_type_mask & eFunctionNameTypeSelector) {
    if (!m_name_indexes_computed)
      InitNameIndexes();

    if (!m_selector_to_index.IsEmpty()) {
      const UniqueCStringMap<uint32_t>::Entry *match;
      for (match = m_selector_to_index.FindFirstValueForName(name);
           match != nullptr;
           match = m_selector_to_index.FindNextValueForName(match)) {
        symbol_indexes.push_back(match->value);
      }
    }
  }

  if (!symbol_indexes.empty()) {
    std::sort(symbol_indexes.begin(), symbol_indexes.end());
    symbol_indexes.erase(
        std::unique(symbol_indexes.begin(), symbol_indexes.end()),
        symbol_indexes.end());
    count = symbol_indexes.size();
    SymbolIndicesToSymbolContextList(symbol_indexes, sc_list);
  }

  return count;
}

const Symbol *Symtab::GetParent(Symbol *child_symbol) const {
  uint32_t child_idx = GetIndexForSymbol(child_symbol);
  if (child_idx != UINT32_MAX && child_idx > 0) {
    for (uint32_t idx = child_idx - 1; idx != UINT32_MAX; --idx) {
      const Symbol *symbol = SymbolAtIndex(idx);
      const uint32_t sibling_idx = symbol->GetSiblingIndex();
      if (sibling_idx != UINT32_MAX && sibling_idx > child_idx)
        return symbol;
    }
  }
  return NULL;
}<|MERGE_RESOLUTION|>--- conflicted
+++ resolved
@@ -285,14 +285,6 @@
         const SymbolType symbol_type = symbol->GetType();
         if (symbol_type == eSymbolTypeCode ||
             symbol_type == eSymbolTypeResolver) {
-<<<<<<< HEAD
-          if (name.size() >= 2 && name[0] == '_' && name[1] == 'Z' &&
-              ((name.size() < 3) || (name[2] != 'T' && // avoid virtual table, VTT structure, typeinfo
-                                 // structure, and typeinfo name
-               name[2] != 'G' && // avoid guard variables
-               name[2] != 'Z'))) // named local entities (if we eventually handle
-                                // eSymbolTypeData, we will want this back)
-=======
           llvm::StringRef entry_ref(entry.cstring.GetStringRef());
           if (entry_ref[0] == '_' && entry_ref[1] == 'Z' &&
               (entry_ref[2] != 'T' && // avoid virtual table, VTT structure,
@@ -302,7 +294,6 @@
                entry_ref[2] != 'Z'))  // named local entities (if we
                                           // eventually handle eSymbolTypeData,
                                           // we will want this back)
->>>>>>> 08ba4ddc
           {
             CPlusPlusLanguage::MethodName cxx_method(
                 mangled.GetDemangledName(lldb::eLanguageTypeC_plus_plus));
