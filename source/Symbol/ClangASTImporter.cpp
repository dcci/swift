//===-- ClangASTImporter.cpp ------------------------------------*- C++ -*-===//
//
//                     The LLVM Compiler Infrastructure
//
// This file is distributed under the University of Illinois Open Source
// License. See LICENSE.TXT for details.
//
//===----------------------------------------------------------------------===//

#include "clang/AST/Decl.h"
#include "clang/AST/DeclCXX.h"
#include "clang/AST/DeclObjC.h"
#include "llvm/Support/raw_ostream.h"
#include "lldb/Core/Log.h"
#include "lldb/Core/Module.h"
#include "lldb/Symbol/ClangASTContext.h"
#include "lldb/Symbol/ClangASTImporter.h"
#include "lldb/Symbol/ClangExternalASTSourceCommon.h"
#include "lldb/Utility/LLDBAssert.h"

using namespace lldb_private;
using namespace clang;

ClangASTMetrics::Counters ClangASTMetrics::global_counters = { 0, 0, 0, 0, 0, 0 };
ClangASTMetrics::Counters ClangASTMetrics::local_counters = { 0, 0, 0, 0, 0, 0 };

void ClangASTMetrics::DumpCounters (Log *log, ClangASTMetrics::Counters &counters)
{
    log->Printf("  Number of visible Decl queries by name     : %" PRIu64, counters.m_visible_query_count);
    log->Printf("  Number of lexical Decl queries             : %" PRIu64, counters.m_lexical_query_count);
    log->Printf("  Number of imports initiated by LLDB        : %" PRIu64, counters.m_lldb_import_count);
    log->Printf("  Number of imports conducted by Clang       : %" PRIu64, counters.m_clang_import_count);
    log->Printf("  Number of Decls completed                  : %" PRIu64, counters.m_decls_completed_count);
    log->Printf("  Number of records laid out                 : %" PRIu64, counters.m_record_layout_count);
}

void ClangASTMetrics::DumpCounters (Log *log)
{
    if (!log)
        return;
    
    log->Printf("== ClangASTMetrics output ==");
    log->Printf("-- Global metrics --");
    DumpCounters (log, global_counters);
    log->Printf("-- Local metrics --");
    DumpCounters (log, local_counters);
}

clang::QualType
ClangASTImporter::CopyType (clang::ASTContext *dst_ast,
                            clang::ASTContext *src_ast,
                            clang::QualType type)
{
    MinionSP minion_sp (GetMinion(dst_ast, src_ast));
    
    if (minion_sp)
        return minion_sp->Import(type);
    
    return QualType();
}

lldb::opaque_compiler_type_t
ClangASTImporter::CopyType (clang::ASTContext *dst_ast,
                            clang::ASTContext *src_ast,
                            lldb::opaque_compiler_type_t type)
{
    return CopyType (dst_ast, src_ast, QualType::getFromOpaquePtr(type)).getAsOpaquePtr();
}

CompilerType
ClangASTImporter::CopyType (ClangASTContext &dst_ast,
                            const CompilerType &src_type)
{
    clang::ASTContext *dst_clang_ast = dst_ast.getASTContext();
    if (dst_clang_ast)
    {
        ClangASTContext *src_ast = llvm::dyn_cast_or_null<ClangASTContext>(src_type.GetTypeSystem());
        if (src_ast)
        {
            clang::ASTContext *src_clang_ast = src_ast->getASTContext();
            if (src_clang_ast)
            {
                lldb::opaque_compiler_type_t dst_clang_type = CopyType(dst_clang_ast,
                                                                       src_clang_ast,
                                                                       src_type.GetOpaqueQualType());

                if (dst_clang_type)
                    return CompilerType(&dst_ast, dst_clang_type);
            }
        }
    }
    return CompilerType();
}

clang::Decl *
ClangASTImporter::CopyDecl (clang::ASTContext *dst_ast,
                            clang::ASTContext *src_ast,
                            clang::Decl *decl)
{
    MinionSP minion_sp;
    
    minion_sp = GetMinion(dst_ast, src_ast);
    
    if (minion_sp)
    {
        clang::Decl *result = minion_sp->Import(decl);
        
        if (!result)
        {
            Log *log(lldb_private::GetLogIfAllCategoriesSet (LIBLLDB_LOG_EXPRESSIONS));

            if (log)
            {
                lldb::user_id_t user_id = LLDB_INVALID_UID;
                ClangASTMetadata *metadata = GetDeclMetadata(decl);
                if (metadata)
                    user_id = metadata->GetUserID();
                
                if (NamedDecl *named_decl = dyn_cast<NamedDecl>(decl))
                    log->Printf("  [ClangASTImporter] WARNING: Failed to import a %s '%s', metadata 0x%" PRIx64,
                                decl->getDeclKindName(),
                                named_decl->getNameAsString().c_str(),
                                user_id);
                else
                    log->Printf("  [ClangASTImporter] WARNING: Failed to import a %s, metadata 0x%" PRIx64,
                                decl->getDeclKindName(),
                                user_id);
            }
        }
        
        return result;
    }
    
    return nullptr;
}

class DeclContextOverride
{
private:
    struct Backup
    {
        clang::DeclContext *decl_context;
        clang::DeclContext *lexical_decl_context;
    };
    
    std::map<clang::Decl *, Backup> m_backups;
    
    void OverrideOne(clang::Decl *decl)
    {
        if (m_backups.find(decl) != m_backups.end())
        {
            return;
        }
            
        m_backups[decl] = { decl->getDeclContext(), decl->getLexicalDeclContext() };
        
        decl->setDeclContext(decl->getASTContext().getTranslationUnitDecl());
        decl->setLexicalDeclContext(decl->getASTContext().getTranslationUnitDecl());
    }
    
    bool ChainPassesThrough(clang::Decl *decl,
                            clang::DeclContext *base,
                            clang::DeclContext *(clang::Decl::*contextFromDecl)(),
                            clang::DeclContext *(clang::DeclContext::*contextFromContext)())
    {
        for (DeclContext *decl_ctx = (decl->*contextFromDecl)();
             decl_ctx;
             decl_ctx = (decl_ctx->*contextFromContext)())
        {
            if (decl_ctx == base)
            {
                return true;
            }
        }
        
        return false;
    }
    
    clang::Decl *GetEscapedChild(clang::Decl *decl, clang::DeclContext *base = nullptr)
    {
        if (base)
        {
            // decl's DeclContext chains must pass through base.
            
            if (!ChainPassesThrough(decl, base, &clang::Decl::getDeclContext, &clang::DeclContext::getParent) ||
                !ChainPassesThrough(decl, base, &clang::Decl::getLexicalDeclContext, &clang::DeclContext::getLexicalParent))
            {
                return decl;
            }
        }
        else
        {
            base = clang::dyn_cast<clang::DeclContext>(decl);
            
            if (!base)
            {
                return nullptr;
            }
        }
        
        if (clang::DeclContext *context = clang::dyn_cast<clang::DeclContext>(decl))
        {
            for (clang::Decl *decl : context->decls())
            {
                if (clang::Decl *escaped_child = GetEscapedChild(decl))
                {
                    return escaped_child;
                }
            }
        }
        
        return nullptr;
    }
    
    void Override(clang::Decl *decl)
    {
        if (clang::Decl *escaped_child = GetEscapedChild(decl))
        {
            Log *log(lldb_private::GetLogIfAllCategoriesSet (LIBLLDB_LOG_EXPRESSIONS));
            
            if (log)
                log->Printf("    [ClangASTImporter] DeclContextOverride couldn't override (%sDecl*)%p - its child (%sDecl*)%p escapes",
                            decl->getDeclKindName(), static_cast<void*>(decl),
                            escaped_child->getDeclKindName(), static_cast<void*>(escaped_child));
            lldbassert(0 && "Couldn't override!");
        }
        
        OverrideOne(decl);
    }
    
public:
    DeclContextOverride()
    {
    }
    
    void OverrideAllDeclsFromContainingFunction(clang::Decl *decl)
    {
        for (DeclContext *decl_context = decl->getLexicalDeclContext();
             decl_context;
             decl_context = decl_context->getLexicalParent())
        {
            DeclContext *redecl_context = decl_context->getRedeclContext();
            
            if (llvm::isa<FunctionDecl>(redecl_context) &&
                llvm::isa<TranslationUnitDecl>(redecl_context->getLexicalParent()))
            {
                for (clang::Decl *child_decl : decl_context->decls())
                {
                    Override(child_decl);
                }
            }
        }
    }
    
    ~DeclContextOverride()
    {
        for (const std::pair<clang::Decl *, Backup> &backup : m_backups)
        {
            backup.first->setDeclContext(backup.second.decl_context);
            backup.first->setLexicalDeclContext(backup.second.lexical_decl_context);
        }
    }
};

lldb::opaque_compiler_type_t
ClangASTImporter::DeportType (clang::ASTContext *dst_ctx,
                              clang::ASTContext *src_ctx,
                              lldb::opaque_compiler_type_t type)
{
    Log *log(lldb_private::GetLogIfAllCategoriesSet (LIBLLDB_LOG_EXPRESSIONS));
  
    if (log)
        log->Printf("    [ClangASTImporter] DeportType called on (%sType*)0x%llx from (ASTContext*)%p to (ASTContext*)%p",
                    QualType::getFromOpaquePtr(type)->getTypeClassName(), (unsigned long long)type,
                    static_cast<void*>(src_ctx),
                    static_cast<void*>(dst_ctx));

    MinionSP minion_sp (GetMinion (dst_ctx, src_ctx));
    
    if (!minion_sp)
        return nullptr;
    
    std::set<NamedDecl *> decls_to_deport;
    std::set<NamedDecl *> decls_already_deported;
    
    DeclContextOverride decl_context_override;
    
    if (const clang::TagType *tag_type = clang::QualType::getFromOpaquePtr(type)->getAs<TagType>())
    {
        decl_context_override.OverrideAllDeclsFromContainingFunction(tag_type->getDecl());
    }
    
    minion_sp->InitDeportWorkQueues(&decls_to_deport,
                                    &decls_already_deported);
    
    lldb::opaque_compiler_type_t result = CopyType(dst_ctx, src_ctx, type);
    
    minion_sp->ExecuteDeportWorkQueues();
    
    if (!result)
        return nullptr;
    
    return result;

}

clang::Decl *
ClangASTImporter::DeportDecl (clang::ASTContext *dst_ctx,
                              clang::ASTContext *src_ctx,
                              clang::Decl *decl)
{
    Log *log(lldb_private::GetLogIfAllCategoriesSet (LIBLLDB_LOG_EXPRESSIONS));

    if (log)
        log->Printf("    [ClangASTImporter] DeportDecl called on (%sDecl*)%p from (ASTContext*)%p to (ASTContext*)%p",
                    decl->getDeclKindName(), static_cast<void*>(decl),
                    static_cast<void*>(src_ctx),
                    static_cast<void*>(dst_ctx));

    MinionSP minion_sp (GetMinion (dst_ctx, src_ctx));

    if (!minion_sp)
        return nullptr;

    std::set<NamedDecl *> decls_to_deport;
    std::set<NamedDecl *> decls_already_deported;
    
    DeclContextOverride decl_context_override;
    
    decl_context_override.OverrideAllDeclsFromContainingFunction(decl);

    minion_sp->InitDeportWorkQueues(&decls_to_deport,
                                    &decls_already_deported);

    clang::Decl *result = CopyDecl(dst_ctx, src_ctx, decl);

    minion_sp->ExecuteDeportWorkQueues();

    if (!result)
        return nullptr;

    if (log)
        log->Printf("    [ClangASTImporter] DeportDecl deported (%sDecl*)%p to (%sDecl*)%p",
                    decl->getDeclKindName(), static_cast<void*>(decl),
                    result->getDeclKindName(), static_cast<void*>(result));

    return result;
}

void
ClangASTImporter::CompleteDecl (clang::Decl *decl)
{
    Log *log(lldb_private::GetLogIfAllCategoriesSet (LIBLLDB_LOG_EXPRESSIONS));

    if (log)
        log->Printf("    [ClangASTImporter] CompleteDecl called on (%sDecl*)%p",
                    decl->getDeclKindName(), static_cast<void*>(decl));

    if (ObjCInterfaceDecl *interface_decl = dyn_cast<ObjCInterfaceDecl>(decl)) 
    {
        if (!interface_decl->getDefinition())
        {
            interface_decl->startDefinition();
            CompleteObjCInterfaceDecl(interface_decl);
        }
    }
    else if (ObjCProtocolDecl *protocol_decl = dyn_cast<ObjCProtocolDecl>(decl)) 
    {
        if (!protocol_decl->getDefinition())
            protocol_decl->startDefinition();
    }
    else if (TagDecl *tag_decl = dyn_cast<TagDecl>(decl)) 
    {
        if (!tag_decl->getDefinition() && !tag_decl->isBeingDefined()) 
        {
            tag_decl->startDefinition();
            CompleteTagDecl(tag_decl);
            tag_decl->setCompleteDefinition(true);
        }
    }
    else
    {
        assert (0 && "CompleteDecl called on a Decl that can't be completed");
    }
}

bool
ClangASTImporter::CompleteTagDecl (clang::TagDecl *decl)
{
    ClangASTMetrics::RegisterDeclCompletion();
    
    DeclOrigin decl_origin = GetDeclOrigin(decl);
    
    if (!decl_origin.Valid())
        return false;
    
    if (!ClangASTContext::GetCompleteDecl(decl_origin.ctx, decl_origin.decl))
        return false;
    
    MinionSP minion_sp (GetMinion(&decl->getASTContext(), decl_origin.ctx));
    
    if (minion_sp)
        minion_sp->ImportDefinitionTo(decl, decl_origin.decl);
        
    return true;
}

bool
ClangASTImporter::CompleteTagDeclWithOrigin(clang::TagDecl *decl, clang::TagDecl *origin_decl)
{
    ClangASTMetrics::RegisterDeclCompletion();

    clang::ASTContext *origin_ast_ctx = &origin_decl->getASTContext();
        
    if (!ClangASTContext::GetCompleteDecl(origin_ast_ctx, origin_decl))
        return false;
    
    MinionSP minion_sp (GetMinion(&decl->getASTContext(), origin_ast_ctx));
    
    if (minion_sp)
        minion_sp->ImportDefinitionTo(decl, origin_decl);
        
    ASTContextMetadataSP context_md = GetContextMetadata(&decl->getASTContext());

    OriginMap &origins = context_md->m_origins;

    origins[decl] = DeclOrigin(origin_ast_ctx, origin_decl);
    
    return true;
}

bool
ClangASTImporter::CompleteObjCInterfaceDecl (clang::ObjCInterfaceDecl *interface_decl)
{
    ClangASTMetrics::RegisterDeclCompletion();
    
    DeclOrigin decl_origin = GetDeclOrigin(interface_decl);
    
    if (!decl_origin.Valid())
        return false;
    
    if (!ClangASTContext::GetCompleteDecl(decl_origin.ctx, decl_origin.decl))
        return false;
    
    MinionSP minion_sp (GetMinion(&interface_decl->getASTContext(), decl_origin.ctx));
    
    if (minion_sp)
        minion_sp->ImportDefinitionTo(interface_decl, decl_origin.decl);

    if (ObjCInterfaceDecl *super_class = interface_decl->getSuperClass())
        RequireCompleteType(clang::QualType(super_class->getTypeForDecl(), 0));

    return true;
}

bool
ClangASTImporter::CompleteAndFetchChildren (clang::QualType type)
{
    if (!RequireCompleteType(type))
        return false;

    if (const TagType *tag_type = type->getAs<TagType>())
    {
        TagDecl *tag_decl = tag_type->getDecl();

        DeclOrigin decl_origin = GetDeclOrigin(tag_decl);

        if (!decl_origin.Valid())
            return false;

        MinionSP minion_sp (GetMinion(&tag_decl->getASTContext(), decl_origin.ctx));

        TagDecl *origin_tag_decl = llvm::dyn_cast<TagDecl>(decl_origin.decl);

        for (Decl *origin_child_decl : origin_tag_decl->decls())
        {
            minion_sp->Import(origin_child_decl);
        }

        if (RecordDecl *record_decl = dyn_cast<RecordDecl>(origin_tag_decl))
        {
            record_decl->setHasLoadedFieldsFromExternalStorage(true);
        }
<<<<<<< HEAD
        
=======

>>>>>>> d9db0bf5
        return true;
    }

    if (const ObjCObjectType *objc_object_type = type->getAs<ObjCObjectType>())
    {
        if (ObjCInterfaceDecl *objc_interface_decl = objc_object_type->getInterface())
        {
            DeclOrigin decl_origin = GetDeclOrigin(objc_interface_decl);

            if (!decl_origin.Valid())
                return false;

            MinionSP minion_sp (GetMinion(&objc_interface_decl->getASTContext(), decl_origin.ctx));

            ObjCInterfaceDecl *origin_interface_decl = llvm::dyn_cast<ObjCInterfaceDecl>(decl_origin.decl);

            for (Decl *origin_child_decl : origin_interface_decl->decls())
            {
                minion_sp->Import(origin_child_decl);
            }

            return true;
        }
        else
        {
            return false;
        }
    }
<<<<<<< HEAD

    return true;
}

=======
    
    return true;
}


>>>>>>> d9db0bf5
bool
ClangASTImporter::RequireCompleteType (clang::QualType type)
{
    if (type.isNull())
        return false;
    
    if (const TagType *tag_type = type->getAs<TagType>())
    {
        TagDecl *tag_decl = tag_type->getDecl();

        if (tag_decl->getDefinition() || tag_decl->isBeingDefined())
            return true;

        return CompleteTagDecl(tag_decl);
    }
    if (const ObjCObjectType *objc_object_type = type->getAs<ObjCObjectType>())
    {
        if (ObjCInterfaceDecl *objc_interface_decl = objc_object_type->getInterface())
            return CompleteObjCInterfaceDecl(objc_interface_decl);
        else
            return false;
    }
    if (const ArrayType *array_type = type->getAsArrayTypeUnsafe())
    {
        return RequireCompleteType(array_type->getElementType());
    }
    if (const AtomicType *atomic_type = type->getAs<AtomicType>())
    {
        return RequireCompleteType(atomic_type->getPointeeType());
    }
    
    return true;
}

ClangASTMetadata *
ClangASTImporter::GetDeclMetadata (const clang::Decl *decl)
{
    DeclOrigin decl_origin = GetDeclOrigin(decl);
    
    if (decl_origin.Valid())
        return ClangASTContext::GetMetadata(decl_origin.ctx, decl_origin.decl);
    else
        return ClangASTContext::GetMetadata(&decl->getASTContext(), decl);
}

ClangASTImporter::DeclOrigin
ClangASTImporter::GetDeclOrigin(const clang::Decl *decl)
{
    ASTContextMetadataSP context_md = GetContextMetadata(&decl->getASTContext());
    
    OriginMap &origins = context_md->m_origins;
    
    OriginMap::iterator iter = origins.find(decl);
    
    if (iter != origins.end())
        return iter->second;
    else
        return DeclOrigin();
}

void
ClangASTImporter::SetDeclOrigin (const clang::Decl *decl, clang::Decl *original_decl)
{
    ASTContextMetadataSP context_md = GetContextMetadata(&decl->getASTContext());
    
    OriginMap &origins = context_md->m_origins;
    
    OriginMap::iterator iter = origins.find(decl);
    
    if (iter != origins.end())
    {
        iter->second.decl = original_decl;
        iter->second.ctx = &original_decl->getASTContext();
    }
    else
    {
        origins[decl] = DeclOrigin(&original_decl->getASTContext(), original_decl);
    }
}

void
ClangASTImporter::RegisterNamespaceMap(const clang::NamespaceDecl *decl, 
                                       NamespaceMapSP &namespace_map)
{
    ASTContextMetadataSP context_md = GetContextMetadata(&decl->getASTContext());
    
    context_md->m_namespace_maps[decl] = namespace_map;
}

ClangASTImporter::NamespaceMapSP 
ClangASTImporter::GetNamespaceMap(const clang::NamespaceDecl *decl)
{
    ASTContextMetadataSP context_md = GetContextMetadata(&decl->getASTContext());

    NamespaceMetaMap &namespace_maps = context_md->m_namespace_maps;
    
    NamespaceMetaMap::iterator iter = namespace_maps.find(decl);
    
    if (iter != namespace_maps.end())
        return iter->second;
    else
        return NamespaceMapSP();
}

void 
ClangASTImporter::BuildNamespaceMap(const clang::NamespaceDecl *decl)
{
    assert (decl);
    ASTContextMetadataSP context_md = GetContextMetadata(&decl->getASTContext());

    const DeclContext *parent_context = decl->getDeclContext();
    const NamespaceDecl *parent_namespace = dyn_cast<NamespaceDecl>(parent_context);
    NamespaceMapSP parent_map;
    
    if (parent_namespace)
        parent_map = GetNamespaceMap(parent_namespace);
    
    NamespaceMapSP new_map;
    
    new_map.reset(new NamespaceMap);
 
    if (context_md->m_map_completer)
    {
        std::string namespace_string = decl->getDeclName().getAsString();
    
        context_md->m_map_completer->CompleteNamespaceMap (new_map, ConstString(namespace_string.c_str()), parent_map);
    }
    
    context_md->m_namespace_maps[decl] = new_map;
}

void 
ClangASTImporter::ForgetDestination (clang::ASTContext *dst_ast)
{
    Log *log(lldb_private::GetLogIfAllCategoriesSet (LIBLLDB_LOG_EXPRESSIONS));

    if (log)
        log->Printf("    [ClangASTImporter] Forgetting destination (ASTContext*)%p",
                    static_cast<void*>(dst_ast));

    m_metadata_map.erase(dst_ast);
}

void
ClangASTImporter::ForgetSource (clang::ASTContext *dst_ast, clang::ASTContext *src_ast)
{
    ASTContextMetadataSP md = MaybeGetContextMetadata (dst_ast);

    Log *log(lldb_private::GetLogIfAllCategoriesSet (LIBLLDB_LOG_EXPRESSIONS));

    if (log)
        log->Printf("    [ClangASTImporter] Forgetting source->dest (ASTContext*)%p->(ASTContext*)%p",
                    static_cast<void*>(src_ast), static_cast<void*>(dst_ast));

    if (!md)
        return;

    md->m_minions.erase(src_ast);

    for (OriginMap::iterator iter = md->m_origins.begin();
         iter != md->m_origins.end();
         )
    {
        if (iter->second.ctx == src_ast)
            md->m_origins.erase(iter++);
        else
            ++iter;
    }
}

ClangASTImporter::MapCompleter::~MapCompleter ()
{
    return;
}

void
ClangASTImporter::Minion::InitDeportWorkQueues (std::set<clang::NamedDecl *> *decls_to_deport,
                                                std::set<clang::NamedDecl *> *decls_already_deported)
{
    assert(!m_decls_to_deport);
    assert(!m_decls_already_deported);
    
    m_decls_to_deport = decls_to_deport;
    m_decls_already_deported = decls_already_deported;
}

void
ClangASTImporter::Minion::ExecuteDeportWorkQueues ()
{
    assert(m_decls_to_deport);
    assert(m_decls_already_deported);
    
    ASTContextMetadataSP to_context_md = m_master.GetContextMetadata(&getToContext());
        
    while (!m_decls_to_deport->empty())
    {
        NamedDecl *decl = *m_decls_to_deport->begin();
        
        m_decls_already_deported->insert(decl);
        m_decls_to_deport->erase(decl);
        
        DeclOrigin &origin = to_context_md->m_origins[decl];
        UNUSED_IF_ASSERT_DISABLED(origin);
        
        assert (origin.ctx == m_source_ctx);    // otherwise we should never have added this
                                                // because it doesn't need to be deported
        
        Decl *original_decl = to_context_md->m_origins[decl].decl;
        
        ClangASTContext::GetCompleteDecl (m_source_ctx, original_decl);
        
        if (TagDecl *tag_decl = dyn_cast<TagDecl>(decl))
        {
            if (TagDecl *original_tag_decl = dyn_cast<TagDecl>(original_decl))
                if (original_tag_decl->isCompleteDefinition())
                    ImportDefinitionTo(tag_decl, original_tag_decl);
            
            tag_decl->setHasExternalLexicalStorage(false);
            tag_decl->setHasExternalVisibleStorage(false);
        }
        else if (ObjCInterfaceDecl *interface_decl = dyn_cast<ObjCInterfaceDecl>(decl))
        {
            interface_decl->setHasExternalLexicalStorage(false);
            interface_decl->setHasExternalVisibleStorage(false);
        }
        
        to_context_md->m_origins.erase(decl);
    }
    
    m_decls_to_deport = nullptr;
    m_decls_already_deported = nullptr;
}

void
ClangASTImporter::Minion::ImportDefinitionTo (clang::Decl *to, clang::Decl *from)
{
    ASTImporter::Imported(from, to);

    ObjCInterfaceDecl *to_objc_interface = dyn_cast<ObjCInterfaceDecl>(to);

    /*
    if (to_objc_interface)
        to_objc_interface->startDefinition();
 
    CXXRecordDecl *to_cxx_record = dyn_cast<CXXRecordDecl>(to);
    
    if (to_cxx_record)
        to_cxx_record->startDefinition();
    */

    ImportDefinition(from);
     
    // If we're dealing with an Objective-C class, ensure that the inheritance has
    // been set up correctly.  The ASTImporter may not do this correctly if the 
    // class was originally sourced from symbols.
    
    if (to_objc_interface)
    {
        do
        {
            ObjCInterfaceDecl *to_superclass = to_objc_interface->getSuperClass();

            if (to_superclass)
                break; // we're not going to override it if it's set
            
            ObjCInterfaceDecl *from_objc_interface = dyn_cast<ObjCInterfaceDecl>(from);
            
            if (!from_objc_interface)
                break;
            
            ObjCInterfaceDecl *from_superclass = from_objc_interface->getSuperClass();
            
            if (!from_superclass)
                break;
            
            Decl *imported_from_superclass_decl = Import(from_superclass);
                
            if (!imported_from_superclass_decl)
                break;
                
            ObjCInterfaceDecl *imported_from_superclass = dyn_cast<ObjCInterfaceDecl>(imported_from_superclass_decl);
            
            if (!imported_from_superclass)
                break;
            
            if (!to_objc_interface->hasDefinition())
                to_objc_interface->startDefinition();
            
            to_objc_interface->setSuperClass(
                    m_source_ctx->getTrivialTypeSourceInfo(m_source_ctx->getObjCInterfaceType(imported_from_superclass)));
        }
        while (0);
    }
}

clang::Decl *
ClangASTImporter::Minion::Imported (clang::Decl *from, clang::Decl *to)
{
    ClangASTMetrics::RegisterClangImport();

    Log *log(lldb_private::GetLogIfAllCategoriesSet (LIBLLDB_LOG_EXPRESSIONS));

    lldb::user_id_t user_id = LLDB_INVALID_UID;
    ClangASTMetadata *metadata = m_master.GetDeclMetadata(from);
    if (metadata)
        user_id = metadata->GetUserID();
    
    if (log)
    {
        if (NamedDecl *from_named_decl = dyn_cast<clang::NamedDecl>(from))
        {
            std::string name_string;
            llvm::raw_string_ostream name_stream(name_string);
            from_named_decl->printName(name_stream);
            name_stream.flush();

            log->Printf("    [ClangASTImporter] Imported (%sDecl*)%p, named %s (from (Decl*)%p), metadata 0x%" PRIx64,
                        from->getDeclKindName(), static_cast<void*>(to),
                        name_string.c_str(), static_cast<void*>(from),
                        user_id);
        }
        else
        {
            log->Printf("    [ClangASTImporter] Imported (%sDecl*)%p (from (Decl*)%p), metadata 0x%" PRIx64,
                        from->getDeclKindName(), static_cast<void*>(to),
                        static_cast<void*>(from), user_id);
        }
    }

    ASTContextMetadataSP to_context_md = m_master.GetContextMetadata(&to->getASTContext());
    ASTContextMetadataSP from_context_md = m_master.MaybeGetContextMetadata(m_source_ctx);

    if (from_context_md)
    {
        OriginMap &origins = from_context_md->m_origins;

        OriginMap::iterator origin_iter = origins.find(from);

        if (origin_iter != origins.end())
        {
            if (to_context_md->m_origins.find(to) == to_context_md->m_origins.end() ||
                user_id != LLDB_INVALID_UID)
            {
                if (origin_iter->second.ctx != &to->getASTContext())
                    to_context_md->m_origins[to] = origin_iter->second;
            }
                
            MinionSP direct_completer = m_master.GetMinion(&to->getASTContext(), origin_iter->second.ctx);

            if (direct_completer.get() != this)
                direct_completer->ASTImporter::Imported(origin_iter->second.decl, to);

            if (log)
                log->Printf("    [ClangASTImporter] Propagated origin (Decl*)%p/(ASTContext*)%p from (ASTContext*)%p to (ASTContext*)%p",
                            static_cast<void*>(origin_iter->second.decl),
                            static_cast<void*>(origin_iter->second.ctx),
                            static_cast<void*>(&from->getASTContext()),
                            static_cast<void*>(&to->getASTContext()));
        }
        else
        {
            if (m_decls_to_deport && m_decls_already_deported)
            {
                if (isa<TagDecl>(to) || isa<ObjCInterfaceDecl>(to))
                {
                    RecordDecl *from_record_decl = dyn_cast<RecordDecl>(from);
                    if (from_record_decl == nullptr || from_record_decl->isInjectedClassName() == false)
                    {
                        NamedDecl *to_named_decl = dyn_cast<NamedDecl>(to);

                        if (!m_decls_already_deported->count(to_named_decl))
                            m_decls_to_deport->insert(to_named_decl);
                    }
                }
            }
            
            if (to_context_md->m_origins.find(to) == to_context_md->m_origins.end() ||
                user_id != LLDB_INVALID_UID)
            {
                to_context_md->m_origins[to] = DeclOrigin(m_source_ctx, from);
            }

            if (log)
                log->Printf("    [ClangASTImporter] Decl has no origin information in (ASTContext*)%p",
                            static_cast<void*>(&from->getASTContext()));
        }

        if (clang::NamespaceDecl *to_namespace = dyn_cast<clang::NamespaceDecl>(to))
        {
            clang::NamespaceDecl *from_namespace = dyn_cast<clang::NamespaceDecl>(from);

            NamespaceMetaMap &namespace_maps = from_context_md->m_namespace_maps;

            NamespaceMetaMap::iterator namespace_map_iter = namespace_maps.find(from_namespace);

            if (namespace_map_iter != namespace_maps.end())
                to_context_md->m_namespace_maps[to_namespace] = namespace_map_iter->second;
        }
    }
    else
    {
        to_context_md->m_origins[to] = DeclOrigin (m_source_ctx, from);

        if (log)
            log->Printf("    [ClangASTImporter] Sourced origin (Decl*)%p/(ASTContext*)%p into (ASTContext*)%p",
                        static_cast<void*>(from),
                        static_cast<void*>(m_source_ctx),
                        static_cast<void*>(&to->getASTContext()));
    }

    if (TagDecl *from_tag_decl = dyn_cast<TagDecl>(from))
    {
        TagDecl *to_tag_decl = dyn_cast<TagDecl>(to);

        to_tag_decl->setHasExternalLexicalStorage();
        to_tag_decl->setMustBuildLookupTable();

        if (log)
            log->Printf("    [ClangASTImporter] To is a TagDecl - attributes %s%s [%s->%s]",
                        (to_tag_decl->hasExternalLexicalStorage() ? " Lexical" : ""),
                        (to_tag_decl->hasExternalVisibleStorage() ? " Visible" : ""),
                        (from_tag_decl->isCompleteDefinition() ? "complete" : "incomplete"),
                        (to_tag_decl->isCompleteDefinition() ? "complete" : "incomplete"));
    }

    if (isa<NamespaceDecl>(from))
    {
        NamespaceDecl *to_namespace_decl = dyn_cast<NamespaceDecl>(to);

        m_master.BuildNamespaceMap(to_namespace_decl);

        to_namespace_decl->setHasExternalVisibleStorage();
    }

    if (isa<ObjCInterfaceDecl>(from))
    {
        ObjCInterfaceDecl *to_interface_decl = dyn_cast<ObjCInterfaceDecl>(to);

        to_interface_decl->setHasExternalLexicalStorage();
        to_interface_decl->setHasExternalVisibleStorage();

        /*to_interface_decl->setExternallyCompleted();*/

        if (log)
            log->Printf("    [ClangASTImporter] To is an ObjCInterfaceDecl - attributes %s%s%s",
                        (to_interface_decl->hasExternalLexicalStorage() ? " Lexical" : ""),
                        (to_interface_decl->hasExternalVisibleStorage() ? " Visible" : ""),
                        (to_interface_decl->hasDefinition() ? " HasDefinition" : ""));
    }

    return clang::ASTImporter::Imported(from, to);
}

clang::Decl *ClangASTImporter::Minion::GetOriginalDecl (clang::Decl *To)
{
    ASTContextMetadataSP to_context_md = m_master.GetContextMetadata(&To->getASTContext());
    
    if (!to_context_md)
        return nullptr;
    
    OriginMap::iterator iter = to_context_md->m_origins.find(To);
    
    if (iter == to_context_md->m_origins.end())
        return nullptr;
    
    return const_cast<clang::Decl*>(iter->second.decl);
}<|MERGE_RESOLUTION|>--- conflicted
+++ resolved
@@ -481,11 +481,7 @@
         {
             record_decl->setHasLoadedFieldsFromExternalStorage(true);
         }
-<<<<<<< HEAD
-        
-=======
-
->>>>>>> d9db0bf5
+
         return true;
     }
 
@@ -514,18 +510,11 @@
             return false;
         }
     }
-<<<<<<< HEAD
-
+    
     return true;
 }
 
-=======
-    
-    return true;
-}
-
-
->>>>>>> d9db0bf5
+
 bool
 ClangASTImporter::RequireCompleteType (clang::QualType type)
 {
