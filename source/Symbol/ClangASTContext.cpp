//===-- ClangASTContext.cpp -------------------------------------*- C++ -*-===//
//
//                     The LLVM Compiler Infrastructure
//
// This file is distributed under the University of Illinois Open Source
// License. See LICENSE.TXT for details.
//
//===----------------------------------------------------------------------===//

#include "lldb/Symbol/ClangASTContext.h"

// C Includes
// C++ Includes
#include <mutex> // std::once
#include <string>
#include <vector>

// Other libraries and framework includes

// Clang headers like to use NDEBUG inside of them to enable/disable debug 
// related features using "#ifndef NDEBUG" preprocessor blocks to do one thing
// or another. This is bad because it means that if clang was built in release
// mode, it assumes that you are building in release mode which is not always
// the case. You can end up with functions that are defined as empty in header
// files when NDEBUG is not defined, and this can cause link errors with the
// clang .a files that you have since you might be missing functions in the .a
// file. So we have to define NDEBUG when including clang headers to avoid any
// mismatches. This is covered by rdar://problem/8691220

#if !defined(NDEBUG) && !defined(LLVM_NDEBUG_OFF)
#define LLDB_DEFINED_NDEBUG_FOR_CLANG
#define NDEBUG
// Need to include assert.h so it is as clang would expect it to be (disabled)
#include <assert.h>
#endif

#include "clang/AST/ASTContext.h"
#include "clang/AST/ASTImporter.h"
#include "clang/AST/Attr.h"
#include "clang/AST/CXXInheritance.h"
#include "clang/AST/DeclObjC.h"
#include "clang/AST/DeclTemplate.h"
#include "clang/AST/Mangle.h"
#include "clang/AST/RecordLayout.h"
#include "clang/AST/Type.h"
#include "clang/AST/VTableBuilder.h"
#include "clang/Basic/Builtins.h"
#include "clang/Basic/Diagnostic.h"
#include "clang/Basic/DiagnosticOptions.h"
#include "clang/Basic/FileManager.h"
#include "clang/Basic/FileSystemOptions.h"
#include "clang/Basic/SourceManager.h"
#include "clang/Basic/TargetInfo.h"
#include "clang/Basic/TargetOptions.h"
#include "clang/Frontend/FrontendOptions.h"
#include "clang/Frontend/LangStandard.h"

#ifdef LLDB_DEFINED_NDEBUG_FOR_CLANG
#undef NDEBUG
#undef LLDB_DEFINED_NDEBUG_FOR_CLANG
// Need to re-include assert.h so it is as _we_ would expect it to be (enabled)
#include <assert.h>
#endif

#include "llvm/Support/Signals.h"

#include "Plugins/ExpressionParser/Clang/ClangFunctionCaller.h"
#include "Plugins/ExpressionParser/Clang/ClangUserExpression.h"
#include "Plugins/ExpressionParser/Clang/ClangUtilityFunction.h"
#include "lldb/Core/ArchSpec.h"
#include "lldb/Core/Flags.h"
#include "lldb/Core/Log.h"
#include "lldb/Core/Module.h"
#include "lldb/Core/PluginManager.h"
#include "lldb/Core/RegularExpression.h"
#include "lldb/Core/Scalar.h"
#include "lldb/Core/StreamFile.h"
#include "lldb/Core/ThreadSafeDenseMap.h"
#include "lldb/Core/UniqueCStringMap.h"
#include "lldb/Symbol/ClangASTContext.h"
#include "lldb/Symbol/ClangASTImporter.h"
#include "lldb/Symbol/ClangExternalASTSourceCallbacks.h"
#include "lldb/Symbol/ClangExternalASTSourceCommon.h"
#include "lldb/Symbol/ClangUtil.h"
#include "lldb/Symbol/ObjectFile.h"
#include "lldb/Symbol/SymbolFile.h"
#include "lldb/Symbol/VerifyDecl.h"
#include "lldb/Target/ExecutionContext.h"
#include "lldb/Target/Language.h"
#include "lldb/Target/ObjCLanguageRuntime.h"
#include "lldb/Target/Process.h"
#include "lldb/Target/Target.h"
#include "lldb/Utility/LLDBAssert.h"

#include "Plugins/SymbolFile/DWARF/DWARFASTParserClang.h"
#include "Plugins/SymbolFile/PDB/PDBASTParser.h"

#include <stdio.h>

#include <mutex>

using namespace lldb;
using namespace lldb_private;
using namespace llvm;
using namespace clang;

namespace
{
    static inline bool ClangASTContextSupportsLanguage (lldb::LanguageType language)
    {
        return language == eLanguageTypeUnknown || // Clang is the default type system
               Language::LanguageIsC (language) ||
               Language::LanguageIsCPlusPlus (language) ||
               Language::LanguageIsObjC (language) ||
               // Use Clang for Rust until there is a proper language plugin for it
               language == eLanguageTypeRust ||
               language == eLanguageTypeExtRenderScript;
    }
}

typedef lldb_private::ThreadSafeDenseMap<clang::ASTContext *, ClangASTContext*> ClangASTMap;

static ClangASTMap &
GetASTMap()
{
    static ClangASTMap *g_map_ptr = nullptr;
    static std::once_flag g_once_flag;
    std::call_once(g_once_flag,  []() {
        g_map_ptr = new ClangASTMap(); // leaked on purpose to avoid spins
    });
    return *g_map_ptr;
}


clang::AccessSpecifier
ClangASTContext::ConvertAccessTypeToAccessSpecifier (AccessType access)
{
    switch (access)
    {
    default:               break;
    case eAccessNone:      return AS_none;
    case eAccessPublic:    return AS_public;
    case eAccessPrivate:   return AS_private;
    case eAccessProtected: return AS_protected;
    }
    return AS_none;
}

static void
ParseLangArgs (LangOptions &Opts, InputKind IK, const char* triple)
{
    // FIXME: Cleanup per-file based stuff.

    // Set some properties which depend solely on the input kind; it would be nice
    // to move these to the language standard, and have the driver resolve the
    // input kind + language standard.
    if (IK == IK_Asm) {
        Opts.AsmPreprocessor = 1;
    } else if (IK == IK_ObjC ||
               IK == IK_ObjCXX ||
               IK == IK_PreprocessedObjC ||
               IK == IK_PreprocessedObjCXX) {
        Opts.ObjC1 = Opts.ObjC2 = 1;
    }

    LangStandard::Kind LangStd = LangStandard::lang_unspecified;

    if (LangStd == LangStandard::lang_unspecified) {
        // Based on the base language, pick one.
        switch (IK) {
            case IK_None:
            case IK_AST:
            case IK_LLVM_IR:
                assert (!"Invalid input kind!");
            case IK_OpenCL:
                LangStd = LangStandard::lang_opencl;
                break;
            case IK_CUDA:
            case IK_PreprocessedCuda:
                LangStd = LangStandard::lang_cuda;
                break;
            case IK_Asm:
            case IK_C:
            case IK_PreprocessedC:
            case IK_ObjC:
            case IK_PreprocessedObjC:
                LangStd = LangStandard::lang_gnu99;
                break;
            case IK_CXX:
            case IK_PreprocessedCXX:
            case IK_ObjCXX:
            case IK_PreprocessedObjCXX:
                LangStd = LangStandard::lang_gnucxx98;
                break;
        }
    }

    const LangStandard &Std = LangStandard::getLangStandardForKind(LangStd);
    Opts.LineComment = Std.hasLineComments();
    Opts.C99 = Std.isC99();
    Opts.CPlusPlus = Std.isCPlusPlus();
    Opts.CPlusPlus11 = Std.isCPlusPlus11();
    Opts.Digraphs = Std.hasDigraphs();
    Opts.GNUMode = Std.isGNUMode();
    Opts.GNUInline = !Std.isC99();
    Opts.HexFloats = Std.hasHexFloats();
    Opts.ImplicitInt = Std.hasImplicitInt();
    
    Opts.WChar = true;

    // OpenCL has some additional defaults.
    if (LangStd == LangStandard::lang_opencl) {
        Opts.OpenCL = 1;
        Opts.AltiVec = 1;
        Opts.CXXOperatorNames = 1;
        Opts.LaxVectorConversions = 1;
    }

    // OpenCL and C++ both have bool, true, false keywords.
    Opts.Bool = Opts.OpenCL || Opts.CPlusPlus;

//    if (Opts.CPlusPlus)
//        Opts.CXXOperatorNames = !Args.hasArg(OPT_fno_operator_names);
//
//    if (Args.hasArg(OPT_fobjc_gc_only))
//        Opts.setGCMode(LangOptions::GCOnly);
//    else if (Args.hasArg(OPT_fobjc_gc))
//        Opts.setGCMode(LangOptions::HybridGC);
//
//    if (Args.hasArg(OPT_print_ivar_layout))
//        Opts.ObjCGCBitmapPrint = 1;
//
//    if (Args.hasArg(OPT_faltivec))
//        Opts.AltiVec = 1;
//
//    if (Args.hasArg(OPT_pthread))
//        Opts.POSIXThreads = 1;
//
//    llvm::StringRef Vis = getLastArgValue(Args, OPT_fvisibility,
//                                          "default");
//    if (Vis == "default")
        Opts.setValueVisibilityMode(DefaultVisibility);
//    else if (Vis == "hidden")
//        Opts.setVisibilityMode(LangOptions::Hidden);
//    else if (Vis == "protected")
//        Opts.setVisibilityMode(LangOptions::Protected);
//    else
//        Diags.Report(diag::err_drv_invalid_value)
//        << Args.getLastArg(OPT_fvisibility)->getAsString(Args) << Vis;

//    Opts.OverflowChecking = Args.hasArg(OPT_ftrapv);

    // Mimicing gcc's behavior, trigraphs are only enabled if -trigraphs
    // is specified, or -std is set to a conforming mode.
    Opts.Trigraphs = !Opts.GNUMode;
//    if (Args.hasArg(OPT_trigraphs))
//        Opts.Trigraphs = 1;
//
//    Opts.DollarIdents = Args.hasFlag(OPT_fdollars_in_identifiers,
//                                     OPT_fno_dollars_in_identifiers,
//                                     !Opts.AsmPreprocessor);
//    Opts.PascalStrings = Args.hasArg(OPT_fpascal_strings);
//    Opts.Microsoft = Args.hasArg(OPT_fms_extensions);
//    Opts.WritableStrings = Args.hasArg(OPT_fwritable_strings);
//    if (Args.hasArg(OPT_fno_lax_vector_conversions))
//        Opts.LaxVectorConversions = 0;
//    Opts.Exceptions = Args.hasArg(OPT_fexceptions);
//    Opts.RTTI = !Args.hasArg(OPT_fno_rtti);
//    Opts.Blocks = Args.hasArg(OPT_fblocks);
      Opts.CharIsSigned = ArchSpec(triple).CharIsSignedByDefault();
//    Opts.ShortWChar = Args.hasArg(OPT_fshort_wchar);
//    Opts.Freestanding = Args.hasArg(OPT_ffreestanding);
//    Opts.NoBuiltin = Args.hasArg(OPT_fno_builtin) || Opts.Freestanding;
//    Opts.AssumeSaneOperatorNew = !Args.hasArg(OPT_fno_assume_sane_operator_new);
//    Opts.HeinousExtensions = Args.hasArg(OPT_fheinous_gnu_extensions);
//    Opts.AccessControl = Args.hasArg(OPT_faccess_control);
//    Opts.ElideConstructors = !Args.hasArg(OPT_fno_elide_constructors);
//    Opts.MathErrno = !Args.hasArg(OPT_fno_math_errno);
//    Opts.InstantiationDepth = getLastArgIntValue(Args, OPT_ftemplate_depth, 99,
//                                                 Diags);
//    Opts.NeXTRuntime = !Args.hasArg(OPT_fgnu_runtime);
//    Opts.ObjCConstantStringClass = getLastArgValue(Args,
//                                                   OPT_fconstant_string_class);
//    Opts.ObjCNonFragileABI = Args.hasArg(OPT_fobjc_nonfragile_abi);
//    Opts.CatchUndefined = Args.hasArg(OPT_fcatch_undefined_behavior);
//    Opts.EmitAllDecls = Args.hasArg(OPT_femit_all_decls);
//    Opts.PICLevel = getLastArgIntValue(Args, OPT_pic_level, 0, Diags);
//    Opts.Static = Args.hasArg(OPT_static_define);
    Opts.OptimizeSize = 0;

    // FIXME: Eliminate this dependency.
//    unsigned Opt =
//    Args.hasArg(OPT_Os) ? 2 : getLastArgIntValue(Args, OPT_O, 0, Diags);
//    Opts.Optimize = Opt != 0;
    unsigned Opt = 0;

    // This is the __NO_INLINE__ define, which just depends on things like the
    // optimization level and -fno-inline, not actually whether the backend has
    // inlining enabled.
    //
    // FIXME: This is affected by other options (-fno-inline).
    Opts.NoInlineDefine = !Opt;

//    unsigned SSP = getLastArgIntValue(Args, OPT_stack_protector, 0, Diags);
//    switch (SSP) {
//        default:
//            Diags.Report(diag::err_drv_invalid_value)
//            << Args.getLastArg(OPT_stack_protector)->getAsString(Args) << SSP;
//            break;
//        case 0: Opts.setStackProtectorMode(LangOptions::SSPOff); break;
//        case 1: Opts.setStackProtectorMode(LangOptions::SSPOn);  break;
//        case 2: Opts.setStackProtectorMode(LangOptions::SSPReq); break;
//    }
}


ClangASTContext::ClangASTContext (const char *target_triple) :
    TypeSystem (TypeSystem::eKindClang),
    m_target_triple (),
    m_ast_ap (),
    m_language_options_ap (),
    m_source_manager_ap (),
    m_diagnostics_engine_ap (),
    m_target_options_rp (),
    m_target_info_ap (),
    m_identifier_table_ap (),
    m_selector_table_ap (),
    m_builtins_ap (),
    m_callback_tag_decl (nullptr),
    m_callback_objc_decl (nullptr),
    m_callback_baton (nullptr),
    m_pointer_byte_size (0),
    m_ast_owned (false)
{
    if (target_triple && target_triple[0])
        SetTargetTriple (target_triple);
}

ClangASTContext::ClangASTContext (clang::ASTContext* ast_ctx) :
    TypeSystem (TypeSystem::eKindClang),
    m_target_triple (),
    m_ast_ap (ast_ctx),
    m_language_options_ap (),
    m_source_manager_ap (),
    m_diagnostics_engine_ap (),
    m_target_options_rp (),
    m_target_info_ap (),
    m_identifier_table_ap (),
    m_selector_table_ap (),
    m_builtins_ap (),
    m_callback_tag_decl (nullptr),
    m_callback_objc_decl (nullptr),
    m_callback_baton (nullptr),
    m_pointer_byte_size (0),
    m_ast_owned (false)
{
}

//----------------------------------------------------------------------
// Destructor
//----------------------------------------------------------------------
ClangASTContext::~ClangASTContext()
{
    Finalize();
}

ConstString
ClangASTContext::GetPluginNameStatic()
{
    return ConstString("clang");
}

ConstString
ClangASTContext::GetPluginName()
{
    return ClangASTContext::GetPluginNameStatic();
}

uint32_t
ClangASTContext::GetPluginVersion()
{
    return 1;
}

lldb::TypeSystemSP
ClangASTContext::CreateInstance (lldb::LanguageType language,
                                 lldb_private::Module *module,
                                 Target *target,
                                 const char *compiler_options)
{
    if (ClangASTContextSupportsLanguage(language))
    {
        ArchSpec arch;
        if (module)
            arch = module->GetArchitecture();
        else if (target)
            arch = target->GetArchitecture();

        if (arch.IsValid())
        {
            ArchSpec fixed_arch = arch;
            // LLVM wants this to be set to iOS or MacOSX; if we're working on
            // a bare-boards type image, change the triple for llvm's benefit.
            if (fixed_arch.GetTriple().getVendor() == llvm::Triple::Apple &&
                fixed_arch.GetTriple().getOS() == llvm::Triple::UnknownOS)
            {
                if (fixed_arch.GetTriple().getArch() == llvm::Triple::arm ||
                    fixed_arch.GetTriple().getArch() == llvm::Triple::aarch64 ||
                    fixed_arch.GetTriple().getArch() == llvm::Triple::thumb)
                {
                    fixed_arch.GetTriple().setOS(llvm::Triple::IOS);
                }
                else
                {
                    fixed_arch.GetTriple().setOS(llvm::Triple::MacOSX);
                }
            }

            if (module)
            {
                std::shared_ptr<ClangASTContext> ast_sp(new ClangASTContext);
                if (ast_sp)
                {
                    ast_sp->SetArchitecture (fixed_arch);
                }
                return ast_sp;
            }
            else if (target && target->IsValid())
            {
                std::shared_ptr<ClangASTContextForExpressions> ast_sp(new ClangASTContextForExpressions(*target));
                if (ast_sp)
                {
                    ast_sp->SetArchitecture(fixed_arch);
                    ast_sp->m_scratch_ast_source_ap.reset (new ClangASTSource(target->shared_from_this()));
                    ast_sp->m_scratch_ast_source_ap->InstallASTContext(ast_sp->getASTContext());
                    llvm::IntrusiveRefCntPtr<clang::ExternalASTSource> proxy_ast_source(ast_sp->m_scratch_ast_source_ap->CreateProxy());
                    ast_sp->SetExternalSource(proxy_ast_source);
                    return ast_sp;
                }
            }
        }
    }
    return lldb::TypeSystemSP();
}

void
ClangASTContext::EnumerateSupportedLanguages(std::set<lldb::LanguageType> &languages_for_types, std::set<lldb::LanguageType> &languages_for_expressions)
{
    static std::vector<lldb::LanguageType> s_supported_languages_for_types({
        lldb::eLanguageTypeC89,
        lldb::eLanguageTypeC,
        lldb::eLanguageTypeC11,
        lldb::eLanguageTypeC_plus_plus,
        lldb::eLanguageTypeC99,
        lldb::eLanguageTypeObjC,
        lldb::eLanguageTypeObjC_plus_plus,
        lldb::eLanguageTypeC_plus_plus_03,
        lldb::eLanguageTypeC_plus_plus_11,
        lldb::eLanguageTypeC11,
        lldb::eLanguageTypeC_plus_plus_14});
    
    static std::vector<lldb::LanguageType> s_supported_languages_for_expressions({
        lldb::eLanguageTypeC_plus_plus,
        lldb::eLanguageTypeObjC_plus_plus,
        lldb::eLanguageTypeC_plus_plus_03,
        lldb::eLanguageTypeC_plus_plus_11,
        lldb::eLanguageTypeC_plus_plus_14});

    languages_for_types.insert(s_supported_languages_for_types.begin(), s_supported_languages_for_types.end());
    languages_for_expressions.insert(s_supported_languages_for_expressions.begin(), s_supported_languages_for_expressions.end());
}


void
ClangASTContext::Initialize()
{
    PluginManager::RegisterPlugin (GetPluginNameStatic(),
                                   "clang base AST context plug-in",
                                   CreateInstance,
                                   EnumerateSupportedLanguages);
}

void
ClangASTContext::Terminate()
{
    PluginManager::UnregisterPlugin (CreateInstance);
}

void
ClangASTContext::Finalize()
{
    if (m_ast_ap.get())
    {
        GetASTMap().Erase(m_ast_ap.get());
        if (!m_ast_owned)
            m_ast_ap.release();
    }

    m_builtins_ap.reset();
    m_selector_table_ap.reset();
    m_identifier_table_ap.reset();
    m_target_info_ap.reset();
    m_target_options_rp.reset();
    m_diagnostics_engine_ap.reset();
    m_source_manager_ap.reset();
    m_language_options_ap.reset();
    m_ast_ap.reset();
    m_scratch_ast_source_ap.reset();
}

void
ClangASTContext::Clear()
{
    m_ast_ap.reset();
    m_language_options_ap.reset();
    m_source_manager_ap.reset();
    m_diagnostics_engine_ap.reset();
    m_target_options_rp.reset();
    m_target_info_ap.reset();
    m_identifier_table_ap.reset();
    m_selector_table_ap.reset();
    m_builtins_ap.reset();
    m_pointer_byte_size = 0;
}

const char *
ClangASTContext::GetTargetTriple ()
{
    return m_target_triple.c_str();
}

void
ClangASTContext::SetTargetTriple (const char *target_triple)
{
    Clear();
    m_target_triple.assign(target_triple);
}

void
ClangASTContext::SetArchitecture (const ArchSpec &arch)
{
    SetTargetTriple(arch.GetTriple().str().c_str());
}

bool
ClangASTContext::HasExternalSource ()
{
    ASTContext *ast = getASTContext();
    if (ast)
        return ast->getExternalSource () != nullptr;
    return false;
}

void
ClangASTContext::SetExternalSource (llvm::IntrusiveRefCntPtr<ExternalASTSource> &ast_source_ap)
{
    ASTContext *ast = getASTContext();
    if (ast)
    {
        ast->setExternalSource (ast_source_ap);
        ast->getTranslationUnitDecl()->setHasExternalLexicalStorage(true);
        //ast->getTranslationUnitDecl()->setHasExternalVisibleStorage(true);
    }
}

void
ClangASTContext::RemoveExternalSource ()
{
    ASTContext *ast = getASTContext();
    
    if (ast)
    {
        llvm::IntrusiveRefCntPtr<ExternalASTSource> empty_ast_source_ap;
        ast->setExternalSource (empty_ast_source_ap);
        ast->getTranslationUnitDecl()->setHasExternalLexicalStorage(false);
        //ast->getTranslationUnitDecl()->setHasExternalVisibleStorage(false);
    }
}

void
ClangASTContext::setASTContext(clang::ASTContext *ast_ctx)
{
    if (!m_ast_owned) {
        m_ast_ap.release();
    }
    m_ast_owned = false;
    m_ast_ap.reset(ast_ctx);
    GetASTMap().Insert(ast_ctx, this);
}

ASTContext *
ClangASTContext::getASTContext()
{
    if (m_ast_ap.get() == nullptr)
    {
        m_ast_owned = true;
        m_ast_ap.reset(new ASTContext (*getLanguageOptions(),
                                       *getSourceManager(),
                                       *getIdentifierTable(),
                                       *getSelectorTable(),
                                       *getBuiltinContext()));
        
        m_ast_ap->getDiagnostics().setClient(getDiagnosticConsumer(), false);

        // This can be NULL if we don't know anything about the architecture or if the
        // target for an architecture isn't enabled in the llvm/clang that we built
        TargetInfo *target_info = getTargetInfo();
        if (target_info)
            m_ast_ap->InitBuiltinTypes(*target_info);
        
        if ((m_callback_tag_decl || m_callback_objc_decl) && m_callback_baton)
        {
            m_ast_ap->getTranslationUnitDecl()->setHasExternalLexicalStorage();
            //m_ast_ap->getTranslationUnitDecl()->setHasExternalVisibleStorage();
        }
        
        GetASTMap().Insert(m_ast_ap.get(), this);

        llvm::IntrusiveRefCntPtr<clang::ExternalASTSource> ast_source_ap (new ClangExternalASTSourceCallbacks (ClangASTContext::CompleteTagDecl,
                                                                                                               ClangASTContext::CompleteObjCInterfaceDecl,
                                                                                                               nullptr,
                                                                                                               ClangASTContext::LayoutRecordType,
                                                                                                               this));
        SetExternalSource (ast_source_ap);
    }
    return m_ast_ap.get();
}

ClangASTContext*
ClangASTContext::GetASTContext (clang::ASTContext* ast)
{
    ClangASTContext *clang_ast = GetASTMap().Lookup(ast);
    if (!clang_ast)
        clang_ast = new ClangASTContext(ast);
    return clang_ast;
}

Builtin::Context *
ClangASTContext::getBuiltinContext()
{
    if (m_builtins_ap.get() == nullptr)
        m_builtins_ap.reset (new Builtin::Context());
    return m_builtins_ap.get();
}

IdentifierTable *
ClangASTContext::getIdentifierTable()
{
    if (m_identifier_table_ap.get() == nullptr)
        m_identifier_table_ap.reset(new IdentifierTable (*ClangASTContext::getLanguageOptions(), nullptr));
    return m_identifier_table_ap.get();
}

LangOptions *
ClangASTContext::getLanguageOptions()
{
    if (m_language_options_ap.get() == nullptr)
    {
        m_language_options_ap.reset(new LangOptions());
        ParseLangArgs(*m_language_options_ap, IK_ObjCXX, GetTargetTriple());
//        InitializeLangOptions(*m_language_options_ap, IK_ObjCXX);
    }
    return m_language_options_ap.get();
}

SelectorTable *
ClangASTContext::getSelectorTable()
{
    if (m_selector_table_ap.get() == nullptr)
        m_selector_table_ap.reset (new SelectorTable());
    return m_selector_table_ap.get();
}

clang::FileManager *
ClangASTContext::getFileManager()
{
    if (m_file_manager_ap.get() == nullptr)
    {
        clang::FileSystemOptions file_system_options;
        m_file_manager_ap.reset(new clang::FileManager(file_system_options));
    }
    return m_file_manager_ap.get();
}

clang::SourceManager *
ClangASTContext::getSourceManager()
{
    if (m_source_manager_ap.get() == nullptr)
        m_source_manager_ap.reset(new clang::SourceManager(*getDiagnosticsEngine(), *getFileManager()));
    return m_source_manager_ap.get();
}

clang::DiagnosticsEngine *
ClangASTContext::getDiagnosticsEngine()
{
    if (m_diagnostics_engine_ap.get() == nullptr)
    {
        llvm::IntrusiveRefCntPtr<DiagnosticIDs> diag_id_sp(new DiagnosticIDs());
        m_diagnostics_engine_ap.reset(new DiagnosticsEngine(diag_id_sp, new DiagnosticOptions()));
    }
    return m_diagnostics_engine_ap.get();
}

clang::MangleContext *
ClangASTContext::getMangleContext()
{
    if (m_mangle_ctx_ap.get() == nullptr)
        m_mangle_ctx_ap.reset (getASTContext()->createMangleContext());
    return m_mangle_ctx_ap.get();
}

class NullDiagnosticConsumer : public DiagnosticConsumer
{
public:
    NullDiagnosticConsumer ()
    {
        m_log = lldb_private::GetLogIfAllCategoriesSet (LIBLLDB_LOG_EXPRESSIONS);
    }

    void
    HandleDiagnostic(DiagnosticsEngine::Level DiagLevel, const clang::Diagnostic &info)
    {
        if (m_log)
        {
            llvm::SmallVector<char, 32> diag_str(10);
            info.FormatDiagnostic(diag_str);
            diag_str.push_back('\0');
            m_log->Printf("Compiler diagnostic: %s\n", diag_str.data());
        }
    }
    
    DiagnosticConsumer *clone (DiagnosticsEngine &Diags) const
    {
        return new NullDiagnosticConsumer ();
    }
private:
    Log * m_log;
};

DiagnosticConsumer *
ClangASTContext::getDiagnosticConsumer()
{
    if (m_diagnostic_consumer_ap.get() == nullptr)
        m_diagnostic_consumer_ap.reset(new NullDiagnosticConsumer);
    
    return m_diagnostic_consumer_ap.get();
}

std::shared_ptr<clang::TargetOptions> &
ClangASTContext::getTargetOptions() {
    if (m_target_options_rp.get() == nullptr && !m_target_triple.empty())
    {
        m_target_options_rp = std::make_shared<clang::TargetOptions>();
        if (m_target_options_rp.get() != nullptr)
            m_target_options_rp->Triple = m_target_triple;
    }
    return m_target_options_rp;
}


TargetInfo *
ClangASTContext::getTargetInfo()
{
    // target_triple should be something like "x86_64-apple-macosx"
    if (m_target_info_ap.get() == nullptr && !m_target_triple.empty())
        m_target_info_ap.reset (TargetInfo::CreateTargetInfo(*getDiagnosticsEngine(), getTargetOptions()));
    return m_target_info_ap.get();
}

#pragma mark Basic Types

static inline bool
QualTypeMatchesBitSize(const uint64_t bit_size, ASTContext *ast, QualType qual_type)
{
    uint64_t qual_type_bit_size = ast->getTypeSize(qual_type);
    if (qual_type_bit_size == bit_size)
        return true;
    return false;
}

CompilerType
ClangASTContext::GetBuiltinTypeForEncodingAndBitSize (Encoding encoding, size_t bit_size)
{
    return ClangASTContext::GetBuiltinTypeForEncodingAndBitSize (getASTContext(), encoding, bit_size);
}

CompilerType
ClangASTContext::GetBuiltinTypeForEncodingAndBitSize (ASTContext *ast, Encoding encoding, uint32_t bit_size)
{
    if (!ast)
        return CompilerType();
    switch (encoding)
    {
    case eEncodingInvalid:
        if (QualTypeMatchesBitSize (bit_size, ast, ast->VoidPtrTy))
            return CompilerType (ast, ast->VoidPtrTy);
        break;
        
    case eEncodingUint:
        if (QualTypeMatchesBitSize (bit_size, ast, ast->UnsignedCharTy))
            return CompilerType (ast, ast->UnsignedCharTy);
        if (QualTypeMatchesBitSize (bit_size, ast, ast->UnsignedShortTy))
            return CompilerType (ast, ast->UnsignedShortTy);
        if (QualTypeMatchesBitSize (bit_size, ast, ast->UnsignedIntTy))
            return CompilerType (ast, ast->UnsignedIntTy);
        if (QualTypeMatchesBitSize (bit_size, ast, ast->UnsignedLongTy))
            return CompilerType (ast, ast->UnsignedLongTy);
        if (QualTypeMatchesBitSize (bit_size, ast, ast->UnsignedLongLongTy))
            return CompilerType (ast, ast->UnsignedLongLongTy);
        if (QualTypeMatchesBitSize (bit_size, ast, ast->UnsignedInt128Ty))
            return CompilerType (ast, ast->UnsignedInt128Ty);
        break;
        
    case eEncodingSint:
        if (QualTypeMatchesBitSize (bit_size, ast, ast->SignedCharTy))
            return CompilerType (ast, ast->SignedCharTy);
        if (QualTypeMatchesBitSize (bit_size, ast, ast->ShortTy))
            return CompilerType (ast, ast->ShortTy);
        if (QualTypeMatchesBitSize (bit_size, ast, ast->IntTy))
            return CompilerType (ast, ast->IntTy);
        if (QualTypeMatchesBitSize (bit_size, ast, ast->LongTy))
            return CompilerType (ast, ast->LongTy);
        if (QualTypeMatchesBitSize (bit_size, ast, ast->LongLongTy))
            return CompilerType (ast, ast->LongLongTy);
        if (QualTypeMatchesBitSize (bit_size, ast, ast->Int128Ty))
            return CompilerType (ast, ast->Int128Ty);
        break;
        
    case eEncodingIEEE754:
        if (QualTypeMatchesBitSize (bit_size, ast, ast->FloatTy))
            return CompilerType (ast, ast->FloatTy);
        if (QualTypeMatchesBitSize (bit_size, ast, ast->DoubleTy))
            return CompilerType (ast, ast->DoubleTy);
        if (QualTypeMatchesBitSize (bit_size, ast, ast->LongDoubleTy))
            return CompilerType (ast, ast->LongDoubleTy);
        if (QualTypeMatchesBitSize (bit_size, ast, ast->HalfTy))
            return CompilerType (ast, ast->HalfTy);
        break;
        
    case eEncodingVector:
        // Sanity check that bit_size is a multiple of 8's.
        if (bit_size && !(bit_size & 0x7u))
            return CompilerType (ast, ast->getExtVectorType (ast->UnsignedCharTy, bit_size/8));
        break;
    }
    
    return CompilerType();
}



lldb::BasicType
ClangASTContext::GetBasicTypeEnumeration (const ConstString &name)
{
    if (name)
    {
        typedef UniqueCStringMap<lldb::BasicType> TypeNameToBasicTypeMap;
        static TypeNameToBasicTypeMap g_type_map;
        static std::once_flag g_once_flag;
        std::call_once(g_once_flag, [](){
            // "void"
            g_type_map.Append(ConstString("void").GetCString(), eBasicTypeVoid);
            
            // "char"
            g_type_map.Append(ConstString("char").GetCString(), eBasicTypeChar);
            g_type_map.Append(ConstString("signed char").GetCString(), eBasicTypeSignedChar);
            g_type_map.Append(ConstString("unsigned char").GetCString(), eBasicTypeUnsignedChar);
            g_type_map.Append(ConstString("wchar_t").GetCString(), eBasicTypeWChar);
            g_type_map.Append(ConstString("signed wchar_t").GetCString(), eBasicTypeSignedWChar);
            g_type_map.Append(ConstString("unsigned wchar_t").GetCString(), eBasicTypeUnsignedWChar);
            // "short"
            g_type_map.Append(ConstString("short").GetCString(), eBasicTypeShort);
            g_type_map.Append(ConstString("short int").GetCString(), eBasicTypeShort);
            g_type_map.Append(ConstString("unsigned short").GetCString(), eBasicTypeUnsignedShort);
            g_type_map.Append(ConstString("unsigned short int").GetCString(), eBasicTypeUnsignedShort);
            
            // "int"
            g_type_map.Append(ConstString("int").GetCString(), eBasicTypeInt);
            g_type_map.Append(ConstString("signed int").GetCString(), eBasicTypeInt);
            g_type_map.Append(ConstString("unsigned int").GetCString(), eBasicTypeUnsignedInt);
            g_type_map.Append(ConstString("unsigned").GetCString(), eBasicTypeUnsignedInt);
            
            // "long"
            g_type_map.Append(ConstString("long").GetCString(), eBasicTypeLong);
            g_type_map.Append(ConstString("long int").GetCString(), eBasicTypeLong);
            g_type_map.Append(ConstString("unsigned long").GetCString(), eBasicTypeUnsignedLong);
            g_type_map.Append(ConstString("unsigned long int").GetCString(), eBasicTypeUnsignedLong);
            
            // "long long"
            g_type_map.Append(ConstString("long long").GetCString(), eBasicTypeLongLong);
            g_type_map.Append(ConstString("long long int").GetCString(), eBasicTypeLongLong);
            g_type_map.Append(ConstString("unsigned long long").GetCString(), eBasicTypeUnsignedLongLong);
            g_type_map.Append(ConstString("unsigned long long int").GetCString(), eBasicTypeUnsignedLongLong);
            
            // "int128"
            g_type_map.Append(ConstString("__int128_t").GetCString(), eBasicTypeInt128);
            g_type_map.Append(ConstString("__uint128_t").GetCString(), eBasicTypeUnsignedInt128);
            
            // Miscellaneous
            g_type_map.Append(ConstString("bool").GetCString(), eBasicTypeBool);
            g_type_map.Append(ConstString("float").GetCString(), eBasicTypeFloat);
            g_type_map.Append(ConstString("double").GetCString(), eBasicTypeDouble);
            g_type_map.Append(ConstString("long double").GetCString(), eBasicTypeLongDouble);
            g_type_map.Append(ConstString("id").GetCString(), eBasicTypeObjCID);
            g_type_map.Append(ConstString("SEL").GetCString(), eBasicTypeObjCSel);
            g_type_map.Append(ConstString("nullptr").GetCString(), eBasicTypeNullPtr);
            g_type_map.Sort();
        });
        
        return g_type_map.Find(name.GetCString(), eBasicTypeInvalid);
    }
    return eBasicTypeInvalid;
}

CompilerType
ClangASTContext::GetBasicType (ASTContext *ast, const ConstString &name)
{
    if (ast)
    {
        lldb::BasicType basic_type = ClangASTContext::GetBasicTypeEnumeration (name);
        return ClangASTContext::GetBasicType (ast, basic_type);
    }
    return CompilerType();
}

uint32_t
ClangASTContext::GetPointerByteSize ()
{
    if (m_pointer_byte_size == 0)
        m_pointer_byte_size = GetBasicType(lldb::eBasicTypeVoid).GetPointerType().GetByteSize(nullptr);
    return m_pointer_byte_size;
}

CompilerType
ClangASTContext::GetBasicType (lldb::BasicType basic_type)
{
    return GetBasicType (getASTContext(), basic_type);
}

CompilerType
ClangASTContext::GetBasicType (ASTContext *ast, lldb::BasicType basic_type)
{
    if (!ast)
        return CompilerType();
    lldb::opaque_compiler_type_t clang_type = GetOpaqueCompilerType(ast, basic_type);

    if (clang_type)
        return CompilerType(GetASTContext(ast), clang_type);
    return CompilerType();
}


CompilerType
ClangASTContext::GetBuiltinTypeForDWARFEncodingAndBitSize (const char *type_name, uint32_t dw_ate, uint32_t bit_size)
{
    ASTContext *ast = getASTContext();
    
#define streq(a,b) strcmp(a,b) == 0
    assert (ast != nullptr);
    if (ast)
    {
        switch (dw_ate)
        {
            default:
                break;
                
            case DW_ATE_address:
                if (QualTypeMatchesBitSize (bit_size, ast, ast->VoidPtrTy))
                    return CompilerType (ast, ast->VoidPtrTy);
                break;
                
            case DW_ATE_boolean:
                if (QualTypeMatchesBitSize (bit_size, ast, ast->BoolTy))
                    return CompilerType (ast, ast->BoolTy);
                if (QualTypeMatchesBitSize (bit_size, ast, ast->UnsignedCharTy))
                    return CompilerType (ast, ast->UnsignedCharTy);
                if (QualTypeMatchesBitSize (bit_size, ast, ast->UnsignedShortTy))
                    return CompilerType (ast, ast->UnsignedShortTy);
                if (QualTypeMatchesBitSize (bit_size, ast, ast->UnsignedIntTy))
                    return CompilerType (ast, ast->UnsignedIntTy);
                break;
                
            case DW_ATE_lo_user:
                // This has been seen to mean DW_AT_complex_integer
                if (type_name)
                {
                    if (::strstr(type_name, "complex"))
                    {
                        CompilerType complex_int_clang_type = GetBuiltinTypeForDWARFEncodingAndBitSize ("int", DW_ATE_signed, bit_size/2);
                        return CompilerType(ast, ast->getComplexType(ClangUtil::GetQualType(complex_int_clang_type)));
                    }
                }
                break;
                
            case DW_ATE_complex_float:
                if (QualTypeMatchesBitSize (bit_size, ast, ast->FloatComplexTy))
                    return CompilerType (ast, ast->FloatComplexTy);
                else if (QualTypeMatchesBitSize (bit_size, ast, ast->DoubleComplexTy))
                    return CompilerType (ast, ast->DoubleComplexTy);
                else if (QualTypeMatchesBitSize (bit_size, ast, ast->LongDoubleComplexTy))
                    return CompilerType (ast, ast->LongDoubleComplexTy);
                else 
                {
                    CompilerType complex_float_clang_type = GetBuiltinTypeForDWARFEncodingAndBitSize ("float", DW_ATE_float, bit_size/2);
                    return CompilerType(ast, ast->getComplexType(ClangUtil::GetQualType(complex_float_clang_type)));
                }
                break;
                
            case DW_ATE_float:
                if (streq(type_name, "float") && QualTypeMatchesBitSize (bit_size, ast, ast->FloatTy))
                    return CompilerType (ast, ast->FloatTy);
                if (streq(type_name, "double") && QualTypeMatchesBitSize (bit_size, ast, ast->DoubleTy))
                    return CompilerType (ast, ast->DoubleTy);
                if (streq(type_name, "long double") && QualTypeMatchesBitSize (bit_size, ast, ast->LongDoubleTy))
                    return CompilerType (ast, ast->LongDoubleTy);
                // Fall back to not requiring a name match
                if (QualTypeMatchesBitSize (bit_size, ast, ast->FloatTy))
                    return CompilerType (ast, ast->FloatTy);
                if (QualTypeMatchesBitSize (bit_size, ast, ast->DoubleTy))
                    return CompilerType (ast, ast->DoubleTy);
                if (QualTypeMatchesBitSize (bit_size, ast, ast->LongDoubleTy))
                    return CompilerType (ast, ast->LongDoubleTy);
                if (QualTypeMatchesBitSize (bit_size, ast, ast->HalfTy))
                    return CompilerType (ast, ast->HalfTy);
                break;
                
            case DW_ATE_signed:
                if (type_name)
                {
                    if (streq(type_name, "wchar_t") &&
                        QualTypeMatchesBitSize (bit_size, ast, ast->WCharTy) &&
                        (getTargetInfo() && TargetInfo::isTypeSigned (getTargetInfo()->getWCharType())))
                        return CompilerType (ast, ast->WCharTy);
                    if (streq(type_name, "void") &&
                        QualTypeMatchesBitSize (bit_size, ast, ast->VoidTy))
                        return CompilerType (ast, ast->VoidTy);
                    if (strstr(type_name, "long long") &&
                        QualTypeMatchesBitSize (bit_size, ast, ast->LongLongTy))
                        return CompilerType (ast, ast->LongLongTy);
                    if (strstr(type_name, "long") &&
                        QualTypeMatchesBitSize (bit_size, ast, ast->LongTy))
                        return CompilerType (ast, ast->LongTy);
                    if (strstr(type_name, "short") &&
                        QualTypeMatchesBitSize (bit_size, ast, ast->ShortTy))
                        return CompilerType (ast, ast->ShortTy);
                    if (strstr(type_name, "char"))
                    {
                        if (QualTypeMatchesBitSize (bit_size, ast, ast->CharTy))
                            return CompilerType (ast, ast->CharTy);
                        if (QualTypeMatchesBitSize (bit_size, ast, ast->SignedCharTy))
                            return CompilerType (ast, ast->SignedCharTy);
                    }
                    if (strstr(type_name, "int"))
                    {
                        if (QualTypeMatchesBitSize (bit_size, ast, ast->IntTy))
                            return CompilerType (ast, ast->IntTy);
                        if (QualTypeMatchesBitSize (bit_size, ast, ast->Int128Ty))
                            return CompilerType (ast, ast->Int128Ty);
                    }
                }
                // We weren't able to match up a type name, just search by size
                if (QualTypeMatchesBitSize (bit_size, ast, ast->CharTy))
                    return CompilerType (ast, ast->CharTy);
                if (QualTypeMatchesBitSize (bit_size, ast, ast->ShortTy))
                    return CompilerType (ast, ast->ShortTy);
                if (QualTypeMatchesBitSize (bit_size, ast, ast->IntTy))
                    return CompilerType (ast, ast->IntTy);
                if (QualTypeMatchesBitSize (bit_size, ast, ast->LongTy))
                    return CompilerType (ast, ast->LongTy);
                if (QualTypeMatchesBitSize (bit_size, ast, ast->LongLongTy))
                    return CompilerType (ast, ast->LongLongTy);
                if (QualTypeMatchesBitSize (bit_size, ast, ast->Int128Ty))
                    return CompilerType (ast, ast->Int128Ty);
                break;

            case DW_ATE_signed_char:
                if (ast->getLangOpts().CharIsSigned && type_name && streq(type_name, "char"))
                {
                    if (QualTypeMatchesBitSize (bit_size, ast, ast->CharTy))
                        return CompilerType (ast, ast->CharTy);
                }
                if (QualTypeMatchesBitSize (bit_size, ast, ast->SignedCharTy))
                    return CompilerType (ast, ast->SignedCharTy);
                break;
                
            case DW_ATE_unsigned:
                if (type_name)
                {
                    if (streq(type_name, "wchar_t"))
                    {
                        if (QualTypeMatchesBitSize (bit_size, ast, ast->WCharTy))
                        {
                            if (!(getTargetInfo() && TargetInfo::isTypeSigned (getTargetInfo()->getWCharType())))
                                return CompilerType (ast, ast->WCharTy);
                        }
                    }
                    if (strstr(type_name, "long long"))
                    {
                        if (QualTypeMatchesBitSize (bit_size, ast, ast->UnsignedLongLongTy))
                            return CompilerType (ast, ast->UnsignedLongLongTy);
                    }
                    else if (strstr(type_name, "long"))
                    {
                        if (QualTypeMatchesBitSize (bit_size, ast, ast->UnsignedLongTy))
                            return CompilerType (ast, ast->UnsignedLongTy);
                    }
                    else if (strstr(type_name, "short"))
                    {
                        if (QualTypeMatchesBitSize (bit_size, ast, ast->UnsignedShortTy))
                            return CompilerType (ast, ast->UnsignedShortTy);
                    }
                    else if (strstr(type_name, "char"))
                    {
                        if (QualTypeMatchesBitSize (bit_size, ast, ast->UnsignedCharTy))
                            return CompilerType (ast, ast->UnsignedCharTy);
                    }
                    else if (strstr(type_name, "int"))
                    {
                        if (QualTypeMatchesBitSize (bit_size, ast, ast->UnsignedIntTy))
                            return CompilerType (ast, ast->UnsignedIntTy);
                        if (QualTypeMatchesBitSize (bit_size, ast, ast->UnsignedInt128Ty))
                            return CompilerType (ast, ast->UnsignedInt128Ty);
                    }
                }
                // We weren't able to match up a type name, just search by size
                if (QualTypeMatchesBitSize (bit_size, ast, ast->UnsignedCharTy))
                    return CompilerType (ast, ast->UnsignedCharTy);
                if (QualTypeMatchesBitSize (bit_size, ast, ast->UnsignedShortTy))
                    return CompilerType (ast, ast->UnsignedShortTy);
                if (QualTypeMatchesBitSize (bit_size, ast, ast->UnsignedIntTy))
                    return CompilerType (ast, ast->UnsignedIntTy);
                if (QualTypeMatchesBitSize (bit_size, ast, ast->UnsignedLongTy))
                    return CompilerType (ast, ast->UnsignedLongTy);
                if (QualTypeMatchesBitSize (bit_size, ast, ast->UnsignedLongLongTy))
                    return CompilerType (ast, ast->UnsignedLongLongTy);
                if (QualTypeMatchesBitSize (bit_size, ast, ast->UnsignedInt128Ty))
                    return CompilerType (ast, ast->UnsignedInt128Ty);
                break;

            case DW_ATE_unsigned_char:
                if (!ast->getLangOpts().CharIsSigned && type_name && streq(type_name, "char"))
                {
                    if (QualTypeMatchesBitSize (bit_size, ast, ast->CharTy))
                        return CompilerType (ast, ast->CharTy);
                }
                if (QualTypeMatchesBitSize (bit_size, ast, ast->UnsignedCharTy))
                    return CompilerType (ast, ast->UnsignedCharTy);
                if (QualTypeMatchesBitSize (bit_size, ast, ast->UnsignedShortTy))
                    return CompilerType (ast, ast->UnsignedShortTy);
                break;
                
            case DW_ATE_imaginary_float:
                break;
                
            case DW_ATE_UTF:
                if (type_name)
                {
                    if (streq(type_name, "char16_t"))
                    {
                        return CompilerType (ast, ast->Char16Ty);
                    }
                    else if (streq(type_name, "char32_t"))
                    {
                        return CompilerType (ast, ast->Char32Ty);
                    }
                }
                break;
        }
    }
    // This assert should fire for anything that we don't catch above so we know
    // to fix any issues we run into.
    if (type_name)
    {
        Host::SystemLog (Host::eSystemLogError, "error: need to add support for DW_TAG_base_type '%s' encoded with DW_ATE = 0x%x, bit_size = %u\n", type_name, dw_ate, bit_size);
    }
    else
    {
        Host::SystemLog (Host::eSystemLogError, "error: need to add support for DW_TAG_base_type encoded with DW_ATE = 0x%x, bit_size = %u\n", dw_ate, bit_size);
    }
    return CompilerType ();
}

CompilerType
ClangASTContext::GetUnknownAnyType(clang::ASTContext *ast)
{
    if (ast)
        return CompilerType (ast, ast->UnknownAnyTy);
    return CompilerType();
}

CompilerType
ClangASTContext::GetCStringType (bool is_const)
{
    ASTContext *ast = getASTContext();
    QualType char_type(ast->CharTy);
    
    if (is_const)
        char_type.addConst();
    
    return CompilerType (ast, ast->getPointerType(char_type));
}

clang::DeclContext *
ClangASTContext::GetTranslationUnitDecl (clang::ASTContext *ast)
{
    return ast->getTranslationUnitDecl();
}

CompilerType
ClangASTContext::CopyType (const CompilerType &src)
{
    clang::ASTContext *dst_clang_ast = getASTContext();
    if (dst_clang_ast)
    {
        FileSystemOptions file_system_options;
        ClangASTContext *src_ast = llvm::dyn_cast_or_null<ClangASTContext>(src.GetTypeSystem());
        if (src_ast)
        {
            clang::ASTContext *src_clang_ast = src_ast->getASTContext();
            if (src_clang_ast)
            {
                if (src_clang_ast == dst_clang_ast)
                    return src; // We already are in the right AST, no need to copy
                else
                {
                    FileManager file_manager (file_system_options);
                    ASTImporter importer(*dst_clang_ast, file_manager,
                                         *src_clang_ast, file_manager,
                                         false);
                    QualType dst_qual_type (importer.Import(ClangUtil::GetQualType(src)));
                    return CompilerType (this, dst_qual_type.getAsOpaquePtr());
                }
            }
        }
    }
    return CompilerType();
}

clang::Decl *
ClangASTContext::CopyDecl (ASTContext *dst_ast, 
                           ASTContext *src_ast,
                           clang::Decl *source_decl)
{    
    FileSystemOptions file_system_options;
    FileManager file_manager (file_system_options);
    ASTImporter importer(*dst_ast, file_manager,
                         *src_ast, file_manager,
                         false);
    
    return importer.Import(source_decl);
}

bool
ClangASTContext::AreTypesSame (CompilerType type1,
                               CompilerType type2,
                               bool ignore_qualifiers)
{
    ClangASTContext *ast = llvm::dyn_cast_or_null<ClangASTContext>(type1.GetTypeSystem());
    if (!ast || ast != type2.GetTypeSystem())
        return false;

    if (type1.GetOpaqueQualType() == type2.GetOpaqueQualType())
        return true;

    QualType type1_qual = ClangUtil::GetQualType(type1);
    QualType type2_qual = ClangUtil::GetQualType(type2);

    if (ignore_qualifiers)
    {
        type1_qual = type1_qual.getUnqualifiedType();
        type2_qual = type2_qual.getUnqualifiedType();
    }
    
    return ast->getASTContext()->hasSameType (type1_qual, type2_qual);
}

CompilerType
ClangASTContext::GetTypeForDecl (clang::NamedDecl *decl)
{
    if (clang::ObjCInterfaceDecl *interface_decl = llvm::dyn_cast<clang::ObjCInterfaceDecl>(decl))
        return GetTypeForDecl(interface_decl);
    if (clang::TagDecl *tag_decl = llvm::dyn_cast<clang::TagDecl>(decl))
        return GetTypeForDecl(tag_decl);
    return CompilerType();
}


CompilerType
ClangASTContext::GetTypeForDecl (TagDecl *decl)
{
    // No need to call the getASTContext() accessor (which can create the AST
    // if it isn't created yet, because we can't have created a decl in this
    // AST if our AST didn't already exist...
    ASTContext *ast = &decl->getASTContext();
    if (ast)
        return CompilerType (ast, ast->getTagDeclType(decl));
    return CompilerType();
}

CompilerType
ClangASTContext::GetTypeForDecl (ObjCInterfaceDecl *decl)
{
    // No need to call the getASTContext() accessor (which can create the AST
    // if it isn't created yet, because we can't have created a decl in this
    // AST if our AST didn't already exist...
    ASTContext *ast = &decl->getASTContext();
    if (ast)
        return CompilerType (ast, ast->getObjCInterfaceType(decl));
    return CompilerType();
}

#pragma mark Structure, Unions, Classes

CompilerType
ClangASTContext::CreateRecordType (DeclContext *decl_ctx,
                                   AccessType access_type,
                                   const char *name,
                                   int kind,
                                   LanguageType language,
                                   ClangASTMetadata *metadata)
{
    ASTContext *ast = getASTContext();
    assert (ast != nullptr);
     
    if (decl_ctx == nullptr)
        decl_ctx = ast->getTranslationUnitDecl();


    if (language == eLanguageTypeObjC || language == eLanguageTypeObjC_plus_plus)
    {
        bool isForwardDecl = true;
        bool isInternal = false;
        return CreateObjCClass (name, decl_ctx, isForwardDecl, isInternal, metadata);
    }

    // NOTE: Eventually CXXRecordDecl will be merged back into RecordDecl and
    // we will need to update this code. I was told to currently always use
    // the CXXRecordDecl class since we often don't know from debug information
    // if something is struct or a class, so we default to always use the more
    // complete definition just in case.
    
    bool is_anonymous = (!name) || (!name[0]);
    
    CXXRecordDecl *decl = CXXRecordDecl::Create (*ast,
                                                 (TagDecl::TagKind)kind,
                                                 decl_ctx,
                                                 SourceLocation(),
                                                 SourceLocation(),
                                                 is_anonymous ? nullptr : &ast->Idents.get(name));
    
    if (is_anonymous)
        decl->setAnonymousStructOrUnion(true);
    
    if (decl)
    {
        if (metadata)
            SetMetadata(ast, decl, *metadata);

        if (access_type != eAccessNone)
            decl->setAccess (ConvertAccessTypeToAccessSpecifier (access_type));
    
        if (decl_ctx)
            decl_ctx->addDecl (decl);

        return CompilerType(ast, ast->getTagDeclType(decl));
    }
    return CompilerType();
}

static TemplateParameterList *
CreateTemplateParameterList (ASTContext *ast, 
                             const ClangASTContext::TemplateParameterInfos &template_param_infos,
                             llvm::SmallVector<NamedDecl *, 8> &template_param_decls)
{
    const bool parameter_pack = false;
    const bool is_typename = false;
    const unsigned depth = 0;
    const size_t num_template_params = template_param_infos.GetSize();
    for (size_t i=0; i<num_template_params; ++i)
    {
        const char *name = template_param_infos.names[i];
        
        IdentifierInfo *identifier_info = nullptr;
        if (name && name[0])
            identifier_info = &ast->Idents.get(name);
        if (template_param_infos.args[i].getKind() == TemplateArgument::Integral)
        {
            template_param_decls.push_back (NonTypeTemplateParmDecl::Create (*ast,
                                                                             ast->getTranslationUnitDecl(), // Is this the right decl context?, SourceLocation StartLoc,
                                                                             SourceLocation(), 
                                                                             SourceLocation(), 
                                                                             depth, 
                                                                             i,
                                                                             identifier_info,
                                                                             template_param_infos.args[i].getIntegralType(), 
                                                                             parameter_pack, 
                                                                             nullptr));
            
        }
        else
        {
            template_param_decls.push_back (TemplateTypeParmDecl::Create (*ast, 
                                                                          ast->getTranslationUnitDecl(), // Is this the right decl context?
                                                                          SourceLocation(),
                                                                          SourceLocation(),
                                                                          depth, 
                                                                          i,
                                                                          identifier_info,
                                                                          is_typename,
                                                                          parameter_pack));
        }
    }

    TemplateParameterList *template_param_list = TemplateParameterList::Create (*ast,
                                                                                SourceLocation(),
                                                                                SourceLocation(),
                                                                                template_param_decls,
                                                                                SourceLocation());
    return template_param_list;
}

clang::FunctionTemplateDecl *
ClangASTContext::CreateFunctionTemplateDecl (clang::DeclContext *decl_ctx,
                                             clang::FunctionDecl *func_decl,
                                             const char *name, 
                                             const TemplateParameterInfos &template_param_infos)
{
//    /// \brief Create a function template node.
    ASTContext *ast = getASTContext();
    
    llvm::SmallVector<NamedDecl *, 8> template_param_decls;

    TemplateParameterList *template_param_list = CreateTemplateParameterList (ast,
                                                                              template_param_infos, 
                                                                              template_param_decls);
    FunctionTemplateDecl *func_tmpl_decl = FunctionTemplateDecl::Create (*ast,
                                                                         decl_ctx,
                                                                         func_decl->getLocation(),
                                                                         func_decl->getDeclName(),
                                                                         template_param_list,
                                                                         func_decl);
    
    for (size_t i=0, template_param_decl_count = template_param_decls.size();
         i < template_param_decl_count;
         ++i)
    {
        // TODO: verify which decl context we should put template_param_decls into..
        template_param_decls[i]->setDeclContext (func_decl); 
    }

    return func_tmpl_decl;
}

void
ClangASTContext::CreateFunctionTemplateSpecializationInfo (FunctionDecl *func_decl, 
                                                           clang::FunctionTemplateDecl *func_tmpl_decl,
                                                           const TemplateParameterInfos &infos)
{
    TemplateArgumentList template_args (TemplateArgumentList::OnStack,
                                        infos.args.data(), 
                                        infos.args.size());

    func_decl->setFunctionTemplateSpecialization (func_tmpl_decl,
                                                  &template_args,
                                                  nullptr);
}


ClassTemplateDecl *
ClangASTContext::CreateClassTemplateDecl (DeclContext *decl_ctx,
                                          lldb::AccessType access_type,
                                          const char *class_name, 
                                          int kind, 
                                          const TemplateParameterInfos &template_param_infos)
{
    ASTContext *ast = getASTContext();
    
    ClassTemplateDecl *class_template_decl = nullptr;
    if (decl_ctx == nullptr)
        decl_ctx = ast->getTranslationUnitDecl();
    
    IdentifierInfo &identifier_info = ast->Idents.get(class_name);
    DeclarationName decl_name (&identifier_info);

    clang::DeclContext::lookup_result result = decl_ctx->lookup(decl_name);
    
    for (NamedDecl *decl : result)
    {
        class_template_decl = dyn_cast<clang::ClassTemplateDecl>(decl);
        if (class_template_decl)
            return class_template_decl;
    }

    llvm::SmallVector<NamedDecl *, 8> template_param_decls;

    TemplateParameterList *template_param_list = CreateTemplateParameterList (ast,
                                                                              template_param_infos, 
                                                                              template_param_decls);

    CXXRecordDecl *template_cxx_decl = CXXRecordDecl::Create (*ast,
                                                              (TagDecl::TagKind)kind,
                                                              decl_ctx,  // What decl context do we use here? TU? The actual decl context?
                                                              SourceLocation(),
                                                              SourceLocation(),
                                                              &identifier_info);

    for (size_t i=0, template_param_decl_count = template_param_decls.size();
         i < template_param_decl_count;
         ++i)
    {
        template_param_decls[i]->setDeclContext (template_cxx_decl);
    }

    // With templated classes, we say that a class is templated with
    // specializations, but that the bare class has no functions.
    //template_cxx_decl->startDefinition();
    //template_cxx_decl->completeDefinition();
    
    class_template_decl = ClassTemplateDecl::Create (*ast,
                                                     decl_ctx,  // What decl context do we use here? TU? The actual decl context?
                                                     SourceLocation(),
                                                     decl_name,
                                                     template_param_list,
                                                     template_cxx_decl,
                                                     nullptr);
    
    if (class_template_decl)
    {
        if (access_type != eAccessNone)
            class_template_decl->setAccess (ConvertAccessTypeToAccessSpecifier (access_type));
        
        //if (TagDecl *ctx_tag_decl = dyn_cast<TagDecl>(decl_ctx))
        //    CompleteTagDeclarationDefinition(GetTypeForDecl(ctx_tag_decl));
        
        decl_ctx->addDecl (class_template_decl);
        
#ifdef LLDB_CONFIGURATION_DEBUG
        VerifyDecl(class_template_decl);
#endif
    }

    return class_template_decl;
}


ClassTemplateSpecializationDecl *
ClangASTContext::CreateClassTemplateSpecializationDecl (DeclContext *decl_ctx,
                                                        ClassTemplateDecl *class_template_decl,
                                                        int kind,
                                                        const TemplateParameterInfos &template_param_infos)
{
    ASTContext *ast = getASTContext();
    ClassTemplateSpecializationDecl *class_template_specialization_decl = ClassTemplateSpecializationDecl::Create (*ast, 
                                                                                                                   (TagDecl::TagKind)kind,
                                                                                                                   decl_ctx,
                                                                                                                   SourceLocation(), 
                                                                                                                   SourceLocation(),
                                                                                                                   class_template_decl,
                                                                                                                   &template_param_infos.args.front(),
                                                                                                                   template_param_infos.args.size(),
                                                                                                                   nullptr);
    
    class_template_specialization_decl->setSpecializationKind(TSK_ExplicitSpecialization);
    
    return class_template_specialization_decl;
}

CompilerType
ClangASTContext::CreateClassTemplateSpecializationType (ClassTemplateSpecializationDecl *class_template_specialization_decl)
{
    if (class_template_specialization_decl)
    {
        ASTContext *ast = getASTContext();
        if (ast)
            return CompilerType(ast, ast->getTagDeclType(class_template_specialization_decl));
    }
    return CompilerType();
}

static inline bool
check_op_param (uint32_t op_kind, bool unary, bool binary, uint32_t num_params)
{
    // Special-case call since it can take any number of operands
    if(op_kind == OO_Call)
        return true;
    
    // The parameter count doesn't include "this"
    if (num_params == 0)
        return unary;
    if (num_params == 1)
        return binary;
    else 
    return false;
}

bool
ClangASTContext::CheckOverloadedOperatorKindParameterCount (uint32_t op_kind, uint32_t num_params)
{
    switch (op_kind)
    {
    default:
        break;
    // C++ standard allows any number of arguments to new/delete
    case OO_New:
    case OO_Array_New:
    case OO_Delete:
    case OO_Array_Delete:
        return true;
    }
    
#define OVERLOADED_OPERATOR(Name,Spelling,Token,Unary,Binary,MemberOnly) case OO_##Name: return check_op_param (op_kind, Unary, Binary, num_params);
    switch (op_kind)
    {
#include "clang/Basic/OperatorKinds.def"
        default: break;
    }
    return false;
}

clang::AccessSpecifier
ClangASTContext::UnifyAccessSpecifiers (clang::AccessSpecifier lhs, clang::AccessSpecifier rhs)
{
    // Make the access equal to the stricter of the field and the nested field's access
    if (lhs == AS_none || rhs == AS_none)
        return AS_none;
    if (lhs == AS_private || rhs == AS_private)
        return AS_private;
    if (lhs == AS_protected || rhs == AS_protected)
        return AS_protected;
    return AS_public;
}

bool
ClangASTContext::FieldIsBitfield (FieldDecl* field, uint32_t& bitfield_bit_size)
{
    return FieldIsBitfield(getASTContext(), field, bitfield_bit_size);
}

bool
ClangASTContext::FieldIsBitfield
(
    ASTContext *ast,
    FieldDecl* field,
    uint32_t& bitfield_bit_size
)
{
    if (ast == nullptr || field == nullptr)
        return false;

    if (field->isBitField())
    {
        Expr* bit_width_expr = field->getBitWidth();
        if (bit_width_expr)
        {
            llvm::APSInt bit_width_apsint;
            if (bit_width_expr->isIntegerConstantExpr(bit_width_apsint, *ast))
            {
                bitfield_bit_size = bit_width_apsint.getLimitedValue(UINT32_MAX);
                return true;
            }
        }
    }
    return false;
}

bool
ClangASTContext::RecordHasFields (const RecordDecl *record_decl)
{
    if (record_decl == nullptr)
        return false;

    if (!record_decl->field_empty())
        return true;

    // No fields, lets check this is a CXX record and check the base classes
    const CXXRecordDecl *cxx_record_decl = dyn_cast<CXXRecordDecl>(record_decl);
    if (cxx_record_decl)
    {
        CXXRecordDecl::base_class_const_iterator base_class, base_class_end;
        for (base_class = cxx_record_decl->bases_begin(), base_class_end = cxx_record_decl->bases_end();
             base_class != base_class_end;
             ++base_class)
        {
            const CXXRecordDecl *base_class_decl = cast<CXXRecordDecl>(base_class->getType()->getAs<RecordType>()->getDecl());
            if (RecordHasFields(base_class_decl))
                return true;
        }
    }
    return false;
}

#pragma mark Objective C Classes

CompilerType
ClangASTContext::CreateObjCClass
(
    const char *name, 
    DeclContext *decl_ctx, 
    bool isForwardDecl, 
    bool isInternal,
    ClangASTMetadata *metadata
)
{
    ASTContext *ast = getASTContext();
    assert (ast != nullptr);
    assert (name && name[0]);
    if (decl_ctx == nullptr)
        decl_ctx = ast->getTranslationUnitDecl();

    ObjCInterfaceDecl *decl = ObjCInterfaceDecl::Create (*ast,
                                                         decl_ctx,
                                                         SourceLocation(),
                                                         &ast->Idents.get(name),
                                                         nullptr,
                                                         nullptr,
                                                         SourceLocation(),
                                                         /*isForwardDecl,*/
                                                         isInternal);
    
    if (decl && metadata)
        SetMetadata(ast, decl, *metadata);
    
    return CompilerType (ast, ast->getObjCInterfaceType(decl));
}

static inline bool
BaseSpecifierIsEmpty (const CXXBaseSpecifier *b)
{
    return ClangASTContext::RecordHasFields(b->getType()->getAsCXXRecordDecl()) == false;
}

uint32_t
ClangASTContext::GetNumBaseClasses (const CXXRecordDecl *cxx_record_decl, bool omit_empty_base_classes)
{
    uint32_t num_bases = 0;
    if (cxx_record_decl)
    {
        if (omit_empty_base_classes)
        {
            CXXRecordDecl::base_class_const_iterator base_class, base_class_end;
            for (base_class = cxx_record_decl->bases_begin(), base_class_end = cxx_record_decl->bases_end();
                 base_class != base_class_end;
                 ++base_class)
            {
                // Skip empty base classes
                if (omit_empty_base_classes)
                {
                    if (BaseSpecifierIsEmpty (base_class))
                        continue;
                }
                ++num_bases;
            }
        }
        else
            num_bases = cxx_record_decl->getNumBases();
    }
    return num_bases;
}


#pragma mark Namespace Declarations

NamespaceDecl *
ClangASTContext::GetUniqueNamespaceDeclaration (const char *name, DeclContext *decl_ctx)
{
    NamespaceDecl *namespace_decl = nullptr;
    ASTContext *ast = getASTContext();
    TranslationUnitDecl *translation_unit_decl = ast->getTranslationUnitDecl ();
    if (decl_ctx == nullptr)
        decl_ctx = translation_unit_decl;
    
    if (name)
    {
        IdentifierInfo &identifier_info = ast->Idents.get(name);
        DeclarationName decl_name (&identifier_info);
        clang::DeclContext::lookup_result result = decl_ctx->lookup(decl_name);
        for (NamedDecl *decl : result)
        {
            namespace_decl = dyn_cast<clang::NamespaceDecl>(decl);
            if (namespace_decl)
                return namespace_decl;
        }

        namespace_decl = NamespaceDecl::Create(*ast, 
                                               decl_ctx, 
                                               false, 
                                               SourceLocation(), 
                                               SourceLocation(),
                                               &identifier_info,
                                               nullptr);
        
        decl_ctx->addDecl (namespace_decl);        
    }
    else
    {
        if (decl_ctx == translation_unit_decl)
        {
            namespace_decl = translation_unit_decl->getAnonymousNamespace();
            if (namespace_decl)
                return namespace_decl;
            
            namespace_decl = NamespaceDecl::Create(*ast, 
                                                   decl_ctx,
                                                   false,
                                                   SourceLocation(),
                                                   SourceLocation(),
                                                   nullptr,
                                                   nullptr);
            translation_unit_decl->setAnonymousNamespace (namespace_decl);
            translation_unit_decl->addDecl (namespace_decl);
            assert (namespace_decl == translation_unit_decl->getAnonymousNamespace());
        }
        else
        {
            NamespaceDecl *parent_namespace_decl = cast<NamespaceDecl>(decl_ctx);
            if (parent_namespace_decl)
            {
                namespace_decl = parent_namespace_decl->getAnonymousNamespace();
                if (namespace_decl)
                    return namespace_decl;
                namespace_decl = NamespaceDecl::Create(*ast, 
                                                       decl_ctx, 
                                                       false,
                                                       SourceLocation(), 
                                                       SourceLocation(), 
                                                       nullptr,
                                                       nullptr);
                parent_namespace_decl->setAnonymousNamespace (namespace_decl);
                parent_namespace_decl->addDecl (namespace_decl);
                assert (namespace_decl == parent_namespace_decl->getAnonymousNamespace());
            }
            else
            {
                // BAD!!!
            }
        }
    }
#ifdef LLDB_CONFIGURATION_DEBUG
    VerifyDecl(namespace_decl);
#endif
    return namespace_decl;
}

NamespaceDecl *
ClangASTContext::GetUniqueNamespaceDeclaration (clang::ASTContext *ast,
                                                const char *name,
                                                clang::DeclContext *decl_ctx)
{
    ClangASTContext *ast_ctx = ClangASTContext::GetASTContext(ast);
    if (ast_ctx == nullptr)
        return nullptr;

    return ast_ctx->GetUniqueNamespaceDeclaration(name, decl_ctx);
}

clang::BlockDecl *
ClangASTContext::CreateBlockDeclaration (clang::DeclContext *ctx)
{
    if (ctx != nullptr)
    {
        clang::BlockDecl *decl = clang::BlockDecl::Create(*getASTContext(), ctx, clang::SourceLocation());
        ctx->addDecl(decl);
        return decl;
    }
    return nullptr;
}

clang::DeclContext *
FindLCABetweenDecls(clang::DeclContext *left, clang::DeclContext *right, clang::DeclContext *root)
{
    if (root == nullptr)
        return nullptr;

    std::set<clang::DeclContext *> path_left;
    for (clang::DeclContext *d = left; d != nullptr; d = d->getParent())
        path_left.insert(d);

    for (clang::DeclContext *d = right; d != nullptr; d = d->getParent())
        if (path_left.find(d) != path_left.end())
            return d;

    return nullptr;
}

clang::UsingDirectiveDecl *
ClangASTContext::CreateUsingDirectiveDeclaration (clang::DeclContext *decl_ctx, clang::NamespaceDecl *ns_decl)
{
    if (decl_ctx != nullptr && ns_decl != nullptr)
    {
        clang::TranslationUnitDecl *translation_unit = (clang::TranslationUnitDecl *)GetTranslationUnitDecl(getASTContext());
        clang::UsingDirectiveDecl *using_decl = clang::UsingDirectiveDecl::Create(*getASTContext(),
            decl_ctx,
            clang::SourceLocation(),
            clang::SourceLocation(),
            clang::NestedNameSpecifierLoc(),
            clang::SourceLocation(),
            ns_decl,
            FindLCABetweenDecls(decl_ctx, ns_decl, translation_unit));
        decl_ctx->addDecl(using_decl);
        return using_decl;
    }
    return nullptr;
}

clang::UsingDecl *
ClangASTContext::CreateUsingDeclaration (clang::DeclContext *current_decl_ctx, clang::NamedDecl *target)
{
    if (current_decl_ctx != nullptr && target != nullptr)
    {
        clang::UsingDecl *using_decl = clang::UsingDecl::Create(*getASTContext(),
            current_decl_ctx,
            clang::SourceLocation(),
            clang::NestedNameSpecifierLoc(),
            clang::DeclarationNameInfo(),
            false);
        clang::UsingShadowDecl *shadow_decl = clang::UsingShadowDecl::Create(*getASTContext(),
            current_decl_ctx,
            clang::SourceLocation(),
            using_decl,
            target);
        using_decl->addShadowDecl(shadow_decl);
        current_decl_ctx->addDecl(using_decl);
        return using_decl;
    }
    return nullptr;
}

clang::VarDecl *
ClangASTContext::CreateVariableDeclaration (clang::DeclContext *decl_context, const char *name, clang::QualType type)
{
    if (decl_context != nullptr)
    {
        clang::VarDecl *var_decl = clang::VarDecl::Create(*getASTContext(),
            decl_context,
            clang::SourceLocation(),
            clang::SourceLocation(),
            name && name[0] ? &getASTContext()->Idents.getOwn(name) : nullptr,
            type,
            nullptr,
            clang::SC_None);
        var_decl->setAccess(clang::AS_public);
        decl_context->addDecl(var_decl);
        return var_decl;
    }
    return nullptr;
}

lldb::opaque_compiler_type_t
ClangASTContext::GetOpaqueCompilerType(clang::ASTContext *ast, lldb::BasicType basic_type)
{
    switch (basic_type)
    {
        case eBasicTypeVoid:
            return ast->VoidTy.getAsOpaquePtr();
        case eBasicTypeChar:
            return ast->CharTy.getAsOpaquePtr();
        case eBasicTypeSignedChar:
            return ast->SignedCharTy.getAsOpaquePtr();
        case eBasicTypeUnsignedChar:
            return ast->UnsignedCharTy.getAsOpaquePtr();
        case eBasicTypeWChar:
            return ast->getWCharType().getAsOpaquePtr();
        case eBasicTypeSignedWChar:
            return ast->getSignedWCharType().getAsOpaquePtr();
        case eBasicTypeUnsignedWChar:
            return ast->getUnsignedWCharType().getAsOpaquePtr();
        case eBasicTypeChar16:
            return ast->Char16Ty.getAsOpaquePtr();
        case eBasicTypeChar32:
            return ast->Char32Ty.getAsOpaquePtr();
        case eBasicTypeShort:
            return ast->ShortTy.getAsOpaquePtr();
        case eBasicTypeUnsignedShort:
            return ast->UnsignedShortTy.getAsOpaquePtr();
        case eBasicTypeInt:
            return ast->IntTy.getAsOpaquePtr();
        case eBasicTypeUnsignedInt:
            return ast->UnsignedIntTy.getAsOpaquePtr();
        case eBasicTypeLong:
            return ast->LongTy.getAsOpaquePtr();
        case eBasicTypeUnsignedLong:
            return ast->UnsignedLongTy.getAsOpaquePtr();
        case eBasicTypeLongLong:
            return ast->LongLongTy.getAsOpaquePtr();
        case eBasicTypeUnsignedLongLong:
            return ast->UnsignedLongLongTy.getAsOpaquePtr();
        case eBasicTypeInt128:
            return ast->Int128Ty.getAsOpaquePtr();
        case eBasicTypeUnsignedInt128:
            return ast->UnsignedInt128Ty.getAsOpaquePtr();
        case eBasicTypeBool:
            return ast->BoolTy.getAsOpaquePtr();
        case eBasicTypeHalf:
            return ast->HalfTy.getAsOpaquePtr();
        case eBasicTypeFloat:
            return ast->FloatTy.getAsOpaquePtr();
        case eBasicTypeDouble:
            return ast->DoubleTy.getAsOpaquePtr();
        case eBasicTypeLongDouble:
            return ast->LongDoubleTy.getAsOpaquePtr();
        case eBasicTypeFloatComplex:
            return ast->FloatComplexTy.getAsOpaquePtr();
        case eBasicTypeDoubleComplex:
            return ast->DoubleComplexTy.getAsOpaquePtr();
        case eBasicTypeLongDoubleComplex:
            return ast->LongDoubleComplexTy.getAsOpaquePtr();
        case eBasicTypeObjCID:
            return ast->getObjCIdType().getAsOpaquePtr();
        case eBasicTypeObjCClass:
            return ast->getObjCClassType().getAsOpaquePtr();
        case eBasicTypeObjCSel:
            return ast->getObjCSelType().getAsOpaquePtr();
        case eBasicTypeNullPtr:
            return ast->NullPtrTy.getAsOpaquePtr();
        default:
            return nullptr;
    }
}

#pragma mark Function Types

FunctionDecl *
ClangASTContext::CreateFunctionDeclaration (DeclContext *decl_ctx,
                                            const char *name,
                                            const CompilerType &function_clang_type,
                                            int storage,
                                            bool is_inline)
{
    FunctionDecl *func_decl = nullptr;
    ASTContext *ast = getASTContext();
    if (decl_ctx == nullptr)
        decl_ctx = ast->getTranslationUnitDecl();

    
    const bool hasWrittenPrototype = true;
    const bool isConstexprSpecified = false;

    if (name && name[0])
    {
        func_decl = FunctionDecl::Create(
            *ast, decl_ctx, SourceLocation(), SourceLocation(), DeclarationName(&ast->Idents.get(name)),
            ClangUtil::GetQualType(function_clang_type), nullptr, (clang::StorageClass)storage, is_inline,
            hasWrittenPrototype, isConstexprSpecified);
    }
    else
    {
        func_decl =
            FunctionDecl::Create(*ast, decl_ctx, SourceLocation(), SourceLocation(), DeclarationName(),
                                 ClangUtil::GetQualType(function_clang_type), nullptr, (clang::StorageClass)storage,
                                 is_inline, hasWrittenPrototype, isConstexprSpecified);
    }
    if (func_decl)
        decl_ctx->addDecl (func_decl);
    
#ifdef LLDB_CONFIGURATION_DEBUG
    VerifyDecl(func_decl);
#endif
    
    return func_decl;
}

CompilerType
ClangASTContext::CreateFunctionType (ASTContext *ast,
                                     const CompilerType& result_type,
                                     const CompilerType *args,
                                     unsigned num_args, 
                                     bool is_variadic, 
                                     unsigned type_quals)
{
    if (ast == nullptr)
        return CompilerType(); // invalid AST

    if (!result_type || !ClangUtil::IsClangType(result_type))
        return CompilerType(); // invalid return type

    std::vector<QualType> qual_type_args;
    if (num_args > 0 && args == nullptr)
        return CompilerType(); // invalid argument array passed in

    // Verify that all arguments are valid and the right type
    for (unsigned i=0; i<num_args; ++i)
    {
        if (args[i])
        {
            // Make sure we have a clang type in args[i] and not a type from another
            // language whose name might match
            const bool is_clang_type = ClangUtil::IsClangType(args[i]);
            lldbassert(is_clang_type);
            if (is_clang_type)
                qual_type_args.push_back(ClangUtil::GetQualType(args[i]));
            else
                return CompilerType(); //  invalid argument type (must be a clang type)
        }
        else
            return CompilerType(); // invalid argument type (empty)
    }

    // TODO: Detect calling convention in DWARF?
    FunctionProtoType::ExtProtoInfo proto_info;
    proto_info.Variadic = is_variadic;
    proto_info.ExceptionSpec = EST_None;
    proto_info.TypeQuals = type_quals;
    proto_info.RefQualifier = RQ_None;

    return CompilerType(ast, ast->getFunctionType(ClangUtil::GetQualType(result_type), qual_type_args, proto_info));
}

ParmVarDecl *
ClangASTContext::CreateParameterDeclaration (const char *name, const CompilerType &param_type, int storage)
{
    ASTContext *ast = getASTContext();
    assert (ast != nullptr);
    return ParmVarDecl::Create(*ast, ast->getTranslationUnitDecl(), SourceLocation(), SourceLocation(),
                               name && name[0] ? &ast->Idents.get(name) : nullptr, ClangUtil::GetQualType(param_type),
                               nullptr, (clang::StorageClass)storage, nullptr);
}

void
ClangASTContext::SetFunctionParameters (FunctionDecl *function_decl, ParmVarDecl **params, unsigned num_params)
{
    if (function_decl)
        function_decl->setParams (ArrayRef<ParmVarDecl*>(params, num_params));
}

CompilerType
ClangASTContext::CreateBlockPointerType (const CompilerType &function_type)
{
    QualType block_type = m_ast_ap->getBlockPointerType(clang::QualType::getFromOpaquePtr(function_type.GetOpaqueQualType()));
    
    return CompilerType (this, block_type.getAsOpaquePtr());
}

#pragma mark Array Types

CompilerType
ClangASTContext::CreateArrayType (const CompilerType &element_type,
                                  size_t element_count,
                                  bool is_vector)
{
    if (element_type.IsValid())
    {
        ASTContext *ast = getASTContext();
        assert (ast != nullptr);

        if (is_vector)
        {
            return CompilerType(ast, ast->getExtVectorType(ClangUtil::GetQualType(element_type), element_count));
        }
        else
        {
        
            llvm::APInt ap_element_count (64, element_count);
            if (element_count == 0)
            {
                return CompilerType(ast, ast->getIncompleteArrayType(ClangUtil::GetQualType(element_type),
                                                                     clang::ArrayType::Normal, 0));
            }
            else
            {
                return CompilerType(ast, ast->getConstantArrayType(ClangUtil::GetQualType(element_type),
                                                                   ap_element_count, clang::ArrayType::Normal, 0));
            }
        }
    }
    return CompilerType();
}

CompilerType
ClangASTContext::CreateStructForIdentifier (const ConstString &type_name,
                                            const std::initializer_list< std::pair < const char *, CompilerType > >& type_fields,
                                            bool packed)
{
    CompilerType type;
    if (!type_name.IsEmpty() && (type = GetTypeForIdentifier<clang::CXXRecordDecl>(type_name)).IsValid())
    {
        lldbassert("Trying to create a type for an existing name");
        return type;
    }
    
    type = CreateRecordType(nullptr, lldb::eAccessPublic, type_name.GetCString(), clang::TTK_Struct, lldb::eLanguageTypeC);
    StartTagDeclarationDefinition(type);
    for (const auto& field : type_fields)
        AddFieldToRecordType(type, field.first, field.second, lldb::eAccessPublic, 0);
    if (packed)
        SetIsPacked(type);
    CompleteTagDeclarationDefinition(type);
    return type;
}

CompilerType
ClangASTContext::GetOrCreateStructForIdentifier (const ConstString &type_name,
                                                 const std::initializer_list< std::pair < const char *, CompilerType > >& type_fields,
                                                 bool packed)
{
    CompilerType type;
    if ((type = GetTypeForIdentifier<clang::CXXRecordDecl>(type_name)).IsValid())
        return type;

    return CreateStructForIdentifier (type_name,
                                      type_fields,
                                      packed);
}

#pragma mark Enumeration Types

CompilerType
ClangASTContext::CreateEnumerationType
(
 const char *name,
 DeclContext *decl_ctx,
 const Declaration &decl,
 const CompilerType &integer_clang_type
 )
{
    // TODO: Do something intelligent with the Declaration object passed in
    // like maybe filling in the SourceLocation with it...
    ASTContext *ast = getASTContext();
    
    // TODO: ask about these...
    //    const bool IsScoped = false;
    //    const bool IsFixed = false;
    
    EnumDecl *enum_decl = EnumDecl::Create (*ast,
                                            decl_ctx,
                                            SourceLocation(),
                                            SourceLocation(),
                                            name && name[0] ? &ast->Idents.get(name) : nullptr,
                                            nullptr,
                                            false,  // IsScoped
                                            false,  // IsScopedUsingClassTag
                                            false); // IsFixed
    
    
    if (enum_decl)
    {
        // TODO: check if we should be setting the promotion type too?
        enum_decl->setIntegerType(ClangUtil::GetQualType(integer_clang_type));

        enum_decl->setAccess(AS_public); // TODO respect what's in the debug info
        
        return CompilerType (ast, ast->getTagDeclType(enum_decl));
    }
    return CompilerType();
}

// Disable this for now since I can't seem to get a nicely formatted float
// out of the APFloat class without just getting the float, double or quad
// and then using a formatted print on it which defeats the purpose. We ideally
// would like to get perfect string values for any kind of float semantics
// so we can support remote targets. The code below also requires a patch to
// llvm::APInt.
//bool
//ClangASTContext::ConvertFloatValueToString (ASTContext *ast, lldb::opaque_compiler_type_t clang_type, const uint8_t* bytes, size_t byte_size, int apint_byte_order, std::string &float_str)
//{
//  uint32_t count = 0;
//  bool is_complex = false;
//  if (ClangASTContext::IsFloatingPointType (clang_type, count, is_complex))
//  {
//      unsigned num_bytes_per_float = byte_size / count;
//      unsigned num_bits_per_float = num_bytes_per_float * 8;
//
//      float_str.clear();
//      uint32_t i;
//      for (i=0; i<count; i++)
//      {
//          APInt ap_int(num_bits_per_float, bytes + i * num_bytes_per_float, (APInt::ByteOrder)apint_byte_order);
//          bool is_ieee = false;
//          APFloat ap_float(ap_int, is_ieee);
//          char s[1024];
//          unsigned int hex_digits = 0;
//          bool upper_case = false;
//
//          if (ap_float.convertToHexString(s, hex_digits, upper_case, APFloat::rmNearestTiesToEven) > 0)
//          {
//              if (i > 0)
//                  float_str.append(", ");
//              float_str.append(s);
//              if (i == 1 && is_complex)
//                  float_str.append(1, 'i');
//          }
//      }
//      return !float_str.empty();
//  }
//  return false;
//}

CompilerType
ClangASTContext::GetIntTypeFromBitSize (clang::ASTContext *ast,
                                        size_t bit_size, bool is_signed)
{
    if (ast)
    {
        if (is_signed)
        {
            if (bit_size == ast->getTypeSize(ast->SignedCharTy))
                return CompilerType(ast, ast->SignedCharTy);
            
            if (bit_size == ast->getTypeSize(ast->ShortTy))
                return CompilerType(ast, ast->ShortTy);
            
            if (bit_size == ast->getTypeSize(ast->IntTy))
                return CompilerType(ast, ast->IntTy);
            
            if (bit_size == ast->getTypeSize(ast->LongTy))
                return CompilerType(ast, ast->LongTy);
            
            if (bit_size == ast->getTypeSize(ast->LongLongTy))
                return CompilerType(ast, ast->LongLongTy);
            
            if (bit_size == ast->getTypeSize(ast->Int128Ty))
                return CompilerType(ast, ast->Int128Ty);
        }
        else
        {
            if (bit_size == ast->getTypeSize(ast->UnsignedCharTy))
                return CompilerType(ast, ast->UnsignedCharTy);
            
            if (bit_size == ast->getTypeSize(ast->UnsignedShortTy))
                return CompilerType(ast, ast->UnsignedShortTy);
            
            if (bit_size == ast->getTypeSize(ast->UnsignedIntTy))
                return CompilerType(ast, ast->UnsignedIntTy);
            
            if (bit_size == ast->getTypeSize(ast->UnsignedLongTy))
                return CompilerType(ast, ast->UnsignedLongTy);
            
            if (bit_size == ast->getTypeSize(ast->UnsignedLongLongTy))
                return CompilerType(ast, ast->UnsignedLongLongTy);
            
            if (bit_size == ast->getTypeSize(ast->UnsignedInt128Ty))
                return CompilerType(ast, ast->UnsignedInt128Ty);
        }
    }
    return CompilerType();
}

CompilerType
ClangASTContext::GetPointerSizedIntType (clang::ASTContext *ast, bool is_signed)
{
    if (ast)
        return GetIntTypeFromBitSize(ast, ast->getTypeSize(ast->VoidPtrTy), is_signed);
    return CompilerType();
}

void
ClangASTContext::DumpDeclContextHiearchy (clang::DeclContext *decl_ctx)
{
    if (decl_ctx)
    {
        DumpDeclContextHiearchy (decl_ctx->getParent());

        clang::NamedDecl *named_decl = llvm::dyn_cast<clang::NamedDecl>(decl_ctx);
        if (named_decl)
        {
            printf ("%20s: %s\n", decl_ctx->getDeclKindName(), named_decl->getDeclName().getAsString().c_str());
        }
        else
        {
            printf ("%20s\n", decl_ctx->getDeclKindName());
        }
    }
}

void
ClangASTContext::DumpDeclHiearchy (clang::Decl *decl)
{
    if (decl == nullptr)
        return;
    DumpDeclContextHiearchy(decl->getDeclContext());

    clang::RecordDecl *record_decl = llvm::dyn_cast<clang::RecordDecl>(decl);
    if (record_decl)
    {
        printf ("%20s: %s%s\n", decl->getDeclKindName(), record_decl->getDeclName().getAsString().c_str(), record_decl->isInjectedClassName() ? " (injected class name)" : "");

    }
    else
    {
        clang::NamedDecl *named_decl = llvm::dyn_cast<clang::NamedDecl>(decl);
        if (named_decl)
        {
            printf ("%20s: %s\n", decl->getDeclKindName(), named_decl->getDeclName().getAsString().c_str());
        }
        else
        {
            printf ("%20s\n", decl->getDeclKindName());
        }
    }
}

bool
ClangASTContext::DeclsAreEquivalent (clang::Decl *lhs_decl, clang::Decl *rhs_decl)
{
    if (lhs_decl && rhs_decl)
    {
        //----------------------------------------------------------------------
        // Make sure the decl kinds match first
        //----------------------------------------------------------------------
        const clang::Decl::Kind lhs_decl_kind = lhs_decl->getKind();
        const clang::Decl::Kind rhs_decl_kind = rhs_decl->getKind();

        if (lhs_decl_kind == rhs_decl_kind)
        {
            //------------------------------------------------------------------
            // Now check that the decl contexts kinds are all equivalent
            // before we have to check any names of the decl contexts...
            //------------------------------------------------------------------
            clang::DeclContext *lhs_decl_ctx = lhs_decl->getDeclContext();
            clang::DeclContext *rhs_decl_ctx = rhs_decl->getDeclContext();
            if (lhs_decl_ctx && rhs_decl_ctx)
            {
                while (1)
                {
                    if (lhs_decl_ctx && rhs_decl_ctx)
                    {
                        const clang::Decl::Kind lhs_decl_ctx_kind = lhs_decl_ctx->getDeclKind();
                        const clang::Decl::Kind rhs_decl_ctx_kind = rhs_decl_ctx->getDeclKind();
                        if (lhs_decl_ctx_kind == rhs_decl_ctx_kind)
                        {
                            lhs_decl_ctx = lhs_decl_ctx->getParent();
                            rhs_decl_ctx = rhs_decl_ctx->getParent();

                            if (lhs_decl_ctx == nullptr && rhs_decl_ctx == nullptr)
                                break;
                        }
                        else
                            return false;
                    }
                    else
                        return false;
                }

                //--------------------------------------------------------------
                // Now make sure the name of the decls match
                //--------------------------------------------------------------
                clang::NamedDecl *lhs_named_decl = llvm::dyn_cast<clang::NamedDecl>(lhs_decl);
                clang::NamedDecl *rhs_named_decl = llvm::dyn_cast<clang::NamedDecl>(rhs_decl);
                if (lhs_named_decl && rhs_named_decl)
                {
                    clang::DeclarationName lhs_decl_name = lhs_named_decl->getDeclName();
                    clang::DeclarationName rhs_decl_name = rhs_named_decl->getDeclName();
                    if (lhs_decl_name.getNameKind() == rhs_decl_name.getNameKind())
                    {
                        if (lhs_decl_name.getAsString() != rhs_decl_name.getAsString())
                            return false;
                    }
                    else
                        return false;
                }
                else
                    return false;

                //--------------------------------------------------------------
                // We know that the decl context kinds all match, so now we need
                // to make sure the names match as well
                //--------------------------------------------------------------
                lhs_decl_ctx = lhs_decl->getDeclContext();
                rhs_decl_ctx = rhs_decl->getDeclContext();
                while (1)
                {
                    switch (lhs_decl_ctx->getDeclKind())
                    {
                    case clang::Decl::TranslationUnit:
                        // We don't care about the translation unit names
                        return true;
                    default:
                        {
                            clang::NamedDecl *lhs_named_decl = llvm::dyn_cast<clang::NamedDecl>(lhs_decl_ctx);
                            clang::NamedDecl *rhs_named_decl = llvm::dyn_cast<clang::NamedDecl>(rhs_decl_ctx);
                            if (lhs_named_decl && rhs_named_decl)
                            {
                                clang::DeclarationName lhs_decl_name = lhs_named_decl->getDeclName();
                                clang::DeclarationName rhs_decl_name = rhs_named_decl->getDeclName();
                                if (lhs_decl_name.getNameKind() == rhs_decl_name.getNameKind())
                                {
                                    if (lhs_decl_name.getAsString() != rhs_decl_name.getAsString())
                                        return false;
                                }
                                else
                                    return false;
                            }
                            else
                                return false;
                        }
                        break;

                    }
                    lhs_decl_ctx = lhs_decl_ctx->getParent();
                    rhs_decl_ctx = rhs_decl_ctx->getParent();
                }
            }
        }
    }
    return false;
}
bool
ClangASTContext::GetCompleteDecl (clang::ASTContext *ast,
                                  clang::Decl *decl)
{
    if (!decl)
        return false;
    
    ExternalASTSource *ast_source = ast->getExternalSource();
    
    if (!ast_source)
        return false;
        
    if (clang::TagDecl *tag_decl = llvm::dyn_cast<clang::TagDecl>(decl))
    {
        if (tag_decl->isCompleteDefinition())
            return true;
        
        if (!tag_decl->hasExternalLexicalStorage())
            return false;
        
        ast_source->CompleteType(tag_decl);
        
        return !tag_decl->getTypeForDecl()->isIncompleteType();
    }
    else if (clang::ObjCInterfaceDecl *objc_interface_decl = llvm::dyn_cast<clang::ObjCInterfaceDecl>(decl))
    {
        if (objc_interface_decl->getDefinition())
            return true;
        
        if (!objc_interface_decl->hasExternalLexicalStorage())
            return false;
        
        ast_source->CompleteType(objc_interface_decl);
        
        return !objc_interface_decl->getTypeForDecl()->isIncompleteType();
    }
    else
    {
        return false;
    }
}

void
ClangASTContext::SetMetadataAsUserID (const void *object,
                                      user_id_t user_id)
{
    ClangASTMetadata meta_data;
    meta_data.SetUserID (user_id);
    SetMetadata (object, meta_data);
}

void
ClangASTContext::SetMetadata (clang::ASTContext *ast,
                              const void *object,
                              ClangASTMetadata &metadata)
{
    ClangExternalASTSourceCommon *external_source =
        ClangExternalASTSourceCommon::Lookup(ast->getExternalSource());
    
    if (external_source)
        external_source->SetMetadata(object, metadata);
}

ClangASTMetadata *
ClangASTContext::GetMetadata (clang::ASTContext *ast,
                              const void *object)
{
    ClangExternalASTSourceCommon *external_source =
        ClangExternalASTSourceCommon::Lookup(ast->getExternalSource());
    
    if (external_source && external_source->HasMetadata(object))
        return external_source->GetMetadata(object);
    else
        return nullptr;
}

clang::DeclContext *
ClangASTContext::GetAsDeclContext (clang::CXXMethodDecl *cxx_method_decl)
{
    return llvm::dyn_cast<clang::DeclContext>(cxx_method_decl);
}

clang::DeclContext *
ClangASTContext::GetAsDeclContext (clang::ObjCMethodDecl *objc_method_decl)
{
    return llvm::dyn_cast<clang::DeclContext>(objc_method_decl);
}

bool
ClangASTContext::SetTagTypeKind (clang::QualType tag_qual_type, int kind) const
{
    const clang::Type *clang_type = tag_qual_type.getTypePtr();
    if (clang_type)
    {
        const clang::TagType *tag_type = llvm::dyn_cast<clang::TagType>(clang_type);
        if (tag_type)
        {
            clang::TagDecl *tag_decl = llvm::dyn_cast<clang::TagDecl>(tag_type->getDecl());
            if (tag_decl)
            {
                tag_decl->setTagKind ((clang::TagDecl::TagKind)kind);
                return true;
            }
        }
    }
    return false;
}


bool
ClangASTContext::SetDefaultAccessForRecordFields (clang::RecordDecl* record_decl,
                                                  int default_accessibility,
                                                  int *assigned_accessibilities,
                                                  size_t num_assigned_accessibilities)
{
    if (record_decl)
    {
        uint32_t field_idx;
        clang::RecordDecl::field_iterator field, field_end;
        for (field = record_decl->field_begin(), field_end = record_decl->field_end(), field_idx = 0;
             field != field_end;
             ++field, ++field_idx)
        {
            // If no accessibility was assigned, assign the correct one
            if (field_idx < num_assigned_accessibilities && assigned_accessibilities[field_idx] == clang::AS_none)
                field->setAccess ((clang::AccessSpecifier)default_accessibility);
        }
        return true;
    }
    return false;
}

clang::DeclContext *
ClangASTContext::GetDeclContextForType (const CompilerType& type)
{
    return GetDeclContextForType(ClangUtil::GetQualType(type));
}

clang::DeclContext *
ClangASTContext::GetDeclContextForType (clang::QualType type)
{
    if (type.isNull())
        return nullptr;
    
    clang::QualType qual_type = type.getCanonicalType();
    const clang::Type::TypeClass type_class = qual_type->getTypeClass();
    switch (type_class)
    {
        case clang::Type::ObjCInterface:            return llvm::cast<clang::ObjCObjectType>(qual_type.getTypePtr())->getInterface();
        case clang::Type::ObjCObjectPointer:        return GetDeclContextForType (llvm::cast<clang::ObjCObjectPointerType>(qual_type.getTypePtr())->getPointeeType());
        case clang::Type::Record:                   return llvm::cast<clang::RecordType>(qual_type)->getDecl();
        case clang::Type::Enum:                     return llvm::cast<clang::EnumType>(qual_type)->getDecl();
        case clang::Type::Typedef:                  return GetDeclContextForType (llvm::cast<clang::TypedefType>(qual_type)->getDecl()->getUnderlyingType());
        case clang::Type::Auto:                     return GetDeclContextForType (llvm::cast<clang::AutoType>(qual_type)->getDeducedType());
        case clang::Type::Elaborated:               return GetDeclContextForType (llvm::cast<clang::ElaboratedType>(qual_type)->getNamedType());
        case clang::Type::Paren:                    return GetDeclContextForType (llvm::cast<clang::ParenType>(qual_type)->desugar());
        default:
            break;
    }
    // No DeclContext in this type...
    return nullptr;
}

static bool
GetCompleteQualType (clang::ASTContext *ast, clang::QualType qual_type, bool allow_completion = true)
{
    const clang::Type::TypeClass type_class = qual_type->getTypeClass();
    switch (type_class)
    {
        case clang::Type::ConstantArray:
        case clang::Type::IncompleteArray:
        case clang::Type::VariableArray:
            {
                const clang::ArrayType *array_type = llvm::dyn_cast<clang::ArrayType>(qual_type.getTypePtr());
                
                if (array_type)
                    return GetCompleteQualType (ast, array_type->getElementType(), allow_completion);
            }
            break;
        case clang::Type::Record:
            {
                clang::CXXRecordDecl *cxx_record_decl = qual_type->getAsCXXRecordDecl();
                if (cxx_record_decl)
                {
                    if (cxx_record_decl->hasExternalLexicalStorage())
                    {
                        const bool is_complete = cxx_record_decl->isCompleteDefinition();
                        const bool fields_loaded = cxx_record_decl->hasLoadedFieldsFromExternalStorage();
                        if (is_complete && fields_loaded)
                            return true;

                        if (!allow_completion)
                            return false;

                        // Call the field_begin() accessor to for it to use the external source
                        // to load the fields...
                        clang::ExternalASTSource *external_ast_source = ast->getExternalSource();
                        if (external_ast_source)
                        {
                            external_ast_source->CompleteType(cxx_record_decl);
                            if (cxx_record_decl->isCompleteDefinition())
                            {
                                cxx_record_decl->field_begin();
                                cxx_record_decl->setHasLoadedFieldsFromExternalStorage (true);
                            }
                        }
                    }
                }
                const clang::TagType *tag_type = llvm::cast<clang::TagType>(qual_type.getTypePtr());
                return !tag_type->isIncompleteType();
            }
            break;

        case clang::Type::Enum:
            {
                const clang::TagType *tag_type = llvm::dyn_cast<clang::TagType>(qual_type.getTypePtr());
                if (tag_type)
                {
                    clang::TagDecl *tag_decl = tag_type->getDecl();
                    if (tag_decl)
                    {
                        if (tag_decl->getDefinition())
                            return true;
                        
                        if (!allow_completion)
                            return false;
                        
                        if (tag_decl->hasExternalLexicalStorage())
                        {
                            if (ast)
                            {
                                clang::ExternalASTSource *external_ast_source = ast->getExternalSource();
                                if (external_ast_source)
                                {
                                    external_ast_source->CompleteType(tag_decl);
                                    return !tag_type->isIncompleteType();
                                }
                            }
                        }
                        return false;
                    }
                }
                
            }
            break;
        case clang::Type::ObjCObject:
        case clang::Type::ObjCInterface:
            {
                const clang::ObjCObjectType *objc_class_type = llvm::dyn_cast<clang::ObjCObjectType>(qual_type);
                if (objc_class_type)
                {
                    clang::ObjCInterfaceDecl *class_interface_decl = objc_class_type->getInterface();
                    // We currently can't complete objective C types through the newly added ASTContext
                    // because it only supports TagDecl objects right now...
                    if (class_interface_decl)
                    {
                        if (class_interface_decl->getDefinition())
                            return true;
                        
                        if (!allow_completion)
                            return false;
                        
                        if (class_interface_decl->hasExternalLexicalStorage())
                        {
                            if (ast)
                            {
                                clang::ExternalASTSource *external_ast_source = ast->getExternalSource();
                                if (external_ast_source)
                                {
                                    external_ast_source->CompleteType (class_interface_decl);
                                    return !objc_class_type->isIncompleteType();
                                }
                            }
                        }
                        return false;
                    }
                }
            }
            break;
            
        case clang::Type::Typedef:
            return GetCompleteQualType (ast, llvm::cast<clang::TypedefType>(qual_type)->getDecl()->getUnderlyingType(), allow_completion);
            
        case clang::Type::Auto:
            return GetCompleteQualType (ast, llvm::cast<clang::AutoType>(qual_type)->getDeducedType(), allow_completion);
            
        case clang::Type::Elaborated:
            return GetCompleteQualType (ast, llvm::cast<clang::ElaboratedType>(qual_type)->getNamedType(), allow_completion);
            
        case clang::Type::Paren:
            return GetCompleteQualType (ast, llvm::cast<clang::ParenType>(qual_type)->desugar(), allow_completion);

        case clang::Type::Attributed:
            return GetCompleteQualType (ast, llvm::cast<clang::AttributedType>(qual_type)->getModifiedType(), allow_completion);

        default:
            break;
    }
    
    return true;
}

static clang::ObjCIvarDecl::AccessControl
ConvertAccessTypeToObjCIvarAccessControl (AccessType access)
{
    switch (access)
    {
        case eAccessNone:      return clang::ObjCIvarDecl::None;
        case eAccessPublic:    return clang::ObjCIvarDecl::Public;
        case eAccessPrivate:   return clang::ObjCIvarDecl::Private;
        case eAccessProtected: return clang::ObjCIvarDecl::Protected;
        case eAccessPackage:   return clang::ObjCIvarDecl::Package;
    }
    return clang::ObjCIvarDecl::None;
}


//----------------------------------------------------------------------
// Tests
//----------------------------------------------------------------------

bool
ClangASTContext::IsAggregateType (lldb::opaque_compiler_type_t type)
{
    clang::QualType qual_type (GetCanonicalQualType(type));
    
    const clang::Type::TypeClass type_class = qual_type->getTypeClass();
    switch (type_class)
    {
        case clang::Type::IncompleteArray:
        case clang::Type::VariableArray:
        case clang::Type::ConstantArray:
        case clang::Type::ExtVector:
        case clang::Type::Vector:
        case clang::Type::Record:
        case clang::Type::ObjCObject:
        case clang::Type::ObjCInterface:
            return true;
        case clang::Type::Auto:
            return IsAggregateType(llvm::cast<clang::AutoType>(qual_type)->getDeducedType().getAsOpaquePtr());
        case clang::Type::Elaborated:
            return IsAggregateType(llvm::cast<clang::ElaboratedType>(qual_type)->getNamedType().getAsOpaquePtr());
        case clang::Type::Typedef:
            return IsAggregateType(llvm::cast<clang::TypedefType>(qual_type)->getDecl()->getUnderlyingType().getAsOpaquePtr());
        case clang::Type::Paren:
            return IsAggregateType(llvm::cast<clang::ParenType>(qual_type)->desugar().getAsOpaquePtr());
        default:
            break;
    }
    // The clang type does have a value
    return false;
}

bool
ClangASTContext::IsAnonymousType (lldb::opaque_compiler_type_t type)
{
    clang::QualType qual_type (GetCanonicalQualType(type));
    
    const clang::Type::TypeClass type_class = qual_type->getTypeClass();
    switch (type_class)
    {
        case clang::Type::Record:
        {
            if (const clang::RecordType *record_type = llvm::dyn_cast_or_null<clang::RecordType>(qual_type.getTypePtrOrNull()))
            {
                if (const clang::RecordDecl *record_decl = record_type->getDecl())
                {
                    return record_decl->isAnonymousStructOrUnion();
                }
            }
            break;
        }
        case clang::Type::Auto:
            return IsAnonymousType(llvm::cast<clang::AutoType>(qual_type)->getDeducedType().getAsOpaquePtr());
        case clang::Type::Elaborated:
            return IsAnonymousType(llvm::cast<clang::ElaboratedType>(qual_type)->getNamedType().getAsOpaquePtr());
        case clang::Type::Typedef:
            return IsAnonymousType(llvm::cast<clang::TypedefType>(qual_type)->getDecl()->getUnderlyingType().getAsOpaquePtr());
        case clang::Type::Paren:
            return IsAnonymousType(llvm::cast<clang::ParenType>(qual_type)->desugar().getAsOpaquePtr());
        default:
            break;
    }
    // The clang type does have a value
    return false;
}

bool
ClangASTContext::IsArrayType (lldb::opaque_compiler_type_t type,
                              CompilerType *element_type_ptr,
                              uint64_t *size,
                              bool *is_incomplete)
{
    clang::QualType qual_type (GetCanonicalQualType(type));
    
    const clang::Type::TypeClass type_class = qual_type->getTypeClass();
    switch (type_class)
    {
        default:
            break;

        case clang::Type::ConstantArray:
            if (element_type_ptr)
                element_type_ptr->SetCompilerType (getASTContext(), llvm::cast<clang::ConstantArrayType>(qual_type)->getElementType());
            if (size)
                *size = llvm::cast<clang::ConstantArrayType>(qual_type)->getSize().getLimitedValue(ULLONG_MAX);
            if (is_incomplete)
                *is_incomplete = false;
            return true;

        case clang::Type::IncompleteArray:
            if (element_type_ptr)
                element_type_ptr->SetCompilerType (getASTContext(), llvm::cast<clang::IncompleteArrayType>(qual_type)->getElementType());
            if (size)
                *size = 0;
            if (is_incomplete)
                *is_incomplete = true;
            return true;

        case clang::Type::VariableArray:
            if (element_type_ptr)
                element_type_ptr->SetCompilerType (getASTContext(), llvm::cast<clang::VariableArrayType>(qual_type)->getElementType());
            if (size)
                *size = 0;
            if (is_incomplete)
                *is_incomplete = false;
            return true;

        case clang::Type::DependentSizedArray:
            if (element_type_ptr)
                element_type_ptr->SetCompilerType (getASTContext(), llvm::cast<clang::DependentSizedArrayType>(qual_type)->getElementType());
            if (size)
                *size = 0;
            if (is_incomplete)
                *is_incomplete = false;
            return true;

        case clang::Type::Typedef:
            return IsArrayType(llvm::cast<clang::TypedefType>(qual_type)->getDecl()->getUnderlyingType().getAsOpaquePtr(),
                               element_type_ptr,
                               size,
                               is_incomplete);
        case clang::Type::Auto:
            return IsArrayType(llvm::cast<clang::AutoType>(qual_type)->getDeducedType().getAsOpaquePtr(),
                               element_type_ptr,
                               size,
                               is_incomplete);
        case clang::Type::Elaborated:
            return IsArrayType(llvm::cast<clang::ElaboratedType>(qual_type)->getNamedType().getAsOpaquePtr(),
                               element_type_ptr,
                               size,
                               is_incomplete);
        case clang::Type::Paren:
            return IsArrayType(llvm::cast<clang::ParenType>(qual_type)->desugar().getAsOpaquePtr(),
                               element_type_ptr,
                               size,
                               is_incomplete);
    }
    if (element_type_ptr)
        element_type_ptr->Clear();
    if (size)
        *size = 0;
    if (is_incomplete)
        *is_incomplete = false;
    return false;
}

bool
ClangASTContext::IsVectorType (lldb::opaque_compiler_type_t type,
                               CompilerType *element_type,
                               uint64_t *size)
{
    clang::QualType qual_type (GetCanonicalQualType(type));
    
    const clang::Type::TypeClass type_class = qual_type->getTypeClass();
    switch (type_class)
    {
        case clang::Type::Vector:
        {
            const clang::VectorType *vector_type = qual_type->getAs<clang::VectorType>();
            if (vector_type)
            {
                if (size)
                    *size = vector_type->getNumElements();
                if (element_type)
                    *element_type = CompilerType(getASTContext(), vector_type->getElementType());
            }
            return true;
        }
            break;
        case clang::Type::ExtVector:
        {
            const clang::ExtVectorType *ext_vector_type = qual_type->getAs<clang::ExtVectorType>();
            if (ext_vector_type)
            {
                if (size)
                    *size = ext_vector_type->getNumElements();
                if (element_type)
                    *element_type = CompilerType(getASTContext(), ext_vector_type->getElementType());
            }
            return true;
        }
        default:
            break;
    }
    return false;
}

bool
ClangASTContext::IsRuntimeGeneratedType (lldb::opaque_compiler_type_t type)
{
    clang::DeclContext* decl_ctx = ClangASTContext::GetASTContext(getASTContext())->GetDeclContextForType(GetQualType(type));
    if (!decl_ctx)
        return false;
    
    if (!llvm::isa<clang::ObjCInterfaceDecl>(decl_ctx))
        return false;
    
    clang::ObjCInterfaceDecl *result_iface_decl = llvm::dyn_cast<clang::ObjCInterfaceDecl>(decl_ctx);
    
    ClangASTMetadata* ast_metadata = ClangASTContext::GetMetadata(getASTContext(), result_iface_decl);
    if (!ast_metadata)
        return false;
    return (ast_metadata->GetISAPtr() != 0);
}

bool
ClangASTContext::IsCharType (lldb::opaque_compiler_type_t type)
{
    return GetQualType(type).getUnqualifiedType()->isCharType();
}


bool
ClangASTContext::IsCompleteType (lldb::opaque_compiler_type_t type)
{
    const bool allow_completion = false;
    return GetCompleteQualType (getASTContext(), GetQualType(type), allow_completion);
}

bool
ClangASTContext::IsConst(lldb::opaque_compiler_type_t type)
{
    return GetQualType(type).isConstQualified();
}

bool
ClangASTContext::IsCStringType (lldb::opaque_compiler_type_t type, uint32_t &length)
{
    CompilerType pointee_or_element_clang_type;
    length = 0;
    Flags type_flags (GetTypeInfo (type, &pointee_or_element_clang_type));
    
    if (!pointee_or_element_clang_type.IsValid())
        return false;
    
    if (type_flags.AnySet (eTypeIsArray | eTypeIsPointer))
    {
        if (pointee_or_element_clang_type.IsCharType())
        {
            if (type_flags.Test (eTypeIsArray))
            {
                // We know the size of the array and it could be a C string
                // since it is an array of characters
                length = llvm::cast<clang::ConstantArrayType>(GetCanonicalQualType(type).getTypePtr())->getSize().getLimitedValue();
            }
            return true;
            
        }
    }
    return false;
}

bool
ClangASTContext::IsFunctionType (lldb::opaque_compiler_type_t type, bool *is_variadic_ptr)
{
    if (type)
    {
        clang::QualType qual_type (GetCanonicalQualType(type));
        
        if (qual_type->isFunctionType())
        {
            if (is_variadic_ptr)
            {
                const clang::FunctionProtoType *function_proto_type = llvm::dyn_cast<clang::FunctionProtoType>(qual_type.getTypePtr());
                if (function_proto_type)
                    *is_variadic_ptr = function_proto_type->isVariadic();
                else
                    *is_variadic_ptr = false;
            }
            return true;
        }
        
        const clang::Type::TypeClass type_class = qual_type->getTypeClass();
        switch (type_class)
        {
            default:
                break;
            case clang::Type::Typedef:
                return IsFunctionType(llvm::cast<clang::TypedefType>(qual_type)->getDecl()->getUnderlyingType().getAsOpaquePtr(), nullptr);
            case clang::Type::Auto:
                return IsFunctionType(llvm::cast<clang::AutoType>(qual_type)->getDeducedType().getAsOpaquePtr(), nullptr);
            case clang::Type::Elaborated:
                return IsFunctionType(llvm::cast<clang::ElaboratedType>(qual_type)->getNamedType().getAsOpaquePtr(), nullptr);
            case clang::Type::Paren:
                return IsFunctionType(llvm::cast<clang::ParenType>(qual_type)->desugar().getAsOpaquePtr(), nullptr);
            case clang::Type::LValueReference:
            case clang::Type::RValueReference:
                {
                    const clang::ReferenceType *reference_type = llvm::cast<clang::ReferenceType>(qual_type.getTypePtr());
                    if (reference_type)
                        return IsFunctionType(reference_type->getPointeeType().getAsOpaquePtr(), nullptr);
                }
                break;
        }
    }
    return false;
}

// Used to detect "Homogeneous Floating-point Aggregates"
uint32_t
ClangASTContext::IsHomogeneousAggregate (lldb::opaque_compiler_type_t type, CompilerType* base_type_ptr)
{
    if (!type)
        return 0;
    
    clang::QualType qual_type(GetCanonicalQualType(type));
    const clang::Type::TypeClass type_class = qual_type->getTypeClass();
    switch (type_class)
    {
        case clang::Type::Record:
            if (GetCompleteType (type))
            {
                const clang::CXXRecordDecl *cxx_record_decl = qual_type->getAsCXXRecordDecl();
                if (cxx_record_decl)
                {
                    if (cxx_record_decl->getNumBases() ||
                        cxx_record_decl->isDynamicClass())
                        return 0;
                }
                const clang::RecordType *record_type = llvm::cast<clang::RecordType>(qual_type.getTypePtr());
                if (record_type)
                {
                    const clang::RecordDecl *record_decl = record_type->getDecl();
                    if (record_decl)
                    {
                        // We are looking for a structure that contains only floating point types
                        clang::RecordDecl::field_iterator field_pos, field_end = record_decl->field_end();
                        uint32_t num_fields = 0;
                        bool is_hva = false;
                        bool is_hfa = false;
                        clang::QualType base_qual_type;
                        uint64_t base_bitwidth = 0;
                        for (field_pos = record_decl->field_begin(); field_pos != field_end; ++field_pos)
                        {
                            clang::QualType field_qual_type = field_pos->getType();
                            uint64_t field_bitwidth = getASTContext()->getTypeSize (qual_type);
                            if (field_qual_type->isFloatingType())
                            {
                                if (field_qual_type->isComplexType())
                                    return 0;
                                else
                                {
                                    if (num_fields == 0)
                                        base_qual_type = field_qual_type;
                                    else
                                    {
                                        if (is_hva)
                                            return 0;
                                        is_hfa = true;
                                        if (field_qual_type.getTypePtr() != base_qual_type.getTypePtr())
                                            return 0;
                                    }
                                }
                            }
                            else if (field_qual_type->isVectorType() || field_qual_type->isExtVectorType())
                            {
                                if (num_fields == 0)
                                {
                                    base_qual_type = field_qual_type;
                                    base_bitwidth = field_bitwidth;
                                }
                                else
                                {
                                    if (is_hfa)
                                        return 0;
                                    is_hva = true;
                                    if (base_bitwidth != field_bitwidth)
                                        return 0;
                                    if (field_qual_type.getTypePtr() != base_qual_type.getTypePtr())
                                        return 0;
                                }
                            }
                            else
                                return 0;
                            ++num_fields;
                        }
                        if (base_type_ptr)
                            *base_type_ptr = CompilerType (getASTContext(), base_qual_type);
                        return num_fields;
                    }
                }
            }
            break;
            
        case clang::Type::Typedef:
            return IsHomogeneousAggregate(llvm::cast<clang::TypedefType>(qual_type)->getDecl()->getUnderlyingType().getAsOpaquePtr(), base_type_ptr);

        case clang::Type::Auto:
            return IsHomogeneousAggregate(llvm::cast<clang::AutoType>(qual_type)->getDeducedType().getAsOpaquePtr(), base_type_ptr);
            
        case clang::Type::Elaborated:
            return IsHomogeneousAggregate(llvm::cast<clang::ElaboratedType>(qual_type)->getNamedType().getAsOpaquePtr(), base_type_ptr);
        default:
            break;
    }
    return 0;
}

size_t
ClangASTContext::GetNumberOfFunctionArguments (lldb::opaque_compiler_type_t type)
{
    if (type)
    {
        clang::QualType qual_type (GetCanonicalQualType(type));
        const clang::FunctionProtoType* func = llvm::dyn_cast<clang::FunctionProtoType>(qual_type.getTypePtr());
        if (func)
            return func->getNumParams();
    }
    return 0;
}

CompilerType
ClangASTContext::GetFunctionArgumentAtIndex (lldb::opaque_compiler_type_t type, const size_t index)
{
    if (type)
    {
        clang::QualType qual_type (GetQualType(type));
        const clang::FunctionProtoType* func = llvm::dyn_cast<clang::FunctionProtoType>(qual_type.getTypePtr());
        if (func)
        {
            if (index < func->getNumParams())
                return CompilerType(getASTContext(), func->getParamType(index));
        }
    }
    return CompilerType();
}

bool
ClangASTContext::IsFunctionPointerType (lldb::opaque_compiler_type_t type)
{
    if (type)
    {
        clang::QualType qual_type (GetCanonicalQualType(type));
        
        if (qual_type->isFunctionPointerType())
            return true;
        
        const clang::Type::TypeClass type_class = qual_type->getTypeClass();
        switch (type_class)
        {
            default:
                break;
            case clang::Type::Typedef:
                return IsFunctionPointerType (llvm::cast<clang::TypedefType>(qual_type)->getDecl()->getUnderlyingType().getAsOpaquePtr());
            case clang::Type::Auto:
                return IsFunctionPointerType (llvm::cast<clang::AutoType>(qual_type)->getDeducedType().getAsOpaquePtr());
            case clang::Type::Elaborated:
                return IsFunctionPointerType (llvm::cast<clang::ElaboratedType>(qual_type)->getNamedType().getAsOpaquePtr());
            case clang::Type::Paren:
                return IsFunctionPointerType (llvm::cast<clang::ParenType>(qual_type)->desugar().getAsOpaquePtr());
                
            case clang::Type::LValueReference:
            case clang::Type::RValueReference:
                {
                    const clang::ReferenceType *reference_type = llvm::cast<clang::ReferenceType>(qual_type.getTypePtr());
                    if (reference_type)
                        return IsFunctionPointerType(reference_type->getPointeeType().getAsOpaquePtr());
                }
                break;
        }
    }
    return false;
    
}

bool
ClangASTContext::IsBlockPointerType (lldb::opaque_compiler_type_t type, CompilerType *function_pointer_type_ptr)
{
    if (type)
    {
        clang::QualType qual_type (GetCanonicalQualType(type));
        
        if (qual_type->isBlockPointerType())
        {
            if (function_pointer_type_ptr)
            {
                const clang::BlockPointerType *block_pointer_type = qual_type->getAs<clang::BlockPointerType>();
                QualType pointee_type = block_pointer_type->getPointeeType();
                QualType function_pointer_type = m_ast_ap->getPointerType(pointee_type);
                *function_pointer_type_ptr = CompilerType (getASTContext(), function_pointer_type);
            }
            return true;
        }
        
        const clang::Type::TypeClass type_class = qual_type->getTypeClass();
        switch (type_class)
        {
            default:
                break;
            case clang::Type::Typedef:
                return IsBlockPointerType (llvm::cast<clang::TypedefType>(qual_type)->getDecl()->getUnderlyingType().getAsOpaquePtr(), function_pointer_type_ptr);
            case clang::Type::Auto:
                return IsBlockPointerType (llvm::cast<clang::AutoType>(qual_type)->getDeducedType().getAsOpaquePtr(), function_pointer_type_ptr);
            case clang::Type::Elaborated:
                return IsBlockPointerType (llvm::cast<clang::ElaboratedType>(qual_type)->getNamedType().getAsOpaquePtr(), function_pointer_type_ptr);
            case clang::Type::Paren:
                return IsBlockPointerType (llvm::cast<clang::ParenType>(qual_type)->desugar().getAsOpaquePtr(), function_pointer_type_ptr);
                
            case clang::Type::LValueReference:
            case clang::Type::RValueReference:
            {
                const clang::ReferenceType *reference_type = llvm::cast<clang::ReferenceType>(qual_type.getTypePtr());
                if (reference_type)
                    return IsBlockPointerType(reference_type->getPointeeType().getAsOpaquePtr(), function_pointer_type_ptr);
            }
                break;
        }
    }
    return false;
}

bool
ClangASTContext::IsIntegerType (lldb::opaque_compiler_type_t type, bool &is_signed)
{
    if (!type)
        return false;
    
    clang::QualType qual_type (GetCanonicalQualType(type));
    const clang::BuiltinType *builtin_type = llvm::dyn_cast<clang::BuiltinType>(qual_type->getCanonicalTypeInternal());
    
    if (builtin_type)
    {
        if (builtin_type->isInteger())
        {
            is_signed = builtin_type->isSignedInteger();
            return true;
        }
    }
    
    return false;
}

bool
ClangASTContext::IsEnumerationType(lldb::opaque_compiler_type_t type, bool &is_signed)
{
    if (type)
    {
        const clang::EnumType *enum_type = llvm::dyn_cast<clang::EnumType>(GetCanonicalQualType(type)->getCanonicalTypeInternal());

        if (enum_type)
        {
            IsIntegerType(enum_type->getDecl()->getIntegerType().getAsOpaquePtr(), is_signed);
            return true;
        }
    }

    return false;
}

bool
ClangASTContext::IsPointerType (lldb::opaque_compiler_type_t type, CompilerType *pointee_type)
{
    if (type)
    {
        clang::QualType qual_type (GetCanonicalQualType(type));
        const clang::Type::TypeClass type_class = qual_type->getTypeClass();
        switch (type_class)
        {
            case clang::Type::Builtin:
                switch (llvm::cast<clang::BuiltinType>(qual_type)->getKind())
            {
                default:
                    break;
                case clang::BuiltinType::ObjCId:
                case clang::BuiltinType::ObjCClass:
                    return true;
            }
                return false;
            case clang::Type::ObjCObjectPointer:
                if (pointee_type)
                    pointee_type->SetCompilerType (getASTContext(), llvm::cast<clang::ObjCObjectPointerType>(qual_type)->getPointeeType());
                return true;
            case clang::Type::BlockPointer:
                if (pointee_type)
                    pointee_type->SetCompilerType (getASTContext(), llvm::cast<clang::BlockPointerType>(qual_type)->getPointeeType());
                return true;
            case clang::Type::Pointer:
                if (pointee_type)
                    pointee_type->SetCompilerType (getASTContext(), llvm::cast<clang::PointerType>(qual_type)->getPointeeType());
                return true;
            case clang::Type::MemberPointer:
                if (pointee_type)
                    pointee_type->SetCompilerType (getASTContext(), llvm::cast<clang::MemberPointerType>(qual_type)->getPointeeType());
                return true;
            case clang::Type::Typedef:
                return IsPointerType (llvm::cast<clang::TypedefType>(qual_type)->getDecl()->getUnderlyingType().getAsOpaquePtr(), pointee_type);
            case clang::Type::Auto:
                return IsPointerType (llvm::cast<clang::AutoType>(qual_type)->getDeducedType().getAsOpaquePtr(), pointee_type);
            case clang::Type::Elaborated:
                return IsPointerType (llvm::cast<clang::ElaboratedType>(qual_type)->getNamedType().getAsOpaquePtr(), pointee_type);
            case clang::Type::Paren:
                return IsPointerType (llvm::cast<clang::ParenType>(qual_type)->desugar().getAsOpaquePtr(), pointee_type);
            default:
                break;
        }
    }
    if (pointee_type)
        pointee_type->Clear();
    return false;
}


bool
ClangASTContext::IsPointerOrReferenceType (lldb::opaque_compiler_type_t type, CompilerType *pointee_type)
{
    if (type)
    {
        clang::QualType qual_type (GetCanonicalQualType(type));
        const clang::Type::TypeClass type_class = qual_type->getTypeClass();
        switch (type_class)
        {
            case clang::Type::Builtin:
                switch (llvm::cast<clang::BuiltinType>(qual_type)->getKind())
                {
                    default:
                        break;
                    case clang::BuiltinType::ObjCId:
                    case clang::BuiltinType::ObjCClass:
                        return true;
                }
                return false;
            case clang::Type::ObjCObjectPointer:
                if (pointee_type)
                    pointee_type->SetCompilerType(getASTContext(), llvm::cast<clang::ObjCObjectPointerType>(qual_type)->getPointeeType());
                return true;
            case clang::Type::BlockPointer:
                if (pointee_type)
                    pointee_type->SetCompilerType(getASTContext(), llvm::cast<clang::BlockPointerType>(qual_type)->getPointeeType());
                return true;
            case clang::Type::Pointer:
                if (pointee_type)
                    pointee_type->SetCompilerType(getASTContext(), llvm::cast<clang::PointerType>(qual_type)->getPointeeType());
                return true;
            case clang::Type::MemberPointer:
                if (pointee_type)
                    pointee_type->SetCompilerType(getASTContext(), llvm::cast<clang::MemberPointerType>(qual_type)->getPointeeType());
                return true;
            case clang::Type::LValueReference:
                if (pointee_type)
                    pointee_type->SetCompilerType(getASTContext(), llvm::cast<clang::LValueReferenceType>(qual_type)->desugar());
                return true;
            case clang::Type::RValueReference:
                if (pointee_type)
                    pointee_type->SetCompilerType(getASTContext(), llvm::cast<clang::RValueReferenceType>(qual_type)->desugar());
                return true;
            case clang::Type::Typedef:
                return IsPointerOrReferenceType(llvm::cast<clang::TypedefType>(qual_type)->getDecl()->getUnderlyingType().getAsOpaquePtr(), pointee_type);
            case clang::Type::Auto:
                return IsPointerOrReferenceType(llvm::cast<clang::AutoType>(qual_type)->getDeducedType().getAsOpaquePtr(), pointee_type);
            case clang::Type::Elaborated:
                return IsPointerOrReferenceType(llvm::cast<clang::ElaboratedType>(qual_type)->getNamedType().getAsOpaquePtr(), pointee_type);
            case clang::Type::Paren:
                return IsPointerOrReferenceType(llvm::cast<clang::ParenType>(qual_type)->desugar().getAsOpaquePtr(), pointee_type);
            default:
                break;
        }
    }
    if (pointee_type)
        pointee_type->Clear();
    return false;
}


bool
ClangASTContext::IsReferenceType (lldb::opaque_compiler_type_t type, CompilerType *pointee_type, bool* is_rvalue)
{
    if (type)
    {
        clang::QualType qual_type (GetCanonicalQualType(type));
        const clang::Type::TypeClass type_class = qual_type->getTypeClass();
        
        switch (type_class)
        {
            case clang::Type::LValueReference:
                if (pointee_type)
                    pointee_type->SetCompilerType(getASTContext(), llvm::cast<clang::LValueReferenceType>(qual_type)->desugar());
                if (is_rvalue)
                    *is_rvalue = false;
                return true;
            case clang::Type::RValueReference:
                if (pointee_type)
                    pointee_type->SetCompilerType(getASTContext(), llvm::cast<clang::RValueReferenceType>(qual_type)->desugar());
                if (is_rvalue)
                    *is_rvalue = true;
                return true;
            case clang::Type::Typedef:
                return IsReferenceType (llvm::cast<clang::TypedefType>(qual_type)->getDecl()->getUnderlyingType().getAsOpaquePtr(), pointee_type, is_rvalue);
            case clang::Type::Auto:
                return IsReferenceType (llvm::cast<clang::AutoType>(qual_type)->getDeducedType().getAsOpaquePtr(), pointee_type, is_rvalue);
            case clang::Type::Elaborated:
                return IsReferenceType (llvm::cast<clang::ElaboratedType>(qual_type)->getNamedType().getAsOpaquePtr(), pointee_type, is_rvalue);
            case clang::Type::Paren:
                return IsReferenceType (llvm::cast<clang::ParenType>(qual_type)->desugar().getAsOpaquePtr(), pointee_type, is_rvalue);
                
            default:
                break;
        }
    }
    if (pointee_type)
        pointee_type->Clear();
    return false;
}

bool
ClangASTContext::IsFloatingPointType (lldb::opaque_compiler_type_t type, uint32_t &count, bool &is_complex)
{
    if (type)
    {
        clang::QualType qual_type (GetCanonicalQualType(type));
        
        if (const clang::BuiltinType *BT = llvm::dyn_cast<clang::BuiltinType>(qual_type->getCanonicalTypeInternal()))
        {
            clang::BuiltinType::Kind kind = BT->getKind();
            if (kind >= clang::BuiltinType::Float && kind <= clang::BuiltinType::LongDouble)
            {
                count = 1;
                is_complex = false;
                return true;
            }
        }
        else if (const clang::ComplexType *CT = llvm::dyn_cast<clang::ComplexType>(qual_type->getCanonicalTypeInternal()))
        {
            if (IsFloatingPointType (CT->getElementType().getAsOpaquePtr(), count, is_complex))
            {
                count = 2;
                is_complex = true;
                return true;
            }
        }
        else if (const clang::VectorType *VT = llvm::dyn_cast<clang::VectorType>(qual_type->getCanonicalTypeInternal()))
        {
            if (IsFloatingPointType (VT->getElementType().getAsOpaquePtr(), count, is_complex))
            {
                count = VT->getNumElements();
                is_complex = false;
                return true;
            }
        }
    }
    count = 0;
    is_complex = false;
    return false;
}


bool
ClangASTContext::IsDefined(lldb::opaque_compiler_type_t type)
{
    if (!type)
        return false;
    
    clang::QualType qual_type(GetQualType(type));
    const clang::TagType *tag_type = llvm::dyn_cast<clang::TagType>(qual_type.getTypePtr());
    if (tag_type)
    {
        clang::TagDecl *tag_decl = tag_type->getDecl();
        if (tag_decl)
            return tag_decl->isCompleteDefinition();
        return false;
    }
    else
    {
        const clang::ObjCObjectType *objc_class_type = llvm::dyn_cast<clang::ObjCObjectType>(qual_type);
        if (objc_class_type)
        {
            clang::ObjCInterfaceDecl *class_interface_decl = objc_class_type->getInterface();
            if (class_interface_decl)
                return class_interface_decl->getDefinition() != nullptr;
            return false;
        }
    }
    return true;
}

bool
ClangASTContext::IsObjCClassType (const CompilerType& type)
{
    if (type && ClangUtil::IsClangType(type))
    {
        clang::QualType qual_type(ClangUtil::GetCanonicalQualType(type));

        const clang::ObjCObjectPointerType *obj_pointer_type = llvm::dyn_cast<clang::ObjCObjectPointerType>(qual_type);
        
        if (obj_pointer_type)
            return obj_pointer_type->isObjCClassType();
    }
    return false;
}

bool
ClangASTContext::IsObjCObjectOrInterfaceType (const CompilerType& type)
{
    if (type && ClangUtil::IsClangType(type))
        return ClangUtil::GetCanonicalQualType(type)->isObjCObjectOrInterfaceType();
    return false;
}

bool
ClangASTContext::IsClassType(lldb::opaque_compiler_type_t type)
{
    if (!type)
        return false;
    clang::QualType qual_type(GetCanonicalQualType(type));
    const clang::Type::TypeClass type_class = qual_type->getTypeClass();
    return (type_class == clang::Type::Record);
}

bool
ClangASTContext::IsEnumType(lldb::opaque_compiler_type_t type)
{
    if (!type)
        return false;
    clang::QualType qual_type(GetCanonicalQualType(type));
    const clang::Type::TypeClass type_class = qual_type->getTypeClass();
    return (type_class == clang::Type::Enum);
}

bool
ClangASTContext::IsPolymorphicClass(lldb::opaque_compiler_type_t type)
{
    if (type)
    {
        clang::QualType qual_type(GetCanonicalQualType(type));
        const clang::Type::TypeClass type_class = qual_type->getTypeClass();
        switch (type_class)
        {
            case clang::Type::Record:
                if (GetCompleteType(type))
                {
                    const clang::RecordType *record_type = llvm::cast<clang::RecordType>(qual_type.getTypePtr());
                    const clang::RecordDecl *record_decl = record_type->getDecl();
                    if (record_decl)
                    {
                        const clang::CXXRecordDecl *cxx_record_decl = llvm::dyn_cast<clang::CXXRecordDecl>(record_decl);
                        if (cxx_record_decl)
                            return cxx_record_decl->isPolymorphic();
                    }
                }
                break;
                
            default:
                break;
        }
    }
    return false;
}

bool
ClangASTContext::IsPossibleDynamicType (lldb::opaque_compiler_type_t type,
                                        CompilerType *dynamic_pointee_type,
                                        bool check_cplusplus,
                                        bool check_objc,
                                        bool check_swift)
{
    clang::QualType pointee_qual_type;
    if (type)
    {
        clang::QualType qual_type (GetCanonicalQualType(type));
        bool success = false;
        const clang::Type::TypeClass type_class = qual_type->getTypeClass();
        switch (type_class)
        {
            case clang::Type::Builtin:
                if (check_objc && llvm::cast<clang::BuiltinType>(qual_type)->getKind() == clang::BuiltinType::ObjCId)
                {
                    if (dynamic_pointee_type)
                        dynamic_pointee_type->SetCompilerType(this, type);
                    return true;
                }
                break;
                
            case clang::Type::ObjCObjectPointer:
                if (check_objc)
                {
                    if (auto objc_pointee_type = qual_type->getPointeeType().getTypePtrOrNull())
                    {
                        if (auto objc_object_type = llvm::dyn_cast_or_null<clang::ObjCObjectType>(objc_pointee_type))
                        {
                            if (objc_object_type->isObjCClass())
                                return false;
                        }
                    }
                    if (dynamic_pointee_type)
                        dynamic_pointee_type->SetCompilerType(getASTContext(), llvm::cast<clang::ObjCObjectPointerType>(qual_type)->getPointeeType());
                    return true;
                }
                break;
                
            case clang::Type::Pointer:
                pointee_qual_type = llvm::cast<clang::PointerType>(qual_type)->getPointeeType();
                success = true;
                break;
                
            case clang::Type::LValueReference:
            case clang::Type::RValueReference:
                pointee_qual_type = llvm::cast<clang::ReferenceType>(qual_type)->getPointeeType();
                success = true;
                break;
                
            case clang::Type::Typedef:
                return IsPossibleDynamicType (llvm::cast<clang::TypedefType>(qual_type)->getDecl()->getUnderlyingType().getAsOpaquePtr(),
                                              dynamic_pointee_type,
                                              check_cplusplus,
                                              check_objc,
                                              check_swift);

            case clang::Type::Auto:
                return IsPossibleDynamicType (llvm::cast<clang::AutoType>(qual_type)->getDeducedType().getAsOpaquePtr(),
                                              dynamic_pointee_type,
                                              check_cplusplus,
                                              check_objc,
                                              check_swift);
                
            case clang::Type::Elaborated:
                return IsPossibleDynamicType (llvm::cast<clang::ElaboratedType>(qual_type)->getNamedType().getAsOpaquePtr(),
                                              dynamic_pointee_type,
                                              check_cplusplus,
                                              check_objc,
                                              check_swift);
                
            case clang::Type::Paren:
                return IsPossibleDynamicType (llvm::cast<clang::ParenType>(qual_type)->desugar().getAsOpaquePtr(),
                                              dynamic_pointee_type,
                                              check_cplusplus,
                                              check_objc,
                                              check_swift);
            default:
                break;
        }
        
        if (success)
        {
            // Check to make sure what we are pointing too is a possible dynamic C++ type
            // We currently accept any "void *" (in case we have a class that has been
            // watered down to an opaque pointer) and virtual C++ classes.
            const clang::Type::TypeClass pointee_type_class = pointee_qual_type.getCanonicalType()->getTypeClass();
            switch (pointee_type_class)
            {
                case clang::Type::Builtin:
                    switch (llvm::cast<clang::BuiltinType>(pointee_qual_type)->getKind())
                {
                    case clang::BuiltinType::UnknownAny:
                    case clang::BuiltinType::Void:
                        if (dynamic_pointee_type)
                            dynamic_pointee_type->SetCompilerType(getASTContext(), pointee_qual_type);
                        return true;
                    default:
                        break;
                }
                    break;
                    
                case clang::Type::Record:
                    if (check_cplusplus)
                    {
                        clang::CXXRecordDecl *cxx_record_decl = pointee_qual_type->getAsCXXRecordDecl();
                        if (cxx_record_decl)
                        {
                            bool is_complete = cxx_record_decl->isCompleteDefinition();
                            
                            if (is_complete)
                                success = cxx_record_decl->isDynamicClass();
                            else
                            {
                                ClangASTMetadata *metadata = ClangASTContext::GetMetadata (getASTContext(), cxx_record_decl);
                                if (metadata)
                                    success = metadata->GetIsDynamicCXXType();
                                else
                                {
                                    is_complete = CompilerType(getASTContext(), pointee_qual_type).GetCompleteType();
                                    if (is_complete)
                                        success = cxx_record_decl->isDynamicClass();
                                    else
                                        success = false;
                                }
                            }
                            
                            if (success)
                            {
                                if (dynamic_pointee_type)
                                    dynamic_pointee_type->SetCompilerType(getASTContext(), pointee_qual_type);
                                return true;
                            }
                        }
                    }
                    break;
                    
                case clang::Type::ObjCObject:
                case clang::Type::ObjCInterface:
                    if (check_objc)
                    {
                        if (dynamic_pointee_type)
                            dynamic_pointee_type->SetCompilerType(getASTContext(), pointee_qual_type);
                        return true;
                    }
                    break;
                    
                default:
                    break;
            }
        }
    }
    if (dynamic_pointee_type)
        dynamic_pointee_type->Clear();
    return false;
}


bool
ClangASTContext::IsScalarType (lldb::opaque_compiler_type_t type)
{
    if (!type)
        return false;
    
    return (GetTypeInfo (type, nullptr) & eTypeIsScalar) != 0;
}

bool
ClangASTContext::IsTypedefType (lldb::opaque_compiler_type_t type)
{
    if (!type)
        return false;
    return GetQualType(type)->getTypeClass() == clang::Type::Typedef;
}

bool
ClangASTContext::IsVoidType (lldb::opaque_compiler_type_t type)
{
    if (!type)
        return false;
    return GetCanonicalQualType(type)->isVoidType();
}

bool
ClangASTContext::SupportsLanguage (lldb::LanguageType language)
{
    return ClangASTContextSupportsLanguage(language);
}

bool
ClangASTContext::GetCXXClassName (const CompilerType& type, std::string &class_name)
{
    if (type)
    {
        clang::QualType qual_type(ClangUtil::GetCanonicalQualType(type));
        if (!qual_type.isNull())
        {
            clang::CXXRecordDecl *cxx_record_decl = qual_type->getAsCXXRecordDecl();
            if (cxx_record_decl)
            {
                class_name.assign(cxx_record_decl->getIdentifier()->getNameStart());
                return true;
            }
        }
    }
    class_name.clear();
    return false;
}


bool
ClangASTContext::IsCXXClassType (const CompilerType& type)
{
    if (!type)
        return false;

    clang::QualType qual_type(ClangUtil::GetCanonicalQualType(type));
    if (!qual_type.isNull() && qual_type->getAsCXXRecordDecl() != nullptr)
        return true;
    return false;
}

bool
ClangASTContext::IsBeingDefined (lldb::opaque_compiler_type_t type)
{
    if (!type)
        return false;
    clang::QualType qual_type (GetCanonicalQualType(type));
    const clang::TagType *tag_type = llvm::dyn_cast<clang::TagType>(qual_type);
    if (tag_type)
        return tag_type->isBeingDefined();
    return false;
}

bool
ClangASTContext::IsObjCObjectPointerType (const CompilerType& type, CompilerType *class_type_ptr)
{
    if (!type || !ClangUtil::IsClangType(type))
        return false;

    clang::QualType qual_type(ClangUtil::GetCanonicalQualType(type));

    if (!qual_type.isNull() && qual_type->isObjCObjectPointerType())
    {
        if (class_type_ptr)
        {
            if (!qual_type->isObjCClassType() &&
                !qual_type->isObjCIdType())
            {
                const clang::ObjCObjectPointerType *obj_pointer_type = llvm::dyn_cast<clang::ObjCObjectPointerType>(qual_type);
                if (obj_pointer_type == nullptr)
                    class_type_ptr->Clear();
                else
                    class_type_ptr->SetCompilerType (type.GetTypeSystem(), clang::QualType(obj_pointer_type->getInterfaceType(), 0).getAsOpaquePtr());
            }
        }
        return true;
    }
    if (class_type_ptr)
        class_type_ptr->Clear();
    return false;
}

bool
ClangASTContext::GetObjCClassName (const CompilerType& type, std::string &class_name)
{
    if (!type)
        return false;

    clang::QualType qual_type(ClangUtil::GetCanonicalQualType(type));

    const clang::ObjCObjectType *object_type = llvm::dyn_cast<clang::ObjCObjectType>(qual_type);
    if (object_type)
    {
        const clang::ObjCInterfaceDecl *interface = object_type->getInterface();
        if (interface)
        {
            class_name = interface->getNameAsString();
            return true;
        }
    }
    return false;
}


//----------------------------------------------------------------------
// Type Completion
//----------------------------------------------------------------------

bool
ClangASTContext::GetCompleteType (lldb::opaque_compiler_type_t type)
{
    if (!type)
        return false;
    const bool allow_completion = true;
    return GetCompleteQualType (getASTContext(), GetQualType(type), allow_completion);
}

ConstString
ClangASTContext::GetTypeName (lldb::opaque_compiler_type_t type)
{
    std::string type_name;
    if (type)
    {
        clang::PrintingPolicy printing_policy (getASTContext()->getPrintingPolicy());
        clang::QualType qual_type(GetQualType(type));
        printing_policy.SuppressTagKeyword = true;
        const clang::TypedefType *typedef_type = qual_type->getAs<clang::TypedefType>();
        if (typedef_type)
        {
            const clang::TypedefNameDecl *typedef_decl = typedef_type->getDecl();
            type_name = typedef_decl->getQualifiedNameAsString();
        }
        else
        {
            type_name = qual_type.getAsString(printing_policy);
        }
    }
    return ConstString(type_name);
}

uint32_t
ClangASTContext::GetTypeInfo (lldb::opaque_compiler_type_t type, CompilerType *pointee_or_element_clang_type)
{
    if (!type)
        return 0;
    
    if (pointee_or_element_clang_type)
        pointee_or_element_clang_type->Clear();
    
    clang::QualType qual_type (GetQualType(type));
    
    const clang::Type::TypeClass type_class = qual_type->getTypeClass();
    switch (type_class)
    {
        case clang::Type::Builtin:
        {
            const clang::BuiltinType *builtin_type = llvm::dyn_cast<clang::BuiltinType>(qual_type->getCanonicalTypeInternal());
            
            uint32_t builtin_type_flags = eTypeIsBuiltIn | eTypeHasValue;
            switch (builtin_type->getKind())
            {
                case clang::BuiltinType::ObjCId:
                case clang::BuiltinType::ObjCClass:
                    if (pointee_or_element_clang_type)
                        pointee_or_element_clang_type->SetCompilerType(getASTContext(), getASTContext()->ObjCBuiltinClassTy);
                    builtin_type_flags |= eTypeIsPointer | eTypeIsObjC;
                    break;
                    
                case clang::BuiltinType::ObjCSel:
                    if (pointee_or_element_clang_type)
                        pointee_or_element_clang_type->SetCompilerType(getASTContext(), getASTContext()->CharTy);
                    builtin_type_flags |= eTypeIsPointer | eTypeIsObjC;
                    break;
                    
                case clang::BuiltinType::Bool:
                case clang::BuiltinType::Char_U:
                case clang::BuiltinType::UChar:
                case clang::BuiltinType::WChar_U:
                case clang::BuiltinType::Char16:
                case clang::BuiltinType::Char32:
                case clang::BuiltinType::UShort:
                case clang::BuiltinType::UInt:
                case clang::BuiltinType::ULong:
                case clang::BuiltinType::ULongLong:
                case clang::BuiltinType::UInt128:
                case clang::BuiltinType::Char_S:
                case clang::BuiltinType::SChar:
                case clang::BuiltinType::WChar_S:
                case clang::BuiltinType::Short:
                case clang::BuiltinType::Int:
                case clang::BuiltinType::Long:
                case clang::BuiltinType::LongLong:
                case clang::BuiltinType::Int128:
                case clang::BuiltinType::Float:
                case clang::BuiltinType::Double:
                case clang::BuiltinType::LongDouble:
                    builtin_type_flags |= eTypeIsScalar;
                    if (builtin_type->isInteger())
                    {
                        builtin_type_flags |= eTypeIsInteger;
                        if (builtin_type->isSignedInteger())
                            builtin_type_flags |= eTypeIsSigned;
                    }
                    else if (builtin_type->isFloatingPoint())
                        builtin_type_flags |= eTypeIsFloat;
                    break;
                default:
                    break;
            }
            return builtin_type_flags;
        }
            
        case clang::Type::BlockPointer:
            if (pointee_or_element_clang_type)
                pointee_or_element_clang_type->SetCompilerType(getASTContext(), qual_type->getPointeeType());
            return eTypeIsPointer | eTypeHasChildren | eTypeIsBlock;
            
        case clang::Type::Complex:
        {
            uint32_t complex_type_flags = eTypeIsBuiltIn | eTypeHasValue | eTypeIsComplex;
            const clang::ComplexType *complex_type = llvm::dyn_cast<clang::ComplexType>(qual_type->getCanonicalTypeInternal());
            if (complex_type)
            {
                clang::QualType complex_element_type (complex_type->getElementType());
                if (complex_element_type->isIntegerType())
                    complex_type_flags |= eTypeIsFloat;
                else if (complex_element_type->isFloatingType())
                    complex_type_flags |= eTypeIsInteger;
            }
            return complex_type_flags;
        }
            break;
            
        case clang::Type::ConstantArray:
        case clang::Type::DependentSizedArray:
        case clang::Type::IncompleteArray:
        case clang::Type::VariableArray:
            if (pointee_or_element_clang_type)
                pointee_or_element_clang_type->SetCompilerType(getASTContext(), llvm::cast<clang::ArrayType>(qual_type.getTypePtr())->getElementType());
            return eTypeHasChildren | eTypeIsArray;
            
        case clang::Type::DependentName:                    return 0;
        case clang::Type::DependentSizedExtVector:          return eTypeHasChildren | eTypeIsVector;
        case clang::Type::DependentTemplateSpecialization:  return eTypeIsTemplate;
        case clang::Type::Decltype:                         return 0;
            
        case clang::Type::Enum:
            if (pointee_or_element_clang_type)
                pointee_or_element_clang_type->SetCompilerType(getASTContext(), llvm::cast<clang::EnumType>(qual_type)->getDecl()->getIntegerType());
            return eTypeIsEnumeration | eTypeHasValue;

        case clang::Type::Auto:
            return CompilerType (getASTContext(), llvm::cast<clang::AutoType>(qual_type)->getDeducedType()).GetTypeInfo (pointee_or_element_clang_type);
        case clang::Type::Elaborated:
            return CompilerType (getASTContext(), llvm::cast<clang::ElaboratedType>(qual_type)->getNamedType()).GetTypeInfo (pointee_or_element_clang_type);
        case clang::Type::Paren:
            return CompilerType (getASTContext(), llvm::cast<clang::ParenType>(qual_type)->desugar()).GetTypeInfo (pointee_or_element_clang_type);
            
        case clang::Type::FunctionProto:                    return eTypeIsFuncPrototype | eTypeHasValue;
        case clang::Type::FunctionNoProto:                  return eTypeIsFuncPrototype | eTypeHasValue;
        case clang::Type::InjectedClassName:                return 0;
            
        case clang::Type::LValueReference:
        case clang::Type::RValueReference:
            if (pointee_or_element_clang_type)
                pointee_or_element_clang_type->SetCompilerType(getASTContext(), llvm::cast<clang::ReferenceType>(qual_type.getTypePtr())->getPointeeType());
            return eTypeHasChildren | eTypeIsReference | eTypeHasValue;
            
        case clang::Type::MemberPointer:                    return eTypeIsPointer   | eTypeIsMember | eTypeHasValue;
            
        case clang::Type::ObjCObjectPointer:
            if (pointee_or_element_clang_type)
                pointee_or_element_clang_type->SetCompilerType(getASTContext(), qual_type->getPointeeType());
            return eTypeHasChildren | eTypeIsObjC | eTypeIsClass | eTypeIsPointer | eTypeHasValue;
            
        case clang::Type::ObjCObject:                       return eTypeHasChildren | eTypeIsObjC | eTypeIsClass;
        case clang::Type::ObjCInterface:                    return eTypeHasChildren | eTypeIsObjC | eTypeIsClass;
            
        case clang::Type::Pointer:
            if (pointee_or_element_clang_type)
                pointee_or_element_clang_type->SetCompilerType(getASTContext(), qual_type->getPointeeType());
            return eTypeHasChildren | eTypeIsPointer | eTypeHasValue;
            
        case clang::Type::Record:
            if (qual_type->getAsCXXRecordDecl())
                return eTypeHasChildren | eTypeIsClass | eTypeIsCPlusPlus;
            else
                return eTypeHasChildren | eTypeIsStructUnion;
            break;
        case clang::Type::SubstTemplateTypeParm:            return eTypeIsTemplate;
        case clang::Type::TemplateTypeParm:                 return eTypeIsTemplate;
        case clang::Type::TemplateSpecialization:           return eTypeIsTemplate;
            
        case clang::Type::Typedef:
            return eTypeIsTypedef | CompilerType (getASTContext(), llvm::cast<clang::TypedefType>(qual_type)->getDecl()->getUnderlyingType()).GetTypeInfo (pointee_or_element_clang_type);
        case clang::Type::TypeOfExpr:                       return 0;
        case clang::Type::TypeOf:                           return 0;
        case clang::Type::UnresolvedUsing:                  return 0;
            
        case clang::Type::ExtVector:
        case clang::Type::Vector:
        {
            uint32_t vector_type_flags = eTypeHasChildren | eTypeIsVector;
            const clang::VectorType *vector_type = llvm::dyn_cast<clang::VectorType>(qual_type->getCanonicalTypeInternal());
            if (vector_type)
            {
                if (vector_type->isIntegerType())
                    vector_type_flags |= eTypeIsFloat;
                else if (vector_type->isFloatingType())
                    vector_type_flags |= eTypeIsInteger;
            }
            return vector_type_flags;
        }
        default:                                            return 0;
    }
    return 0;
}



lldb::LanguageType
ClangASTContext::GetMinimumLanguage (lldb::opaque_compiler_type_t type)
{
    if (!type)
        return lldb::eLanguageTypeC;
    
    // If the type is a reference, then resolve it to what it refers to first:
    clang::QualType qual_type (GetCanonicalQualType(type).getNonReferenceType());
    if (qual_type->isAnyPointerType())
    {
        if (qual_type->isObjCObjectPointerType())
            return lldb::eLanguageTypeObjC;
        
        clang::QualType pointee_type (qual_type->getPointeeType());
        if (pointee_type->getPointeeCXXRecordDecl() != nullptr)
            return lldb::eLanguageTypeC_plus_plus;
        if (pointee_type->isObjCObjectOrInterfaceType())
            return lldb::eLanguageTypeObjC;
        if (pointee_type->isObjCClassType())
            return lldb::eLanguageTypeObjC;
        if (pointee_type.getTypePtr() == getASTContext()->ObjCBuiltinIdTy.getTypePtr())
            return lldb::eLanguageTypeObjC;
    }
    else
    {
        if (qual_type->isObjCObjectOrInterfaceType())
            return lldb::eLanguageTypeObjC;
        if (qual_type->getAsCXXRecordDecl())
            return lldb::eLanguageTypeC_plus_plus;
        switch (qual_type->getTypeClass())
        {
            default:
                break;
            case clang::Type::Builtin:
                switch (llvm::cast<clang::BuiltinType>(qual_type)->getKind())
            {
                default:
                case clang::BuiltinType::Void:
                case clang::BuiltinType::Bool:
                case clang::BuiltinType::Char_U:
                case clang::BuiltinType::UChar:
                case clang::BuiltinType::WChar_U:
                case clang::BuiltinType::Char16:
                case clang::BuiltinType::Char32:
                case clang::BuiltinType::UShort:
                case clang::BuiltinType::UInt:
                case clang::BuiltinType::ULong:
                case clang::BuiltinType::ULongLong:
                case clang::BuiltinType::UInt128:
                case clang::BuiltinType::Char_S:
                case clang::BuiltinType::SChar:
                case clang::BuiltinType::WChar_S:
                case clang::BuiltinType::Short:
                case clang::BuiltinType::Int:
                case clang::BuiltinType::Long:
                case clang::BuiltinType::LongLong:
                case clang::BuiltinType::Int128:
                case clang::BuiltinType::Float:
                case clang::BuiltinType::Double:
                case clang::BuiltinType::LongDouble:
                    break;
                    
                case clang::BuiltinType::NullPtr:
                    return eLanguageTypeC_plus_plus;
                    
                case clang::BuiltinType::ObjCId:
                case clang::BuiltinType::ObjCClass:
                case clang::BuiltinType::ObjCSel:
                    return eLanguageTypeObjC;
                    
                case clang::BuiltinType::Dependent:
                case clang::BuiltinType::Overload:
                case clang::BuiltinType::BoundMember:
                case clang::BuiltinType::UnknownAny:
                    break;
            }
                break;
            case clang::Type::Typedef:
                return CompilerType(getASTContext(), llvm::cast<clang::TypedefType>(qual_type)->getDecl()->getUnderlyingType()).GetMinimumLanguage();
        }
    }
    return lldb::eLanguageTypeC;
}

lldb::TypeClass
ClangASTContext::GetTypeClass (lldb::opaque_compiler_type_t type)
{
    if (!type)
        return lldb::eTypeClassInvalid;
    
    clang::QualType qual_type(GetQualType(type));
    
    switch (qual_type->getTypeClass())
    {
        case clang::Type::UnaryTransform:           break;
        case clang::Type::FunctionNoProto:          return lldb::eTypeClassFunction;
        case clang::Type::FunctionProto:            return lldb::eTypeClassFunction;
        case clang::Type::IncompleteArray:          return lldb::eTypeClassArray;
        case clang::Type::VariableArray:            return lldb::eTypeClassArray;
        case clang::Type::ConstantArray:            return lldb::eTypeClassArray;
        case clang::Type::DependentSizedArray:      return lldb::eTypeClassArray;
        case clang::Type::DependentSizedExtVector:  return lldb::eTypeClassVector;
        case clang::Type::ExtVector:                return lldb::eTypeClassVector;
        case clang::Type::Vector:                   return lldb::eTypeClassVector;
        case clang::Type::Builtin:                  return lldb::eTypeClassBuiltin;
        case clang::Type::ObjCObjectPointer:        return lldb::eTypeClassObjCObjectPointer;
        case clang::Type::BlockPointer:             return lldb::eTypeClassBlockPointer;
        case clang::Type::Pointer:                  return lldb::eTypeClassPointer;
        case clang::Type::LValueReference:          return lldb::eTypeClassReference;
        case clang::Type::RValueReference:          return lldb::eTypeClassReference;
        case clang::Type::MemberPointer:            return lldb::eTypeClassMemberPointer;
        case clang::Type::Complex:
            if (qual_type->isComplexType())
                return lldb::eTypeClassComplexFloat;
            else
                return lldb::eTypeClassComplexInteger;
        case clang::Type::ObjCObject:               return lldb::eTypeClassObjCObject;
        case clang::Type::ObjCInterface:            return lldb::eTypeClassObjCInterface;
        case clang::Type::Record:
        {
            const clang::RecordType *record_type = llvm::cast<clang::RecordType>(qual_type.getTypePtr());
            const clang::RecordDecl *record_decl = record_type->getDecl();
            if (record_decl->isUnion())
                return lldb::eTypeClassUnion;
            else if (record_decl->isStruct())
                return lldb::eTypeClassStruct;
            else
                return lldb::eTypeClassClass;
        }
            break;
        case clang::Type::Enum:                     return lldb::eTypeClassEnumeration;
        case clang::Type::Typedef:                  return lldb::eTypeClassTypedef;
        case clang::Type::UnresolvedUsing:          break;
        case clang::Type::Paren:
            return CompilerType(getASTContext(), llvm::cast<clang::ParenType>(qual_type)->desugar()).GetTypeClass();
        case clang::Type::Auto:
            return CompilerType(getASTContext(), llvm::cast<clang::AutoType>(qual_type)->getDeducedType()).GetTypeClass();
        case clang::Type::Elaborated:
            return CompilerType(getASTContext(), llvm::cast<clang::ElaboratedType>(qual_type)->getNamedType()).GetTypeClass();
            
        case clang::Type::Attributed:               break;
        case clang::Type::TemplateTypeParm:         break;
        case clang::Type::SubstTemplateTypeParm:    break;
        case clang::Type::SubstTemplateTypeParmPack:break;
        case clang::Type::InjectedClassName:        break;
        case clang::Type::DependentName:            break;
        case clang::Type::DependentTemplateSpecialization: break;
        case clang::Type::PackExpansion:            break;
            
        case clang::Type::TypeOfExpr:               break;
        case clang::Type::TypeOf:                   break;
        case clang::Type::Decltype:                 break;
        case clang::Type::TemplateSpecialization:   break;
        case clang::Type::Atomic:                   break;
        case clang::Type::Pipe:                     break;
            
            // pointer type decayed from an array or function type.
        case clang::Type::Decayed:                  break;
        case clang::Type::Adjusted:                 break;
    }
    // We don't know hot to display this type...
    return lldb::eTypeClassOther;
    
}

unsigned
ClangASTContext::GetTypeQualifiers(lldb::opaque_compiler_type_t type)
{
    if (type)
        return GetQualType(type).getQualifiers().getCVRQualifiers();
    return 0;
}

//----------------------------------------------------------------------
// Creating related types
//----------------------------------------------------------------------

CompilerType
ClangASTContext::GetArrayElementType (lldb::opaque_compiler_type_t type, uint64_t *stride)
{
    if (type)
    {
        clang::QualType qual_type(GetCanonicalQualType(type));
        
        const clang::Type *array_eletype = qual_type.getTypePtr()->getArrayElementTypeNoTypeQual();
        
        if (!array_eletype)
            return CompilerType();
        
        CompilerType element_type (getASTContext(), array_eletype->getCanonicalTypeUnqualified());
        
        // TODO: the real stride will be >= this value.. find the real one!
        if (stride)
            *stride = element_type.GetByteSize(nullptr);
        
        return element_type;
        
    }
    return CompilerType();
}

CompilerType
ClangASTContext::GetCanonicalType (lldb::opaque_compiler_type_t type)
{
    if (type)
        return CompilerType (getASTContext(), GetCanonicalQualType(type));
    return CompilerType();
}

CompilerType
ClangASTContext::GetInstanceType (void* type)
{
    if (type)
        return CompilerType (getASTContext(), GetQualType(type));
    return CompilerType();
}

static clang::QualType
GetFullyUnqualifiedType_Impl (clang::ASTContext *ast, clang::QualType qual_type)
{
    if (qual_type->isPointerType())
        qual_type = ast->getPointerType(GetFullyUnqualifiedType_Impl(ast, qual_type->getPointeeType()));
    else
        qual_type = qual_type.getUnqualifiedType();
    qual_type.removeLocalConst();
    qual_type.removeLocalRestrict();
    qual_type.removeLocalVolatile();
    return qual_type;
}

CompilerType
ClangASTContext::GetFullyUnqualifiedType (lldb::opaque_compiler_type_t type)
{
    if (type)
        return CompilerType(getASTContext(), GetFullyUnqualifiedType_Impl(getASTContext(), GetQualType(type)));
    return CompilerType();
}


int
ClangASTContext::GetFunctionArgumentCount (lldb::opaque_compiler_type_t type)
{
    if (type)
    {
        const clang::FunctionProtoType* func = llvm::dyn_cast<clang::FunctionProtoType>(GetCanonicalQualType(type));
        if (func)
            return func->getNumParams();
    }
    return -1;
}

CompilerType
ClangASTContext::GetFunctionArgumentTypeAtIndex (lldb::opaque_compiler_type_t type, size_t idx)
{
    if (type)
    {
        const clang::FunctionProtoType* func = llvm::dyn_cast<clang::FunctionProtoType>(GetQualType(type));
        if (func)
        {
            const uint32_t num_args = func->getNumParams();
            if (idx < num_args)
                return CompilerType(getASTContext(), func->getParamType(idx));
        }
    }
    return CompilerType();
}

CompilerType
ClangASTContext::GetFunctionReturnType (lldb::opaque_compiler_type_t type)
{
    if (type)
    {
        clang::QualType qual_type(GetQualType(type));
        const clang::FunctionProtoType* func = llvm::dyn_cast<clang::FunctionProtoType>(qual_type.getTypePtr());
        if (func)
            return CompilerType(getASTContext(), func->getReturnType());
    }
    return CompilerType();
}

size_t
ClangASTContext::GetNumMemberFunctions (lldb::opaque_compiler_type_t type)
{
    size_t num_functions = 0;
    if (type)
    {
        clang::QualType qual_type(GetCanonicalQualType(type));
        switch (qual_type->getTypeClass()) {
            case clang::Type::Record:
                if (GetCompleteQualType (getASTContext(), qual_type))
                {
                    const clang::RecordType *record_type = llvm::cast<clang::RecordType>(qual_type.getTypePtr());
                    const clang::RecordDecl *record_decl = record_type->getDecl();
                    assert(record_decl);
                    const clang::CXXRecordDecl *cxx_record_decl = llvm::dyn_cast<clang::CXXRecordDecl>(record_decl);
                    if (cxx_record_decl)
                        num_functions = std::distance(cxx_record_decl->method_begin(), cxx_record_decl->method_end());
                }
                break;
                
            case clang::Type::ObjCObjectPointer:
                if (GetCompleteType(type))
                {
                    const clang::ObjCObjectPointerType *objc_class_type = qual_type->getAsObjCInterfacePointerType();
                    if (objc_class_type)
                    {
                        clang::ObjCInterfaceDecl *class_interface_decl = objc_class_type->getInterfaceDecl();
                        if (class_interface_decl)
                            num_functions = std::distance(class_interface_decl->meth_begin(), class_interface_decl->meth_end());
                    }
                }
                break;
                
            case clang::Type::ObjCObject:
            case clang::Type::ObjCInterface:
                if (GetCompleteType(type))
                {
                    const clang::ObjCObjectType *objc_class_type = llvm::dyn_cast<clang::ObjCObjectType>(qual_type.getTypePtr());
                    if (objc_class_type)
                    {
                        clang::ObjCInterfaceDecl *class_interface_decl = objc_class_type->getInterface();
                        if (class_interface_decl)
                            num_functions = std::distance(class_interface_decl->meth_begin(), class_interface_decl->meth_end());
                    }
                }
                break;
                
                
            case clang::Type::Typedef:
                return CompilerType (getASTContext(), llvm::cast<clang::TypedefType>(qual_type)->getDecl()->getUnderlyingType()).GetNumMemberFunctions();

            case clang::Type::Auto:
                return CompilerType (getASTContext(), llvm::cast<clang::AutoType>(qual_type)->getDeducedType()).GetNumMemberFunctions();
                
            case clang::Type::Elaborated:
                return CompilerType (getASTContext(), llvm::cast<clang::ElaboratedType>(qual_type)->getNamedType()).GetNumMemberFunctions();
                
            case clang::Type::Paren:
                return CompilerType (getASTContext(), llvm::cast<clang::ParenType>(qual_type)->desugar()).GetNumMemberFunctions();
                
            default:
                break;
        }
    }
    return num_functions;
}

TypeMemberFunctionImpl
ClangASTContext::GetMemberFunctionAtIndex (lldb::opaque_compiler_type_t type, size_t idx)
{
    std::string name;
    MemberFunctionKind kind(MemberFunctionKind::eMemberFunctionKindUnknown);
    CompilerType clang_type;
    CompilerDecl clang_decl;
    if (type)
    {
        clang::QualType qual_type(GetCanonicalQualType(type));
        switch (qual_type->getTypeClass()) {
            case clang::Type::Record:
                if (GetCompleteQualType (getASTContext(), qual_type))
                {
                    const clang::RecordType *record_type = llvm::cast<clang::RecordType>(qual_type.getTypePtr());
                    const clang::RecordDecl *record_decl = record_type->getDecl();
                    assert(record_decl);
                    const clang::CXXRecordDecl *cxx_record_decl = llvm::dyn_cast<clang::CXXRecordDecl>(record_decl);
                    if (cxx_record_decl)
                    {
                        auto method_iter = cxx_record_decl->method_begin();
                        auto method_end = cxx_record_decl->method_end();
                        if (idx < static_cast<size_t>(std::distance(method_iter, method_end)))
                        {
                            std::advance(method_iter, idx);
                            clang::CXXMethodDecl *cxx_method_decl = method_iter->getCanonicalDecl();
                            if (cxx_method_decl)
                            {
                                name = cxx_method_decl->getDeclName().getAsString();
                                if (cxx_method_decl->isStatic())
                                    kind = lldb::eMemberFunctionKindStaticMethod;
                                else if (llvm::isa<clang::CXXConstructorDecl>(cxx_method_decl))
                                    kind = lldb::eMemberFunctionKindConstructor;
                                else if (llvm::isa<clang::CXXDestructorDecl>(cxx_method_decl))
                                    kind = lldb::eMemberFunctionKindDestructor;
                                else
                                    kind = lldb::eMemberFunctionKindInstanceMethod;
                                clang_type = CompilerType(this, cxx_method_decl->getType().getAsOpaquePtr());
                                clang_decl = CompilerDecl(this, cxx_method_decl);
                            }
                        }
                    }
                }
                break;
                
            case clang::Type::ObjCObjectPointer:
                if (GetCompleteType(type))
                {
                    const clang::ObjCObjectPointerType *objc_class_type = qual_type->getAsObjCInterfacePointerType();
                    if (objc_class_type)
                    {
                        clang::ObjCInterfaceDecl *class_interface_decl = objc_class_type->getInterfaceDecl();
                        if (class_interface_decl)
                        {
                            auto method_iter = class_interface_decl->meth_begin();
                            auto method_end = class_interface_decl->meth_end();
                            if (idx < static_cast<size_t>(std::distance(method_iter, method_end)))
                            {
                                std::advance(method_iter, idx);
                                clang::ObjCMethodDecl *objc_method_decl = method_iter->getCanonicalDecl();
                                if (objc_method_decl)
                                {
                                    clang_decl = CompilerDecl(this, objc_method_decl);
                                    name = objc_method_decl->getSelector().getAsString();
                                    if (objc_method_decl->isClassMethod())
                                        kind = lldb::eMemberFunctionKindStaticMethod;
                                    else
                                        kind = lldb::eMemberFunctionKindInstanceMethod;
                                }
                            }
                        }
                    }
                }
                break;
                
            case clang::Type::ObjCObject:
            case clang::Type::ObjCInterface:
                if (GetCompleteType(type))
                {
                    const clang::ObjCObjectType *objc_class_type = llvm::dyn_cast<clang::ObjCObjectType>(qual_type.getTypePtr());
                    if (objc_class_type)
                    {
                        clang::ObjCInterfaceDecl *class_interface_decl = objc_class_type->getInterface();
                        if (class_interface_decl)
                        {
                            auto method_iter = class_interface_decl->meth_begin();
                            auto method_end = class_interface_decl->meth_end();
                            if (idx < static_cast<size_t>(std::distance(method_iter, method_end)))
                            {
                                std::advance(method_iter, idx);
                                clang::ObjCMethodDecl *objc_method_decl = method_iter->getCanonicalDecl();
                                if (objc_method_decl)
                                {
                                    clang_decl = CompilerDecl(this, objc_method_decl);
                                    name = objc_method_decl->getSelector().getAsString();
                                    if (objc_method_decl->isClassMethod())
                                        kind = lldb::eMemberFunctionKindStaticMethod;
                                    else
                                        kind = lldb::eMemberFunctionKindInstanceMethod;
                                }
                            }
                        }
                    }
                }
                break;
                
            case clang::Type::Typedef:
                return GetMemberFunctionAtIndex(llvm::cast<clang::TypedefType>(qual_type)->getDecl()->getUnderlyingType().getAsOpaquePtr(), idx);

            case clang::Type::Auto:
                return GetMemberFunctionAtIndex(llvm::cast<clang::AutoType>(qual_type)->getDeducedType().getAsOpaquePtr(), idx);
                
            case clang::Type::Elaborated:
                return GetMemberFunctionAtIndex(llvm::cast<clang::ElaboratedType>(qual_type)->getNamedType().getAsOpaquePtr(), idx);
                
            case clang::Type::Paren:
                return GetMemberFunctionAtIndex(llvm::cast<clang::ParenType>(qual_type)->desugar().getAsOpaquePtr(), idx);
                
            default:
                break;
        }
    }
    
    if (kind == eMemberFunctionKindUnknown)
        return TypeMemberFunctionImpl();
    else
        return TypeMemberFunctionImpl(clang_type, clang_decl, name, kind);
}

CompilerType
ClangASTContext::GetLValueReferenceType (const CompilerType& type)
{
    if (ClangUtil::IsClangType(type))
    {
        ClangASTContext *ast = llvm::dyn_cast<ClangASTContext>(type.GetTypeSystem());
        return CompilerType(ast->getASTContext(), ast->getASTContext()->getLValueReferenceType(ClangUtil::GetQualType(type)));
    }
    return CompilerType();
}

CompilerType
ClangASTContext::GetRValueReferenceType (const CompilerType& type)
{
    if (ClangUtil::IsClangType(type))
    {
        ClangASTContext *ast = llvm::dyn_cast<ClangASTContext>(type.GetTypeSystem());
        return CompilerType(ast->getASTContext(), ast->getASTContext()->getRValueReferenceType(ClangUtil::GetQualType(type)));
    }
    return CompilerType();
}

CompilerType
ClangASTContext::GetNonReferenceType (lldb::opaque_compiler_type_t type)
{
    if (type)
        return CompilerType(getASTContext(), GetQualType(type).getNonReferenceType());
    return CompilerType();
}

CompilerType
ClangASTContext::CreateTypedefType (const CompilerType& type,
                                    const char *typedef_name,
                                    const CompilerDeclContext &compiler_decl_ctx)
{
    if (type && typedef_name && typedef_name[0])
    {
        ClangASTContext *ast = llvm::dyn_cast<ClangASTContext>(type.GetTypeSystem());
        if (!ast)
            return CompilerType();
        clang::ASTContext* clang_ast = ast->getASTContext();
        clang::QualType qual_type(ClangUtil::GetQualType(type));

        clang::DeclContext *decl_ctx = ClangASTContext::DeclContextGetAsDeclContext(compiler_decl_ctx);
        if (decl_ctx == nullptr)
            decl_ctx = ast->getASTContext()->getTranslationUnitDecl();

        clang::TypedefDecl *decl = clang::TypedefDecl::Create (*clang_ast,
                                                               decl_ctx,
                                                               clang::SourceLocation(),
                                                               clang::SourceLocation(),
                                                               &clang_ast->Idents.get(typedef_name),
                                                               clang_ast->getTrivialTypeSourceInfo(qual_type));
        
        decl->setAccess(clang::AS_public); // TODO respect proper access specifier
        
        // Get a uniqued clang::QualType for the typedef decl type
        return CompilerType (clang_ast, clang_ast->getTypedefType (decl));
    }
    return CompilerType();
    
}

CompilerType
ClangASTContext::GetPointeeType (lldb::opaque_compiler_type_t type)
{
    if (type)
    {
        clang::QualType qual_type(GetQualType(type));
        return CompilerType (getASTContext(), qual_type.getTypePtr()->getPointeeType());
    }
    return CompilerType();
}

CompilerType
ClangASTContext::GetPointerType (lldb::opaque_compiler_type_t type)
{
    if (type)
    {
        clang::QualType qual_type (GetQualType(type));
        
        const clang::Type::TypeClass type_class = qual_type->getTypeClass();
        switch (type_class)
        {
            case clang::Type::ObjCObject:
            case clang::Type::ObjCInterface:
                return CompilerType(getASTContext(), getASTContext()->getObjCObjectPointerType(qual_type));
                
            default:
                return CompilerType(getASTContext(), getASTContext()->getPointerType(qual_type));
        }
    }
    return CompilerType();
}


CompilerType
ClangASTContext::GetLValueReferenceType (lldb::opaque_compiler_type_t type)
{
    if (type)
        return CompilerType(this, getASTContext()->getLValueReferenceType(GetQualType(type)).getAsOpaquePtr());
    else
        return CompilerType();
}

CompilerType
ClangASTContext::GetRValueReferenceType (lldb::opaque_compiler_type_t type)
{
    if (type)
        return CompilerType(this, getASTContext()->getRValueReferenceType(GetQualType(type)).getAsOpaquePtr());
    else
        return CompilerType();
}

CompilerType
ClangASTContext::AddConstModifier (lldb::opaque_compiler_type_t type)
{
    if (type)
    {
        clang::QualType result(GetQualType(type));
        result.addConst();
        return CompilerType (this, result.getAsOpaquePtr());
    }
    return CompilerType();
}

CompilerType
ClangASTContext::AddVolatileModifier (lldb::opaque_compiler_type_t type)
{
    if (type)
    {
        clang::QualType result(GetQualType(type));
        result.addVolatile();
        return CompilerType (this, result.getAsOpaquePtr());
    }
    return CompilerType();

}

CompilerType
ClangASTContext::AddRestrictModifier (lldb::opaque_compiler_type_t type)
{
    if (type)
    {
        clang::QualType result(GetQualType(type));
        result.addRestrict();
        return CompilerType (this, result.getAsOpaquePtr());
    }
    return CompilerType();

}

CompilerType
ClangASTContext::CreateTypedef (lldb::opaque_compiler_type_t type, const char *typedef_name, const CompilerDeclContext &compiler_decl_ctx)
{
    if (type)
    {
        clang::ASTContext* clang_ast = getASTContext();
        clang::QualType qual_type (GetQualType(type));

        clang::DeclContext *decl_ctx = ClangASTContext::DeclContextGetAsDeclContext(compiler_decl_ctx);
        if (decl_ctx == nullptr)
            decl_ctx = getASTContext()->getTranslationUnitDecl();

        clang::TypedefDecl *decl = clang::TypedefDecl::Create (*clang_ast,
                                                               decl_ctx,
                                                               clang::SourceLocation(),
                                                               clang::SourceLocation(),
                                                               &clang_ast->Idents.get(typedef_name),
                                                               clang_ast->getTrivialTypeSourceInfo(qual_type));

        clang::TagDecl *tdecl = nullptr;
        if (!qual_type.isNull())
        {
            if (const clang::RecordType *rt = qual_type->getAs<clang::RecordType>())
                tdecl = rt->getDecl();
            if (const clang::EnumType *et = qual_type->getAs<clang::EnumType>())
                tdecl = et->getDecl();
        }

        // Check whether this declaration is an anonymous struct, union, or enum, hidden behind a typedef. If so, we
        // try to check whether we have a typedef tag to attach to the original record declaration
        if (tdecl && !tdecl->getIdentifier() && !tdecl->getTypedefNameForAnonDecl())
            tdecl->setTypedefNameForAnonDecl(decl);

        decl->setAccess(clang::AS_public); // TODO respect proper access specifier

        // Get a uniqued clang::QualType for the typedef decl type
        return CompilerType (this, clang_ast->getTypedefType (decl).getAsOpaquePtr());

    }
    return CompilerType();

}

CompilerType
ClangASTContext::GetTypedefedType (lldb::opaque_compiler_type_t type)
{
    if (type)
    {
        const clang::TypedefType *typedef_type = llvm::dyn_cast<clang::TypedefType>(GetQualType(type));
        if (typedef_type)
            return CompilerType (getASTContext(), typedef_type->getDecl()->getUnderlyingType());
    }
    return CompilerType();
}

CompilerType
ClangASTContext::GetUnboundType (lldb::opaque_compiler_type_t type)
{
    return CompilerType(getASTContext(), GetQualType(type));
}

CompilerType
ClangASTContext::RemoveFastQualifiers (const CompilerType& type)
{
    if (ClangUtil::IsClangType(type))
    {
        clang::QualType qual_type(ClangUtil::GetQualType(type));
        qual_type.getQualifiers().removeFastQualifiers();
        return CompilerType (type.GetTypeSystem(), qual_type.getAsOpaquePtr());
    }
    return type;
}


//----------------------------------------------------------------------
// Create related types using the current type's AST
//----------------------------------------------------------------------

CompilerType
ClangASTContext::GetBasicTypeFromAST (lldb::BasicType basic_type)
{
    return ClangASTContext::GetBasicType(getASTContext(), basic_type);
}
//----------------------------------------------------------------------
// Exploring the type
//----------------------------------------------------------------------

uint64_t
ClangASTContext::GetBitSize (lldb::opaque_compiler_type_t type, ExecutionContextScope *exe_scope)
{
    if (GetCompleteType (type))
    {
        clang::QualType qual_type(GetCanonicalQualType(type));
        const clang::Type::TypeClass type_class = qual_type->getTypeClass();
        switch (type_class)
        {
            case clang::Type::Record:
                if (GetCompleteType(type))
                    return getASTContext()->getTypeSize(qual_type);
                else
                    return 0;
                break;

            case clang::Type::ObjCInterface:
            case clang::Type::ObjCObject:
            {
                ExecutionContext exe_ctx (exe_scope);
                Process *process = exe_ctx.GetProcessPtr();
                if (process)
                {
                    ObjCLanguageRuntime *objc_runtime = process->GetObjCLanguageRuntime();
                    if (objc_runtime)
                    {
                        uint64_t bit_size = 0;
                        if (objc_runtime->GetTypeBitSize(CompilerType(getASTContext(), qual_type), bit_size))
                            return bit_size;
                    }
                }
                else
                {
                    static bool g_printed = false;
                    if (!g_printed)
                    {
                        StreamString s;
                        DumpTypeDescription(type, &s);
                        
                        llvm::outs() << "warning: trying to determine the size of type ";
                        llvm::outs() << s.GetString() << "\n";
                        llvm::outs() << "without a valid ExecutionContext. this is not reliable. please file a bug against LLDB.\n";
                        llvm::outs() << "backtrace:\n";
                        llvm::sys::PrintStackTrace(llvm::outs());
                        llvm::outs() << "\n";
                        g_printed = true;
                    }
                }
            }
                LLVM_FALLTHROUGH;
            default:
                const uint32_t bit_size = getASTContext()->getTypeSize (qual_type);
                if (bit_size == 0)
                {
                    if (qual_type->isIncompleteArrayType())
                        return getASTContext()->getTypeSize (qual_type->getArrayElementTypeNoTypeQual()->getCanonicalTypeUnqualified());
                }
                if (qual_type->isObjCObjectOrInterfaceType())
                    return bit_size + getASTContext()->getTypeSize(getASTContext()->ObjCBuiltinClassTy);
                return bit_size;
        }
    }
    return 0;
}

uint64_t
ClangASTContext::GetByteStride (lldb::opaque_compiler_type_t type)
{
    return GetByteSize(type, nullptr);
}

size_t
ClangASTContext::GetTypeBitAlign (lldb::opaque_compiler_type_t type)
{
    if (GetCompleteType(type))
        return getASTContext()->getTypeAlign(GetQualType(type));
    return 0;
}


lldb::Encoding
ClangASTContext::GetEncoding (lldb::opaque_compiler_type_t type, uint64_t &count)
{
    if (!type)
        return lldb::eEncodingInvalid;

    count = 1;
    clang::QualType qual_type(GetCanonicalQualType(type));

    switch (qual_type->getTypeClass())
    {
        case clang::Type::UnaryTransform:
            break;

        case clang::Type::FunctionNoProto:
        case clang::Type::FunctionProto:
            break;

        case clang::Type::IncompleteArray:
        case clang::Type::VariableArray:
            break;

        case clang::Type::ConstantArray:
            break;

        case clang::Type::ExtVector:
        case clang::Type::Vector:
            // TODO: Set this to more than one???
            break;

        case clang::Type::Builtin:
            switch (llvm::cast<clang::BuiltinType>(qual_type)->getKind())
<<<<<<< HEAD
            {
                case clang::BuiltinType::Void:
                    break;

                case clang::BuiltinType::Bool:
                case clang::BuiltinType::Char_S:
                case clang::BuiltinType::SChar:
                case clang::BuiltinType::WChar_S:
                case clang::BuiltinType::Char16:
                case clang::BuiltinType::Char32:
                case clang::BuiltinType::Short:
                case clang::BuiltinType::Int:
                case clang::BuiltinType::Long:
                case clang::BuiltinType::LongLong:
                case clang::BuiltinType::Int128:
                    return lldb::eEncodingSint;

                case clang::BuiltinType::Char_U:
                case clang::BuiltinType::UChar:
                case clang::BuiltinType::WChar_U:
                case clang::BuiltinType::UShort:
                case clang::BuiltinType::UInt:
                case clang::BuiltinType::ULong:
                case clang::BuiltinType::ULongLong:
                case clang::BuiltinType::UInt128:
                    return lldb::eEncodingUint;

                case clang::BuiltinType::Half:
                case clang::BuiltinType::Float:
                // TODO add back in once swift-clang has support for this.
                // case clang::BuiltinType::Float128:
                case clang::BuiltinType::Double:
                case clang::BuiltinType::LongDouble:
                    return lldb::eEncodingIEEE754;

                case clang::BuiltinType::ObjCClass:
                case clang::BuiltinType::ObjCId:
                case clang::BuiltinType::ObjCSel:
                    return lldb::eEncodingUint;

                case clang::BuiltinType::NullPtr:
                    return lldb::eEncodingUint;

                case clang::BuiltinType::Kind::ARCUnbridgedCast:
                case clang::BuiltinType::Kind::BoundMember:
                case clang::BuiltinType::Kind::BuiltinFn:
                case clang::BuiltinType::Kind::Dependent:
                case clang::BuiltinType::Kind::OCLClkEvent:
                case clang::BuiltinType::Kind::OCLEvent:
                case clang::BuiltinType::Kind::OCLImage1dRO:
                case clang::BuiltinType::Kind::OCLImage1dWO:
                case clang::BuiltinType::Kind::OCLImage1dRW:
                case clang::BuiltinType::Kind::OCLImage1dArrayRO:
                case clang::BuiltinType::Kind::OCLImage1dArrayWO:
                case clang::BuiltinType::Kind::OCLImage1dArrayRW:
                case clang::BuiltinType::Kind::OCLImage1dBufferRO:
                case clang::BuiltinType::Kind::OCLImage1dBufferWO:
                case clang::BuiltinType::Kind::OCLImage1dBufferRW:
                case clang::BuiltinType::Kind::OCLImage2dRO:
                case clang::BuiltinType::Kind::OCLImage2dWO:
                case clang::BuiltinType::Kind::OCLImage2dRW:
                case clang::BuiltinType::Kind::OCLImage2dArrayRO:
                case clang::BuiltinType::Kind::OCLImage2dArrayWO:
                case clang::BuiltinType::Kind::OCLImage2dArrayRW:
                case clang::BuiltinType::Kind::OCLImage2dArrayDepthRO:
                case clang::BuiltinType::Kind::OCLImage2dArrayDepthWO:
                case clang::BuiltinType::Kind::OCLImage2dArrayDepthRW:
                case clang::BuiltinType::Kind::OCLImage2dArrayMSAARO:
                case clang::BuiltinType::Kind::OCLImage2dArrayMSAAWO:
                case clang::BuiltinType::Kind::OCLImage2dArrayMSAARW:
                case clang::BuiltinType::Kind::OCLImage2dArrayMSAADepthRO:
                case clang::BuiltinType::Kind::OCLImage2dArrayMSAADepthWO:
                case clang::BuiltinType::Kind::OCLImage2dArrayMSAADepthRW:
                case clang::BuiltinType::Kind::OCLImage2dDepthRO:
                case clang::BuiltinType::Kind::OCLImage2dDepthWO:
                case clang::BuiltinType::Kind::OCLImage2dDepthRW:
                case clang::BuiltinType::Kind::OCLImage2dMSAARO:
                case clang::BuiltinType::Kind::OCLImage2dMSAAWO:
                case clang::BuiltinType::Kind::OCLImage2dMSAARW:
                case clang::BuiltinType::Kind::OCLImage2dMSAADepthRO:
                case clang::BuiltinType::Kind::OCLImage2dMSAADepthWO:
                case clang::BuiltinType::Kind::OCLImage2dMSAADepthRW:
                case clang::BuiltinType::Kind::OCLImage3dRO:
                case clang::BuiltinType::Kind::OCLImage3dWO:
                case clang::BuiltinType::Kind::OCLImage3dRW:
                case clang::BuiltinType::Kind::OCLQueue:
                case clang::BuiltinType::Kind::OCLNDRange:
                case clang::BuiltinType::Kind::OCLReserveID:
                case clang::BuiltinType::Kind::OCLSampler:
                case clang::BuiltinType::Kind::OMPArraySection:
                case clang::BuiltinType::Kind::Overload:
                case clang::BuiltinType::Kind::PseudoObject:
                case clang::BuiltinType::Kind::UnknownAny:
                    break;
            }
=======
        {
            case clang::BuiltinType::Void:
                break;
                
            case clang::BuiltinType::Bool:
            case clang::BuiltinType::Char_S:
            case clang::BuiltinType::SChar:
            case clang::BuiltinType::WChar_S:
            case clang::BuiltinType::Char16:
            case clang::BuiltinType::Char32:
            case clang::BuiltinType::Short:
            case clang::BuiltinType::Int:
            case clang::BuiltinType::Long:
            case clang::BuiltinType::LongLong:
            case clang::BuiltinType::Int128:        return lldb::eEncodingSint;
                
            case clang::BuiltinType::Char_U:
            case clang::BuiltinType::UChar:
            case clang::BuiltinType::WChar_U:
            case clang::BuiltinType::UShort:
            case clang::BuiltinType::UInt:
            case clang::BuiltinType::ULong:
            case clang::BuiltinType::ULongLong:
            case clang::BuiltinType::UInt128:       return lldb::eEncodingUint;
                
            case clang::BuiltinType::Half:
            case clang::BuiltinType::Float:
            case clang::BuiltinType::Double:
            case clang::BuiltinType::LongDouble:    return lldb::eEncodingIEEE754;
                
            case clang::BuiltinType::ObjCClass:
            case clang::BuiltinType::ObjCId:
            case clang::BuiltinType::ObjCSel:       return lldb::eEncodingUint;
                
            case clang::BuiltinType::NullPtr:       return lldb::eEncodingUint;
                
            case clang::BuiltinType::Kind::ARCUnbridgedCast:
            case clang::BuiltinType::Kind::BoundMember:
            case clang::BuiltinType::Kind::BuiltinFn:
            case clang::BuiltinType::Kind::Dependent:
            case clang::BuiltinType::Kind::OCLClkEvent:
            case clang::BuiltinType::Kind::OCLEvent:
            case clang::BuiltinType::Kind::OCLImage1d:
            case clang::BuiltinType::Kind::OCLImage1dArray:
            case clang::BuiltinType::Kind::OCLImage1dBuffer:
            case clang::BuiltinType::Kind::OCLImage2d:
            case clang::BuiltinType::Kind::OCLImage2dDepth:
            case clang::BuiltinType::Kind::OCLImage2dArray:
            case clang::BuiltinType::Kind::OCLImage2dArrayDepth:
            case clang::BuiltinType::Kind::OCLImage2dMSAA:
            case clang::BuiltinType::Kind::OCLImage2dArrayMSAA:
            case clang::BuiltinType::Kind::OCLImage2dMSAADepth:
            case clang::BuiltinType::Kind::OCLImage2dArrayMSAADepth:
            case clang::BuiltinType::Kind::OCLImage3d:
            case clang::BuiltinType::Kind::OCLNDRange:
            case clang::BuiltinType::Kind::OCLQueue:
            case clang::BuiltinType::Kind::OCLReserveID:
            case clang::BuiltinType::Kind::OCLSampler:
            case clang::BuiltinType::Kind::OMPArraySection:
            case clang::BuiltinType::Kind::Overload:
            case clang::BuiltinType::Kind::PseudoObject:
            case clang::BuiltinType::Kind::UnknownAny:
                break;
        }
>>>>>>> 969e9c06
            break;
            // All pointer types are represented as unsigned integer encodings.
            // We may nee to add a eEncodingPointer if we ever need to know the
            // difference
        case clang::Type::ObjCObjectPointer:
        case clang::Type::BlockPointer:
        case clang::Type::Pointer:
        case clang::Type::LValueReference:
        case clang::Type::RValueReference:
        case clang::Type::MemberPointer:            return lldb::eEncodingUint;
        case clang::Type::Complex:
        {
            lldb::Encoding encoding = lldb::eEncodingIEEE754;
            if (qual_type->isComplexType())
                encoding = lldb::eEncodingIEEE754;
            else
            {
                const clang::ComplexType *complex_type = qual_type->getAsComplexIntegerType();
                if (complex_type)
                    encoding = CompilerType(getASTContext(), complex_type->getElementType()).GetEncoding(count);
                else
                    encoding = lldb::eEncodingSint;
            }
            count = 2;
            return encoding;
        }

        case clang::Type::ObjCInterface:            break;
        case clang::Type::Record:                   break;
        case clang::Type::Enum:                     return lldb::eEncodingSint;
        case clang::Type::Typedef:
            return CompilerType(getASTContext(), llvm::cast<clang::TypedefType>(qual_type)->getDecl()->getUnderlyingType()).GetEncoding(count);

        case clang::Type::Auto:
            return CompilerType(getASTContext(), llvm::cast<clang::AutoType>(qual_type)->getDeducedType()).GetEncoding(count);

        case clang::Type::Elaborated:
            return CompilerType(getASTContext(), llvm::cast<clang::ElaboratedType>(qual_type)->getNamedType()).GetEncoding(count);

        case clang::Type::Paren:
            return CompilerType(getASTContext(), llvm::cast<clang::ParenType>(qual_type)->desugar()).GetEncoding(count);

        case clang::Type::DependentSizedArray:
        case clang::Type::DependentSizedExtVector:
        case clang::Type::UnresolvedUsing:
        case clang::Type::Attributed:
        case clang::Type::TemplateTypeParm:
        case clang::Type::SubstTemplateTypeParm:
        case clang::Type::SubstTemplateTypeParmPack:
        case clang::Type::InjectedClassName:
        case clang::Type::DependentName:
        case clang::Type::DependentTemplateSpecialization:
        case clang::Type::PackExpansion:
        case clang::Type::ObjCObject:

        case clang::Type::TypeOfExpr:
        case clang::Type::TypeOf:
        case clang::Type::Decltype:
        case clang::Type::TemplateSpecialization:
        case clang::Type::Atomic:
        case clang::Type::Adjusted:
        case clang::Type::Pipe:
            break;

            // pointer type decayed from an array or function type.
        case clang::Type::Decayed:
            break;
    }
    count = 0;
    return lldb::eEncodingInvalid;
}

lldb::Format
ClangASTContext::GetFormat (lldb::opaque_compiler_type_t type)
{
    if (!type)
        return lldb::eFormatDefault;
    
    clang::QualType qual_type(GetCanonicalQualType(type));
    
    switch (qual_type->getTypeClass())
    {
        case clang::Type::UnaryTransform:
            break;
            
        case clang::Type::FunctionNoProto:
        case clang::Type::FunctionProto:
            break;
            
        case clang::Type::IncompleteArray:
        case clang::Type::VariableArray:
            break;
            
        case clang::Type::ConstantArray:
            return lldb::eFormatVoid; // no value
            
        case clang::Type::ExtVector:
        case clang::Type::Vector:
            break;
            
        case clang::Type::Builtin:
            switch (llvm::cast<clang::BuiltinType>(qual_type)->getKind())
        {
                //default: assert(0 && "Unknown builtin type!");
            case clang::BuiltinType::UnknownAny:
            case clang::BuiltinType::Void:
            case clang::BuiltinType::BoundMember:
                break;
                
            case clang::BuiltinType::Bool:          return lldb::eFormatBoolean;
            case clang::BuiltinType::Char_S:
            case clang::BuiltinType::SChar:
            case clang::BuiltinType::WChar_S:
            case clang::BuiltinType::Char_U:
            case clang::BuiltinType::UChar:
            case clang::BuiltinType::WChar_U:       return lldb::eFormatChar;
            case clang::BuiltinType::Char16:        return lldb::eFormatUnicode16;
            case clang::BuiltinType::Char32:        return lldb::eFormatUnicode32;
            case clang::BuiltinType::UShort:        return lldb::eFormatUnsigned;
            case clang::BuiltinType::Short:         return lldb::eFormatDecimal;
            case clang::BuiltinType::UInt:          return lldb::eFormatUnsigned;
            case clang::BuiltinType::Int:           return lldb::eFormatDecimal;
            case clang::BuiltinType::ULong:         return lldb::eFormatUnsigned;
            case clang::BuiltinType::Long:          return lldb::eFormatDecimal;
            case clang::BuiltinType::ULongLong:     return lldb::eFormatUnsigned;
            case clang::BuiltinType::LongLong:      return lldb::eFormatDecimal;
            case clang::BuiltinType::UInt128:       return lldb::eFormatUnsigned;
            case clang::BuiltinType::Int128:        return lldb::eFormatDecimal;
            case clang::BuiltinType::Half:
            case clang::BuiltinType::Float:
            case clang::BuiltinType::Double:
            case clang::BuiltinType::LongDouble:    return lldb::eFormatFloat;
            default:
                return lldb::eFormatHex;
        }
            break;
        case clang::Type::ObjCObjectPointer:        return lldb::eFormatHex;
        case clang::Type::BlockPointer:             return lldb::eFormatHex;
        case clang::Type::Pointer:                  return lldb::eFormatHex;
        case clang::Type::LValueReference:
        case clang::Type::RValueReference:          return lldb::eFormatHex;
        case clang::Type::MemberPointer:            break;
        case clang::Type::Complex:
        {
            if (qual_type->isComplexType())
                return lldb::eFormatComplex;
            else
                return lldb::eFormatComplexInteger;
        }
        case clang::Type::ObjCInterface:            break;
        case clang::Type::Record:                   break;
        case clang::Type::Enum:                     return lldb::eFormatEnum;
        case clang::Type::Typedef:
            return CompilerType (getASTContext(), llvm::cast<clang::TypedefType>(qual_type)->getDecl()->getUnderlyingType()).GetFormat();
        case clang::Type::Auto:
            return CompilerType (getASTContext(), llvm::cast<clang::AutoType>(qual_type)->desugar()).GetFormat();
        case clang::Type::Paren:
            return CompilerType (getASTContext(), llvm::cast<clang::ParenType>(qual_type)->desugar()).GetFormat();
        case clang::Type::Elaborated:
            return CompilerType (getASTContext(), llvm::cast<clang::ElaboratedType>(qual_type)->getNamedType()).GetFormat();
        case clang::Type::DependentSizedArray:
        case clang::Type::DependentSizedExtVector:
        case clang::Type::UnresolvedUsing:
        case clang::Type::Attributed:
        case clang::Type::TemplateTypeParm:
        case clang::Type::SubstTemplateTypeParm:
        case clang::Type::SubstTemplateTypeParmPack:
        case clang::Type::InjectedClassName:
        case clang::Type::DependentName:
        case clang::Type::DependentTemplateSpecialization:
        case clang::Type::PackExpansion:
        case clang::Type::ObjCObject:
            
        case clang::Type::TypeOfExpr:
        case clang::Type::TypeOf:
        case clang::Type::Decltype:
        case clang::Type::TemplateSpecialization:
        case clang::Type::Atomic:
        case clang::Type::Adjusted:
        case clang::Type::Pipe:
            break;
            
            // pointer type decayed from an array or function type.
        case clang::Type::Decayed:
            break;
    }
    // We don't know hot to display this type...
    return lldb::eFormatBytes;
}

static bool
ObjCDeclHasIVars (clang::ObjCInterfaceDecl *class_interface_decl, bool check_superclass)
{
    while (class_interface_decl)
    {
        if (class_interface_decl->ivar_size() > 0)
            return true;
        
        if (check_superclass)
            class_interface_decl = class_interface_decl->getSuperClass();
        else
            break;
    }
    return false;
}

uint32_t
ClangASTContext::GetNumChildren (lldb::opaque_compiler_type_t type, bool omit_empty_base_classes)
{
    if (!type)
        return 0;
    
    uint32_t num_children = 0;
    clang::QualType qual_type(GetQualType(type));
    const clang::Type::TypeClass type_class = qual_type->getTypeClass();
    switch (type_class)
    {
        case clang::Type::Builtin:
            switch (llvm::cast<clang::BuiltinType>(qual_type)->getKind())
        {
            case clang::BuiltinType::ObjCId:    // child is Class
            case clang::BuiltinType::ObjCClass: // child is Class
                num_children = 1;
                break;
                
            default:
                break;
        }
            break;
            
        case clang::Type::Complex: return 0;
            
        case clang::Type::Record:
            if (GetCompleteQualType (getASTContext(), qual_type))
            {
                const clang::RecordType *record_type = llvm::cast<clang::RecordType>(qual_type.getTypePtr());
                const clang::RecordDecl *record_decl = record_type->getDecl();
                assert(record_decl);
                const clang::CXXRecordDecl *cxx_record_decl = llvm::dyn_cast<clang::CXXRecordDecl>(record_decl);
                if (cxx_record_decl)
                {
                    if (omit_empty_base_classes)
                    {
                        // Check each base classes to see if it or any of its
                        // base classes contain any fields. This can help
                        // limit the noise in variable views by not having to
                        // show base classes that contain no members.
                        clang::CXXRecordDecl::base_class_const_iterator base_class, base_class_end;
                        for (base_class = cxx_record_decl->bases_begin(), base_class_end = cxx_record_decl->bases_end();
                             base_class != base_class_end;
                             ++base_class)
                        {
                            const clang::CXXRecordDecl *base_class_decl = llvm::cast<clang::CXXRecordDecl>(base_class->getType()->getAs<clang::RecordType>()->getDecl());
                            
                            // Skip empty base classes
                            if (ClangASTContext::RecordHasFields(base_class_decl) == false)
                                continue;
                            
                            num_children++;
                        }
                    }
                    else
                    {
                        // Include all base classes
                        num_children += cxx_record_decl->getNumBases();
                    }
                    
                }
                clang::RecordDecl::field_iterator field, field_end;
                for (field = record_decl->field_begin(), field_end = record_decl->field_end(); field != field_end; ++field)
                    ++num_children;
            }
            break;
            
        case clang::Type::ObjCObject:
        case clang::Type::ObjCInterface:
            if (GetCompleteQualType (getASTContext(), qual_type))
            {
                const clang::ObjCObjectType *objc_class_type = llvm::dyn_cast<clang::ObjCObjectType>(qual_type.getTypePtr());
                assert (objc_class_type);
                if (objc_class_type)
                {
                    clang::ObjCInterfaceDecl *class_interface_decl = objc_class_type->getInterface();
                    
                    if (class_interface_decl)
                    {
                        
                        clang::ObjCInterfaceDecl *superclass_interface_decl = class_interface_decl->getSuperClass();
                        if (superclass_interface_decl)
                        {
                            if (omit_empty_base_classes)
                            {
                                if (ObjCDeclHasIVars (superclass_interface_decl, true))
                                    ++num_children;
                            }
                            else
                                ++num_children;
                        }
                        
                        num_children += class_interface_decl->ivar_size();
                    }
                }
            }
            break;
            
        case clang::Type::ObjCObjectPointer:
        {
            const clang::ObjCObjectPointerType *pointer_type = llvm::cast<clang::ObjCObjectPointerType>(qual_type.getTypePtr());
            clang::QualType pointee_type = pointer_type->getPointeeType();
            uint32_t num_pointee_children = CompilerType (getASTContext(),pointee_type).GetNumChildren (omit_empty_base_classes);
            // If this type points to a simple type, then it has 1 child
            if (num_pointee_children == 0)
                num_children = 1;
            else
                num_children = num_pointee_children;
        }
            break;
            
        case clang::Type::Vector:
        case clang::Type::ExtVector:
            num_children = llvm::cast<clang::VectorType>(qual_type.getTypePtr())->getNumElements();
            break;
            
        case clang::Type::ConstantArray:
            num_children = llvm::cast<clang::ConstantArrayType>(qual_type.getTypePtr())->getSize().getLimitedValue();
            break;
            
        case clang::Type::Pointer:
        {
            const clang::PointerType *pointer_type = llvm::cast<clang::PointerType>(qual_type.getTypePtr());
            clang::QualType pointee_type (pointer_type->getPointeeType());
            uint32_t num_pointee_children = CompilerType (getASTContext(),pointee_type).GetNumChildren (omit_empty_base_classes);
            if (num_pointee_children == 0)
            {
                // We have a pointer to a pointee type that claims it has no children.
                // We will want to look at
                num_children = GetNumPointeeChildren (pointee_type);
            }
            else
                num_children = num_pointee_children;
        }
            break;
            
        case clang::Type::LValueReference:
        case clang::Type::RValueReference:
        {
            const clang::ReferenceType *reference_type = llvm::cast<clang::ReferenceType>(qual_type.getTypePtr());
            clang::QualType pointee_type = reference_type->getPointeeType();
            uint32_t num_pointee_children = CompilerType (getASTContext(), pointee_type).GetNumChildren (omit_empty_base_classes);
            // If this type points to a simple type, then it has 1 child
            if (num_pointee_children == 0)
                num_children = 1;
            else
                num_children = num_pointee_children;
        }
            break;
            
            
        case clang::Type::Typedef:
            num_children = CompilerType (getASTContext(), llvm::cast<clang::TypedefType>(qual_type)->getDecl()->getUnderlyingType()).GetNumChildren (omit_empty_base_classes);
            break;

        case clang::Type::Auto:
            num_children = CompilerType (getASTContext(), llvm::cast<clang::AutoType>(qual_type)->getDeducedType()).GetNumChildren (omit_empty_base_classes);
            break;
            
        case clang::Type::Elaborated:
            num_children = CompilerType (getASTContext(), llvm::cast<clang::ElaboratedType>(qual_type)->getNamedType()).GetNumChildren (omit_empty_base_classes);
            break;
            
        case clang::Type::Paren:
            num_children = CompilerType (getASTContext(), llvm::cast<clang::ParenType>(qual_type)->desugar()).GetNumChildren (omit_empty_base_classes);
            break;
        default:
            break;
    }
    return num_children;
}

CompilerType
ClangASTContext::GetBuiltinTypeByName (const ConstString &name)
{
    return GetBasicType(GetBasicTypeEnumeration(name));
}

lldb::BasicType
ClangASTContext::GetBasicTypeEnumeration (lldb::opaque_compiler_type_t type)
{
    if (type)
    {
        clang::QualType qual_type(GetQualType(type));
        const clang::Type::TypeClass type_class = qual_type->getTypeClass();
        if (type_class == clang::Type::Builtin)
        {
            switch (llvm::cast<clang::BuiltinType>(qual_type)->getKind())
            {
                case clang::BuiltinType::Void:      return eBasicTypeVoid;
                case clang::BuiltinType::Bool:      return eBasicTypeBool;
                case clang::BuiltinType::Char_S:    return eBasicTypeSignedChar;
                case clang::BuiltinType::Char_U:    return eBasicTypeUnsignedChar;
                case clang::BuiltinType::Char16:    return eBasicTypeChar16;
                case clang::BuiltinType::Char32:    return eBasicTypeChar32;
                case clang::BuiltinType::UChar:     return eBasicTypeUnsignedChar;
                case clang::BuiltinType::SChar:     return eBasicTypeSignedChar;
                case clang::BuiltinType::WChar_S:   return eBasicTypeSignedWChar;
                case clang::BuiltinType::WChar_U:   return eBasicTypeUnsignedWChar;
                case clang::BuiltinType::Short:     return eBasicTypeShort;
                case clang::BuiltinType::UShort:    return eBasicTypeUnsignedShort;
                case clang::BuiltinType::Int:       return eBasicTypeInt;
                case clang::BuiltinType::UInt:      return eBasicTypeUnsignedInt;
                case clang::BuiltinType::Long:      return eBasicTypeLong;
                case clang::BuiltinType::ULong:     return eBasicTypeUnsignedLong;
                case clang::BuiltinType::LongLong:  return eBasicTypeLongLong;
                case clang::BuiltinType::ULongLong: return eBasicTypeUnsignedLongLong;
                case clang::BuiltinType::Int128:    return eBasicTypeInt128;
                case clang::BuiltinType::UInt128:   return eBasicTypeUnsignedInt128;
                    
                case clang::BuiltinType::Half:      return eBasicTypeHalf;
                case clang::BuiltinType::Float:     return eBasicTypeFloat;
                case clang::BuiltinType::Double:    return eBasicTypeDouble;
                case clang::BuiltinType::LongDouble:return eBasicTypeLongDouble;
                    
                case clang::BuiltinType::NullPtr:   return eBasicTypeNullPtr;
                case clang::BuiltinType::ObjCId:    return eBasicTypeObjCID;
                case clang::BuiltinType::ObjCClass: return eBasicTypeObjCClass;
                case clang::BuiltinType::ObjCSel:   return eBasicTypeObjCSel;
                default:
                    return eBasicTypeOther;
            }
        }
    }
    return eBasicTypeInvalid;
}

void
ClangASTContext::ForEachEnumerator (lldb::opaque_compiler_type_t type, std::function <bool (const CompilerType &integer_type, const ConstString &name, const llvm::APSInt &value)> const &callback)
{
    const clang::EnumType *enum_type = llvm::dyn_cast<clang::EnumType>(GetCanonicalQualType(type));
    if (enum_type)
    {
        const clang::EnumDecl *enum_decl = enum_type->getDecl();
        if (enum_decl)
        {
            CompilerType integer_type(this, enum_decl->getIntegerType().getAsOpaquePtr());

            clang::EnumDecl::enumerator_iterator enum_pos, enum_end_pos;
            for (enum_pos = enum_decl->enumerator_begin(), enum_end_pos = enum_decl->enumerator_end(); enum_pos != enum_end_pos; ++enum_pos)
            {
                ConstString name(enum_pos->getNameAsString().c_str());
                if (!callback (integer_type, name, enum_pos->getInitVal()))
                    break;
            }
        }
    }
}


#pragma mark Aggregate Types

uint32_t
ClangASTContext::GetNumFields (lldb::opaque_compiler_type_t type)
{
    if (!type)
        return 0;
    
    uint32_t count = 0;
    clang::QualType qual_type(GetCanonicalQualType(type));
    const clang::Type::TypeClass type_class = qual_type->getTypeClass();
    switch (type_class)
    {
        case clang::Type::Record:
            if (GetCompleteType(type))
            {
                const clang::RecordType *record_type = llvm::dyn_cast<clang::RecordType>(qual_type.getTypePtr());
                if (record_type)
                {
                    clang::RecordDecl *record_decl = record_type->getDecl();
                    if (record_decl)
                    {
                        uint32_t field_idx = 0;
                        clang::RecordDecl::field_iterator field, field_end;
                        for (field = record_decl->field_begin(), field_end = record_decl->field_end(); field != field_end; ++field)
                            ++field_idx;
                        count = field_idx;
                    }
                }
            }
            break;
            
        case clang::Type::Typedef:
            count = CompilerType (getASTContext(), llvm::cast<clang::TypedefType>(qual_type)->getDecl()->getUnderlyingType()).GetNumFields();
            break;

        case clang::Type::Auto:
            count = CompilerType (getASTContext(), llvm::cast<clang::AutoType>(qual_type)->getDeducedType()).GetNumFields();
            break;
            
        case clang::Type::Elaborated:
            count = CompilerType (getASTContext(), llvm::cast<clang::ElaboratedType>(qual_type)->getNamedType()).GetNumFields();
            break;
            
        case clang::Type::Paren:
            count = CompilerType (getASTContext(), llvm::cast<clang::ParenType>(qual_type)->desugar()).GetNumFields();
            break;
            
        case clang::Type::ObjCObjectPointer:
            if (GetCompleteType(type))
            {
                const clang::ObjCObjectPointerType *objc_class_type = qual_type->getAsObjCInterfacePointerType();
                if (objc_class_type)
                {
                    clang::ObjCInterfaceDecl *class_interface_decl = objc_class_type->getInterfaceDecl();
                    
                    if (class_interface_decl)
                        count = class_interface_decl->ivar_size();
                }
            }
            break;
            
        case clang::Type::ObjCObject:
        case clang::Type::ObjCInterface:
            if (GetCompleteType(type))
            {
                const clang::ObjCObjectType *objc_class_type = llvm::dyn_cast<clang::ObjCObjectType>(qual_type.getTypePtr());
                if (objc_class_type)
                {
                    clang::ObjCInterfaceDecl *class_interface_decl = objc_class_type->getInterface();
                    
                    if (class_interface_decl)
                        count = class_interface_decl->ivar_size();
                }
            }
            break;
            
        default:
            break;
    }
    return count;
}

static lldb::opaque_compiler_type_t
GetObjCFieldAtIndex (clang::ASTContext *ast,
                     clang::ObjCInterfaceDecl *class_interface_decl,
                     size_t idx,
                     std::string& name,
                     uint64_t *bit_offset_ptr,
                     uint32_t *bitfield_bit_size_ptr,
                     bool *is_bitfield_ptr)
{
    if (class_interface_decl)
    {
        if (idx < (class_interface_decl->ivar_size()))
        {
            clang::ObjCInterfaceDecl::ivar_iterator ivar_pos, ivar_end = class_interface_decl->ivar_end();
            uint32_t ivar_idx = 0;
            
            for (ivar_pos = class_interface_decl->ivar_begin(); ivar_pos != ivar_end; ++ivar_pos, ++ivar_idx)
            {
                if (ivar_idx == idx)
                {
                    const clang::ObjCIvarDecl* ivar_decl = *ivar_pos;
                    
                    clang::QualType ivar_qual_type(ivar_decl->getType());
                    
                    name.assign(ivar_decl->getNameAsString());
                    
                    if (bit_offset_ptr)
                    {
                        const clang::ASTRecordLayout &interface_layout = ast->getASTObjCInterfaceLayout(class_interface_decl);
                        *bit_offset_ptr = interface_layout.getFieldOffset (ivar_idx);
                    }
                    
                    const bool is_bitfield = ivar_pos->isBitField();
                    
                    if (bitfield_bit_size_ptr)
                    {
                        *bitfield_bit_size_ptr = 0;
                        
                        if (is_bitfield && ast)
                        {
                            clang::Expr *bitfield_bit_size_expr = ivar_pos->getBitWidth();
                            llvm::APSInt bitfield_apsint;
                            if (bitfield_bit_size_expr && bitfield_bit_size_expr->EvaluateAsInt(bitfield_apsint, *ast))
                            {
                                *bitfield_bit_size_ptr = bitfield_apsint.getLimitedValue();
                            }
                        }
                    }
                    if (is_bitfield_ptr)
                        *is_bitfield_ptr = is_bitfield;
                    
                    return ivar_qual_type.getAsOpaquePtr();
                }
            }
        }
    }
    return nullptr;
}

CompilerType
ClangASTContext::GetFieldAtIndex (lldb::opaque_compiler_type_t type, size_t idx,
                                     std::string& name,
                                     uint64_t *bit_offset_ptr,
                                     uint32_t *bitfield_bit_size_ptr,
                                     bool *is_bitfield_ptr)
{
    if (!type)
        return CompilerType();
    
    clang::QualType qual_type(GetCanonicalQualType(type));
    const clang::Type::TypeClass type_class = qual_type->getTypeClass();
    switch (type_class)
    {
        case clang::Type::Record:
            if (GetCompleteType(type))
            {
                const clang::RecordType *record_type = llvm::cast<clang::RecordType>(qual_type.getTypePtr());
                const clang::RecordDecl *record_decl = record_type->getDecl();
                uint32_t field_idx = 0;
                clang::RecordDecl::field_iterator field, field_end;
                for (field = record_decl->field_begin(), field_end = record_decl->field_end(); field != field_end; ++field, ++field_idx)
                {
                    if (idx == field_idx)
                    {
                        // Print the member type if requested
                        // Print the member name and equal sign
                        name.assign(field->getNameAsString());
                        
                        // Figure out the type byte size (field_type_info.first) and
                        // alignment (field_type_info.second) from the AST context.
                        if (bit_offset_ptr)
                        {
                            const clang::ASTRecordLayout &record_layout = getASTContext()->getASTRecordLayout(record_decl);
                            *bit_offset_ptr = record_layout.getFieldOffset (field_idx);
                        }
                        
                        const bool is_bitfield = field->isBitField();
                        
                        if (bitfield_bit_size_ptr)
                        {
                            *bitfield_bit_size_ptr = 0;
                            
                            if (is_bitfield)
                            {
                                clang::Expr *bitfield_bit_size_expr = field->getBitWidth();
                                llvm::APSInt bitfield_apsint;
                                if (bitfield_bit_size_expr && bitfield_bit_size_expr->EvaluateAsInt(bitfield_apsint, *getASTContext()))
                                {
                                    *bitfield_bit_size_ptr = bitfield_apsint.getLimitedValue();
                                }
                            }
                        }
                        if (is_bitfield_ptr)
                            *is_bitfield_ptr = is_bitfield;
                        
                        return CompilerType (getASTContext(), field->getType());
                    }
                }
            }
            break;
            
        case clang::Type::ObjCObjectPointer:
            if (GetCompleteType(type))
            {
                const clang::ObjCObjectPointerType *objc_class_type = qual_type->getAsObjCInterfacePointerType();
                if (objc_class_type)
                {
                    clang::ObjCInterfaceDecl *class_interface_decl = objc_class_type->getInterfaceDecl();
                    return CompilerType (this, GetObjCFieldAtIndex(getASTContext(), class_interface_decl, idx, name, bit_offset_ptr, bitfield_bit_size_ptr, is_bitfield_ptr));
                }
            }
            break;
            
        case clang::Type::ObjCObject:
        case clang::Type::ObjCInterface:
            if (GetCompleteType(type))
            {
                const clang::ObjCObjectType *objc_class_type = llvm::dyn_cast<clang::ObjCObjectType>(qual_type.getTypePtr());
                assert (objc_class_type);
                if (objc_class_type)
                {
                    clang::ObjCInterfaceDecl *class_interface_decl = objc_class_type->getInterface();
                    return CompilerType (this, GetObjCFieldAtIndex(getASTContext(), class_interface_decl, idx, name, bit_offset_ptr, bitfield_bit_size_ptr, is_bitfield_ptr));
                }
            }
            break;
            
            
        case clang::Type::Typedef:
            return CompilerType (getASTContext(), llvm::cast<clang::TypedefType>(qual_type)->getDecl()->getUnderlyingType()).
            GetFieldAtIndex (idx,
                             name,
                             bit_offset_ptr,
                             bitfield_bit_size_ptr,
                             is_bitfield_ptr);
            
        case clang::Type::Auto:
            return CompilerType (getASTContext(), llvm::cast<clang::AutoType>(qual_type)->getDeducedType()).
            GetFieldAtIndex (idx,
                             name,
                             bit_offset_ptr,
                             bitfield_bit_size_ptr,
                             is_bitfield_ptr);
            
        case clang::Type::Elaborated:
            return CompilerType (getASTContext(), llvm::cast<clang::ElaboratedType>(qual_type)->getNamedType()).
            GetFieldAtIndex (idx,
                             name,
                             bit_offset_ptr,
                             bitfield_bit_size_ptr,
                             is_bitfield_ptr);
            
        case clang::Type::Paren:
            return CompilerType (getASTContext(), llvm::cast<clang::ParenType>(qual_type)->desugar()).
            GetFieldAtIndex (idx,
                             name,
                             bit_offset_ptr,
                             bitfield_bit_size_ptr,
                             is_bitfield_ptr);
            
        default:
            break;
    }
    return CompilerType();
}

uint32_t
ClangASTContext::GetNumDirectBaseClasses (lldb::opaque_compiler_type_t type)
{
    uint32_t count = 0;
    clang::QualType qual_type(GetCanonicalQualType(type));
    const clang::Type::TypeClass type_class = qual_type->getTypeClass();
    switch (type_class)
    {
        case clang::Type::Record:
            if (GetCompleteType(type))
            {
                const clang::CXXRecordDecl *cxx_record_decl = qual_type->getAsCXXRecordDecl();
                if (cxx_record_decl)
                    count = cxx_record_decl->getNumBases();
            }
            break;

        case clang::Type::ObjCObjectPointer:
            count = GetPointeeType(type).GetNumDirectBaseClasses();
            break;

        case clang::Type::ObjCObject:
            if (GetCompleteType(type))
            {
                const clang::ObjCObjectType *objc_class_type = qual_type->getAsObjCQualifiedInterfaceType();
                if (objc_class_type)
                {
                    clang::ObjCInterfaceDecl *class_interface_decl = objc_class_type->getInterface();

                    if (class_interface_decl && class_interface_decl->getSuperClass())
                        count = 1;
                }
            }
            break;
        case clang::Type::ObjCInterface:
            if (GetCompleteType(type))
            {
                const clang::ObjCInterfaceType *objc_interface_type = qual_type->getAs<clang::ObjCInterfaceType>();
                if (objc_interface_type)
                {
                    clang::ObjCInterfaceDecl *class_interface_decl = objc_interface_type->getInterface();

                    if (class_interface_decl && class_interface_decl->getSuperClass())
                        count = 1;
                }
            }
            break;


        case clang::Type::Typedef:
            count = GetNumDirectBaseClasses(llvm::cast<clang::TypedefType>(qual_type)->getDecl()->getUnderlyingType().getAsOpaquePtr());
            break;

        case clang::Type::Auto:
            count = GetNumDirectBaseClasses(llvm::cast<clang::AutoType>(qual_type)->getDeducedType().getAsOpaquePtr());
            break;
            
        case clang::Type::Elaborated:
            count = GetNumDirectBaseClasses(llvm::cast<clang::ElaboratedType>(qual_type)->getNamedType().getAsOpaquePtr());
            break;

        case clang::Type::Paren:
            return GetNumDirectBaseClasses(llvm::cast<clang::ParenType>(qual_type)->desugar().getAsOpaquePtr());

        default:
            break;
    }
    return count;

}

uint32_t
ClangASTContext::GetNumVirtualBaseClasses (lldb::opaque_compiler_type_t type)
{
    uint32_t count = 0;
    clang::QualType qual_type(GetCanonicalQualType(type));
    const clang::Type::TypeClass type_class = qual_type->getTypeClass();
    switch (type_class)
    {
        case clang::Type::Record:
            if (GetCompleteType(type))
            {
                const clang::CXXRecordDecl *cxx_record_decl = qual_type->getAsCXXRecordDecl();
                if (cxx_record_decl)
                    count = cxx_record_decl->getNumVBases();
            }
            break;

        case clang::Type::Typedef:
            count = GetNumVirtualBaseClasses(llvm::cast<clang::TypedefType>(qual_type)->getDecl()->getUnderlyingType().getAsOpaquePtr());
            break;

        case clang::Type::Auto:
            count = GetNumVirtualBaseClasses(llvm::cast<clang::AutoType>(qual_type)->getDeducedType().getAsOpaquePtr());
            break;
            
        case clang::Type::Elaborated:
            count = GetNumVirtualBaseClasses(llvm::cast<clang::ElaboratedType>(qual_type)->getNamedType().getAsOpaquePtr());
            break;

        case clang::Type::Paren:
            count = GetNumVirtualBaseClasses(llvm::cast<clang::ParenType>(qual_type)->desugar().getAsOpaquePtr());
            break;

        default:
            break;
    }
    return count;

}

CompilerType
ClangASTContext::GetDirectBaseClassAtIndex (lldb::opaque_compiler_type_t type, size_t idx, uint32_t *bit_offset_ptr)
{
    clang::QualType qual_type(GetCanonicalQualType(type));
    const clang::Type::TypeClass type_class = qual_type->getTypeClass();
    switch (type_class)
    {
        case clang::Type::Record:
            if (GetCompleteType(type))
            {
                const clang::CXXRecordDecl *cxx_record_decl = qual_type->getAsCXXRecordDecl();
                if (cxx_record_decl)
                {
                    uint32_t curr_idx = 0;
                    clang::CXXRecordDecl::base_class_const_iterator base_class, base_class_end;
                    for (base_class = cxx_record_decl->bases_begin(), base_class_end = cxx_record_decl->bases_end();
                         base_class != base_class_end;
                         ++base_class, ++curr_idx)
                    {
                        if (curr_idx == idx)
                        {
                            if (bit_offset_ptr)
                            {
                                const clang::ASTRecordLayout &record_layout = getASTContext()->getASTRecordLayout(cxx_record_decl);
                                const clang::CXXRecordDecl *base_class_decl = llvm::cast<clang::CXXRecordDecl>(base_class->getType()->getAs<clang::RecordType>()->getDecl());
                                if (base_class->isVirtual())
                                    *bit_offset_ptr = record_layout.getVBaseClassOffset(base_class_decl).getQuantity() * 8;
                                else
                                    *bit_offset_ptr = record_layout.getBaseClassOffset(base_class_decl).getQuantity() * 8;
                            }
                            return CompilerType (this, base_class->getType().getAsOpaquePtr());
                        }
                    }
                }
            }
            break;

        case clang::Type::ObjCObjectPointer:
            return GetPointeeType(type).GetDirectBaseClassAtIndex(idx, bit_offset_ptr);

        case clang::Type::ObjCObject:
            if (idx == 0 && GetCompleteType(type))
            {
                const clang::ObjCObjectType *objc_class_type = qual_type->getAsObjCQualifiedInterfaceType();
                if (objc_class_type)
                {
                    clang::ObjCInterfaceDecl *class_interface_decl = objc_class_type->getInterface();

                    if (class_interface_decl)
                    {
                        clang::ObjCInterfaceDecl *superclass_interface_decl = class_interface_decl->getSuperClass();
                        if (superclass_interface_decl)
                        {
                            if (bit_offset_ptr)
                                *bit_offset_ptr = 0;
                            return CompilerType (getASTContext(), getASTContext()->getObjCInterfaceType(superclass_interface_decl));
                        }
                    }
                }
            }
            break;
        case clang::Type::ObjCInterface:
            if (idx == 0 && GetCompleteType(type))
            {
                const clang::ObjCObjectType *objc_interface_type = qual_type->getAs<clang::ObjCInterfaceType>();
                if (objc_interface_type)
                {
                    clang::ObjCInterfaceDecl *class_interface_decl = objc_interface_type->getInterface();

                    if (class_interface_decl)
                    {
                        clang::ObjCInterfaceDecl *superclass_interface_decl = class_interface_decl->getSuperClass();
                        if (superclass_interface_decl)
                        {
                            if (bit_offset_ptr)
                                *bit_offset_ptr = 0;
                            return CompilerType (getASTContext(), getASTContext()->getObjCInterfaceType(superclass_interface_decl));
                        }
                    }
                }
            }
            break;


        case clang::Type::Typedef:
            return GetDirectBaseClassAtIndex (llvm::cast<clang::TypedefType>(qual_type)->getDecl()->getUnderlyingType().getAsOpaquePtr(), idx, bit_offset_ptr);

        case clang::Type::Auto:
            return GetDirectBaseClassAtIndex (llvm::cast<clang::AutoType>(qual_type)->getDeducedType().getAsOpaquePtr(), idx, bit_offset_ptr);
            
        case clang::Type::Elaborated:
            return GetDirectBaseClassAtIndex (llvm::cast<clang::ElaboratedType>(qual_type)->getNamedType().getAsOpaquePtr(), idx, bit_offset_ptr);

        case clang::Type::Paren:
            return GetDirectBaseClassAtIndex (llvm::cast<clang::ParenType>(qual_type)->desugar().getAsOpaquePtr(), idx, bit_offset_ptr);

        default:
            break;
    }
    return CompilerType();
}

CompilerType
ClangASTContext::GetVirtualBaseClassAtIndex (lldb::opaque_compiler_type_t type,
                                             size_t idx,
                                             uint32_t *bit_offset_ptr)
{
    clang::QualType qual_type(GetCanonicalQualType(type));
    const clang::Type::TypeClass type_class = qual_type->getTypeClass();
    switch (type_class)
    {
        case clang::Type::Record:
            if (GetCompleteType(type))
            {
                const clang::CXXRecordDecl *cxx_record_decl = qual_type->getAsCXXRecordDecl();
                if (cxx_record_decl)
                {
                    uint32_t curr_idx = 0;
                    clang::CXXRecordDecl::base_class_const_iterator base_class, base_class_end;
                    for (base_class = cxx_record_decl->vbases_begin(), base_class_end = cxx_record_decl->vbases_end();
                         base_class != base_class_end;
                         ++base_class, ++curr_idx)
                    {
                        if (curr_idx == idx)
                        {
                            if (bit_offset_ptr)
                            {
                                const clang::ASTRecordLayout &record_layout = getASTContext()->getASTRecordLayout(cxx_record_decl);
                                const clang::CXXRecordDecl *base_class_decl = llvm::cast<clang::CXXRecordDecl>(base_class->getType()->getAs<clang::RecordType>()->getDecl());
                                *bit_offset_ptr = record_layout.getVBaseClassOffset(base_class_decl).getQuantity() * 8;

                            }
                            return CompilerType (this, base_class->getType().getAsOpaquePtr());
                        }
                    }
                }
            }
            break;

        case clang::Type::Typedef:
            return GetVirtualBaseClassAtIndex (llvm::cast<clang::TypedefType>(qual_type)->getDecl()->getUnderlyingType().getAsOpaquePtr(), idx, bit_offset_ptr);
            
        case clang::Type::Auto:
            return GetVirtualBaseClassAtIndex (llvm::cast<clang::AutoType>(qual_type)->getDeducedType().getAsOpaquePtr(), idx, bit_offset_ptr);
            
        case clang::Type::Elaborated:
            return GetVirtualBaseClassAtIndex (llvm::cast<clang::ElaboratedType>(qual_type)->getNamedType().getAsOpaquePtr(), idx, bit_offset_ptr);

        case clang::Type::Paren:
            return GetVirtualBaseClassAtIndex(llvm::cast<clang::ParenType>(qual_type)->desugar().getAsOpaquePtr(), idx,
                                              bit_offset_ptr);

        default:
            break;
    }
    return CompilerType();

}

// If a pointer to a pointee type (the clang_type arg) says that it has no
// children, then we either need to trust it, or override it and return a
// different result. For example, an "int *" has one child that is an integer,
// but a function pointer doesn't have any children. Likewise if a Record type
// claims it has no children, then there really is nothing to show.
uint32_t
ClangASTContext::GetNumPointeeChildren (clang::QualType type)
{
    if (type.isNull())
        return 0;
    
    clang::QualType qual_type(type.getCanonicalType());
    const clang::Type::TypeClass type_class = qual_type->getTypeClass();
    switch (type_class)
    {
        case clang::Type::Builtin:
            switch (llvm::cast<clang::BuiltinType>(qual_type)->getKind())
        {
            case clang::BuiltinType::UnknownAny:
            case clang::BuiltinType::Void:
            case clang::BuiltinType::NullPtr:
            case clang::BuiltinType::OCLEvent:
            case clang::BuiltinType::OCLImage1dRO:
            case clang::BuiltinType::OCLImage1dWO:
            case clang::BuiltinType::OCLImage1dRW:
            case clang::BuiltinType::OCLImage1dArrayRO:
            case clang::BuiltinType::OCLImage1dArrayWO:
            case clang::BuiltinType::OCLImage1dArrayRW:
            case clang::BuiltinType::OCLImage1dBufferRO:
            case clang::BuiltinType::OCLImage1dBufferWO:
            case clang::BuiltinType::OCLImage1dBufferRW:
            case clang::BuiltinType::OCLImage2dRO:
            case clang::BuiltinType::OCLImage2dWO:
            case clang::BuiltinType::OCLImage2dRW:
            case clang::BuiltinType::OCLImage2dArrayRO:
            case clang::BuiltinType::OCLImage2dArrayWO:
            case clang::BuiltinType::OCLImage2dArrayRW:
            case clang::BuiltinType::OCLImage3dRO:
            case clang::BuiltinType::OCLImage3dWO:
            case clang::BuiltinType::OCLImage3dRW:
            case clang::BuiltinType::OCLSampler:
                return 0;
            case clang::BuiltinType::Bool:
            case clang::BuiltinType::Char_U:
            case clang::BuiltinType::UChar:
            case clang::BuiltinType::WChar_U:
            case clang::BuiltinType::Char16:
            case clang::BuiltinType::Char32:
            case clang::BuiltinType::UShort:
            case clang::BuiltinType::UInt:
            case clang::BuiltinType::ULong:
            case clang::BuiltinType::ULongLong:
            case clang::BuiltinType::UInt128:
            case clang::BuiltinType::Char_S:
            case clang::BuiltinType::SChar:
            case clang::BuiltinType::WChar_S:
            case clang::BuiltinType::Short:
            case clang::BuiltinType::Int:
            case clang::BuiltinType::Long:
            case clang::BuiltinType::LongLong:
            case clang::BuiltinType::Int128:
            case clang::BuiltinType::Float:
            case clang::BuiltinType::Double:
            case clang::BuiltinType::LongDouble:
            case clang::BuiltinType::Dependent:
            case clang::BuiltinType::Overload:
            case clang::BuiltinType::ObjCId:
            case clang::BuiltinType::ObjCClass:
            case clang::BuiltinType::ObjCSel:
            case clang::BuiltinType::BoundMember:
            case clang::BuiltinType::Half:
            case clang::BuiltinType::ARCUnbridgedCast:
            case clang::BuiltinType::PseudoObject:
            case clang::BuiltinType::BuiltinFn:
            case clang::BuiltinType::OMPArraySection:
                return 1;
            default:
                return 0;
        }
            break;
            
        case clang::Type::Complex:                  return 1;
        case clang::Type::Pointer:                  return 1;
        case clang::Type::BlockPointer:             return 0;   // If block pointers don't have debug info, then no children for them
        case clang::Type::LValueReference:          return 1;
        case clang::Type::RValueReference:          return 1;
        case clang::Type::MemberPointer:            return 0;
        case clang::Type::ConstantArray:            return 0;
        case clang::Type::IncompleteArray:          return 0;
        case clang::Type::VariableArray:            return 0;
        case clang::Type::DependentSizedArray:      return 0;
        case clang::Type::DependentSizedExtVector:  return 0;
        case clang::Type::Vector:                   return 0;
        case clang::Type::ExtVector:                return 0;
        case clang::Type::FunctionProto:            return 0;   // When we function pointers, they have no children...
        case clang::Type::FunctionNoProto:          return 0;   // When we function pointers, they have no children...
        case clang::Type::UnresolvedUsing:          return 0;
        case clang::Type::Paren:                    return GetNumPointeeChildren (llvm::cast<clang::ParenType>(qual_type)->desugar());
        case clang::Type::Typedef:                  return GetNumPointeeChildren (llvm::cast<clang::TypedefType>(qual_type)->getDecl()->getUnderlyingType());
        case clang::Type::Auto:                     return GetNumPointeeChildren (llvm::cast<clang::AutoType>(qual_type)->getDeducedType());
        case clang::Type::Elaborated:               return GetNumPointeeChildren (llvm::cast<clang::ElaboratedType>(qual_type)->getNamedType());
        case clang::Type::TypeOfExpr:               return 0;
        case clang::Type::TypeOf:                   return 0;
        case clang::Type::Decltype:                 return 0;
        case clang::Type::Record:                   return 0;
        case clang::Type::Enum:                     return 1;
        case clang::Type::TemplateTypeParm:         return 1;
        case clang::Type::SubstTemplateTypeParm:    return 1;
        case clang::Type::TemplateSpecialization:   return 1;
        case clang::Type::InjectedClassName:        return 0;
        case clang::Type::DependentName:            return 1;
        case clang::Type::DependentTemplateSpecialization:  return 1;
        case clang::Type::ObjCObject:               return 0;
        case clang::Type::ObjCInterface:            return 0;
        case clang::Type::ObjCObjectPointer:        return 1;
        default:
            break;
    }
    return 0;
}


CompilerType
ClangASTContext::GetChildCompilerTypeAtIndex (lldb::opaque_compiler_type_t type,
                                              ExecutionContext *exe_ctx,
                                              size_t idx,
                                              bool transparent_pointers,
                                              bool omit_empty_base_classes,
                                              bool ignore_array_bounds,
                                              std::string& child_name,
                                              uint32_t &child_byte_size,
                                              int32_t &child_byte_offset,
                                              uint32_t &child_bitfield_bit_size,
                                              uint32_t &child_bitfield_bit_offset,
                                              bool &child_is_base_class,
                                              bool &child_is_deref_of_parent,
                                              ValueObject *valobj,
                                              uint64_t &language_flags)
{
    if (!type)
        return CompilerType();
    
    clang::QualType parent_qual_type(GetCanonicalQualType(type));
    const clang::Type::TypeClass parent_type_class = parent_qual_type->getTypeClass();
    child_bitfield_bit_size = 0;
    child_bitfield_bit_offset = 0;
    child_is_base_class = false;
    language_flags = 0;
    
    const bool idx_is_valid = idx < GetNumChildren (type, omit_empty_base_classes);
    uint32_t bit_offset;
    switch (parent_type_class)
    {
        case clang::Type::Builtin:
            if (idx_is_valid)
            {
                switch (llvm::cast<clang::BuiltinType>(parent_qual_type)->getKind())
                {
                    case clang::BuiltinType::ObjCId:
                    case clang::BuiltinType::ObjCClass:
                        child_name = "isa";
                        child_byte_size = getASTContext()->getTypeSize(getASTContext()->ObjCBuiltinClassTy) / CHAR_BIT;
                        return CompilerType (getASTContext(), getASTContext()->ObjCBuiltinClassTy);
                        
                    default:
                        break;
                }
            }
            break;
            
        case clang::Type::Record:
            if (idx_is_valid && GetCompleteType(type))
            {
                const clang::RecordType *record_type = llvm::cast<clang::RecordType>(parent_qual_type.getTypePtr());
                const clang::RecordDecl *record_decl = record_type->getDecl();
                assert(record_decl);
                const clang::ASTRecordLayout &record_layout = getASTContext()->getASTRecordLayout(record_decl);
                uint32_t child_idx = 0;
                
                const clang::CXXRecordDecl *cxx_record_decl = llvm::dyn_cast<clang::CXXRecordDecl>(record_decl);
                if (cxx_record_decl)
                {
                    // We might have base classes to print out first
                    clang::CXXRecordDecl::base_class_const_iterator base_class, base_class_end;
                    for (base_class = cxx_record_decl->bases_begin(), base_class_end = cxx_record_decl->bases_end();
                         base_class != base_class_end;
                         ++base_class)
                    {
                        const clang::CXXRecordDecl *base_class_decl = nullptr;
                        
                        // Skip empty base classes
                        if (omit_empty_base_classes)
                        {
                            base_class_decl = llvm::cast<clang::CXXRecordDecl>(base_class->getType()->getAs<clang::RecordType>()->getDecl());
                            if (ClangASTContext::RecordHasFields(base_class_decl) == false)
                                continue;
                        }
                        
                        if (idx == child_idx)
                        {
                            if (base_class_decl == nullptr)
                                base_class_decl = llvm::cast<clang::CXXRecordDecl>(base_class->getType()->getAs<clang::RecordType>()->getDecl());
                            
                            
                            if (base_class->isVirtual())
                            {
                                bool handled = false;
                                if (valobj)
                                {
                                    Error err;
                                    AddressType addr_type = eAddressTypeInvalid;
                                    lldb::addr_t vtable_ptr_addr = valobj->GetCPPVTableAddress(addr_type);
                                    
                                    if (vtable_ptr_addr != LLDB_INVALID_ADDRESS && addr_type == eAddressTypeLoad)
                                    {
                                        
                                        ExecutionContext exe_ctx (valobj->GetExecutionContextRef());
                                        Process *process = exe_ctx.GetProcessPtr();
                                        if (process)
                                        {
                                            clang::VTableContextBase *vtable_ctx = getASTContext()->getVTableContext();
                                            if (vtable_ctx)
                                            {
                                                if (vtable_ctx->isMicrosoft())
                                                {
                                                    clang::MicrosoftVTableContext *msoft_vtable_ctx = static_cast<clang::MicrosoftVTableContext *>(vtable_ctx);
                                                    
                                                    if (vtable_ptr_addr)
                                                    {
                                                        const lldb::addr_t vbtable_ptr_addr = vtable_ptr_addr + record_layout.getVBPtrOffset().getQuantity();
                                                        
                                                        const lldb::addr_t vbtable_ptr = process->ReadPointerFromMemory(vbtable_ptr_addr, err);
                                                        if (vbtable_ptr != LLDB_INVALID_ADDRESS)
                                                        {
                                                            // Get the index into the virtual base table. The index is the index in uint32_t from vbtable_ptr
                                                            const unsigned vbtable_index = msoft_vtable_ctx->getVBTableIndex(cxx_record_decl, base_class_decl);
                                                            const lldb::addr_t base_offset_addr = vbtable_ptr + vbtable_index * 4;
                                                            const uint32_t base_offset = process->ReadUnsignedIntegerFromMemory(base_offset_addr, 4, UINT32_MAX, err);
                                                            if (base_offset != UINT32_MAX)
                                                            {
                                                                handled = true;
                                                                bit_offset = base_offset * 8;
                                                            }
                                                        }
                                                    }
                                                }
                                                else
                                                {
                                                    clang::ItaniumVTableContext *itanium_vtable_ctx = static_cast<clang::ItaniumVTableContext *>(vtable_ctx);
                                                    if (vtable_ptr_addr)
                                                    {
                                                        const lldb::addr_t vtable_ptr = process->ReadPointerFromMemory(vtable_ptr_addr, err);
                                                        if (vtable_ptr != LLDB_INVALID_ADDRESS)
                                                        {
                                                            clang::CharUnits base_offset_offset = itanium_vtable_ctx->getVirtualBaseOffsetOffset(cxx_record_decl, base_class_decl);
                                                            const lldb::addr_t base_offset_addr = vtable_ptr + base_offset_offset.getQuantity();
                                                            const uint32_t base_offset_size = process->GetAddressByteSize();
                                                            const uint64_t base_offset = process->ReadUnsignedIntegerFromMemory(base_offset_addr, base_offset_size, UINT32_MAX, err);
                                                            if (base_offset < UINT32_MAX)
                                                            {
                                                                handled = true;
                                                                bit_offset = base_offset * 8;
                                                            }
                                                        }
                                                    }
                                                }
                                            }
                                        }
                                    }
                                    
                                }
                                if (!handled)
                                    bit_offset = record_layout.getVBaseClassOffset(base_class_decl).getQuantity() * 8;
                            }
                            else
                                bit_offset = record_layout.getBaseClassOffset(base_class_decl).getQuantity() * 8;
                            
                            // Base classes should be a multiple of 8 bits in size
                            child_byte_offset = bit_offset/8;
                            CompilerType base_class_clang_type(getASTContext(), base_class->getType());
                            child_name = base_class_clang_type.GetTypeName().AsCString("");
                            uint64_t base_class_clang_type_bit_size = base_class_clang_type.GetBitSize(exe_ctx ? exe_ctx->GetBestExecutionContextScope() : NULL);
                            
                            // Base classes bit sizes should be a multiple of 8 bits in size
                            assert (base_class_clang_type_bit_size % 8 == 0);
                            child_byte_size = base_class_clang_type_bit_size / 8;
                            child_is_base_class = true;
                            return base_class_clang_type;
                        }
                        // We don't increment the child index in the for loop since we might
                        // be skipping empty base classes
                        ++child_idx;
                    }
                }
                // Make sure index is in range...
                uint32_t field_idx = 0;
                clang::RecordDecl::field_iterator field, field_end;
                for (field = record_decl->field_begin(), field_end = record_decl->field_end(); field != field_end; ++field, ++field_idx, ++child_idx)
                {
                    if (idx == child_idx)
                    {
                        // Print the member type if requested
                        // Print the member name and equal sign
                        child_name.assign(field->getNameAsString().c_str());
                        
                        // Figure out the type byte size (field_type_info.first) and
                        // alignment (field_type_info.second) from the AST context.
                        CompilerType field_clang_type (getASTContext(), field->getType());
                        assert(field_idx < record_layout.getFieldCount());
                        child_byte_size = field_clang_type.GetByteSize(exe_ctx ? exe_ctx->GetBestExecutionContextScope() : NULL);
                        const uint32_t child_bit_size = child_byte_size * 8;
                        
                        // Figure out the field offset within the current struct/union/class type
                        bit_offset = record_layout.getFieldOffset (field_idx);
                        if (ClangASTContext::FieldIsBitfield (getASTContext(), *field, child_bitfield_bit_size))
                        {
                            child_bitfield_bit_offset = bit_offset % child_bit_size;
                            const uint32_t child_bit_offset = bit_offset - child_bitfield_bit_offset;
                            child_byte_offset =  child_bit_offset / 8;
                        }
                        else
                        {
                            child_byte_offset = bit_offset / 8;
                        }
                        
                        return field_clang_type;
                    }
                }
            }
            break;
            
        case clang::Type::ObjCObject:
        case clang::Type::ObjCInterface:
            if (idx_is_valid && GetCompleteType(type))
            {
                const clang::ObjCObjectType *objc_class_type = llvm::dyn_cast<clang::ObjCObjectType>(parent_qual_type.getTypePtr());
                assert (objc_class_type);
                if (objc_class_type)
                {
                    uint32_t child_idx = 0;
                    clang::ObjCInterfaceDecl *class_interface_decl = objc_class_type->getInterface();
                    
                    if (class_interface_decl)
                    {
                        
                        const clang::ASTRecordLayout &interface_layout = getASTContext()->getASTObjCInterfaceLayout(class_interface_decl);
                        clang::ObjCInterfaceDecl *superclass_interface_decl = class_interface_decl->getSuperClass();
                        if (superclass_interface_decl)
                        {
                            if (omit_empty_base_classes)
                            {
                                CompilerType base_class_clang_type (getASTContext(), getASTContext()->getObjCInterfaceType(superclass_interface_decl));
                                if (base_class_clang_type.GetNumChildren(omit_empty_base_classes) > 0)
                                {
                                    if (idx == 0)
                                    {
                                        clang::QualType ivar_qual_type(getASTContext()->getObjCInterfaceType(superclass_interface_decl));
                                        
                                        
                                        child_name.assign(superclass_interface_decl->getNameAsString().c_str());
                                        
                                        clang::TypeInfo ivar_type_info = getASTContext()->getTypeInfo(ivar_qual_type.getTypePtr());
                                        
                                        child_byte_size = ivar_type_info.Width / 8;
                                        child_byte_offset = 0;
                                        child_is_base_class = true;
                                        
                                        return CompilerType (getASTContext(), ivar_qual_type);
                                    }
                                    
                                    ++child_idx;
                                }
                            }
                            else
                                ++child_idx;
                        }
                        
                        const uint32_t superclass_idx = child_idx;
                        
                        if (idx < (child_idx + class_interface_decl->ivar_size()))
                        {
                            clang::ObjCInterfaceDecl::ivar_iterator ivar_pos, ivar_end = class_interface_decl->ivar_end();
                            
                            for (ivar_pos = class_interface_decl->ivar_begin(); ivar_pos != ivar_end; ++ivar_pos)
                            {
                                if (child_idx == idx)
                                {
                                    clang::ObjCIvarDecl* ivar_decl = *ivar_pos;
                                    
                                    clang::QualType ivar_qual_type(ivar_decl->getType());
                                    
                                    child_name.assign(ivar_decl->getNameAsString().c_str());
                                    
                                    clang::TypeInfo  ivar_type_info = getASTContext()->getTypeInfo(ivar_qual_type.getTypePtr());
                                    
                                    child_byte_size = ivar_type_info.Width / 8;
                                    
                                    // Figure out the field offset within the current struct/union/class type
                                    // For ObjC objects, we can't trust the bit offset we get from the Clang AST, since
                                    // that doesn't account for the space taken up by unbacked properties, or from
                                    // the changing size of base classes that are newer than this class.
                                    // So if we have a process around that we can ask about this object, do so.
                                    child_byte_offset = LLDB_INVALID_IVAR_OFFSET;
                                    Process *process = nullptr;
                                    if (exe_ctx)
                                        process = exe_ctx->GetProcessPtr();
                                    if (process)
                                    {
                                        ObjCLanguageRuntime *objc_runtime = process->GetObjCLanguageRuntime();
                                        if (objc_runtime != nullptr)
                                        {
                                            CompilerType parent_ast_type (getASTContext(), parent_qual_type);
                                            child_byte_offset = objc_runtime->GetByteOffsetForIvar (parent_ast_type, ivar_decl->getNameAsString().c_str());
                                        }
                                    }
                                    
                                    // Setting this to UINT32_MAX to make sure we don't compute it twice...
                                    bit_offset = UINT32_MAX;
                                    
                                    if (child_byte_offset == static_cast<int32_t>(LLDB_INVALID_IVAR_OFFSET))
                                    {
                                        bit_offset = interface_layout.getFieldOffset (child_idx - superclass_idx);
                                        child_byte_offset = bit_offset / 8;
                                    }
                                    
                                    // Note, the ObjC Ivar Byte offset is just that, it doesn't account for the bit offset
                                    // of a bitfield within its containing object.  So regardless of where we get the byte
                                    // offset from, we still need to get the bit offset for bitfields from the layout.
                                    
                                    if (ClangASTContext::FieldIsBitfield (getASTContext(), ivar_decl, child_bitfield_bit_size))
                                    {
                                        if (bit_offset == UINT32_MAX)
                                            bit_offset = interface_layout.getFieldOffset (child_idx - superclass_idx);
                                        
                                        child_bitfield_bit_offset = bit_offset % 8;
                                    }
                                    return CompilerType (getASTContext(), ivar_qual_type);
                                }
                                ++child_idx;
                            }
                        }
                    }
                }
            }
            break;
            
        case clang::Type::ObjCObjectPointer:
            if (idx_is_valid)
            {
                CompilerType pointee_clang_type (GetPointeeType(type));
                
                if (transparent_pointers && pointee_clang_type.IsAggregateType())
                {
                    child_is_deref_of_parent = false;
                    bool tmp_child_is_deref_of_parent = false;
                    return pointee_clang_type.GetChildCompilerTypeAtIndex (exe_ctx,
                                                                           idx,
                                                                           transparent_pointers,
                                                                           omit_empty_base_classes,
                                                                           ignore_array_bounds,
                                                                           child_name,
                                                                           child_byte_size,
                                                                           child_byte_offset,
                                                                           child_bitfield_bit_size,
                                                                           child_bitfield_bit_offset,
                                                                           child_is_base_class,
                                                                           tmp_child_is_deref_of_parent,
                                                                           valobj,
                                                                           language_flags);
                }
                else
                {
                    child_is_deref_of_parent = true;
                    const char *parent_name = valobj ? valobj->GetName().GetCString() : NULL;
                    if (parent_name)
                    {
                        child_name.assign(1, '*');
                        child_name += parent_name;
                    }
                    
                    // We have a pointer to an simple type
                    if (idx == 0 && pointee_clang_type.GetCompleteType())
                    {
                        child_byte_size = pointee_clang_type.GetByteSize(exe_ctx ? exe_ctx->GetBestExecutionContextScope() : NULL);
                        child_byte_offset = 0;
                        return pointee_clang_type;
                    }
                }
            }
            break;
            
        case clang::Type::Vector:
        case clang::Type::ExtVector:
            if (idx_is_valid)
            {
                const clang::VectorType *array = llvm::cast<clang::VectorType>(parent_qual_type.getTypePtr());
                if (array)
                {
                    CompilerType element_type (getASTContext(), array->getElementType());
                    if (element_type.GetCompleteType())
                    {
                        char element_name[64];
                        ::snprintf (element_name, sizeof (element_name), "[%" PRIu64 "]", static_cast<uint64_t>(idx));
                        child_name.assign(element_name);
                        child_byte_size = element_type.GetByteSize(exe_ctx ? exe_ctx->GetBestExecutionContextScope() : NULL);
                        child_byte_offset = (int32_t)idx * (int32_t)child_byte_size;
                        return element_type;
                    }
                }
            }
            break;
            
        case clang::Type::ConstantArray:
        case clang::Type::IncompleteArray:
            if (ignore_array_bounds || idx_is_valid)
            {
                const clang::ArrayType *array = GetQualType(type)->getAsArrayTypeUnsafe();
                if (array)
                {
                    CompilerType element_type (getASTContext(), array->getElementType());
                    if (element_type.GetCompleteType())
                    {
                        char element_name[64];
                        ::snprintf (element_name, sizeof (element_name), "[%" PRIu64 "]", static_cast<uint64_t>(idx));
                        child_name.assign(element_name);
                        child_byte_size = element_type.GetByteSize(exe_ctx ? exe_ctx->GetBestExecutionContextScope() : NULL);
                        child_byte_offset = (int32_t)idx * (int32_t)child_byte_size;
                        return element_type;
                    }
                }
            }
            break;
            
            
        case clang::Type::Pointer:
            if (idx_is_valid)
            {
                CompilerType pointee_clang_type (GetPointeeType(type));
                
                // Don't dereference "void *" pointers
                if (pointee_clang_type.IsVoidType())
                    return CompilerType();
                
                if (transparent_pointers && pointee_clang_type.IsAggregateType ())
                {
                    child_is_deref_of_parent = false;
                    bool tmp_child_is_deref_of_parent = false;
                    return pointee_clang_type.GetChildCompilerTypeAtIndex (exe_ctx,
                                                                           idx,
                                                                           transparent_pointers,
                                                                           omit_empty_base_classes,
                                                                           ignore_array_bounds,
                                                                           child_name,
                                                                           child_byte_size,
                                                                           child_byte_offset,
                                                                           child_bitfield_bit_size,
                                                                           child_bitfield_bit_offset,
                                                                           child_is_base_class,
                                                                           tmp_child_is_deref_of_parent,
                                                                           valobj,
                                                                           language_flags);
                }
                else
                {
                    child_is_deref_of_parent = true;
                    
                    const char *parent_name = valobj ? valobj->GetName().GetCString() : NULL;
                    if (parent_name)
                    {
                        child_name.assign(1, '*');
                        child_name += parent_name;
                    }
                    
                    // We have a pointer to an simple type
                    if (idx == 0)
                    {
                        child_byte_size = pointee_clang_type.GetByteSize(exe_ctx ? exe_ctx->GetBestExecutionContextScope() : NULL);
                        child_byte_offset = 0;
                        return pointee_clang_type;
                    }
                }
            }
            break;
            
        case clang::Type::LValueReference:
        case clang::Type::RValueReference:
            if (idx_is_valid)
            {
                const clang::ReferenceType *reference_type = llvm::cast<clang::ReferenceType>(parent_qual_type.getTypePtr());
                CompilerType pointee_clang_type (getASTContext(), reference_type->getPointeeType());
                if (transparent_pointers && pointee_clang_type.IsAggregateType ())
                {
                    child_is_deref_of_parent = false;
                    bool tmp_child_is_deref_of_parent = false;
                    return pointee_clang_type.GetChildCompilerTypeAtIndex (exe_ctx,
                                                                           idx,
                                                                           transparent_pointers,
                                                                           omit_empty_base_classes,
                                                                           ignore_array_bounds,
                                                                           child_name,
                                                                           child_byte_size,
                                                                           child_byte_offset,
                                                                           child_bitfield_bit_size,
                                                                           child_bitfield_bit_offset,
                                                                           child_is_base_class,
                                                                           tmp_child_is_deref_of_parent,
                                                                           valobj,
                                                                           language_flags);
                }
                else
                {
                    const char *parent_name = valobj ? valobj->GetName().GetCString() : NULL;
                    if (parent_name)
                    {
                        child_name.assign(1, '&');
                        child_name += parent_name;
                    }
                    
                    // We have a pointer to an simple type
                    if (idx == 0)
                    {
                        child_byte_size = pointee_clang_type.GetByteSize(exe_ctx ? exe_ctx->GetBestExecutionContextScope() : NULL);
                        child_byte_offset = 0;
                        return pointee_clang_type;
                    }
                }
            }
            break;
            
        case clang::Type::Typedef:
        {
            CompilerType typedefed_clang_type (getASTContext(), llvm::cast<clang::TypedefType>(parent_qual_type)->getDecl()->getUnderlyingType());
            return typedefed_clang_type.GetChildCompilerTypeAtIndex (exe_ctx,
                                                                     idx,
                                                                     transparent_pointers,
                                                                     omit_empty_base_classes,
                                                                     ignore_array_bounds,
                                                                     child_name,
                                                                     child_byte_size,
                                                                     child_byte_offset,
                                                                     child_bitfield_bit_size,
                                                                     child_bitfield_bit_offset,
                                                                     child_is_base_class,
                                                                     child_is_deref_of_parent,
                                                                     valobj,
                                                                     language_flags);
        }
            break;
            
        case clang::Type::Auto:
        {
            CompilerType elaborated_clang_type (getASTContext(), llvm::cast<clang::AutoType>(parent_qual_type)->getDeducedType());
            return elaborated_clang_type.GetChildCompilerTypeAtIndex (exe_ctx,
                                                                      idx,
                                                                      transparent_pointers,
                                                                      omit_empty_base_classes,
                                                                      ignore_array_bounds,
                                                                      child_name,
                                                                      child_byte_size,
                                                                      child_byte_offset,
                                                                      child_bitfield_bit_size,
                                                                      child_bitfield_bit_offset,
                                                                      child_is_base_class,
                                                                      child_is_deref_of_parent,
                                                                      valobj,
                                                                      language_flags);
        }
            
        case clang::Type::Elaborated:
        {
            CompilerType elaborated_clang_type (getASTContext(), llvm::cast<clang::ElaboratedType>(parent_qual_type)->getNamedType());
            return elaborated_clang_type.GetChildCompilerTypeAtIndex (exe_ctx,
                                                                      idx,
                                                                      transparent_pointers,
                                                                      omit_empty_base_classes,
                                                                      ignore_array_bounds,
                                                                      child_name,
                                                                      child_byte_size,
                                                                      child_byte_offset,
                                                                      child_bitfield_bit_size,
                                                                      child_bitfield_bit_offset,
                                                                      child_is_base_class,
                                                                      child_is_deref_of_parent,
                                                                      valobj,
                                                                      language_flags);
        }
            
        case clang::Type::Paren:
        {
            CompilerType paren_clang_type (getASTContext(), llvm::cast<clang::ParenType>(parent_qual_type)->desugar());
            return paren_clang_type.GetChildCompilerTypeAtIndex (exe_ctx,
                                                                 idx,
                                                                 transparent_pointers,
                                                                 omit_empty_base_classes,
                                                                 ignore_array_bounds,
                                                                 child_name,
                                                                 child_byte_size,
                                                                 child_byte_offset,
                                                                 child_bitfield_bit_size,
                                                                 child_bitfield_bit_offset,
                                                                 child_is_base_class,
                                                                 child_is_deref_of_parent,
                                                                 valobj,
                                                                 language_flags);
        }
            
            
        default:
            break;
    }
    return CompilerType();
}

uint32_t
ClangASTContext::GetIndexForRecordBase
(
 const clang::RecordDecl *record_decl,
 const clang::CXXBaseSpecifier *base_spec,
 bool omit_empty_base_classes
 )
{
    uint32_t child_idx = 0;
    
    const clang::CXXRecordDecl *cxx_record_decl = llvm::dyn_cast<clang::CXXRecordDecl>(record_decl);
    
    //    const char *super_name = record_decl->getNameAsCString();
    //    const char *base_name = base_spec->getType()->getAs<clang::RecordType>()->getDecl()->getNameAsCString();
    //    printf ("GetIndexForRecordChild (%s, %s)\n", super_name, base_name);
    //
    if (cxx_record_decl)
    {
        clang::CXXRecordDecl::base_class_const_iterator base_class, base_class_end;
        for (base_class = cxx_record_decl->bases_begin(), base_class_end = cxx_record_decl->bases_end();
             base_class != base_class_end;
             ++base_class)
        {
            if (omit_empty_base_classes)
            {
                if (BaseSpecifierIsEmpty (base_class))
                    continue;
            }
            
            //            printf ("GetIndexForRecordChild (%s, %s) base[%u] = %s\n", super_name, base_name,
            //                    child_idx,
            //                    base_class->getType()->getAs<clang::RecordType>()->getDecl()->getNameAsCString());
            //
            //
            if (base_class == base_spec)
                return child_idx;
            ++child_idx;
        }
    }
    
    return UINT32_MAX;
}


static uint32_t
GetIndexForRecordChild (const clang::RecordDecl *record_decl,
                        clang::NamedDecl *canonical_decl,
                        bool omit_empty_base_classes)
{
    uint32_t child_idx = ClangASTContext::GetNumBaseClasses (llvm::dyn_cast<clang::CXXRecordDecl>(record_decl),
                                                             omit_empty_base_classes);
    
    clang::RecordDecl::field_iterator field, field_end;
    for (field = record_decl->field_begin(), field_end = record_decl->field_end();
         field != field_end;
         ++field, ++child_idx)
    {
        if (field->getCanonicalDecl() == canonical_decl)
            return child_idx;
    }
    
    return UINT32_MAX;
}

// Look for a child member (doesn't include base classes, but it does include
// their members) in the type hierarchy. Returns an index path into "clang_type"
// on how to reach the appropriate member.
//
//    class A
//    {
//    public:
//        int m_a;
//        int m_b;
//    };
//
//    class B
//    {
//    };
//
//    class C :
//        public B,
//        public A
//    {
//    };
//
// If we have a clang type that describes "class C", and we wanted to looked
// "m_b" in it:
//
// With omit_empty_base_classes == false we would get an integer array back with:
// { 1,  1 }
// The first index 1 is the child index for "class A" within class C
// The second index 1 is the child index for "m_b" within class A
//
// With omit_empty_base_classes == true we would get an integer array back with:
// { 0,  1 }
// The first index 0 is the child index for "class A" within class C (since class B doesn't have any members it doesn't count)
// The second index 1 is the child index for "m_b" within class A

size_t
ClangASTContext::GetIndexOfChildMemberWithName (lldb::opaque_compiler_type_t type, const char *name,
                                                   bool omit_empty_base_classes,
                                                   std::vector<uint32_t>& child_indexes)
{
    if (type && name && name[0])
    {
        clang::QualType qual_type(GetCanonicalQualType(type));
        const clang::Type::TypeClass type_class = qual_type->getTypeClass();
        switch (type_class)
        {
            case clang::Type::Record:
                if (GetCompleteType(type))
                {
                    const clang::RecordType *record_type = llvm::cast<clang::RecordType>(qual_type.getTypePtr());
                    const clang::RecordDecl *record_decl = record_type->getDecl();
                    
                    assert(record_decl);
                    uint32_t child_idx = 0;
                    
                    const clang::CXXRecordDecl *cxx_record_decl = llvm::dyn_cast<clang::CXXRecordDecl>(record_decl);
                    
                    // Try and find a field that matches NAME
                    clang::RecordDecl::field_iterator field, field_end;
                    llvm::StringRef name_sref(name);
                    for (field = record_decl->field_begin(), field_end = record_decl->field_end();
                         field != field_end;
                         ++field, ++child_idx)
                    {
                        llvm::StringRef field_name = field->getName();
                        if (field_name.empty())
                        {
                            CompilerType field_type(getASTContext(),field->getType());
                            child_indexes.push_back(child_idx);
                            if (field_type.GetIndexOfChildMemberWithName(name,  omit_empty_base_classes, child_indexes))
                                return child_indexes.size();
                            child_indexes.pop_back();
                            
                        }
                        else if (field_name.equals (name_sref))
                        {
                            // We have to add on the number of base classes to this index!
                            child_indexes.push_back (child_idx + ClangASTContext::GetNumBaseClasses (cxx_record_decl, omit_empty_base_classes));
                            return child_indexes.size();
                        }
                    }
                    
                    if (cxx_record_decl)
                    {
                        const clang::RecordDecl *parent_record_decl = cxx_record_decl;
                        
                        //printf ("parent = %s\n", parent_record_decl->getNameAsCString());
                        
                        //const Decl *root_cdecl = cxx_record_decl->getCanonicalDecl();
                        // Didn't find things easily, lets let clang do its thang...
                        clang::IdentifierInfo & ident_ref = getASTContext()->Idents.get(name_sref);
                        clang::DeclarationName decl_name(&ident_ref);
                        
                        clang::CXXBasePaths paths;
                        if (cxx_record_decl->lookupInBases([&decl_name](const CXXBaseSpecifier *base_specifier, CXXBasePath &base_path) {
                                                               return clang::CXXRecordDecl::FindOrdinaryMember(base_specifier, base_path, decl_name);
                                                           },
                                                           paths))
                        {
                            clang::CXXBasePaths::const_paths_iterator path, path_end = paths.end();
                            for (path = paths.begin(); path != path_end; ++path)
                            {
                                const size_t num_path_elements = path->size();
                                for (size_t e=0; e<num_path_elements; ++e)
                                {
                                    clang::CXXBasePathElement elem = (*path)[e];
                                    
                                    child_idx = GetIndexForRecordBase (parent_record_decl, elem.Base, omit_empty_base_classes);
                                    if (child_idx == UINT32_MAX)
                                    {
                                        child_indexes.clear();
                                        return 0;
                                    }
                                    else
                                    {
                                        child_indexes.push_back (child_idx);
                                        parent_record_decl = llvm::cast<clang::RecordDecl>(elem.Base->getType()->getAs<clang::RecordType>()->getDecl());
                                    }
                                }
                                for (clang::NamedDecl *path_decl : path->Decls)
                                {
                                    child_idx = GetIndexForRecordChild (parent_record_decl, path_decl, omit_empty_base_classes);
                                    if (child_idx == UINT32_MAX)
                                    {
                                        child_indexes.clear();
                                        return 0;
                                    }
                                    else
                                    {
                                        child_indexes.push_back (child_idx);
                                    }
                                }
                            }
                            return child_indexes.size();
                        }
                    }
                    
                }
                break;
                
            case clang::Type::ObjCObject:
            case clang::Type::ObjCInterface:
                if (GetCompleteType(type))
                {
                    llvm::StringRef name_sref(name);
                    const clang::ObjCObjectType *objc_class_type = llvm::dyn_cast<clang::ObjCObjectType>(qual_type.getTypePtr());
                    assert (objc_class_type);
                    if (objc_class_type)
                    {
                        uint32_t child_idx = 0;
                        clang::ObjCInterfaceDecl *class_interface_decl = objc_class_type->getInterface();
                        
                        if (class_interface_decl)
                        {
                            clang::ObjCInterfaceDecl::ivar_iterator ivar_pos, ivar_end = class_interface_decl->ivar_end();
                            clang::ObjCInterfaceDecl *superclass_interface_decl = class_interface_decl->getSuperClass();
                            
                            for (ivar_pos = class_interface_decl->ivar_begin(); ivar_pos != ivar_end; ++ivar_pos, ++child_idx)
                            {
                                const clang::ObjCIvarDecl* ivar_decl = *ivar_pos;
                                
                                if (ivar_decl->getName().equals (name_sref))
                                {
                                    if ((!omit_empty_base_classes && superclass_interface_decl) ||
                                        ( omit_empty_base_classes && ObjCDeclHasIVars (superclass_interface_decl, true)))
                                        ++child_idx;
                                    
                                    child_indexes.push_back (child_idx);
                                    return child_indexes.size();
                                }
                            }
                            
                            if (superclass_interface_decl)
                            {
                                // The super class index is always zero for ObjC classes,
                                // so we push it onto the child indexes in case we find
                                // an ivar in our superclass...
                                child_indexes.push_back (0);
                                
                                CompilerType superclass_clang_type (getASTContext(), getASTContext()->getObjCInterfaceType(superclass_interface_decl));
                                if (superclass_clang_type.GetIndexOfChildMemberWithName (name,
                                                                                         omit_empty_base_classes,
                                                                                         child_indexes))
                                {
                                    // We did find an ivar in a superclass so just
                                    // return the results!
                                    return child_indexes.size();
                                }
                                
                                // We didn't find an ivar matching "name" in our
                                // superclass, pop the superclass zero index that
                                // we pushed on above.
                                child_indexes.pop_back();
                            }
                        }
                    }
                }
                break;
                
            case clang::Type::ObjCObjectPointer:
            {
                CompilerType objc_object_clang_type (getASTContext(), llvm::cast<clang::ObjCObjectPointerType>(qual_type.getTypePtr())->getPointeeType());
                return objc_object_clang_type.GetIndexOfChildMemberWithName (name,
                                                                             omit_empty_base_classes,
                                                                             child_indexes);
            }
                break;
                
                
            case clang::Type::ConstantArray:
            {
                //                const clang::ConstantArrayType *array = llvm::cast<clang::ConstantArrayType>(parent_qual_type.getTypePtr());
                //                const uint64_t element_count = array->getSize().getLimitedValue();
                //
                //                if (idx < element_count)
                //                {
                //                    std::pair<uint64_t, unsigned> field_type_info = ast->getTypeInfo(array->getElementType());
                //
                //                    char element_name[32];
                //                    ::snprintf (element_name, sizeof (element_name), "%s[%u]", parent_name ? parent_name : "", idx);
                //
                //                    child_name.assign(element_name);
                //                    assert(field_type_info.first % 8 == 0);
                //                    child_byte_size = field_type_info.first / 8;
                //                    child_byte_offset = idx * child_byte_size;
                //                    return array->getElementType().getAsOpaquePtr();
                //                }
            }
                break;
                
                //        case clang::Type::MemberPointerType:
                //            {
                //                MemberPointerType *mem_ptr_type = llvm::cast<MemberPointerType>(qual_type.getTypePtr());
                //                clang::QualType pointee_type = mem_ptr_type->getPointeeType();
                //
                //                if (ClangASTContext::IsAggregateType (pointee_type.getAsOpaquePtr()))
                //                {
                //                    return GetIndexOfChildWithName (ast,
                //                                                    mem_ptr_type->getPointeeType().getAsOpaquePtr(),
                //                                                    name);
                //                }
                //            }
                //            break;
                //
            case clang::Type::LValueReference:
            case clang::Type::RValueReference:
            {
                const clang::ReferenceType *reference_type = llvm::cast<clang::ReferenceType>(qual_type.getTypePtr());
                clang::QualType pointee_type(reference_type->getPointeeType());
                CompilerType pointee_clang_type (getASTContext(), pointee_type);
                
                if (pointee_clang_type.IsAggregateType ())
                {
                    return pointee_clang_type.GetIndexOfChildMemberWithName (name,
                                                                             omit_empty_base_classes,
                                                                             child_indexes);
                }
            }
                break;
                
            case clang::Type::Pointer:
            {
                CompilerType pointee_clang_type (GetPointeeType(type));
                
                if (pointee_clang_type.IsAggregateType ())
                {
                    return pointee_clang_type.GetIndexOfChildMemberWithName (name,
                                                                             omit_empty_base_classes,
                                                                             child_indexes);
                }
            }
                break;
                
            case clang::Type::Typedef:
                return CompilerType (getASTContext(), llvm::cast<clang::TypedefType>(qual_type)->getDecl()->getUnderlyingType()).GetIndexOfChildMemberWithName (name,
                                                                                                                                                                omit_empty_base_classes,
                                                                                                                                                                child_indexes);

            case clang::Type::Auto:
                return CompilerType (getASTContext(), llvm::cast<clang::AutoType>(qual_type)->getDeducedType()).GetIndexOfChildMemberWithName (name,
                                                                                                                                               omit_empty_base_classes,
                                                                                                                                               child_indexes);
                
            case clang::Type::Elaborated:
                return CompilerType (getASTContext(), llvm::cast<clang::ElaboratedType>(qual_type)->getNamedType()).GetIndexOfChildMemberWithName (name,
                                                                                                                                                   omit_empty_base_classes,
                                                                                                                                                   child_indexes);
                
            case clang::Type::Paren:
                return CompilerType (getASTContext(), llvm::cast<clang::ParenType>(qual_type)->desugar()).GetIndexOfChildMemberWithName (name,
                                                                                                                                         omit_empty_base_classes,
                                                                                                                                         child_indexes);
                
            default:
                break;
        }
    }
    return 0;
}


// Get the index of the child of "clang_type" whose name matches. This function
// doesn't descend into the children, but only looks one level deep and name
// matches can include base class names.

uint32_t
ClangASTContext::GetIndexOfChildWithName (lldb::opaque_compiler_type_t type, const char *name, bool omit_empty_base_classes)
{
    if (type && name && name[0])
    {
        clang::QualType qual_type(GetCanonicalQualType(type));
        
        const clang::Type::TypeClass type_class = qual_type->getTypeClass();
        
        switch (type_class)
        {
            case clang::Type::Record:
                if (GetCompleteType(type))
                {
                    const clang::RecordType *record_type = llvm::cast<clang::RecordType>(qual_type.getTypePtr());
                    const clang::RecordDecl *record_decl = record_type->getDecl();
                    
                    assert(record_decl);
                    uint32_t child_idx = 0;
                    
                    const clang::CXXRecordDecl *cxx_record_decl = llvm::dyn_cast<clang::CXXRecordDecl>(record_decl);
                    
                    if (cxx_record_decl)
                    {
                        clang::CXXRecordDecl::base_class_const_iterator base_class, base_class_end;
                        for (base_class = cxx_record_decl->bases_begin(), base_class_end = cxx_record_decl->bases_end();
                             base_class != base_class_end;
                             ++base_class)
                        {
                            // Skip empty base classes
                            clang::CXXRecordDecl *base_class_decl = llvm::cast<clang::CXXRecordDecl>(base_class->getType()->getAs<clang::RecordType>()->getDecl());
                            if (omit_empty_base_classes && ClangASTContext::RecordHasFields(base_class_decl) == false)
                                continue;
                            
                            CompilerType base_class_clang_type (getASTContext(), base_class->getType());
                            std::string base_class_type_name (base_class_clang_type.GetTypeName().AsCString(""));
                            if (base_class_type_name.compare (name) == 0)
                                return child_idx;
                            ++child_idx;
                        }
                    }
                    
                    // Try and find a field that matches NAME
                    clang::RecordDecl::field_iterator field, field_end;
                    llvm::StringRef name_sref(name);
                    for (field = record_decl->field_begin(), field_end = record_decl->field_end();
                         field != field_end;
                         ++field, ++child_idx)
                    {
                        if (field->getName().equals (name_sref))
                            return child_idx;
                    }
                    
                }
                break;
                
            case clang::Type::ObjCObject:
            case clang::Type::ObjCInterface:
                if (GetCompleteType(type))
                {
                    llvm::StringRef name_sref(name);
                    const clang::ObjCObjectType *objc_class_type = llvm::dyn_cast<clang::ObjCObjectType>(qual_type.getTypePtr());
                    assert (objc_class_type);
                    if (objc_class_type)
                    {
                        uint32_t child_idx = 0;
                        clang::ObjCInterfaceDecl *class_interface_decl = objc_class_type->getInterface();
                        
                        if (class_interface_decl)
                        {
                            clang::ObjCInterfaceDecl::ivar_iterator ivar_pos, ivar_end = class_interface_decl->ivar_end();
                            clang::ObjCInterfaceDecl *superclass_interface_decl = class_interface_decl->getSuperClass();
                            
                            for (ivar_pos = class_interface_decl->ivar_begin(); ivar_pos != ivar_end; ++ivar_pos, ++child_idx)
                            {
                                const clang::ObjCIvarDecl* ivar_decl = *ivar_pos;
                                
                                if (ivar_decl->getName().equals (name_sref))
                                {
                                    if ((!omit_empty_base_classes && superclass_interface_decl) ||
                                        ( omit_empty_base_classes && ObjCDeclHasIVars (superclass_interface_decl, true)))
                                        ++child_idx;
                                    
                                    return child_idx;
                                }
                            }
                            
                            if (superclass_interface_decl)
                            {
                                if (superclass_interface_decl->getName().equals (name_sref))
                                    return 0;
                            }
                        }
                    }
                }
                break;
                
            case clang::Type::ObjCObjectPointer:
            {
                CompilerType pointee_clang_type (getASTContext(), llvm::cast<clang::ObjCObjectPointerType>(qual_type.getTypePtr())->getPointeeType());
                return pointee_clang_type.GetIndexOfChildWithName (name, omit_empty_base_classes);
            }
                break;
                
            case clang::Type::ConstantArray:
            {
                //                const clang::ConstantArrayType *array = llvm::cast<clang::ConstantArrayType>(parent_qual_type.getTypePtr());
                //                const uint64_t element_count = array->getSize().getLimitedValue();
                //
                //                if (idx < element_count)
                //                {
                //                    std::pair<uint64_t, unsigned> field_type_info = ast->getTypeInfo(array->getElementType());
                //
                //                    char element_name[32];
                //                    ::snprintf (element_name, sizeof (element_name), "%s[%u]", parent_name ? parent_name : "", idx);
                //
                //                    child_name.assign(element_name);
                //                    assert(field_type_info.first % 8 == 0);
                //                    child_byte_size = field_type_info.first / 8;
                //                    child_byte_offset = idx * child_byte_size;
                //                    return array->getElementType().getAsOpaquePtr();
                //                }
            }
                break;
                
                //        case clang::Type::MemberPointerType:
                //            {
                //                MemberPointerType *mem_ptr_type = llvm::cast<MemberPointerType>(qual_type.getTypePtr());
                //                clang::QualType pointee_type = mem_ptr_type->getPointeeType();
                //
                //                if (ClangASTContext::IsAggregateType (pointee_type.getAsOpaquePtr()))
                //                {
                //                    return GetIndexOfChildWithName (ast,
                //                                                    mem_ptr_type->getPointeeType().getAsOpaquePtr(),
                //                                                    name);
                //                }
                //            }
                //            break;
                //
            case clang::Type::LValueReference:
            case clang::Type::RValueReference:
            {
                const clang::ReferenceType *reference_type = llvm::cast<clang::ReferenceType>(qual_type.getTypePtr());
                CompilerType pointee_type (getASTContext(), reference_type->getPointeeType());
                
                if (pointee_type.IsAggregateType ())
                {
                    return pointee_type.GetIndexOfChildWithName (name, omit_empty_base_classes);
                }
            }
                break;
                
            case clang::Type::Pointer:
            {
                const clang::PointerType *pointer_type = llvm::cast<clang::PointerType>(qual_type.getTypePtr());
                CompilerType pointee_type (getASTContext(), pointer_type->getPointeeType());
                
                if (pointee_type.IsAggregateType ())
                {
                    return pointee_type.GetIndexOfChildWithName (name, omit_empty_base_classes);
                }
                else
                {
                    //                    if (parent_name)
                    //                    {
                    //                        child_name.assign(1, '*');
                    //                        child_name += parent_name;
                    //                    }
                    //
                    //                    // We have a pointer to an simple type
                    //                    if (idx == 0)
                    //                    {
                    //                        std::pair<uint64_t, unsigned> clang_type_info = ast->getTypeInfo(pointee_type);
                    //                        assert(clang_type_info.first % 8 == 0);
                    //                        child_byte_size = clang_type_info.first / 8;
                    //                        child_byte_offset = 0;
                    //                        return pointee_type.getAsOpaquePtr();
                    //                    }
                }
            }
                break;

            case clang::Type::Auto:
                return CompilerType (getASTContext(), llvm::cast<clang::AutoType>(qual_type)->getDeducedType()).GetIndexOfChildWithName (name, omit_empty_base_classes);
                
            case clang::Type::Elaborated:
                return CompilerType (getASTContext(), llvm::cast<clang::ElaboratedType>(qual_type)->getNamedType()).GetIndexOfChildWithName (name, omit_empty_base_classes);
                
            case clang::Type::Paren:
                return CompilerType (getASTContext(), llvm::cast<clang::ParenType>(qual_type)->desugar()).GetIndexOfChildWithName (name, omit_empty_base_classes);
                
            case clang::Type::Typedef:
                return CompilerType (getASTContext(), llvm::cast<clang::TypedefType>(qual_type)->getDecl()->getUnderlyingType()).GetIndexOfChildWithName (name, omit_empty_base_classes);
                
            default:
                break;
        }
    }
    return UINT32_MAX;
}


size_t
ClangASTContext::GetNumTemplateArguments (lldb::opaque_compiler_type_t type)
{
    if (!type)
        return 0;

    clang::QualType qual_type (GetCanonicalQualType(type));
    const clang::Type::TypeClass type_class = qual_type->getTypeClass();
    switch (type_class)
    {
        case clang::Type::Record:
            if (GetCompleteType(type))
            {
                const clang::CXXRecordDecl *cxx_record_decl = qual_type->getAsCXXRecordDecl();
                if (cxx_record_decl)
                {
                    const clang::ClassTemplateSpecializationDecl *template_decl = llvm::dyn_cast<clang::ClassTemplateSpecializationDecl>(cxx_record_decl);
                    if (template_decl)
                        return template_decl->getTemplateArgs().size();
                }
            }
            break;
            
        case clang::Type::Typedef:
            return (CompilerType (getASTContext(), llvm::cast<clang::TypedefType>(qual_type)->getDecl()->getUnderlyingType())).GetNumTemplateArguments();

        case clang::Type::Auto:
            return (CompilerType (getASTContext(), llvm::cast<clang::AutoType>(qual_type)->getDeducedType())).GetNumTemplateArguments();
            
        case clang::Type::Elaborated:
            return (CompilerType (getASTContext(), llvm::cast<clang::ElaboratedType>(qual_type)->getNamedType())).GetNumTemplateArguments();
            
        case clang::Type::Paren:
            return (CompilerType (getASTContext(), llvm::cast<clang::ParenType>(qual_type)->desugar())).GetNumTemplateArguments();
            
        default:
            break;
    }

    return 0;
}

CompilerType
ClangASTContext::GetTemplateArgument (lldb::opaque_compiler_type_t type, size_t arg_idx, lldb::TemplateArgumentKind &kind)
{
    if (!type)
        return CompilerType();

    clang::QualType qual_type (GetCanonicalQualType(type));
    const clang::Type::TypeClass type_class = qual_type->getTypeClass();
    switch (type_class)
    {
        case clang::Type::Record:
            if (GetCompleteType(type))
            {
                const clang::CXXRecordDecl *cxx_record_decl = qual_type->getAsCXXRecordDecl();
                if (cxx_record_decl)
                {
                    const clang::ClassTemplateSpecializationDecl *template_decl = llvm::dyn_cast<clang::ClassTemplateSpecializationDecl>(cxx_record_decl);
                    if (template_decl && arg_idx < template_decl->getTemplateArgs().size())
                    {
                        const clang::TemplateArgument &template_arg = template_decl->getTemplateArgs()[arg_idx];
                        switch (template_arg.getKind())
                        {
                            case clang::TemplateArgument::Null:
                                kind = eTemplateArgumentKindNull;
                                return CompilerType();
                                
                            case clang::TemplateArgument::Type:
                                kind = eTemplateArgumentKindType;
                                return CompilerType(getASTContext(), template_arg.getAsType());
                                
                            case clang::TemplateArgument::Declaration:
                                kind = eTemplateArgumentKindDeclaration;
                                return CompilerType();
                                
                            case clang::TemplateArgument::Integral:
                                kind = eTemplateArgumentKindIntegral;
                                return CompilerType(getASTContext(), template_arg.getIntegralType());
                                
                            case clang::TemplateArgument::Template:
                                kind = eTemplateArgumentKindTemplate;
                                return CompilerType();
                                
                            case clang::TemplateArgument::TemplateExpansion:
                                kind = eTemplateArgumentKindTemplateExpansion;
                                return CompilerType();
                                
                            case clang::TemplateArgument::Expression:
                                kind = eTemplateArgumentKindExpression;
                                return CompilerType();
                                
                            case clang::TemplateArgument::Pack:
                                kind = eTemplateArgumentKindPack;
                                return CompilerType();
                                
                            default:
                                assert (!"Unhandled clang::TemplateArgument::ArgKind");
                                break;
                        }
                    }
                }
            }
            break;
            
        case clang::Type::Typedef:
            return (CompilerType (getASTContext(), llvm::cast<clang::TypedefType>(qual_type)->getDecl()->getUnderlyingType())).GetTemplateArgument(arg_idx, kind);

        case clang::Type::Auto:
            return (CompilerType (getASTContext(), llvm::cast<clang::AutoType>(qual_type)->getDeducedType())).GetTemplateArgument(arg_idx, kind);
            
        case clang::Type::Elaborated:
            return (CompilerType (getASTContext(), llvm::cast<clang::ElaboratedType>(qual_type)->getNamedType())).GetTemplateArgument(arg_idx, kind);
            
        case clang::Type::Paren:
            return (CompilerType (getASTContext(), llvm::cast<clang::ParenType>(qual_type)->desugar())).GetTemplateArgument(arg_idx, kind);
            
        default:
            break;
    }
    kind = eTemplateArgumentKindNull;
    return CompilerType ();
}

CompilerType
ClangASTContext::GetTypeForFormatters (void* type)
{
    if (type)
        return ClangUtil::RemoveFastQualifiers(CompilerType(this, type));
    return CompilerType();
}

static bool
IsOperator (const char *name, clang::OverloadedOperatorKind &op_kind)
{
    if (name == nullptr || name[0] == '\0')
        return false;
    
#define OPERATOR_PREFIX "operator"
#define OPERATOR_PREFIX_LENGTH (sizeof (OPERATOR_PREFIX) - 1)
    
    const char *post_op_name = nullptr;
    
    bool no_space = true;
    
    if (::strncmp(name, OPERATOR_PREFIX, OPERATOR_PREFIX_LENGTH))
        return false;
    
    post_op_name = name + OPERATOR_PREFIX_LENGTH;
    
    if (post_op_name[0] == ' ')
    {
        post_op_name++;
        no_space = false;
    }
    
#undef OPERATOR_PREFIX
#undef OPERATOR_PREFIX_LENGTH
    
    // This is an operator, set the overloaded operator kind to invalid
    // in case this is a conversion operator...
    op_kind = clang::NUM_OVERLOADED_OPERATORS;
    
    switch (post_op_name[0])
    {
        default:
            if (no_space)
                return false;
            break;
        case 'n':
            if (no_space)
                return false;
            if  (strcmp (post_op_name, "new") == 0)
                op_kind = clang::OO_New;
            else if (strcmp (post_op_name, "new[]") == 0)
                op_kind = clang::OO_Array_New;
            break;
            
        case 'd':
            if (no_space)
                return false;
            if (strcmp (post_op_name, "delete") == 0)
                op_kind = clang::OO_Delete;
            else if (strcmp (post_op_name, "delete[]") == 0)
                op_kind = clang::OO_Array_Delete;
            break;
            
        case '+':
            if (post_op_name[1] == '\0')
                op_kind = clang::OO_Plus;
            else if (post_op_name[2] == '\0')
            {
                if (post_op_name[1] == '=')
                    op_kind = clang::OO_PlusEqual;
                else if (post_op_name[1] == '+')
                    op_kind = clang::OO_PlusPlus;
            }
            break;
            
        case '-':
            if (post_op_name[1] == '\0')
                op_kind = clang::OO_Minus;
            else if (post_op_name[2] == '\0')
            {
                switch (post_op_name[1])
                {
                    case '=': op_kind = clang::OO_MinusEqual; break;
                    case '-': op_kind = clang::OO_MinusMinus; break;
                    case '>': op_kind = clang::OO_Arrow; break;
                }
            }
            else if (post_op_name[3] == '\0')
            {
                if (post_op_name[2] == '*')
                    op_kind = clang::OO_ArrowStar; break;
            }
            break;
            
        case '*':
            if (post_op_name[1] == '\0')
                op_kind = clang::OO_Star;
            else if (post_op_name[1] == '=' && post_op_name[2] == '\0')
                op_kind = clang::OO_StarEqual;
            break;
            
        case '/':
            if (post_op_name[1] == '\0')
                op_kind = clang::OO_Slash;
            else if (post_op_name[1] == '=' && post_op_name[2] == '\0')
                op_kind = clang::OO_SlashEqual;
            break;
            
        case '%':
            if (post_op_name[1] == '\0')
                op_kind = clang::OO_Percent;
            else if (post_op_name[1] == '=' && post_op_name[2] == '\0')
                op_kind = clang::OO_PercentEqual;
            break;
            
            
        case '^':
            if (post_op_name[1] == '\0')
                op_kind = clang::OO_Caret;
            else if (post_op_name[1] == '=' && post_op_name[2] == '\0')
                op_kind = clang::OO_CaretEqual;
            break;
            
        case '&':
            if (post_op_name[1] == '\0')
                op_kind = clang::OO_Amp;
            else if (post_op_name[2] == '\0')
            {
                switch (post_op_name[1])
                {
                    case '=': op_kind = clang::OO_AmpEqual; break;
                    case '&': op_kind = clang::OO_AmpAmp; break;
                }
            }
            break;
            
        case '|':
            if (post_op_name[1] == '\0')
                op_kind = clang::OO_Pipe;
            else if (post_op_name[2] == '\0')
            {
                switch (post_op_name[1])
                {
                    case '=': op_kind = clang::OO_PipeEqual; break;
                    case '|': op_kind = clang::OO_PipePipe; break;
                }
            }
            break;
            
        case '~':
            if (post_op_name[1] == '\0')
                op_kind = clang::OO_Tilde;
            break;
            
        case '!':
            if (post_op_name[1] == '\0')
                op_kind = clang::OO_Exclaim;
            else if (post_op_name[1] == '=' && post_op_name[2] == '\0')
                op_kind = clang::OO_ExclaimEqual;
            break;
            
        case '=':
            if (post_op_name[1] == '\0')
                op_kind = clang::OO_Equal;
            else if (post_op_name[1] == '=' && post_op_name[2] == '\0')
                op_kind = clang::OO_EqualEqual;
            break;
            
        case '<':
            if (post_op_name[1] == '\0')
                op_kind = clang::OO_Less;
            else if (post_op_name[2] == '\0')
            {
                switch (post_op_name[1])
                {
                    case '<': op_kind = clang::OO_LessLess; break;
                    case '=': op_kind = clang::OO_LessEqual; break;
                }
            }
            else if (post_op_name[3] == '\0')
            {
                if (post_op_name[2] == '=')
                    op_kind = clang::OO_LessLessEqual;
            }
            break;
            
        case '>':
            if (post_op_name[1] == '\0')
                op_kind = clang::OO_Greater;
            else if (post_op_name[2] == '\0')
            {
                switch (post_op_name[1])
                {
                    case '>': op_kind = clang::OO_GreaterGreater; break;
                    case '=': op_kind = clang::OO_GreaterEqual; break;
                }
            }
            else if (post_op_name[1] == '>' &&
                     post_op_name[2] == '=' &&
                     post_op_name[3] == '\0')
            {
                op_kind = clang::OO_GreaterGreaterEqual;
            }
            break;
            
        case ',':
            if (post_op_name[1] == '\0')
                op_kind = clang::OO_Comma;
            break;
            
        case '(':
            if (post_op_name[1] == ')' && post_op_name[2] == '\0')
                op_kind = clang::OO_Call;
            break;
            
        case '[':
            if (post_op_name[1] == ']' && post_op_name[2] == '\0')
                op_kind = clang::OO_Subscript;
            break;
    }
    
    return true;
}

clang::EnumDecl *
ClangASTContext::GetAsEnumDecl (const CompilerType& type)
{
    const clang::EnumType *enutype = llvm::dyn_cast<clang::EnumType>(ClangUtil::GetCanonicalQualType(type));
    if (enutype)
        return enutype->getDecl();
    return NULL;
}

clang::RecordDecl *
ClangASTContext::GetAsRecordDecl (const CompilerType& type)
{
    const clang::RecordType *record_type = llvm::dyn_cast<clang::RecordType>(ClangUtil::GetCanonicalQualType(type));
    if (record_type)
        return record_type->getDecl();
    return nullptr;
}

clang::TagDecl *
ClangASTContext::GetAsTagDecl (const CompilerType& type)
{
    clang::QualType qual_type = ClangUtil::GetCanonicalQualType(type);
    if (qual_type.isNull())
        return nullptr;
    else
        return qual_type->getAsTagDecl();
}

clang::CXXRecordDecl *
ClangASTContext::GetAsCXXRecordDecl (lldb::opaque_compiler_type_t type)
{
    return GetCanonicalQualType(type)->getAsCXXRecordDecl();
}

clang::ObjCInterfaceDecl *
ClangASTContext::GetAsObjCInterfaceDecl (const CompilerType& type)
{
    const clang::ObjCObjectType *objc_class_type =
        llvm::dyn_cast<clang::ObjCObjectType>(ClangUtil::GetCanonicalQualType(type));
    if (objc_class_type)
        return objc_class_type->getInterface();
    return nullptr;
}

clang::FieldDecl *
ClangASTContext::AddFieldToRecordType (const CompilerType& type, const char *name,
                                       const CompilerType &field_clang_type,
                                       AccessType access,
                                       uint32_t bitfield_bit_size)
{
    if (!type.IsValid() || !field_clang_type.IsValid())
        return nullptr;
    ClangASTContext *ast = llvm::dyn_cast_or_null<ClangASTContext>(type.GetTypeSystem());
    if (!ast)
        return nullptr;
    clang::ASTContext* clang_ast = ast->getASTContext();
    
    clang::FieldDecl *field = nullptr;
    
    clang::Expr *bit_width = nullptr;
    if (bitfield_bit_size != 0)
    {
        llvm::APInt bitfield_bit_size_apint(clang_ast->getTypeSize(clang_ast->IntTy), bitfield_bit_size);
        bit_width = new (*clang_ast)clang::IntegerLiteral (*clang_ast, bitfield_bit_size_apint, clang_ast->IntTy, clang::SourceLocation());
    }
    
    clang::RecordDecl *record_decl = ast->GetAsRecordDecl (type);
    if (record_decl)
    {
        field = clang::FieldDecl::Create(*clang_ast, record_decl, clang::SourceLocation(), clang::SourceLocation(),
                                         name ? &clang_ast->Idents.get(name) : nullptr, // Identifier
                                         ClangUtil::GetQualType(field_clang_type),      // Field type
                                         nullptr,                                       // TInfo *
                                         bit_width,                                     // BitWidth
                                         false,                                         // Mutable
                                         clang::ICIS_NoInit);                           // HasInit

        if (!name)
        {
            // Determine whether this field corresponds to an anonymous
            // struct or union.
            if (const clang::TagType *TagT = field->getType()->getAs<clang::TagType>()) {
                if (clang::RecordDecl *Rec = llvm::dyn_cast<clang::RecordDecl>(TagT->getDecl()))
                    if (!Rec->getDeclName()) {
                        Rec->setAnonymousStructOrUnion(true);
                        field->setImplicit();
                        
                    }
            }
        }
        
        if (field)
        {
            field->setAccess (ClangASTContext::ConvertAccessTypeToAccessSpecifier (access));
            
            record_decl->addDecl(field);
            
#ifdef LLDB_CONFIGURATION_DEBUG
            VerifyDecl(field);
#endif
        }
    }
    else
    {
        clang::ObjCInterfaceDecl *class_interface_decl = ast->GetAsObjCInterfaceDecl (type);
        
        if (class_interface_decl)
        {
            const bool is_synthesized = false;
            
            field_clang_type.GetCompleteType();

            field = clang::ObjCIvarDecl::Create(
                *clang_ast, class_interface_decl, clang::SourceLocation(), clang::SourceLocation(),
                name ? &clang_ast->Idents.get(name) : nullptr, // Identifier
                ClangUtil::GetQualType(field_clang_type),      // Field type
                nullptr,                                       // TypeSourceInfo *
                ConvertAccessTypeToObjCIvarAccessControl(access), bit_width, is_synthesized);

            if (field)
            {
                class_interface_decl->addDecl(field);
                
#ifdef LLDB_CONFIGURATION_DEBUG
                VerifyDecl(field);
#endif
            }
        }
    }
    return field;
}

void
ClangASTContext::BuildIndirectFields (const CompilerType& type)
{
    if (!type)
        return;

    ClangASTContext *ast = llvm::dyn_cast<ClangASTContext>(type.GetTypeSystem());
    if (!ast)
        return;

    clang::RecordDecl *record_decl = ast->GetAsRecordDecl(type);
    
    if (!record_decl)
        return;
    
    typedef llvm::SmallVector <clang::IndirectFieldDecl *, 1> IndirectFieldVector;
    
    IndirectFieldVector indirect_fields;
    clang::RecordDecl::field_iterator field_pos;
    clang::RecordDecl::field_iterator field_end_pos = record_decl->field_end();
    clang::RecordDecl::field_iterator last_field_pos = field_end_pos;
    for (field_pos = record_decl->field_begin(); field_pos != field_end_pos; last_field_pos = field_pos++)
    {
        if (field_pos->isAnonymousStructOrUnion())
        {
            clang::QualType field_qual_type = field_pos->getType();
            
            const clang::RecordType *field_record_type = field_qual_type->getAs<clang::RecordType>();
            
            if (!field_record_type)
                continue;
            
            clang::RecordDecl *field_record_decl = field_record_type->getDecl();
            
            if (!field_record_decl)
                continue;
            
            for (clang::RecordDecl::decl_iterator di = field_record_decl->decls_begin(), de = field_record_decl->decls_end();
                 di != de;
                 ++di)
            {
                if (clang::FieldDecl *nested_field_decl = llvm::dyn_cast<clang::FieldDecl>(*di))
                {
                    clang::NamedDecl **chain = new (*ast->getASTContext()) clang::NamedDecl*[2];
                    chain[0] = *field_pos;
                    chain[1] = nested_field_decl;
                    clang::IndirectFieldDecl *indirect_field = clang::IndirectFieldDecl::Create(*ast->getASTContext(),
                                                                                                record_decl,
                                                                                                clang::SourceLocation(),
                                                                                                nested_field_decl->getIdentifier(),
                                                                                                nested_field_decl->getType(),
                                                                                                chain,
                                                                                                2);
                    
                    indirect_field->setImplicit();
                    
                    indirect_field->setAccess(ClangASTContext::UnifyAccessSpecifiers(field_pos->getAccess(),
                                                                                     nested_field_decl->getAccess()));
                    
                    indirect_fields.push_back(indirect_field);
                }
                else if (clang::IndirectFieldDecl *nested_indirect_field_decl = llvm::dyn_cast<clang::IndirectFieldDecl>(*di))
                {
                    int nested_chain_size = nested_indirect_field_decl->getChainingSize();
                    clang::NamedDecl **chain = new (*ast->getASTContext()) clang::NamedDecl*[nested_chain_size + 1];
                    chain[0] = *field_pos;
                    
                    int chain_index = 1;
                    for (clang::IndirectFieldDecl::chain_iterator nci = nested_indirect_field_decl->chain_begin(),
                         nce = nested_indirect_field_decl->chain_end();
                         nci < nce;
                         ++nci)
                    {
                        chain[chain_index] = *nci;
                        chain_index++;
                    }
                    
                    clang::IndirectFieldDecl *indirect_field = clang::IndirectFieldDecl::Create(*ast->getASTContext(),
                                                                                                record_decl,
                                                                                                clang::SourceLocation(),
                                                                                                nested_indirect_field_decl->getIdentifier(),
                                                                                                nested_indirect_field_decl->getType(),
                                                                                                chain,
                                                                                                nested_chain_size + 1);
                    
                    indirect_field->setImplicit();
                    
                    indirect_field->setAccess(ClangASTContext::UnifyAccessSpecifiers(field_pos->getAccess(),
                                                                                     nested_indirect_field_decl->getAccess()));
                    
                    indirect_fields.push_back(indirect_field);
                }
            }
        }
    }
    
    // Check the last field to see if it has an incomplete array type as its
    // last member and if it does, the tell the record decl about it
    if (last_field_pos != field_end_pos)
    {
        if (last_field_pos->getType()->isIncompleteArrayType())
            record_decl->hasFlexibleArrayMember();
    }
    
    for (IndirectFieldVector::iterator ifi = indirect_fields.begin(), ife = indirect_fields.end();
         ifi < ife;
         ++ifi)
    {
        record_decl->addDecl(*ifi);
    }
}

void
ClangASTContext::SetIsPacked (const CompilerType& type)
{
    if (type)
    {
        ClangASTContext *ast = llvm::dyn_cast<ClangASTContext>(type.GetTypeSystem());
        if (ast)
        {
            clang::RecordDecl *record_decl = GetAsRecordDecl(type);
    
            if (!record_decl)
                return;
    
            record_decl->addAttr(clang::PackedAttr::CreateImplicit(*ast->getASTContext()));
        }
    }
}

clang::VarDecl *
ClangASTContext::AddVariableToRecordType (const CompilerType& type, const char *name,
                                          const CompilerType &var_type,
                                          AccessType access)
{
    clang::VarDecl *var_decl = nullptr;
    
    if (!type.IsValid() || !var_type.IsValid())
        return nullptr;
    ClangASTContext *ast = llvm::dyn_cast<ClangASTContext>(type.GetTypeSystem());
    if (!ast)
        return nullptr;
    
    clang::RecordDecl *record_decl = ast->GetAsRecordDecl (type);
    if (record_decl)
    {
        var_decl =
            clang::VarDecl::Create(*ast->getASTContext(),   // ASTContext &
                                   record_decl,             // DeclContext *
                                   clang::SourceLocation(), // clang::SourceLocation StartLoc
                                   clang::SourceLocation(), // clang::SourceLocation IdLoc
                                   name ? &ast->getASTContext()->Idents.get(name) : nullptr, // clang::IdentifierInfo *
                                   ClangUtil::GetQualType(var_type),                         // Variable clang::QualType
                                   nullptr,                                                  // TypeSourceInfo *
                                   clang::SC_Static);                                        // StorageClass
        if (var_decl)
        {
            var_decl->setAccess(ClangASTContext::ConvertAccessTypeToAccessSpecifier (access));
            record_decl->addDecl(var_decl);
            
#ifdef LLDB_CONFIGURATION_DEBUG
            VerifyDecl(var_decl);
#endif
        }
    }
    return var_decl;
}


clang::CXXMethodDecl *
ClangASTContext::AddMethodToCXXRecordType (lldb::opaque_compiler_type_t type, const char *name,
                                              const CompilerType &method_clang_type,
                                              lldb::AccessType access,
                                              bool is_virtual,
                                              bool is_static,
                                              bool is_inline,
                                              bool is_explicit,
                                              bool is_attr_used,
                                              bool is_artificial)
{
    if (!type || !method_clang_type.IsValid() || name == nullptr || name[0] == '\0')
        return nullptr;
    
    clang::QualType record_qual_type(GetCanonicalQualType(type));
    
    clang::CXXRecordDecl *cxx_record_decl = record_qual_type->getAsCXXRecordDecl();
    
    if (cxx_record_decl == nullptr)
        return nullptr;

    clang::QualType method_qual_type(ClangUtil::GetQualType(method_clang_type));

    clang::CXXMethodDecl *cxx_method_decl = nullptr;
    
    clang::DeclarationName decl_name (&getASTContext()->Idents.get(name));
    
    const clang::FunctionType *function_type = llvm::dyn_cast<clang::FunctionType>(method_qual_type.getTypePtr());
    
    if (function_type == nullptr)
        return nullptr;
    
    const clang::FunctionProtoType *method_function_prototype (llvm::dyn_cast<clang::FunctionProtoType>(function_type));
    
    if (!method_function_prototype)
        return nullptr;
    
    unsigned int num_params = method_function_prototype->getNumParams();
    
    clang::CXXDestructorDecl *cxx_dtor_decl(nullptr);
    clang::CXXConstructorDecl *cxx_ctor_decl(nullptr);
    
    if (is_artificial)
        return nullptr; // skip everything artificial
    
    if (name[0] == '~')
    {
        cxx_dtor_decl = clang::CXXDestructorDecl::Create (*getASTContext(),
                                                          cxx_record_decl,
                                                          clang::SourceLocation(),
                                                          clang::DeclarationNameInfo (getASTContext()->DeclarationNames.getCXXDestructorName (getASTContext()->getCanonicalType (record_qual_type)), clang::SourceLocation()),
                                                          method_qual_type,
                                                          nullptr,
                                                          is_inline,
                                                          is_artificial);
        cxx_method_decl = cxx_dtor_decl;
    }
    else if (decl_name == cxx_record_decl->getDeclName())
    {
        cxx_ctor_decl = clang::CXXConstructorDecl::Create (*getASTContext(),
                                                           cxx_record_decl,
                                                           clang::SourceLocation(),
                                                           clang::DeclarationNameInfo (getASTContext()->DeclarationNames.getCXXConstructorName (getASTContext()->getCanonicalType (record_qual_type)), clang::SourceLocation()),
                                                           method_qual_type,
                                                           nullptr, // TypeSourceInfo *
                                                           is_explicit,
                                                           is_inline,
                                                           is_artificial,
                                                           false /*is_constexpr*/);
        cxx_method_decl = cxx_ctor_decl;
    }
    else
    {
        clang::StorageClass SC = is_static ? clang::SC_Static : clang::SC_None;
        clang::OverloadedOperatorKind op_kind = clang::NUM_OVERLOADED_OPERATORS;
        
        if (IsOperator (name, op_kind))
        {
            if (op_kind != clang::NUM_OVERLOADED_OPERATORS)
            {
                // Check the number of operator parameters. Sometimes we have
                // seen bad DWARF that doesn't correctly describe operators and
                // if we try to create a method and add it to the class, clang
                // will assert and crash, so we need to make sure things are
                // acceptable.
                if (!ClangASTContext::CheckOverloadedOperatorKindParameterCount (op_kind, num_params))
                    return nullptr;
                cxx_method_decl = clang::CXXMethodDecl::Create (*getASTContext(),
                                                                cxx_record_decl,
                                                                clang::SourceLocation(),
                                                                clang::DeclarationNameInfo (getASTContext()->DeclarationNames.getCXXOperatorName (op_kind), clang::SourceLocation()),
                                                                method_qual_type,
                                                                nullptr, // TypeSourceInfo *
                                                                SC,
                                                                is_inline,
                                                                false /*is_constexpr*/,
                                                                clang::SourceLocation());
            }
            else if (num_params == 0)
            {
                // Conversion operators don't take params...
                cxx_method_decl = clang::CXXConversionDecl::Create (*getASTContext(),
                                                                    cxx_record_decl,
                                                                    clang::SourceLocation(),
                                                                    clang::DeclarationNameInfo (getASTContext()->DeclarationNames.getCXXConversionFunctionName (getASTContext()->getCanonicalType (function_type->getReturnType())), clang::SourceLocation()),
                                                                    method_qual_type,
                                                                    nullptr, // TypeSourceInfo *
                                                                    is_inline,
                                                                    is_explicit,
                                                                    false /*is_constexpr*/,
                                                                    clang::SourceLocation());
            }
        }
        
        if (cxx_method_decl == nullptr)
        {
            cxx_method_decl = clang::CXXMethodDecl::Create (*getASTContext(),
                                                            cxx_record_decl,
                                                            clang::SourceLocation(),
                                                            clang::DeclarationNameInfo (decl_name, clang::SourceLocation()),
                                                            method_qual_type,
                                                            nullptr, // TypeSourceInfo *
                                                            SC,
                                                            is_inline,
                                                            false /*is_constexpr*/,
                                                            clang::SourceLocation());
        }
    }
    
    clang::AccessSpecifier access_specifier = ClangASTContext::ConvertAccessTypeToAccessSpecifier (access);
    
    cxx_method_decl->setAccess (access_specifier);
    cxx_method_decl->setVirtualAsWritten (is_virtual);
    
    if (is_attr_used)
        cxx_method_decl->addAttr(clang::UsedAttr::CreateImplicit(*getASTContext()));
    
    // Populate the method decl with parameter decls
    
    llvm::SmallVector<clang::ParmVarDecl *, 12> params;
    
    for (unsigned param_index = 0;
         param_index < num_params;
         ++param_index)
    {
        params.push_back (clang::ParmVarDecl::Create (*getASTContext(),
                                                      cxx_method_decl,
                                                      clang::SourceLocation(),
                                                      clang::SourceLocation(),
                                                      nullptr, // anonymous
                                                      method_function_prototype->getParamType(param_index),
                                                      nullptr,
                                                      clang::SC_None,
                                                      nullptr));
    }
    
    cxx_method_decl->setParams (llvm::ArrayRef<clang::ParmVarDecl*>(params));
    
    cxx_record_decl->addDecl (cxx_method_decl);
    
    // Sometimes the debug info will mention a constructor (default/copy/move),
    // destructor, or assignment operator (copy/move) but there won't be any
    // version of this in the code. So we check if the function was artificially
    // generated and if it is trivial and this lets the compiler/backend know
    // that it can inline the IR for these when it needs to and we can avoid a
    // "missing function" error when running expressions.
    
    if (is_artificial)
    {
        if (cxx_ctor_decl &&
            ((cxx_ctor_decl->isDefaultConstructor() && cxx_record_decl->hasTrivialDefaultConstructor ()) ||
             (cxx_ctor_decl->isCopyConstructor()    && cxx_record_decl->hasTrivialCopyConstructor    ()) ||
             (cxx_ctor_decl->isMoveConstructor()    && cxx_record_decl->hasTrivialMoveConstructor    ()) ))
        {
            cxx_ctor_decl->setDefaulted();
            cxx_ctor_decl->setTrivial(true);
        }
        else if (cxx_dtor_decl)
        {
            if (cxx_record_decl->hasTrivialDestructor())
            {
                cxx_dtor_decl->setDefaulted();
                cxx_dtor_decl->setTrivial(true);
            }
        }
        else if ((cxx_method_decl->isCopyAssignmentOperator() && cxx_record_decl->hasTrivialCopyAssignment()) ||
                 (cxx_method_decl->isMoveAssignmentOperator() && cxx_record_decl->hasTrivialMoveAssignment()))
        {
            cxx_method_decl->setDefaulted();
            cxx_method_decl->setTrivial(true);
        }
    }
    
#ifdef LLDB_CONFIGURATION_DEBUG
    VerifyDecl(cxx_method_decl);
#endif
    
    //    printf ("decl->isPolymorphic()             = %i\n", cxx_record_decl->isPolymorphic());
    //    printf ("decl->isAggregate()               = %i\n", cxx_record_decl->isAggregate());
    //    printf ("decl->isPOD()                     = %i\n", cxx_record_decl->isPOD());
    //    printf ("decl->isEmpty()                   = %i\n", cxx_record_decl->isEmpty());
    //    printf ("decl->isAbstract()                = %i\n", cxx_record_decl->isAbstract());
    //    printf ("decl->hasTrivialConstructor()     = %i\n", cxx_record_decl->hasTrivialConstructor());
    //    printf ("decl->hasTrivialCopyConstructor() = %i\n", cxx_record_decl->hasTrivialCopyConstructor());
    //    printf ("decl->hasTrivialCopyAssignment()  = %i\n", cxx_record_decl->hasTrivialCopyAssignment());
    //    printf ("decl->hasTrivialDestructor()      = %i\n", cxx_record_decl->hasTrivialDestructor());
    return cxx_method_decl;
}


#pragma mark C++ Base Classes

clang::CXXBaseSpecifier *
ClangASTContext::CreateBaseClassSpecifier (lldb::opaque_compiler_type_t type, AccessType access, bool is_virtual, bool base_of_class)
{
    if (type)
        return new clang::CXXBaseSpecifier (clang::SourceRange(),
                                            is_virtual,
                                            base_of_class,
                                            ClangASTContext::ConvertAccessTypeToAccessSpecifier (access),
                                            getASTContext()->getTrivialTypeSourceInfo (GetQualType(type)),
                                            clang::SourceLocation());
    return nullptr;
}

void
ClangASTContext::DeleteBaseClassSpecifiers (clang::CXXBaseSpecifier **base_classes, unsigned num_base_classes)
{
    for (unsigned i=0; i<num_base_classes; ++i)
    {
        delete base_classes[i];
        base_classes[i] = nullptr;
    }
}

bool
ClangASTContext::SetBaseClassesForClassType (lldb::opaque_compiler_type_t type, clang::CXXBaseSpecifier const * const *base_classes,
                                                unsigned num_base_classes)
{
    if (type)
    {
        clang::CXXRecordDecl *cxx_record_decl = GetAsCXXRecordDecl(type);
        if (cxx_record_decl)
        {
            cxx_record_decl->setBases(base_classes, num_base_classes);
            return true;
        }
    }
    return false;
}

bool
ClangASTContext::SetObjCSuperClass (const CompilerType& type, const CompilerType &superclass_clang_type)
{
    ClangASTContext *ast = llvm::dyn_cast_or_null<ClangASTContext>(type.GetTypeSystem());
    if (!ast)
        return false;
    clang::ASTContext* clang_ast = ast->getASTContext();

    if (type && superclass_clang_type.IsValid() && superclass_clang_type.GetTypeSystem() == type.GetTypeSystem())
    {
        clang::ObjCInterfaceDecl *class_interface_decl = GetAsObjCInterfaceDecl (type);
        clang::ObjCInterfaceDecl *super_interface_decl = GetAsObjCInterfaceDecl (superclass_clang_type);
        if (class_interface_decl && super_interface_decl)
        {
            class_interface_decl->setSuperClass(clang_ast->getTrivialTypeSourceInfo(clang_ast->getObjCInterfaceType(super_interface_decl)));
            return true;
        }
    }
    return false;
}

bool
ClangASTContext::AddObjCClassProperty (const CompilerType& type,
                                       const char *property_name,
                                       const CompilerType &property_clang_type,
                                       clang::ObjCIvarDecl *ivar_decl,
                                       const char *property_setter_name,
                                       const char *property_getter_name,
                                       uint32_t property_attributes,
                                       ClangASTMetadata *metadata)
{
    if (!type || !property_clang_type.IsValid() || property_name == nullptr || property_name[0] == '\0')
        return false;
    ClangASTContext *ast = llvm::dyn_cast<ClangASTContext>(type.GetTypeSystem());
    if (!ast)
        return false;
    clang::ASTContext* clang_ast = ast->getASTContext();
    
    clang::ObjCInterfaceDecl *class_interface_decl = GetAsObjCInterfaceDecl (type);
    
    if (class_interface_decl)
    {
        CompilerType property_clang_type_to_access;
        
        if (property_clang_type.IsValid())
            property_clang_type_to_access = property_clang_type;
        else if (ivar_decl)
            property_clang_type_to_access = CompilerType (clang_ast, ivar_decl->getType());
        
        if (class_interface_decl && property_clang_type_to_access.IsValid())
        {
            clang::TypeSourceInfo *prop_type_source;
            if (ivar_decl)
                prop_type_source = clang_ast->getTrivialTypeSourceInfo (ivar_decl->getType());
            else
                prop_type_source = clang_ast->getTrivialTypeSourceInfo(ClangUtil::GetQualType(property_clang_type));

            clang::ObjCPropertyDecl *property_decl = clang::ObjCPropertyDecl::Create(
                *clang_ast, class_interface_decl,
                clang::SourceLocation(), // Source Location
                &clang_ast->Idents.get(property_name),
                clang::SourceLocation(), // Source Location for AT
                clang::SourceLocation(), // Source location for (
                ivar_decl ? ivar_decl->getType() : ClangUtil::GetQualType(property_clang_type), prop_type_source);

            if (property_decl)
            {
                if (metadata)
                    ClangASTContext::SetMetadata(clang_ast, property_decl, *metadata);
                
                class_interface_decl->addDecl (property_decl);
                
                clang::Selector setter_sel, getter_sel;
                
                if (property_setter_name != nullptr)
                {
                    std::string property_setter_no_colon(property_setter_name, strlen(property_setter_name) - 1);
                    clang::IdentifierInfo *setter_ident = &clang_ast->Idents.get(property_setter_no_colon.c_str());
                    setter_sel = clang_ast->Selectors.getSelector(1, &setter_ident);
                }
                else if (!(property_attributes & DW_APPLE_PROPERTY_readonly))
                {
                    std::string setter_sel_string("set");
                    setter_sel_string.push_back(::toupper(property_name[0]));
                    setter_sel_string.append(&property_name[1]);
                    clang::IdentifierInfo *setter_ident = &clang_ast->Idents.get(setter_sel_string.c_str());
                    setter_sel = clang_ast->Selectors.getSelector(1, &setter_ident);
                }
                property_decl->setSetterName(setter_sel);
                property_decl->setPropertyAttributes (clang::ObjCPropertyDecl::OBJC_PR_setter);
                
                if (property_getter_name != nullptr)
                {
                    clang::IdentifierInfo *getter_ident = &clang_ast->Idents.get(property_getter_name);
                    getter_sel = clang_ast->Selectors.getSelector(0, &getter_ident);
                }
                else
                {
                    clang::IdentifierInfo *getter_ident = &clang_ast->Idents.get(property_name);
                    getter_sel = clang_ast->Selectors.getSelector(0, &getter_ident);
                }
                property_decl->setGetterName(getter_sel);
                property_decl->setPropertyAttributes (clang::ObjCPropertyDecl::OBJC_PR_getter);
                
                if (ivar_decl)
                    property_decl->setPropertyIvarDecl (ivar_decl);
                
                if (property_attributes & DW_APPLE_PROPERTY_readonly)
                    property_decl->setPropertyAttributes (clang::ObjCPropertyDecl::OBJC_PR_readonly);
                if (property_attributes & DW_APPLE_PROPERTY_readwrite)
                    property_decl->setPropertyAttributes (clang::ObjCPropertyDecl::OBJC_PR_readwrite);
                if (property_attributes & DW_APPLE_PROPERTY_assign)
                    property_decl->setPropertyAttributes (clang::ObjCPropertyDecl::OBJC_PR_assign);
                if (property_attributes & DW_APPLE_PROPERTY_retain)
                    property_decl->setPropertyAttributes (clang::ObjCPropertyDecl::OBJC_PR_retain);
                if (property_attributes & DW_APPLE_PROPERTY_copy)
                    property_decl->setPropertyAttributes (clang::ObjCPropertyDecl::OBJC_PR_copy);
                if (property_attributes & DW_APPLE_PROPERTY_nonatomic)
                    property_decl->setPropertyAttributes (clang::ObjCPropertyDecl::OBJC_PR_nonatomic);
                if (property_attributes & clang::ObjCPropertyDecl::OBJC_PR_nullability)
                    property_decl->setPropertyAttributes(clang::ObjCPropertyDecl::OBJC_PR_nullability);
                if (property_attributes & clang::ObjCPropertyDecl::OBJC_PR_null_resettable)
                    property_decl->setPropertyAttributes(clang::ObjCPropertyDecl::OBJC_PR_null_resettable);
                if (property_attributes & clang::ObjCPropertyDecl::OBJC_PR_class)
                    property_decl->setPropertyAttributes(clang::ObjCPropertyDecl::OBJC_PR_class);

                const bool isInstance = (property_attributes & clang::ObjCPropertyDecl::OBJC_PR_class) == 0;

                if (!getter_sel.isNull() &&
                    !(isInstance ? class_interface_decl->lookupInstanceMethod(getter_sel)
                                 : class_interface_decl->lookupClassMethod(getter_sel)))
                {
                    const bool isVariadic = false;
                    const bool isSynthesized = false;
                    const bool isImplicitlyDeclared = true;
                    const bool isDefined = false;
                    const clang::ObjCMethodDecl::ImplementationControl impControl = clang::ObjCMethodDecl::None;
                    const bool HasRelatedResultType = false;

                    clang::ObjCMethodDecl *getter = clang::ObjCMethodDecl::Create(
                        *clang_ast, clang::SourceLocation(), clang::SourceLocation(), getter_sel,
                        ClangUtil::GetQualType(property_clang_type_to_access), nullptr, class_interface_decl,
                        isInstance, isVariadic, isSynthesized, isImplicitlyDeclared, isDefined, impControl,
                        HasRelatedResultType);

                    if (getter && metadata)
                        ClangASTContext::SetMetadata(clang_ast, getter, *metadata);
                    
                    if (getter)
                    {
                        getter->setMethodParams(*clang_ast, llvm::ArrayRef<clang::ParmVarDecl*>(), llvm::ArrayRef<clang::SourceLocation>());
                        
                        class_interface_decl->addDecl(getter);
                    }
                }

                if (!setter_sel.isNull() &&
                    !(isInstance ? class_interface_decl->lookupInstanceMethod(setter_sel)
                                 : class_interface_decl->lookupClassMethod(setter_sel)))
                {
                    clang::QualType result_type = clang_ast->VoidTy;
                    const bool isVariadic = false;
                    const bool isSynthesized = false;
                    const bool isImplicitlyDeclared = true;
                    const bool isDefined = false;
                    const clang::ObjCMethodDecl::ImplementationControl impControl = clang::ObjCMethodDecl::None;
                    const bool HasRelatedResultType = false;
                    
                    clang::ObjCMethodDecl *setter = clang::ObjCMethodDecl::Create (*clang_ast,
                                                                                   clang::SourceLocation(),
                                                                                   clang::SourceLocation(),
                                                                                   setter_sel,
                                                                                   result_type,
                                                                                   nullptr,
                                                                                   class_interface_decl,
                                                                                   isInstance,
                                                                                   isVariadic,
                                                                                   isSynthesized,
                                                                                   isImplicitlyDeclared,
                                                                                   isDefined,
                                                                                   impControl,
                                                                                   HasRelatedResultType);
                    
                    if (setter && metadata)
                        ClangASTContext::SetMetadata(clang_ast, setter, *metadata);
                    
                    llvm::SmallVector<clang::ParmVarDecl *, 1> params;

                    params.push_back(clang::ParmVarDecl::Create(
                        *clang_ast, setter, clang::SourceLocation(), clang::SourceLocation(),
                        nullptr, // anonymous
                        ClangUtil::GetQualType(property_clang_type_to_access), nullptr, clang::SC_Auto, nullptr));

                    if (setter)
                    {
                        setter->setMethodParams(*clang_ast, llvm::ArrayRef<clang::ParmVarDecl*>(params), llvm::ArrayRef<clang::SourceLocation>());
                        
                        class_interface_decl->addDecl(setter);
                    }
                }
                
                return true;
            }
        }
    }
    return false;
}

bool
ClangASTContext::IsObjCClassTypeAndHasIVars (const CompilerType& type, bool check_superclass)
{
    clang::ObjCInterfaceDecl *class_interface_decl = GetAsObjCInterfaceDecl (type);
    if (class_interface_decl)
        return ObjCDeclHasIVars (class_interface_decl, check_superclass);
    return false;
}


clang::ObjCMethodDecl *
ClangASTContext::AddMethodToObjCObjectType (const CompilerType& type,
                                            const char *name,  // the full symbol name as seen in the symbol table (lldb::opaque_compiler_type_t type, "-[NString stringWithCString:]")
                                            const CompilerType &method_clang_type,
                                            lldb::AccessType access,
                                            bool is_artificial,
                                            bool is_variadic)
{
    if (!type || !method_clang_type.IsValid())
        return nullptr;
    
    clang::ObjCInterfaceDecl *class_interface_decl = GetAsObjCInterfaceDecl(type);
    
    if (class_interface_decl == nullptr)
        return nullptr;
    ClangASTContext *lldb_ast = llvm::dyn_cast<ClangASTContext>(type.GetTypeSystem());
    if (lldb_ast == nullptr)
        return nullptr;
    clang::ASTContext *ast = lldb_ast->getASTContext();

    const char *selector_start = ::strchr (name, ' ');
    if (selector_start == nullptr)
        return nullptr;
    
    selector_start++;
    llvm::SmallVector<clang::IdentifierInfo *, 12> selector_idents;
    
    size_t len = 0;
    const char *start;
    //printf ("name = '%s'\n", name);
    
    unsigned num_selectors_with_args = 0;
    for (start = selector_start;
         start && *start != '\0' && *start != ']';
         start += len)
    {
        len = ::strcspn(start, ":]");
        bool has_arg = (start[len] == ':');
        if (has_arg)
            ++num_selectors_with_args;
        selector_idents.push_back (&ast->Idents.get (llvm::StringRef (start, len)));
        if (has_arg)
            len += 1;
    }
    
    
    if (selector_idents.size() == 0)
        return nullptr;
    
    clang::Selector method_selector = ast->Selectors.getSelector (num_selectors_with_args ? selector_idents.size() : 0,
                                                                    selector_idents.data());

    clang::QualType method_qual_type(ClangUtil::GetQualType(method_clang_type));

    // Populate the method decl with parameter decls
    const clang::Type *method_type(method_qual_type.getTypePtr());
    
    if (method_type == nullptr)
        return nullptr;
    
    const clang::FunctionProtoType *method_function_prototype (llvm::dyn_cast<clang::FunctionProtoType>(method_type));
    
    if (!method_function_prototype)
        return nullptr;
    
    
    bool is_synthesized = false;
    bool is_defined = false;
    clang::ObjCMethodDecl::ImplementationControl imp_control = clang::ObjCMethodDecl::None;
    
    const unsigned num_args = method_function_prototype->getNumParams();
    
    if (num_args != num_selectors_with_args)
        return nullptr; // some debug information is corrupt.  We are not going to deal with it.

    clang::ObjCMethodDecl *objc_method_decl = clang::ObjCMethodDecl::Create(
        *ast,
        clang::SourceLocation(), // beginLoc,
        clang::SourceLocation(), // endLoc,
        method_selector, method_function_prototype->getReturnType(),
        nullptr, // TypeSourceInfo *ResultTInfo,
        ClangASTContext::GetASTContext(ast)->GetDeclContextForType(ClangUtil::GetQualType(type)), name[0] == '-',
        is_variadic, is_synthesized,
        true, // is_implicitly_declared; we force this to true because we don't have source locations
        is_defined, imp_control, false /*has_related_result_type*/);

    if (objc_method_decl == nullptr)
        return nullptr;
    
    if (num_args > 0)
    {
        llvm::SmallVector<clang::ParmVarDecl *, 12> params;
        
        for (unsigned param_index = 0; param_index < num_args; ++param_index)
        {
            params.push_back (clang::ParmVarDecl::Create (*ast,
                                                          objc_method_decl,
                                                          clang::SourceLocation(),
                                                          clang::SourceLocation(),
                                                          nullptr, // anonymous
                                                          method_function_prototype->getParamType(param_index),
                                                          nullptr,
                                                          clang::SC_Auto,
                                                          nullptr));
        }
        
        objc_method_decl->setMethodParams(*ast, llvm::ArrayRef<clang::ParmVarDecl*>(params), llvm::ArrayRef<clang::SourceLocation>());
    }
    
    class_interface_decl->addDecl (objc_method_decl);
    
#ifdef LLDB_CONFIGURATION_DEBUG
    VerifyDecl(objc_method_decl);
#endif
    
    return objc_method_decl;
}

bool
ClangASTContext::GetHasExternalStorage (const CompilerType &type)
{
    if (ClangUtil::IsClangType(type))
        return false;

    clang::QualType qual_type(ClangUtil::GetCanonicalQualType(type));

    const clang::Type::TypeClass type_class = qual_type->getTypeClass();
    switch (type_class)
    {
        case clang::Type::Record:
        {
            clang::CXXRecordDecl *cxx_record_decl = qual_type->getAsCXXRecordDecl();
            if (cxx_record_decl)
                return cxx_record_decl->hasExternalLexicalStorage () || cxx_record_decl->hasExternalVisibleStorage();
        }
            break;

        case clang::Type::Enum:
        {
            clang::EnumDecl *enum_decl = llvm::cast<clang::EnumType>(qual_type)->getDecl();
            if (enum_decl)
                return enum_decl->hasExternalLexicalStorage () || enum_decl->hasExternalVisibleStorage();
        }
            break;

        case clang::Type::ObjCObject:
        case clang::Type::ObjCInterface:
        {
            const clang::ObjCObjectType *objc_class_type = llvm::dyn_cast<clang::ObjCObjectType>(qual_type.getTypePtr());
            assert (objc_class_type);
            if (objc_class_type)
            {
                clang::ObjCInterfaceDecl *class_interface_decl = objc_class_type->getInterface();

                if (class_interface_decl)
                    return class_interface_decl->hasExternalLexicalStorage () || class_interface_decl->hasExternalVisibleStorage ();
            }
        }
            break;

        case clang::Type::Typedef:
            return GetHasExternalStorage (CompilerType(type.GetTypeSystem(), llvm::cast<clang::TypedefType>(qual_type)->getDecl()->getUnderlyingType().getAsOpaquePtr()));

        case clang::Type::Auto:
            return GetHasExternalStorage (CompilerType(type.GetTypeSystem(), llvm::cast<clang::AutoType>(qual_type)->getDeducedType().getAsOpaquePtr()));
            
        case clang::Type::Elaborated:
            return GetHasExternalStorage (CompilerType(type.GetTypeSystem(), llvm::cast<clang::ElaboratedType>(qual_type)->getNamedType().getAsOpaquePtr()));

        case clang::Type::Paren:
            return GetHasExternalStorage (CompilerType(type.GetTypeSystem(), llvm::cast<clang::ParenType>(qual_type)->desugar().getAsOpaquePtr()));

        default:
            break;
    }
    return false;
}


bool
ClangASTContext::SetHasExternalStorage (lldb::opaque_compiler_type_t type, bool has_extern)
{
    if (!type)
        return false;
    
    clang::QualType qual_type (GetCanonicalQualType(type));
    
    const clang::Type::TypeClass type_class = qual_type->getTypeClass();
    switch (type_class)
    {
        case clang::Type::Record:
        {
            clang::CXXRecordDecl *cxx_record_decl = qual_type->getAsCXXRecordDecl();
            if (cxx_record_decl)
            {
                cxx_record_decl->setHasExternalLexicalStorage (has_extern);
                cxx_record_decl->setHasExternalVisibleStorage (has_extern);
                return true;
            }
        }
            break;
            
        case clang::Type::Enum:
        {
            clang::EnumDecl *enum_decl = llvm::cast<clang::EnumType>(qual_type)->getDecl();
            if (enum_decl)
            {
                enum_decl->setHasExternalLexicalStorage (has_extern);
                enum_decl->setHasExternalVisibleStorage (has_extern);
                return true;
            }
        }
            break;
            
        case clang::Type::ObjCObject:
        case clang::Type::ObjCInterface:
        {
            const clang::ObjCObjectType *objc_class_type = llvm::dyn_cast<clang::ObjCObjectType>(qual_type.getTypePtr());
            assert (objc_class_type);
            if (objc_class_type)
            {
                clang::ObjCInterfaceDecl *class_interface_decl = objc_class_type->getInterface();
                
                if (class_interface_decl)
                {
                    class_interface_decl->setHasExternalLexicalStorage (has_extern);
                    class_interface_decl->setHasExternalVisibleStorage (has_extern);
                    return true;
                }
            }
        }
            break;
            
        case clang::Type::Typedef:
            return SetHasExternalStorage(llvm::cast<clang::TypedefType>(qual_type)->getDecl()->getUnderlyingType().getAsOpaquePtr(), has_extern);

        case clang::Type::Auto:
            return SetHasExternalStorage (llvm::cast<clang::AutoType>(qual_type)->getDeducedType().getAsOpaquePtr(), has_extern);
            
        case clang::Type::Elaborated:
            return SetHasExternalStorage (llvm::cast<clang::ElaboratedType>(qual_type)->getNamedType().getAsOpaquePtr(), has_extern);
            
        case clang::Type::Paren:
            return SetHasExternalStorage (llvm::cast<clang::ParenType>(qual_type)->desugar().getAsOpaquePtr(), has_extern);
            
        default:
            break;
    }
    return false;
}


#pragma mark TagDecl

bool
ClangASTContext::StartTagDeclarationDefinition (const CompilerType &type)
{
    clang::QualType qual_type(ClangUtil::GetQualType(type));
    if (!qual_type.isNull())
    {
        const clang::TagType *tag_type = qual_type->getAs<clang::TagType>();
        if (tag_type)
        {
            clang::TagDecl *tag_decl = tag_type->getDecl();
            if (tag_decl)
            {
                tag_decl->startDefinition();
                return true;
            }
        }
        
        const clang::ObjCObjectType *object_type = qual_type->getAs<clang::ObjCObjectType>();
        if (object_type)
        {
            clang::ObjCInterfaceDecl *interface_decl = object_type->getInterface();
            if (interface_decl)
            {
                interface_decl->startDefinition();
                return true;
            }
        }
    }
    return false;
}

bool
ClangASTContext::CompleteTagDeclarationDefinition (const CompilerType& type)
{
    clang::QualType qual_type(ClangUtil::GetQualType(type));
    if (!qual_type.isNull())
    {
        // Make sure we use the same methodology as ClangASTContext::StartTagDeclarationDefinition()
        // as to how we start/end the definition. Previously we were calling 
        const clang::TagType *tag_type = qual_type->getAs<clang::TagType>();
        if (tag_type)
        {
            clang::TagDecl *tag_decl = tag_type->getDecl();
            if (tag_decl)
            {
                clang::CXXRecordDecl *cxx_record_decl = llvm::dyn_cast_or_null<clang::CXXRecordDecl>(tag_decl);
                
                if (cxx_record_decl)
                {
                    if (!cxx_record_decl->isCompleteDefinition())
                        cxx_record_decl->completeDefinition();
                    cxx_record_decl->setHasLoadedFieldsFromExternalStorage(true);
                    cxx_record_decl->setHasExternalLexicalStorage (false);
                    cxx_record_decl->setHasExternalVisibleStorage (false);
                    return true;
                }
            }
        }

        const clang::EnumType *enutype = qual_type->getAs<clang::EnumType>();
        
        if (enutype)
        {
            clang::EnumDecl *enum_decl = enutype->getDecl();
            
            if (enum_decl)
            {
                if (!enum_decl->isCompleteDefinition())
                {
                    ClangASTContext *lldb_ast = llvm::dyn_cast<ClangASTContext>(type.GetTypeSystem());
                    if (lldb_ast == nullptr)
                        return false;
                    clang::ASTContext *ast = lldb_ast->getASTContext();

                    /// TODO This really needs to be fixed.

                    QualType integer_type(enum_decl->getIntegerType());
                    if (!integer_type.isNull())
                    {
                        unsigned NumPositiveBits = 1;
                        unsigned NumNegativeBits = 0;
                        
                        clang::QualType promotion_qual_type;
                        // If the enum integer type is less than an integer in bit width,
                        // then we must promote it to an integer size.
                        if (ast->getTypeSize(enum_decl->getIntegerType()) < ast->getTypeSize(ast->IntTy))
                        {
                            if (enum_decl->getIntegerType()->isSignedIntegerType())
                                promotion_qual_type = ast->IntTy;
                            else
                                promotion_qual_type = ast->UnsignedIntTy;
                        }
                        else
                            promotion_qual_type = enum_decl->getIntegerType();
                        
                        enum_decl->completeDefinition(enum_decl->getIntegerType(), promotion_qual_type, NumPositiveBits, NumNegativeBits);
                    }
                }
                return true;
            }
        }
    }
    return false;
}

bool
ClangASTContext::AddEnumerationValueToEnumerationType (lldb::opaque_compiler_type_t type,
                                                       const CompilerType &enumerator_clang_type,
                                                       const Declaration &decl,
                                                       const char *name,
                                                       int64_t enum_value,
                                                       uint32_t enum_value_bit_size)
{
    if (type && enumerator_clang_type.IsValid() && name && name[0])
    {
        clang::QualType enum_qual_type (GetCanonicalQualType(type));
        
        bool is_signed = false;
        enumerator_clang_type.IsIntegerType (is_signed);
        const clang::Type *clang_type = enum_qual_type.getTypePtr();
        if (clang_type)
        {
            const clang::EnumType *enutype = llvm::dyn_cast<clang::EnumType>(clang_type);
            
            if (enutype)
            {
                llvm::APSInt enum_llvm_apsint(enum_value_bit_size, is_signed);
                enum_llvm_apsint = enum_value;
                clang::EnumConstantDecl *enumerator_decl = clang::EnumConstantDecl::Create(
                    *getASTContext(), enutype->getDecl(), clang::SourceLocation(),
                    name ? &getASTContext()->Idents.get(name) : nullptr, // Identifier
                    ClangUtil::GetQualType(enumerator_clang_type), nullptr, enum_llvm_apsint);

                if (enumerator_decl)
                {
                    enutype->getDecl()->addDecl(enumerator_decl);
                    
#ifdef LLDB_CONFIGURATION_DEBUG
                    VerifyDecl(enumerator_decl);
#endif
                    
                    return true;
                }
            }
        }
    }
    return false;
}

CompilerType
ClangASTContext::GetEnumerationIntegerType (lldb::opaque_compiler_type_t type)
{
    clang::QualType enum_qual_type (GetCanonicalQualType(type));
    const clang::Type *clang_type = enum_qual_type.getTypePtr();
    if (clang_type)
    {
        const clang::EnumType *enutype = llvm::dyn_cast<clang::EnumType>(clang_type);
        if (enutype)
        {
            clang::EnumDecl *enum_decl = enutype->getDecl();
            if (enum_decl)
                return CompilerType (getASTContext(), enum_decl->getIntegerType());
        }
    }
    return CompilerType();
}

CompilerType
ClangASTContext::CreateMemberPointerType (const CompilerType& type, const CompilerType &pointee_type)
{
    if (type && pointee_type.IsValid() && type.GetTypeSystem() == pointee_type.GetTypeSystem())
    {
        ClangASTContext *ast = llvm::dyn_cast<ClangASTContext>(type.GetTypeSystem());
        if (!ast)
            return CompilerType();
        return CompilerType(ast->getASTContext(),
                            ast->getASTContext()->getMemberPointerType(ClangUtil::GetQualType(pointee_type),
                                                                       ClangUtil::GetQualType(type).getTypePtr()));
    }
    return CompilerType();
}


size_t
ClangASTContext::ConvertStringToFloatValue (lldb::opaque_compiler_type_t type, const char *s, uint8_t *dst, size_t dst_size)
{
    if (type)
    {
        clang::QualType qual_type (GetCanonicalQualType(type));
        uint32_t count = 0;
        bool is_complex = false;
        if (IsFloatingPointType (type, count, is_complex))
        {
            // TODO: handle complex and vector types
            if (count != 1)
                return false;
            
            llvm::StringRef s_sref(s);
            llvm::APFloat ap_float(getASTContext()->getFloatTypeSemantics(qual_type), s_sref);
            
            const uint64_t bit_size = getASTContext()->getTypeSize (qual_type);
            const uint64_t byte_size = bit_size / 8;
            if (dst_size >= byte_size)
            {
                Scalar scalar = ap_float.bitcastToAPInt().zextOrTrunc(llvm::NextPowerOf2(byte_size) * 8);
                lldb_private::Error get_data_error;
                if (scalar.GetAsMemoryData(dst, byte_size, lldb_private::endian::InlHostByteOrder(), get_data_error))
                    return byte_size;
            }
        }
    }
    return 0;
}



//----------------------------------------------------------------------
// Dumping types
//----------------------------------------------------------------------
#define DEPTH_INCREMENT 2

void
ClangASTContext::DumpValue (lldb::opaque_compiler_type_t type, ExecutionContext *exe_ctx,
                               Stream *s,
                               lldb::Format format,
                               const lldb_private::DataExtractor &data,
                               lldb::offset_t data_byte_offset,
                               size_t data_byte_size,
                               uint32_t bitfield_bit_size,
                               uint32_t bitfield_bit_offset,
                               bool show_types,
                               bool show_summary,
                               bool verbose,
                               uint32_t depth)
{
    if (!type)
        return;
    
    clang::QualType qual_type(GetQualType(type));
    switch (qual_type->getTypeClass())
    {
        case clang::Type::Record:
            if (GetCompleteType(type))
            {
                const clang::RecordType *record_type = llvm::cast<clang::RecordType>(qual_type.getTypePtr());
                const clang::RecordDecl *record_decl = record_type->getDecl();
                assert(record_decl);
                uint32_t field_bit_offset = 0;
                uint32_t field_byte_offset = 0;
                const clang::ASTRecordLayout &record_layout = getASTContext()->getASTRecordLayout(record_decl);
                uint32_t child_idx = 0;
                
                const clang::CXXRecordDecl *cxx_record_decl = llvm::dyn_cast<clang::CXXRecordDecl>(record_decl);
                if (cxx_record_decl)
                {
                    // We might have base classes to print out first
                    clang::CXXRecordDecl::base_class_const_iterator base_class, base_class_end;
                    for (base_class = cxx_record_decl->bases_begin(), base_class_end = cxx_record_decl->bases_end();
                         base_class != base_class_end;
                         ++base_class)
                    {
                        const clang::CXXRecordDecl *base_class_decl = llvm::cast<clang::CXXRecordDecl>(base_class->getType()->getAs<clang::RecordType>()->getDecl());
                        
                        // Skip empty base classes
                        if (verbose == false && ClangASTContext::RecordHasFields(base_class_decl) == false)
                            continue;
                        
                        if (base_class->isVirtual())
                            field_bit_offset = record_layout.getVBaseClassOffset(base_class_decl).getQuantity() * 8;
                        else
                            field_bit_offset = record_layout.getBaseClassOffset(base_class_decl).getQuantity() * 8;
                        field_byte_offset = field_bit_offset / 8;
                        assert (field_bit_offset % 8 == 0);
                        if (child_idx == 0)
                            s->PutChar('{');
                        else
                            s->PutChar(',');
                        
                        clang::QualType base_class_qual_type = base_class->getType();
                        std::string base_class_type_name(base_class_qual_type.getAsString());
                        
                        // Indent and print the base class type name
                        s->Printf("\n%*s%s ", depth + DEPTH_INCREMENT, "", base_class_type_name.c_str());
                        
                        clang::TypeInfo base_class_type_info = getASTContext()->getTypeInfo(base_class_qual_type);
                        
                        // Dump the value of the member
                        CompilerType base_clang_type(getASTContext(), base_class_qual_type);
                        base_clang_type.DumpValue (exe_ctx,
                                                   s,                                   // Stream to dump to
                                                   base_clang_type.GetFormat(),         // The format with which to display the member
                                                   data,                                // Data buffer containing all bytes for this type
                                                   data_byte_offset + field_byte_offset,// Offset into "data" where to grab value from
                                                   base_class_type_info.Width / 8,      // Size of this type in bytes
                                                   0,                                   // Bitfield bit size
                                                   0,                                   // Bitfield bit offset
                                                   show_types,                          // Boolean indicating if we should show the variable types
                                                   show_summary,                        // Boolean indicating if we should show a summary for the current type
                                                   verbose,                             // Verbose output?
                                                   depth + DEPTH_INCREMENT);            // Scope depth for any types that have children
                        
                        ++child_idx;
                    }
                }
                uint32_t field_idx = 0;
                clang::RecordDecl::field_iterator field, field_end;
                for (field = record_decl->field_begin(), field_end = record_decl->field_end(); field != field_end; ++field, ++field_idx, ++child_idx)
                {
                    // Print the starting squiggly bracket (if this is the
                    // first member) or comma (for member 2 and beyond) for
                    // the struct/union/class member.
                    if (child_idx == 0)
                        s->PutChar('{');
                    else
                        s->PutChar(',');
                    
                    // Indent
                    s->Printf("\n%*s", depth + DEPTH_INCREMENT, "");
                    
                    clang::QualType field_type = field->getType();
                    // Print the member type if requested
                    // Figure out the type byte size (field_type_info.first) and
                    // alignment (field_type_info.second) from the AST context.
                    clang::TypeInfo field_type_info = getASTContext()->getTypeInfo(field_type);
                    assert(field_idx < record_layout.getFieldCount());
                    // Figure out the field offset within the current struct/union/class type
                    field_bit_offset = record_layout.getFieldOffset (field_idx);
                    field_byte_offset = field_bit_offset / 8;
                    uint32_t field_bitfield_bit_size = 0;
                    uint32_t field_bitfield_bit_offset = 0;
                    if (ClangASTContext::FieldIsBitfield (getASTContext(), *field, field_bitfield_bit_size))
                        field_bitfield_bit_offset = field_bit_offset % 8;
                    
                    if (show_types)
                    {
                        std::string field_type_name(field_type.getAsString());
                        if (field_bitfield_bit_size > 0)
                            s->Printf("(%s:%u) ", field_type_name.c_str(), field_bitfield_bit_size);
                        else
                            s->Printf("(%s) ", field_type_name.c_str());
                    }
                    // Print the member name and equal sign
                    s->Printf("%s = ", field->getNameAsString().c_str());
                    
                    
                    // Dump the value of the member
                    CompilerType field_clang_type (getASTContext(), field_type);
                    field_clang_type.DumpValue (exe_ctx,
                                                s,                              // Stream to dump to
                                                field_clang_type.GetFormat(),   // The format with which to display the member
                                                data,                           // Data buffer containing all bytes for this type
                                                data_byte_offset + field_byte_offset,// Offset into "data" where to grab value from
                                                field_type_info.Width / 8,      // Size of this type in bytes
                                                field_bitfield_bit_size,        // Bitfield bit size
                                                field_bitfield_bit_offset,      // Bitfield bit offset
                                                show_types,                     // Boolean indicating if we should show the variable types
                                                show_summary,                   // Boolean indicating if we should show a summary for the current type
                                                verbose,                        // Verbose output?
                                                depth + DEPTH_INCREMENT);       // Scope depth for any types that have children
                }
                
                // Indent the trailing squiggly bracket
                if (child_idx > 0)
                    s->Printf("\n%*s}", depth, "");
            }
            return;
            
        case clang::Type::Enum:
            if (GetCompleteType(type))
            {
                const clang::EnumType *enutype = llvm::cast<clang::EnumType>(qual_type.getTypePtr());
                const clang::EnumDecl *enum_decl = enutype->getDecl();
                assert(enum_decl);
                clang::EnumDecl::enumerator_iterator enum_pos, enum_end_pos;
                lldb::offset_t offset = data_byte_offset;
                const int64_t enum_value = data.GetMaxU64Bitfield(&offset, data_byte_size, bitfield_bit_size, bitfield_bit_offset);
                for (enum_pos = enum_decl->enumerator_begin(), enum_end_pos = enum_decl->enumerator_end(); enum_pos != enum_end_pos; ++enum_pos)
                {
                    if (enum_pos->getInitVal() == enum_value)
                    {
                        s->Printf("%s", enum_pos->getNameAsString().c_str());
                        return;
                    }
                }
                // If we have gotten here we didn't get find the enumerator in the
                // enum decl, so just print the integer.
                s->Printf("%" PRIi64, enum_value);
            }
            return;
            
        case clang::Type::ConstantArray:
        {
            const clang::ConstantArrayType *array = llvm::cast<clang::ConstantArrayType>(qual_type.getTypePtr());
            bool is_array_of_characters = false;
            clang::QualType element_qual_type = array->getElementType();
            
            const clang::Type *canonical_type = element_qual_type->getCanonicalTypeInternal().getTypePtr();
            if (canonical_type)
                is_array_of_characters = canonical_type->isCharType();
            
            const uint64_t element_count = array->getSize().getLimitedValue();
            
            clang::TypeInfo field_type_info = getASTContext()->getTypeInfo(element_qual_type);
            
            uint32_t element_idx = 0;
            uint32_t element_offset = 0;
            uint64_t element_byte_size = field_type_info.Width / 8;
            uint32_t element_stride = element_byte_size;
            
            if (is_array_of_characters)
            {
                s->PutChar('"');
                data.Dump(s, data_byte_offset, lldb::eFormatChar, element_byte_size, element_count, UINT32_MAX, LLDB_INVALID_ADDRESS, 0, 0);
                s->PutChar('"');
                return;
            }
            else
            {
                CompilerType element_clang_type(getASTContext(), element_qual_type);
                lldb::Format element_format = element_clang_type.GetFormat();
                
                for (element_idx = 0; element_idx < element_count; ++element_idx)
                {
                    // Print the starting squiggly bracket (if this is the
                    // first member) or comman (for member 2 and beyong) for
                    // the struct/union/class member.
                    if (element_idx == 0)
                        s->PutChar('{');
                    else
                        s->PutChar(',');
                    
                    // Indent and print the index
                    s->Printf("\n%*s[%u] ", depth + DEPTH_INCREMENT, "", element_idx);
                    
                    // Figure out the field offset within the current struct/union/class type
                    element_offset = element_idx * element_stride;
                    
                    // Dump the value of the member
                    element_clang_type.DumpValue (exe_ctx,
                                                  s,                              // Stream to dump to
                                                  element_format,                 // The format with which to display the element
                                                  data,                           // Data buffer containing all bytes for this type
                                                  data_byte_offset + element_offset,// Offset into "data" where to grab value from
                                                  element_byte_size,              // Size of this type in bytes
                                                  0,                              // Bitfield bit size
                                                  0,                              // Bitfield bit offset
                                                  show_types,                     // Boolean indicating if we should show the variable types
                                                  show_summary,                   // Boolean indicating if we should show a summary for the current type
                                                  verbose,                        // Verbose output?
                                                  depth + DEPTH_INCREMENT);       // Scope depth for any types that have children
                }
                
                // Indent the trailing squiggly bracket
                if (element_idx > 0)
                    s->Printf("\n%*s}", depth, "");
            }
        }
            return;
            
        case clang::Type::Typedef:
        {
            clang::QualType typedef_qual_type = llvm::cast<clang::TypedefType>(qual_type)->getDecl()->getUnderlyingType();
            
            CompilerType typedef_clang_type (getASTContext(), typedef_qual_type);
            lldb::Format typedef_format = typedef_clang_type.GetFormat();
            clang::TypeInfo typedef_type_info = getASTContext()->getTypeInfo(typedef_qual_type);
            uint64_t typedef_byte_size = typedef_type_info.Width / 8;
            
            return typedef_clang_type.DumpValue (exe_ctx,
                                                 s,                  // Stream to dump to
                                                 typedef_format,     // The format with which to display the element
                                                 data,               // Data buffer containing all bytes for this type
                                                 data_byte_offset,   // Offset into "data" where to grab value from
                                                 typedef_byte_size,  // Size of this type in bytes
                                                 bitfield_bit_size,  // Bitfield bit size
                                                 bitfield_bit_offset,// Bitfield bit offset
                                                 show_types,         // Boolean indicating if we should show the variable types
                                                 show_summary,       // Boolean indicating if we should show a summary for the current type
                                                 verbose,            // Verbose output?
                                                 depth);             // Scope depth for any types that have children
        }
            break;
            
        case clang::Type::Auto:
        {
            clang::QualType elaborated_qual_type = llvm::cast<clang::AutoType>(qual_type)->getDeducedType();
            CompilerType elaborated_clang_type (getASTContext(), elaborated_qual_type);
            lldb::Format elaborated_format = elaborated_clang_type.GetFormat();
            clang::TypeInfo elaborated_type_info = getASTContext()->getTypeInfo(elaborated_qual_type);
            uint64_t elaborated_byte_size = elaborated_type_info.Width / 8;
            
            return elaborated_clang_type.DumpValue (exe_ctx,
                                                    s,                  // Stream to dump to
                                                    elaborated_format,  // The format with which to display the element
                                                    data,               // Data buffer containing all bytes for this type
                                                    data_byte_offset,   // Offset into "data" where to grab value from
                                                    elaborated_byte_size,  // Size of this type in bytes
                                                    bitfield_bit_size,  // Bitfield bit size
                                                    bitfield_bit_offset,// Bitfield bit offset
                                                    show_types,         // Boolean indicating if we should show the variable types
                                                    show_summary,       // Boolean indicating if we should show a summary for the current type
                                                    verbose,            // Verbose output?
                                                    depth);             // Scope depth for any types that have children
        }
            break;
            
        case clang::Type::Elaborated:
        {
            clang::QualType elaborated_qual_type = llvm::cast<clang::ElaboratedType>(qual_type)->getNamedType();
            CompilerType elaborated_clang_type (getASTContext(), elaborated_qual_type);
            lldb::Format elaborated_format = elaborated_clang_type.GetFormat();
            clang::TypeInfo elaborated_type_info = getASTContext()->getTypeInfo(elaborated_qual_type);
            uint64_t elaborated_byte_size = elaborated_type_info.Width / 8;
            
            return elaborated_clang_type.DumpValue (exe_ctx,
                                                    s,                  // Stream to dump to
                                                    elaborated_format,  // The format with which to display the element
                                                    data,               // Data buffer containing all bytes for this type
                                                    data_byte_offset,   // Offset into "data" where to grab value from
                                                    elaborated_byte_size,  // Size of this type in bytes
                                                    bitfield_bit_size,  // Bitfield bit size
                                                    bitfield_bit_offset,// Bitfield bit offset
                                                    show_types,         // Boolean indicating if we should show the variable types
                                                    show_summary,       // Boolean indicating if we should show a summary for the current type
                                                    verbose,            // Verbose output?
                                                    depth);             // Scope depth for any types that have children
        }
            break;
            
        case clang::Type::Paren:
        {
            clang::QualType desugar_qual_type = llvm::cast<clang::ParenType>(qual_type)->desugar();
            CompilerType desugar_clang_type (getASTContext(), desugar_qual_type);
            
            lldb::Format desugar_format = desugar_clang_type.GetFormat();
            clang::TypeInfo desugar_type_info = getASTContext()->getTypeInfo(desugar_qual_type);
            uint64_t desugar_byte_size = desugar_type_info.Width / 8;
            
            return desugar_clang_type.DumpValue (exe_ctx,
                                                 s,                  // Stream to dump to
                                                 desugar_format,  // The format with which to display the element
                                                 data,               // Data buffer containing all bytes for this type
                                                 data_byte_offset,   // Offset into "data" where to grab value from
                                                 desugar_byte_size,  // Size of this type in bytes
                                                 bitfield_bit_size,  // Bitfield bit size
                                                 bitfield_bit_offset,// Bitfield bit offset
                                                 show_types,         // Boolean indicating if we should show the variable types
                                                 show_summary,       // Boolean indicating if we should show a summary for the current type
                                                 verbose,            // Verbose output?
                                                 depth);             // Scope depth for any types that have children
        }
            break;
            
        default:
            // We are down to a scalar type that we just need to display.
            data.Dump(s,
                      data_byte_offset,
                      format,
                      data_byte_size,
                      1,
                      UINT32_MAX,
                      LLDB_INVALID_ADDRESS,
                      bitfield_bit_size,
                      bitfield_bit_offset);
            
            if (show_summary)
                DumpSummary (type, exe_ctx, s, data, data_byte_offset, data_byte_size);
            break;
    }
}




bool
ClangASTContext::DumpTypeValue (lldb::opaque_compiler_type_t type,
                                Stream *s,
                                lldb::Format format,
                                const lldb_private::DataExtractor &data,
                                lldb::offset_t byte_offset,
                                size_t byte_size,
                                uint32_t bitfield_bit_size,
                                uint32_t bitfield_bit_offset,
                                ExecutionContextScope *exe_scope,
                                bool is_base_class)
{
    if (!type)
        return false;
    if (IsAggregateType(type))
    {
        return false;
    }
    else
    {
        clang::QualType qual_type(GetQualType(type));
        
        const clang::Type::TypeClass type_class = qual_type->getTypeClass();
        switch (type_class)
        {
            case clang::Type::Typedef:
            {
                clang::QualType typedef_qual_type = llvm::cast<clang::TypedefType>(qual_type)->getDecl()->getUnderlyingType();
                CompilerType typedef_clang_type (getASTContext(), typedef_qual_type);
                if (format == eFormatDefault)
                    format = typedef_clang_type.GetFormat();
                clang::TypeInfo typedef_type_info = getASTContext()->getTypeInfo(typedef_qual_type);
                uint64_t typedef_byte_size = typedef_type_info.Width / 8;
                
                return typedef_clang_type.DumpTypeValue (s,
                                                         format,                 // The format with which to display the element
                                                         data,                   // Data buffer containing all bytes for this type
                                                         byte_offset,            // Offset into "data" where to grab value from
                                                         typedef_byte_size,      // Size of this type in bytes
                                                         bitfield_bit_size,      // Size in bits of a bitfield value, if zero don't treat as a bitfield
                                                         bitfield_bit_offset,    // Offset in bits of a bitfield value if bitfield_bit_size != 0
                                                         exe_scope,
                                                         is_base_class);
            }
                break;
                
            case clang::Type::Enum:
                // If our format is enum or default, show the enumeration value as
                // its enumeration string value, else just display it as requested.
                if ((format == eFormatEnum || format == eFormatDefault) && GetCompleteType(type))
                {
                    const clang::EnumType *enutype = llvm::cast<clang::EnumType>(qual_type.getTypePtr());
                    const clang::EnumDecl *enum_decl = enutype->getDecl();
                    assert(enum_decl);
                    clang::EnumDecl::enumerator_iterator enum_pos, enum_end_pos;
                    const bool is_signed = qual_type->isSignedIntegerOrEnumerationType();
                    lldb::offset_t offset = byte_offset;
                    if (is_signed)
                    {
                        const int64_t enum_svalue = data.GetMaxS64Bitfield (&offset, byte_size, bitfield_bit_size, bitfield_bit_offset);
                        for (enum_pos = enum_decl->enumerator_begin(), enum_end_pos = enum_decl->enumerator_end(); enum_pos != enum_end_pos; ++enum_pos)
                        {
                            if (enum_pos->getInitVal().getSExtValue() == enum_svalue)
                            {
                                s->PutCString (enum_pos->getNameAsString().c_str());
                                return true;
                            }
                        }
                        // If we have gotten here we didn't get find the enumerator in the
                        // enum decl, so just print the integer.
                        s->Printf("%" PRIi64, enum_svalue);
                    }
                    else
                    {
                        const uint64_t enum_uvalue = data.GetMaxU64Bitfield (&offset, byte_size, bitfield_bit_size, bitfield_bit_offset);
                        for (enum_pos = enum_decl->enumerator_begin(), enum_end_pos = enum_decl->enumerator_end(); enum_pos != enum_end_pos; ++enum_pos)
                        {
                            if (enum_pos->getInitVal().getZExtValue() == enum_uvalue)
                            {
                                s->PutCString (enum_pos->getNameAsString().c_str());
                                return true;
                            }
                        }
                        // If we have gotten here we didn't get find the enumerator in the
                        // enum decl, so just print the integer.
                        s->Printf("%" PRIu64, enum_uvalue);
                    }
                    return true;
                }
                // format was not enum, just fall through and dump the value as requested....
                LLVM_FALLTHROUGH;
                
            default:
                // We are down to a scalar type that we just need to display.
            {
                uint32_t item_count = 1;
                // A few formats, we might need to modify our size and count for depending
                // on how we are trying to display the value...
                switch (format)
                {
                    default:
                    case eFormatBoolean:
                    case eFormatBinary:
                    case eFormatComplex:
                    case eFormatCString:         // NULL terminated C strings
                    case eFormatDecimal:
                    case eFormatEnum:
                    case eFormatHex:
                    case eFormatHexUppercase:
                    case eFormatFloat:
                    case eFormatOctal:
                    case eFormatOSType:
                    case eFormatUnsigned:
                    case eFormatPointer:
                    case eFormatVectorOfChar:
                    case eFormatVectorOfSInt8:
                    case eFormatVectorOfUInt8:
                    case eFormatVectorOfSInt16:
                    case eFormatVectorOfUInt16:
                    case eFormatVectorOfSInt32:
                    case eFormatVectorOfUInt32:
                    case eFormatVectorOfSInt64:
                    case eFormatVectorOfUInt64:
                    case eFormatVectorOfFloat32:
                    case eFormatVectorOfFloat64:
                    case eFormatVectorOfUInt128:
                        break;
                        
                    case eFormatChar:
                    case eFormatCharPrintable:
                    case eFormatCharArray:
                    case eFormatBytes:
                    case eFormatBytesWithASCII:
                        item_count = byte_size;
                        byte_size = 1;
                        break;
                        
                    case eFormatUnicode16:
                        item_count = byte_size / 2;
                        byte_size = 2;
                        break;
                        
                    case eFormatUnicode32:
                        item_count = byte_size / 4;
                        byte_size = 4;
                        break;
                }
                return data.Dump (s,
                                  byte_offset,
                                  format,
                                  byte_size,
                                  item_count,
                                  UINT32_MAX,
                                  LLDB_INVALID_ADDRESS,
                                  bitfield_bit_size,
                                  bitfield_bit_offset,
                                  exe_scope);
            }
                break;
        }
    }
    return 0;
}



void
ClangASTContext::DumpSummary (lldb::opaque_compiler_type_t type, ExecutionContext *exe_ctx,
                                 Stream *s,
                                 const lldb_private::DataExtractor &data,
                                 lldb::offset_t data_byte_offset,
                                 size_t data_byte_size)
{
    uint32_t length = 0;
    if (IsCStringType (type, length))
    {
        if (exe_ctx)
        {
            Process *process = exe_ctx->GetProcessPtr();
            if (process)
            {
                lldb::offset_t offset = data_byte_offset;
                lldb::addr_t pointer_address = data.GetMaxU64(&offset, data_byte_size);
                std::vector<uint8_t> buf;
                if (length > 0)
                    buf.resize (length);
                else
                    buf.resize (256);
                
                lldb_private::DataExtractor cstr_data(&buf.front(), buf.size(), process->GetByteOrder(), 4);
                buf.back() = '\0';
                size_t bytes_read;
                size_t total_cstr_len = 0;
                Error error;
                while ((bytes_read = process->ReadMemory (pointer_address, &buf.front(), buf.size(), error)) > 0)
                {
                    const size_t len = strlen((const char *)&buf.front());
                    if (len == 0)
                        break;
                    if (total_cstr_len == 0)
                        s->PutCString (" \"");
                    cstr_data.Dump(s, 0, lldb::eFormatChar, 1, len, UINT32_MAX, LLDB_INVALID_ADDRESS, 0, 0);
                    total_cstr_len += len;
                    if (len < buf.size())
                        break;
                    pointer_address += total_cstr_len;
                }
                if (total_cstr_len > 0)
                    s->PutChar ('"');
            }
        }
    }
}

void
ClangASTContext::DumpTypeDescription (lldb::opaque_compiler_type_t type)
{
    StreamFile s (stdout, false);
    DumpTypeDescription (type, &s);
    ClangASTMetadata *metadata = ClangASTContext::GetMetadata (getASTContext(), type);
    if (metadata)
    {
        metadata->Dump (&s);
    }
}

void
ClangASTContext::DumpTypeDescription (lldb::opaque_compiler_type_t type, Stream *s)
{
    if (type)
    {
        clang::QualType qual_type(GetQualType(type));
        
        llvm::SmallVector<char, 1024> buf;
        llvm::raw_svector_ostream llvm_ostrm (buf);
        
        const clang::Type::TypeClass type_class = qual_type->getTypeClass();
        switch (type_class)
        {
            case clang::Type::ObjCObject:
            case clang::Type::ObjCInterface:
            {
                GetCompleteType(type);
                
                const clang::ObjCObjectType *objc_class_type = llvm::dyn_cast<clang::ObjCObjectType>(qual_type.getTypePtr());
                assert (objc_class_type);
                if (objc_class_type)
                {
                    clang::ObjCInterfaceDecl *class_interface_decl = objc_class_type->getInterface();
                    if (class_interface_decl)
                    {
                        clang::PrintingPolicy policy = getASTContext()->getPrintingPolicy();
                        class_interface_decl->print(llvm_ostrm, policy, s->GetIndentLevel());
                    }
                }
            }
                break;
                
            case clang::Type::Typedef:
            {
                const clang::TypedefType *typedef_type = qual_type->getAs<clang::TypedefType>();
                if (typedef_type)
                {
                    const clang::TypedefNameDecl *typedef_decl = typedef_type->getDecl();
                    std::string clang_typedef_name (typedef_decl->getQualifiedNameAsString());
                    if (!clang_typedef_name.empty())
                    {
                        s->PutCString ("typedef ");
                        s->PutCString (clang_typedef_name.c_str());
                    }
                }
            }
                break;

            case clang::Type::Auto:
                CompilerType (getASTContext(), llvm::cast<clang::AutoType>(qual_type)->getDeducedType()).DumpTypeDescription(s);
                return;
                
            case clang::Type::Elaborated:
                CompilerType (getASTContext(), llvm::cast<clang::ElaboratedType>(qual_type)->getNamedType()).DumpTypeDescription(s);
                return;
                
            case clang::Type::Paren:
                CompilerType (getASTContext(), llvm::cast<clang::ParenType>(qual_type)->desugar()).DumpTypeDescription(s);
                return;
                
            case clang::Type::Record:
            {
                GetCompleteType(type);
                
                const clang::RecordType *record_type = llvm::cast<clang::RecordType>(qual_type.getTypePtr());
                const clang::RecordDecl *record_decl = record_type->getDecl();
                const clang::CXXRecordDecl *cxx_record_decl = llvm::dyn_cast<clang::CXXRecordDecl>(record_decl);
                
                if (cxx_record_decl)
                    cxx_record_decl->print(llvm_ostrm, getASTContext()->getPrintingPolicy(), s->GetIndentLevel());
                else
                    record_decl->print(llvm_ostrm, getASTContext()->getPrintingPolicy(), s->GetIndentLevel());
            }
                break;
                
            default:
            {
                const clang::TagType *tag_type = llvm::dyn_cast<clang::TagType>(qual_type.getTypePtr());
                if (tag_type)
                {
                    clang::TagDecl *tag_decl = tag_type->getDecl();
                    if (tag_decl)
                        tag_decl->print(llvm_ostrm, 0);
                }
                else
                {
                    std::string clang_type_name(qual_type.getAsString());
                    if (!clang_type_name.empty())
                        s->PutCString (clang_type_name.c_str());
                }
            }
        }
        
        if (buf.size() > 0)
        {
            s->Write (buf.data(), buf.size());
        }
    }
}

void
ClangASTContext::DumpTypeName (const CompilerType &type)
{
    if (ClangUtil::IsClangType(type))
    {
        clang::QualType qual_type(ClangUtil::GetCanonicalQualType(ClangUtil::RemoveFastQualifiers(type)));

        const clang::Type::TypeClass type_class = qual_type->getTypeClass();
        switch (type_class)
        {
            case clang::Type::Record:
            {
                const clang::CXXRecordDecl *cxx_record_decl = qual_type->getAsCXXRecordDecl();
                if (cxx_record_decl)
                    printf("class %s", cxx_record_decl->getName().str().c_str());
            }
                break;

            case clang::Type::Enum:
            {
                clang::EnumDecl *enum_decl = llvm::cast<clang::EnumType>(qual_type)->getDecl();
                if (enum_decl)
                {
                    printf("enum %s", enum_decl->getName().str().c_str());
                }
            }
                break;

            case clang::Type::ObjCObject:
            case clang::Type::ObjCInterface:
            {
                const clang::ObjCObjectType *objc_class_type = llvm::dyn_cast<clang::ObjCObjectType>(qual_type);
                if (objc_class_type)
                {
                    clang::ObjCInterfaceDecl *class_interface_decl = objc_class_type->getInterface();
                    // We currently can't complete objective C types through the newly added ASTContext
                    // because it only supports TagDecl objects right now...
                    if (class_interface_decl)
                        printf("@class %s", class_interface_decl->getName().str().c_str());
                }
            }
                break;


            case clang::Type::Typedef:
                printf("typedef %s", llvm::cast<clang::TypedefType>(qual_type)->getDecl()->getName().str().c_str());
                break;

            case clang::Type::Auto:
                printf("auto ");
                return DumpTypeName (CompilerType (type.GetTypeSystem(), llvm::cast<clang::AutoType>(qual_type)->getDeducedType().getAsOpaquePtr()));
                
            case clang::Type::Elaborated:
                printf("elaborated ");
                return DumpTypeName (CompilerType (type.GetTypeSystem(), llvm::cast<clang::ElaboratedType>(qual_type)->getNamedType().getAsOpaquePtr()));

            case clang::Type::Paren:
                printf("paren ");
                return DumpTypeName (CompilerType (type.GetTypeSystem(), llvm::cast<clang::ParenType>(qual_type)->desugar().getAsOpaquePtr()));

            default:
                printf("ClangASTContext::DumpTypeName() type_class = %u", type_class);
                break;
        }
    }

}



clang::ClassTemplateDecl *
ClangASTContext::ParseClassTemplateDecl (clang::DeclContext *decl_ctx,
                                         lldb::AccessType access_type,
                                         const char *parent_name,
                                         int tag_decl_kind,
                                         const ClangASTContext::TemplateParameterInfos &template_param_infos)
{
    if (template_param_infos.IsValid())
    {
        std::string template_basename(parent_name);
        template_basename.erase (template_basename.find('<'));

        return CreateClassTemplateDecl (decl_ctx,
                                        access_type,
                                        template_basename.c_str(),
                                        tag_decl_kind,
                                        template_param_infos);
    }
    return NULL;
}

void
ClangASTContext::CompleteTagDecl (void *baton, clang::TagDecl *decl)
{
    ClangASTContext *ast = (ClangASTContext *)baton;
    SymbolFile *sym_file = ast->GetSymbolFile();
    if (sym_file)
    {
        CompilerType clang_type = GetTypeForDecl (decl);
        if (clang_type)
            sym_file->CompleteType (clang_type);
    }
}

void
ClangASTContext::CompleteObjCInterfaceDecl (void *baton, clang::ObjCInterfaceDecl *decl)
{
    ClangASTContext *ast = (ClangASTContext *)baton;
    SymbolFile *sym_file = ast->GetSymbolFile();
    if (sym_file)
    {
        CompilerType clang_type = GetTypeForDecl (decl);
        if (clang_type)
            sym_file->CompleteType (clang_type);
    }
}

DWARFASTParser *
ClangASTContext::GetDWARFParser()
{
    if (!m_dwarf_ast_parser_ap)
        m_dwarf_ast_parser_ap.reset(new DWARFASTParserClang(*this));
    return m_dwarf_ast_parser_ap.get();
}

PDBASTParser *
ClangASTContext::GetPDBParser()
{
    // TODO add this back in once swift-llvm catches up to llvm and lldb.
#if 0
    if (!m_pdb_ast_parser_ap)
        m_pdb_ast_parser_ap.reset(new PDBASTParser(*this));
    return m_pdb_ast_parser_ap.get();
#else
    return nullptr;
#endif
}

bool
ClangASTContext::LayoutRecordType(void *baton,
                                  const clang::RecordDecl *record_decl,
                                  uint64_t &bit_size,
                                  uint64_t &alignment,
                                  llvm::DenseMap<const clang::FieldDecl *, uint64_t> &field_offsets,
                                  llvm::DenseMap<const clang::CXXRecordDecl *, clang::CharUnits> &base_offsets,
                                  llvm::DenseMap<const clang::CXXRecordDecl *, clang::CharUnits> &vbase_offsets)
{
    ClangASTContext *ast = (ClangASTContext *)baton;
    DWARFASTParserClang *dwarf_ast_parser = (DWARFASTParserClang *)ast->GetDWARFParser();
    return dwarf_ast_parser->GetClangASTImporter().LayoutRecordType(record_decl, bit_size, alignment, field_offsets,
                                                                    base_offsets, vbase_offsets);
}

//----------------------------------------------------------------------
// CompilerDecl override functions
//----------------------------------------------------------------------

ConstString
ClangASTContext::DeclGetName (void *opaque_decl)
{
    if (opaque_decl)
    {
        clang::NamedDecl *nd = llvm::dyn_cast<NamedDecl>((clang::Decl*)opaque_decl);
        if (nd != nullptr)
            return ConstString(nd->getDeclName().getAsString());
    }
    return ConstString();
}

ConstString
ClangASTContext::DeclGetMangledName (void *opaque_decl)
{
    if (opaque_decl)
    {
        clang::NamedDecl *nd = llvm::dyn_cast<clang::NamedDecl>((clang::Decl*)opaque_decl);
        if (nd != nullptr && !llvm::isa<clang::ObjCMethodDecl>(nd))
        {
            clang::MangleContext *mc = getMangleContext();
            if (mc && mc->shouldMangleCXXName(nd))
            {
                llvm::SmallVector<char, 1024> buf;
                llvm::raw_svector_ostream llvm_ostrm (buf);
                if (llvm::isa<clang::CXXConstructorDecl>(nd))
                {
                    mc->mangleCXXCtor(llvm::dyn_cast<clang::CXXConstructorDecl>(nd), Ctor_Complete, llvm_ostrm);
                }
                else if (llvm::isa<clang::CXXDestructorDecl>(nd))
                {
                    mc->mangleCXXDtor(llvm::dyn_cast<clang::CXXDestructorDecl>(nd), Dtor_Complete, llvm_ostrm);
                }
                else
                {
                    mc->mangleName(nd, llvm_ostrm);
                }
                if (buf.size() > 0)
                    return ConstString(buf.data(), buf.size());
            }
        }
    }
    return ConstString();
}

CompilerDeclContext
ClangASTContext::DeclGetDeclContext (void *opaque_decl)
{
    if (opaque_decl)
        return CompilerDeclContext(this, ((clang::Decl*)opaque_decl)->getDeclContext());
    else
        return CompilerDeclContext();
}

CompilerType
ClangASTContext::DeclGetFunctionReturnType(void *opaque_decl)
{
    if (clang::FunctionDecl *func_decl = llvm::dyn_cast<clang::FunctionDecl>((clang::Decl*)opaque_decl))
        return CompilerType(this, func_decl->getReturnType().getAsOpaquePtr());
    if (clang::ObjCMethodDecl *objc_method = llvm::dyn_cast<clang::ObjCMethodDecl>((clang::Decl*)opaque_decl))
        return CompilerType(this, objc_method->getReturnType().getAsOpaquePtr());
    else
        return CompilerType();
}

size_t
ClangASTContext::DeclGetFunctionNumArguments(void *opaque_decl)
{
    if (clang::FunctionDecl *func_decl = llvm::dyn_cast<clang::FunctionDecl>((clang::Decl*)opaque_decl))
        return func_decl->param_size();
    if (clang::ObjCMethodDecl *objc_method = llvm::dyn_cast<clang::ObjCMethodDecl>((clang::Decl*)opaque_decl))
        return objc_method->param_size();
    else
        return 0;
}

CompilerType
ClangASTContext::DeclGetFunctionArgumentType (void *opaque_decl, size_t idx)
{
    if (clang::FunctionDecl *func_decl = llvm::dyn_cast<clang::FunctionDecl>((clang::Decl*)opaque_decl))
    {
        if (idx < func_decl->param_size())
        {
            ParmVarDecl *var_decl = func_decl->getParamDecl(idx);
            if (var_decl)
                return CompilerType(this, var_decl->getOriginalType().getAsOpaquePtr());
        }
    }
    else if (clang::ObjCMethodDecl *objc_method = llvm::dyn_cast<clang::ObjCMethodDecl>((clang::Decl*)opaque_decl))
    {
        if (idx < objc_method->param_size())
            return CompilerType(this, objc_method->parameters()[idx]->getOriginalType().getAsOpaquePtr());
    }
    return CompilerType();
}

//----------------------------------------------------------------------
// CompilerDeclContext functions
//----------------------------------------------------------------------

std::vector<CompilerDecl>
ClangASTContext::DeclContextFindDeclByName(void *opaque_decl_ctx,
                                           ConstString name,
                                           const bool ignore_using_decls)
{
    std::vector<CompilerDecl> found_decls;
    if (opaque_decl_ctx)
    {
        DeclContext *root_decl_ctx = (DeclContext *)opaque_decl_ctx;
        std::set<DeclContext *> searched;
        std::multimap<DeclContext *, DeclContext *> search_queue;
        SymbolFile *symbol_file = GetSymbolFile();

        for (clang::DeclContext *decl_context = root_decl_ctx; decl_context != nullptr && found_decls.empty(); decl_context = decl_context->getParent())
        {
            search_queue.insert(std::make_pair(decl_context, decl_context));

            for (auto it = search_queue.find(decl_context); it != search_queue.end(); it++)
            {
                if (!searched.insert(it->second).second)
                    continue;
                symbol_file->ParseDeclsForContext(CompilerDeclContext(this, it->second));

                for (clang::Decl *child : it->second->decls())
                {
                    if (clang::UsingDirectiveDecl *ud = llvm::dyn_cast<clang::UsingDirectiveDecl>(child))
                    {
                        if (ignore_using_decls)
                            continue;
                        clang::DeclContext *from = ud->getCommonAncestor();
                        if (searched.find(ud->getNominatedNamespace()) == searched.end())
                            search_queue.insert(std::make_pair(from, ud->getNominatedNamespace()));
                    }
                    else if (clang::UsingDecl *ud = llvm::dyn_cast<clang::UsingDecl>(child))
                    {
                        if (ignore_using_decls)
                            continue;
                        for (clang::UsingShadowDecl *usd : ud->shadows())
                        {
                            clang::Decl *target = usd->getTargetDecl();
                            if (clang::NamedDecl *nd = llvm::dyn_cast<clang::NamedDecl>(target))
                            {
                                IdentifierInfo *ii = nd->getIdentifier();
                                if (ii != nullptr && ii->getName().equals(name.AsCString(nullptr)))
                                    found_decls.push_back(CompilerDecl(this, nd));
                            }
                        }
                    }
                    else if (clang::NamedDecl *nd = llvm::dyn_cast<clang::NamedDecl>(child))
                    {
                        IdentifierInfo *ii = nd->getIdentifier();
                        if (ii != nullptr && ii->getName().equals(name.AsCString(nullptr)))
                            found_decls.push_back(CompilerDecl(this, nd));
                    }
                }
            }
        }
    }
    return found_decls;
}

// Look for child_decl_ctx's lookup scope in frame_decl_ctx and its parents,
// and return the number of levels it took to find it, or LLDB_INVALID_DECL_LEVEL
// if not found.  If the decl was imported via a using declaration, its name and/or
// type, if set, will be used to check that the decl found in the scope is a match.
//
// The optional name is required by languages (like C++) to handle using declarations
// like:
//
//     void poo();
//     namespace ns {
//         void foo();
//         void goo();
//     }
//     void bar() {
//         using ns::foo;
//         // CountDeclLevels returns 0 for 'foo', 1 for 'poo', and
//         // LLDB_INVALID_DECL_LEVEL for 'goo'.
//     }
//
// The optional type is useful in the case that there's a specific overload
// that we're looking for that might otherwise be shadowed, like:
//
//     void foo(int);
//     namespace ns {
//         void foo();
//     }
//     void bar() {
//         using ns::foo;
//         // CountDeclLevels returns 0 for { 'foo', void() },
//         // 1 for { 'foo', void(int) }, and
//         // LLDB_INVALID_DECL_LEVEL for { 'foo', void(int, int) }.
//     }
//
// NOTE: Because file statics are at the TranslationUnit along with globals, a
// function at file scope will return the same level as a function at global scope.
// Ideally we'd like to treat the file scope as an additional scope just below the
// global scope.  More work needs to be done to recognise that, if the decl we're
// trying to look up is static, we should compare its source file with that of the
// current scope and return a lower number for it.
uint32_t
ClangASTContext::CountDeclLevels (clang::DeclContext *frame_decl_ctx,
                                  clang::DeclContext *child_decl_ctx,
                                  ConstString *child_name,
                                  CompilerType *child_type)
{
    if (frame_decl_ctx)
    {
        std::set<DeclContext *> searched;
        std::multimap<DeclContext *, DeclContext *> search_queue;
        SymbolFile *symbol_file = GetSymbolFile();

        // Get the lookup scope for the decl we're trying to find.
        clang::DeclContext *parent_decl_ctx = child_decl_ctx->getParent();

        // Look for it in our scope's decl context and its parents.
        uint32_t level = 0;
        for (clang::DeclContext *decl_ctx = frame_decl_ctx; decl_ctx != nullptr; decl_ctx = decl_ctx->getParent())
        {
            if (!decl_ctx->isLookupContext())
                continue;
            if (decl_ctx == parent_decl_ctx)
                // Found it!
                return level;
            search_queue.insert(std::make_pair(decl_ctx, decl_ctx));
            for (auto it = search_queue.find(decl_ctx); it != search_queue.end(); it++)
            {
                if (searched.find(it->second) != searched.end())
                    continue;
                
                // Currently DWARF has one shared translation unit for all Decls at top level, so this
                // would erroneously find using statements anywhere.  So don't look at the top-level
                // translation unit.
                // TODO fix this and add a testcase that depends on it.
                
                if (llvm::isa<clang::TranslationUnitDecl>(it->second))
                    continue;
                
                searched.insert(it->second);
                symbol_file->ParseDeclsForContext(CompilerDeclContext(this, it->second));

                for (clang::Decl *child : it->second->decls())
                {
                    if (clang::UsingDirectiveDecl *ud = llvm::dyn_cast<clang::UsingDirectiveDecl>(child))
                    {
                        clang::DeclContext *ns = ud->getNominatedNamespace();
                        if (ns == parent_decl_ctx)
                            // Found it!
                            return level;
                        clang::DeclContext *from = ud->getCommonAncestor();
                        if (searched.find(ns) == searched.end())
                            search_queue.insert(std::make_pair(from, ns));
                    }
                    else if (child_name)
                    {
                        if (clang::UsingDecl *ud = llvm::dyn_cast<clang::UsingDecl>(child))
                        {
                            for (clang::UsingShadowDecl *usd : ud->shadows())
                            {
                                clang::Decl *target = usd->getTargetDecl();
                                clang::NamedDecl *nd = llvm::dyn_cast<clang::NamedDecl>(target);
                                if (!nd)
                                    continue;
                                // Check names.
                                IdentifierInfo *ii = nd->getIdentifier();
                                if (ii == nullptr || !ii->getName().equals(child_name->AsCString(nullptr)))
                                    continue;
                                // Check types, if one was provided.
                                if (child_type)
                                {
                                    CompilerType clang_type = ClangASTContext::GetTypeForDecl(nd);
                                    if (!AreTypesSame(clang_type, *child_type, /*ignore_qualifiers=*/true))
                                        continue;
                                }
                                // Found it!
                                return level;
                            }
                        }
                    }
                }
            }
            ++level;
        }
    }
    return LLDB_INVALID_DECL_LEVEL;
}

bool
ClangASTContext::DeclContextIsStructUnionOrClass (void *opaque_decl_ctx)
{
    if (opaque_decl_ctx)
        return ((clang::DeclContext *)opaque_decl_ctx)->isRecord();
    else
        return false;
}

ConstString
ClangASTContext::DeclContextGetName (void *opaque_decl_ctx)
{
    if (opaque_decl_ctx)
    {
        clang::NamedDecl *named_decl = llvm::dyn_cast<clang::NamedDecl>((clang::DeclContext *)opaque_decl_ctx);
        if (named_decl)
            return ConstString(named_decl->getName());
    }
    return ConstString();
}

ConstString
ClangASTContext::DeclContextGetScopeQualifiedName (void *opaque_decl_ctx)
{
    if (opaque_decl_ctx)
    {
        clang::NamedDecl *named_decl = llvm::dyn_cast<clang::NamedDecl>((clang::DeclContext *)opaque_decl_ctx);
        if (named_decl)
            return ConstString(llvm::StringRef(named_decl->getQualifiedNameAsString()));
    }
    return ConstString();
}

bool
ClangASTContext::DeclContextIsClassMethod (void *opaque_decl_ctx,
                                           lldb::LanguageType *language_ptr,
                                           bool *is_instance_method_ptr,
                                           ConstString *language_object_name_ptr)
{
    if (opaque_decl_ctx)
    {
        clang::DeclContext *decl_ctx = (clang::DeclContext *)opaque_decl_ctx;
        if (ObjCMethodDecl *objc_method = llvm::dyn_cast<clang::ObjCMethodDecl>(decl_ctx))
        {
            if (is_instance_method_ptr)
                *is_instance_method_ptr = objc_method->isInstanceMethod();
            if (language_ptr)
                *language_ptr = eLanguageTypeObjC;
            if (language_object_name_ptr)
                language_object_name_ptr->SetCString("self");
            return true;
        }
        else if (CXXMethodDecl *cxx_method = llvm::dyn_cast<clang::CXXMethodDecl>(decl_ctx))
        {
            if (is_instance_method_ptr)
                *is_instance_method_ptr = cxx_method->isInstance();
            if (language_ptr)
                *language_ptr = eLanguageTypeC_plus_plus;
            if (language_object_name_ptr)
                language_object_name_ptr->SetCString("this");
            return true;
        }
        else if (clang::FunctionDecl *function_decl = llvm::dyn_cast<clang::FunctionDecl>(decl_ctx))
        {
            ClangASTMetadata *metadata = GetMetadata (&decl_ctx->getParentASTContext(), function_decl);
            if (metadata && metadata->HasObjectPtr())
            {
                if (is_instance_method_ptr)
                    *is_instance_method_ptr = true;
                if (language_ptr)
                    *language_ptr = eLanguageTypeObjC;
                if (language_object_name_ptr)
                    language_object_name_ptr->SetCString (metadata->GetObjectPtrName());
                return true;
            }
        }
    }
    return false;
}

clang::DeclContext *
ClangASTContext::DeclContextGetAsDeclContext (const CompilerDeclContext &dc)
{
    if (dc.IsClang())
        return (clang::DeclContext *)dc.GetOpaqueDeclContext();
    return nullptr;
}


ObjCMethodDecl *
ClangASTContext::DeclContextGetAsObjCMethodDecl (const CompilerDeclContext &dc)
{
    if (dc.IsClang())
        return llvm::dyn_cast<clang::ObjCMethodDecl>((clang::DeclContext *)dc.GetOpaqueDeclContext());
    return nullptr;
}

CXXMethodDecl *
ClangASTContext::DeclContextGetAsCXXMethodDecl (const CompilerDeclContext &dc)
{
    if (dc.IsClang())
        return llvm::dyn_cast<clang::CXXMethodDecl>((clang::DeclContext *)dc.GetOpaqueDeclContext());
    return nullptr;
}

clang::FunctionDecl *
ClangASTContext::DeclContextGetAsFunctionDecl (const CompilerDeclContext &dc)
{
    if (dc.IsClang())
        return llvm::dyn_cast<clang::FunctionDecl>((clang::DeclContext *)dc.GetOpaqueDeclContext());
    return nullptr;
}

clang::NamespaceDecl *
ClangASTContext::DeclContextGetAsNamespaceDecl (const CompilerDeclContext &dc)
{
    if (dc.IsClang())
        return llvm::dyn_cast<clang::NamespaceDecl>((clang::DeclContext *)dc.GetOpaqueDeclContext());
    return nullptr;
}

ClangASTMetadata *
ClangASTContext::DeclContextGetMetaData (const CompilerDeclContext &dc, const void *object)
{
    clang::ASTContext *ast = DeclContextGetClangASTContext (dc);
    if (ast)
        return ClangASTContext::GetMetadata (ast, object);
    return nullptr;
}

clang::ASTContext *
ClangASTContext::DeclContextGetClangASTContext (const CompilerDeclContext &dc)
{
    ClangASTContext *ast = llvm::dyn_cast_or_null<ClangASTContext>(dc.GetTypeSystem());
    if (ast)
        return ast->getASTContext();
    return nullptr;
}

ClangASTContextForExpressions::ClangASTContextForExpressions (Target &target) :
    ClangASTContext (target.GetArchitecture().GetTriple().getTriple().c_str()),
    m_target_wp(target.shared_from_this()),
    m_persistent_variables (new ClangPersistentVariables)
{
}

UserExpression *
ClangASTContextForExpressions::GetUserExpression (const char *expr,
                   const char *expr_prefix,
                   lldb::LanguageType language,
                   Expression::ResultType desired_type,
                   const EvaluateExpressionOptions &options)
{
    TargetSP target_sp = m_target_wp.lock();
    if (!target_sp)
        return nullptr;
    
    return new ClangUserExpression(*target_sp.get(), expr, expr_prefix, language, desired_type, options);
}

FunctionCaller *
ClangASTContextForExpressions::GetFunctionCaller (const CompilerType &return_type,
                                                  const Address& function_address,
                                                  const ValueList &arg_value_list,
                                                  const char *name)
{
    TargetSP target_sp = m_target_wp.lock();
    if (!target_sp)
        return nullptr;
    
   Process *process = target_sp->GetProcessSP().get();
   if (!process)
       return nullptr;
   
   return new ClangFunctionCaller (*process, return_type, function_address, arg_value_list, name);
}

UtilityFunction *
ClangASTContextForExpressions::GetUtilityFunction (const char *text,
                                                   const char *name)
{
    TargetSP target_sp = m_target_wp.lock();
    if (!target_sp)
        return nullptr;
    
    return new ClangUtilityFunction(*target_sp.get(), text, name);
}

PersistentExpressionState *
ClangASTContextForExpressions::GetPersistentExpressionState ()
{
    return m_persistent_variables.get();
}<|MERGE_RESOLUTION|>--- conflicted
+++ resolved
@@ -1456,9 +1456,7 @@
                                                            clang::FunctionTemplateDecl *func_tmpl_decl,
                                                            const TemplateParameterInfos &infos)
 {
-    TemplateArgumentList template_args (TemplateArgumentList::OnStack,
-                                        infos.args.data(), 
-                                        infos.args.size());
+    TemplateArgumentList template_args (TemplateArgumentList::OnStack, infos.args);
 
     func_decl->setFunctionTemplateSpecialization (func_tmpl_decl,
                                                   &template_args,
@@ -1556,8 +1554,7 @@
                                                                                                                    SourceLocation(), 
                                                                                                                    SourceLocation(),
                                                                                                                    class_template_decl,
-                                                                                                                   &template_param_infos.args.front(),
-                                                                                                                   template_param_infos.args.size(),
+                                                                                                                   template_param_infos.args,
                                                                                                                    nullptr);
     
     class_template_specialization_decl->setSpecializationKind(TSK_ExplicitSpecialization);
@@ -4991,7 +4988,6 @@
 
         case clang::Type::Builtin:
             switch (llvm::cast<clang::BuiltinType>(qual_type)->getKind())
-<<<<<<< HEAD
             {
                 case clang::BuiltinType::Void:
                     break;
@@ -5021,8 +5017,7 @@
 
                 case clang::BuiltinType::Half:
                 case clang::BuiltinType::Float:
-                // TODO add back in once swift-clang has support for this.
-                // case clang::BuiltinType::Float128:
+                case clang::BuiltinType::Float128:
                 case clang::BuiltinType::Double:
                 case clang::BuiltinType::LongDouble:
                     return lldb::eEncodingIEEE754;
@@ -5087,72 +5082,6 @@
                 case clang::BuiltinType::Kind::UnknownAny:
                     break;
             }
-=======
-        {
-            case clang::BuiltinType::Void:
-                break;
-                
-            case clang::BuiltinType::Bool:
-            case clang::BuiltinType::Char_S:
-            case clang::BuiltinType::SChar:
-            case clang::BuiltinType::WChar_S:
-            case clang::BuiltinType::Char16:
-            case clang::BuiltinType::Char32:
-            case clang::BuiltinType::Short:
-            case clang::BuiltinType::Int:
-            case clang::BuiltinType::Long:
-            case clang::BuiltinType::LongLong:
-            case clang::BuiltinType::Int128:        return lldb::eEncodingSint;
-                
-            case clang::BuiltinType::Char_U:
-            case clang::BuiltinType::UChar:
-            case clang::BuiltinType::WChar_U:
-            case clang::BuiltinType::UShort:
-            case clang::BuiltinType::UInt:
-            case clang::BuiltinType::ULong:
-            case clang::BuiltinType::ULongLong:
-            case clang::BuiltinType::UInt128:       return lldb::eEncodingUint;
-                
-            case clang::BuiltinType::Half:
-            case clang::BuiltinType::Float:
-            case clang::BuiltinType::Double:
-            case clang::BuiltinType::LongDouble:    return lldb::eEncodingIEEE754;
-                
-            case clang::BuiltinType::ObjCClass:
-            case clang::BuiltinType::ObjCId:
-            case clang::BuiltinType::ObjCSel:       return lldb::eEncodingUint;
-                
-            case clang::BuiltinType::NullPtr:       return lldb::eEncodingUint;
-                
-            case clang::BuiltinType::Kind::ARCUnbridgedCast:
-            case clang::BuiltinType::Kind::BoundMember:
-            case clang::BuiltinType::Kind::BuiltinFn:
-            case clang::BuiltinType::Kind::Dependent:
-            case clang::BuiltinType::Kind::OCLClkEvent:
-            case clang::BuiltinType::Kind::OCLEvent:
-            case clang::BuiltinType::Kind::OCLImage1d:
-            case clang::BuiltinType::Kind::OCLImage1dArray:
-            case clang::BuiltinType::Kind::OCLImage1dBuffer:
-            case clang::BuiltinType::Kind::OCLImage2d:
-            case clang::BuiltinType::Kind::OCLImage2dDepth:
-            case clang::BuiltinType::Kind::OCLImage2dArray:
-            case clang::BuiltinType::Kind::OCLImage2dArrayDepth:
-            case clang::BuiltinType::Kind::OCLImage2dMSAA:
-            case clang::BuiltinType::Kind::OCLImage2dArrayMSAA:
-            case clang::BuiltinType::Kind::OCLImage2dMSAADepth:
-            case clang::BuiltinType::Kind::OCLImage2dArrayMSAADepth:
-            case clang::BuiltinType::Kind::OCLImage3d:
-            case clang::BuiltinType::Kind::OCLNDRange:
-            case clang::BuiltinType::Kind::OCLQueue:
-            case clang::BuiltinType::Kind::OCLReserveID:
-            case clang::BuiltinType::Kind::OCLSampler:
-            case clang::BuiltinType::Kind::OMPArraySection:
-            case clang::BuiltinType::Kind::Overload:
-            case clang::BuiltinType::Kind::PseudoObject:
-            case clang::BuiltinType::Kind::UnknownAny:
-                break;
-        }
->>>>>>> 969e9c06
             break;
             // All pointer types are represented as unsigned integer encodings.
             // We may nee to add a eEncodingPointer if we ever need to know the
@@ -7963,8 +7892,7 @@
                                                                                                 clang::SourceLocation(),
                                                                                                 nested_field_decl->getIdentifier(),
                                                                                                 nested_field_decl->getType(),
-                                                                                                chain,
-                                                                                                2);
+                                                                                                {chain, 2});
                     
                     indirect_field->setImplicit();
                     
@@ -7975,7 +7903,7 @@
                 }
                 else if (clang::IndirectFieldDecl *nested_indirect_field_decl = llvm::dyn_cast<clang::IndirectFieldDecl>(*di))
                 {
-                    int nested_chain_size = nested_indirect_field_decl->getChainingSize();
+                    size_t nested_chain_size = nested_indirect_field_decl->getChainingSize();
                     clang::NamedDecl **chain = new (*ast->getASTContext()) clang::NamedDecl*[nested_chain_size + 1];
                     chain[0] = *field_pos;
                     
@@ -7994,8 +7922,7 @@
                                                                                                 clang::SourceLocation(),
                                                                                                 nested_indirect_field_decl->getIdentifier(),
                                                                                                 nested_indirect_field_decl->getType(),
-                                                                                                chain,
-                                                                                                nested_chain_size + 1);
+                                                                                                {chain, nested_chain_size + 1});
                     
                     indirect_field->setImplicit();
                     
