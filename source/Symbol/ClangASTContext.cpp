//===-- ClangASTContext.cpp -------------------------------------*- C++ -*-===//
//
//                     The LLVM Compiler Infrastructure
//
// This file is distributed under the University of Illinois Open Source
// License. See LICENSE.TXT for details.
//
//===----------------------------------------------------------------------===//

#include "lldb/Symbol/ClangASTContext.h"

#include "llvm/Support/FormatAdapters.h"
#include "llvm/Support/FormatVariadic.h"

// C Includes
// C++ Includes
#include <mutex>
#include <string>
#include <vector>

// Other libraries and framework includes

// Clang headers like to use NDEBUG inside of them to enable/disable debug
// related features using "#ifndef NDEBUG" preprocessor blocks to do one thing
// or another. This is bad because it means that if clang was built in release
// mode, it assumes that you are building in release mode which is not always
// the case. You can end up with functions that are defined as empty in header
// files when NDEBUG is not defined, and this can cause link errors with the
// clang .a files that you have since you might be missing functions in the .a
// file. So we have to define NDEBUG when including clang headers to avoid any
// mismatches. This is covered by rdar://problem/8691220

#if !defined(NDEBUG) && !defined(LLVM_NDEBUG_OFF)
#define LLDB_DEFINED_NDEBUG_FOR_CLANG
#define NDEBUG
// Need to include assert.h so it is as clang would expect it to be (disabled)
#include <assert.h>
#endif

#include "clang/AST/ASTContext.h"
#include "clang/AST/ASTImporter.h"
#include "clang/AST/Attr.h"
#include "clang/AST/CXXInheritance.h"
#include "clang/AST/DeclObjC.h"
#include "clang/AST/DeclTemplate.h"
#include "clang/AST/Mangle.h"
#include "clang/AST/RecordLayout.h"
#include "clang/AST/Type.h"
#include "clang/AST/VTableBuilder.h"
#include "clang/Basic/Builtins.h"
#include "clang/Basic/Diagnostic.h"
#include "clang/Basic/DiagnosticOptions.h"
#include "clang/Basic/FileManager.h"
#include "clang/Basic/FileSystemOptions.h"
#include "clang/Basic/SourceManager.h"
#include "clang/Basic/TargetInfo.h"
#include "clang/Basic/TargetOptions.h"
#include "clang/Frontend/FrontendOptions.h"
#include "clang/Frontend/LangStandard.h"

#ifdef LLDB_DEFINED_NDEBUG_FOR_CLANG
#undef NDEBUG
#undef LLDB_DEFINED_NDEBUG_FOR_CLANG
// Need to re-include assert.h so it is as _we_ would expect it to be (enabled)
#include <assert.h>
#endif

#include "llvm/Support/Signals.h"
#include "llvm/Support/Threading.h"

#include "Plugins/ExpressionParser/Clang/ClangFunctionCaller.h"
#include "Plugins/ExpressionParser/Clang/ClangUserExpression.h"
#include "Plugins/ExpressionParser/Clang/ClangUtilityFunction.h"
#include "lldb/Core/ArchSpec.h"
#include "lldb/Utility/Flags.h"

#include "lldb/Core/DumpDataExtractor.h"
#include "lldb/Core/Module.h"
#include "lldb/Core/PluginManager.h"
#include "lldb/Core/Scalar.h"
#include "lldb/Core/StreamFile.h"
#include "lldb/Core/ThreadSafeDenseMap.h"
#include "lldb/Core/UniqueCStringMap.h"
#include "lldb/Symbol/ClangASTContext.h"
#include "lldb/Symbol/ClangASTImporter.h"
#include "lldb/Symbol/ClangExternalASTSourceCallbacks.h"
#include "lldb/Symbol/ClangExternalASTSourceCommon.h"
#include "lldb/Symbol/ClangUtil.h"
#include "lldb/Symbol/ObjectFile.h"
#include "lldb/Symbol/SymbolFile.h"
#include "lldb/Symbol/VerifyDecl.h"
#include "lldb/Target/ExecutionContext.h"
#include "lldb/Target/Language.h"
#include "lldb/Target/ObjCLanguageRuntime.h"
#include "lldb/Target/Process.h"
#include "lldb/Target/Target.h"
#include "lldb/Utility/DataExtractor.h"
#include "lldb/Utility/LLDBAssert.h"
#include "lldb/Utility/Log.h"
#include "lldb/Utility/RegularExpression.h"

#include "Plugins/SymbolFile/DWARF/DWARFASTParserClang.h"
#include "Plugins/SymbolFile/PDB/PDBASTParser.h"

#include <stdio.h>

#include <mutex>

using namespace lldb;
using namespace lldb_private;
using namespace llvm;
using namespace clang;

namespace {
static inline bool
ClangASTContextSupportsLanguage(lldb::LanguageType language) {
  return language == eLanguageTypeUnknown || // Clang is the default type system
         Language::LanguageIsC(language) ||
         Language::LanguageIsCPlusPlus(language) ||
         Language::LanguageIsObjC(language) ||
         Language::LanguageIsPascal(language) ||
         // Use Clang for Rust until there is a proper language plugin for it
         language == eLanguageTypeRust ||
         language == eLanguageTypeExtRenderScript ||
         // Use Clang for D until there is a proper language plugin for it
         language == eLanguageTypeD;
}
}

typedef lldb_private::ThreadSafeDenseMap<clang::ASTContext *, ClangASTContext *>
    ClangASTMap;

static ClangASTMap &GetASTMap() {
  static ClangASTMap *g_map_ptr = nullptr;
  static std::once_flag g_once_flag;
  llvm::call_once(g_once_flag, []() {
    g_map_ptr = new ClangASTMap(); // leaked on purpose to avoid spins
  });
  return *g_map_ptr;
}

static bool IsOperator(const char *name,
                       clang::OverloadedOperatorKind &op_kind) {
  if (name == nullptr || name[0] == '\0')
    return false;

#define OPERATOR_PREFIX "operator"
#define OPERATOR_PREFIX_LENGTH (sizeof(OPERATOR_PREFIX) - 1)

  const char *post_op_name = nullptr;

  bool no_space = true;

  if (::strncmp(name, OPERATOR_PREFIX, OPERATOR_PREFIX_LENGTH))
    return false;

  post_op_name = name + OPERATOR_PREFIX_LENGTH;

  if (post_op_name[0] == ' ') {
    post_op_name++;
    no_space = false;
  }

#undef OPERATOR_PREFIX
#undef OPERATOR_PREFIX_LENGTH

  // This is an operator, set the overloaded operator kind to invalid
  // in case this is a conversion operator...
  op_kind = clang::NUM_OVERLOADED_OPERATORS;

  switch (post_op_name[0]) {
  default:
    if (no_space)
      return false;
    break;
  case 'n':
    if (no_space)
      return false;
    if (strcmp(post_op_name, "new") == 0)
      op_kind = clang::OO_New;
    else if (strcmp(post_op_name, "new[]") == 0)
      op_kind = clang::OO_Array_New;
    break;

  case 'd':
    if (no_space)
      return false;
    if (strcmp(post_op_name, "delete") == 0)
      op_kind = clang::OO_Delete;
    else if (strcmp(post_op_name, "delete[]") == 0)
      op_kind = clang::OO_Array_Delete;
    break;

  case '+':
    if (post_op_name[1] == '\0')
      op_kind = clang::OO_Plus;
    else if (post_op_name[2] == '\0') {
      if (post_op_name[1] == '=')
        op_kind = clang::OO_PlusEqual;
      else if (post_op_name[1] == '+')
        op_kind = clang::OO_PlusPlus;
    }
    break;

  case '-':
    if (post_op_name[1] == '\0')
      op_kind = clang::OO_Minus;
    else if (post_op_name[2] == '\0') {
      switch (post_op_name[1]) {
      case '=':
        op_kind = clang::OO_MinusEqual;
        break;
      case '-':
        op_kind = clang::OO_MinusMinus;
        break;
      case '>':
        op_kind = clang::OO_Arrow;
        break;
      }
    } else if (post_op_name[3] == '\0') {
      if (post_op_name[2] == '*')
        op_kind = clang::OO_ArrowStar;
      break;
    }
    break;

  case '*':
    if (post_op_name[1] == '\0')
      op_kind = clang::OO_Star;
    else if (post_op_name[1] == '=' && post_op_name[2] == '\0')
      op_kind = clang::OO_StarEqual;
    break;

  case '/':
    if (post_op_name[1] == '\0')
      op_kind = clang::OO_Slash;
    else if (post_op_name[1] == '=' && post_op_name[2] == '\0')
      op_kind = clang::OO_SlashEqual;
    break;

  case '%':
    if (post_op_name[1] == '\0')
      op_kind = clang::OO_Percent;
    else if (post_op_name[1] == '=' && post_op_name[2] == '\0')
      op_kind = clang::OO_PercentEqual;
    break;

  case '^':
    if (post_op_name[1] == '\0')
      op_kind = clang::OO_Caret;
    else if (post_op_name[1] == '=' && post_op_name[2] == '\0')
      op_kind = clang::OO_CaretEqual;
    break;

  case '&':
    if (post_op_name[1] == '\0')
      op_kind = clang::OO_Amp;
    else if (post_op_name[2] == '\0') {
      switch (post_op_name[1]) {
      case '=':
        op_kind = clang::OO_AmpEqual;
        break;
      case '&':
        op_kind = clang::OO_AmpAmp;
        break;
      }
    }
    break;

  case '|':
    if (post_op_name[1] == '\0')
      op_kind = clang::OO_Pipe;
    else if (post_op_name[2] == '\0') {
      switch (post_op_name[1]) {
      case '=':
        op_kind = clang::OO_PipeEqual;
        break;
      case '|':
        op_kind = clang::OO_PipePipe;
        break;
      }
    }
    break;

  case '~':
    if (post_op_name[1] == '\0')
      op_kind = clang::OO_Tilde;
    break;

  case '!':
    if (post_op_name[1] == '\0')
      op_kind = clang::OO_Exclaim;
    else if (post_op_name[1] == '=' && post_op_name[2] == '\0')
      op_kind = clang::OO_ExclaimEqual;
    break;

  case '=':
    if (post_op_name[1] == '\0')
      op_kind = clang::OO_Equal;
    else if (post_op_name[1] == '=' && post_op_name[2] == '\0')
      op_kind = clang::OO_EqualEqual;
    break;

  case '<':
    if (post_op_name[1] == '\0')
      op_kind = clang::OO_Less;
    else if (post_op_name[2] == '\0') {
      switch (post_op_name[1]) {
      case '<':
        op_kind = clang::OO_LessLess;
        break;
      case '=':
        op_kind = clang::OO_LessEqual;
        break;
      }
    } else if (post_op_name[3] == '\0') {
      if (post_op_name[2] == '=')
        op_kind = clang::OO_LessLessEqual;
    }
    break;

  case '>':
    if (post_op_name[1] == '\0')
      op_kind = clang::OO_Greater;
    else if (post_op_name[2] == '\0') {
      switch (post_op_name[1]) {
      case '>':
        op_kind = clang::OO_GreaterGreater;
        break;
      case '=':
        op_kind = clang::OO_GreaterEqual;
        break;
      }
    } else if (post_op_name[1] == '>' && post_op_name[2] == '=' &&
               post_op_name[3] == '\0') {
      op_kind = clang::OO_GreaterGreaterEqual;
    }
    break;

  case ',':
    if (post_op_name[1] == '\0')
      op_kind = clang::OO_Comma;
    break;

  case '(':
    if (post_op_name[1] == ')' && post_op_name[2] == '\0')
      op_kind = clang::OO_Call;
    break;

  case '[':
    if (post_op_name[1] == ']' && post_op_name[2] == '\0')
      op_kind = clang::OO_Subscript;
    break;
  }

  return true;
}

clang::AccessSpecifier
ClangASTContext::ConvertAccessTypeToAccessSpecifier(AccessType access) {
  switch (access) {
  default:
    break;
  case eAccessNone:
    return AS_none;
  case eAccessPublic:
    return AS_public;
  case eAccessPrivate:
    return AS_private;
  case eAccessProtected:
    return AS_protected;
  }
  return AS_none;
}

static void ParseLangArgs(LangOptions &Opts, InputKind IK, const char *triple) {
  // FIXME: Cleanup per-file based stuff.

  // Set some properties which depend solely on the input kind; it would be nice
  // to move these to the language standard, and have the driver resolve the
  // input kind + language standard.
  if (IK == IK_Asm) {
    Opts.AsmPreprocessor = 1;
  } else if (IK == IK_ObjC || IK == IK_ObjCXX || IK == IK_PreprocessedObjC ||
             IK == IK_PreprocessedObjCXX) {
    Opts.ObjC1 = Opts.ObjC2 = 1;
  }

  LangStandard::Kind LangStd = LangStandard::lang_unspecified;

  if (LangStd == LangStandard::lang_unspecified) {
    // Based on the base language, pick one.
    switch (IK) {
    case IK_None:
    case IK_AST:
    case IK_LLVM_IR:
    case IK_RenderScript:
      llvm_unreachable("Invalid input kind!");
    case IK_OpenCL:
      LangStd = LangStandard::lang_opencl;
      break;
    case IK_CUDA:
    case IK_PreprocessedCuda:
      LangStd = LangStandard::lang_cuda;
      break;
    case IK_Asm:
    case IK_C:
    case IK_PreprocessedC:
    case IK_ObjC:
    case IK_PreprocessedObjC:
      LangStd = LangStandard::lang_gnu99;
      break;
    case IK_CXX:
    case IK_PreprocessedCXX:
    case IK_ObjCXX:
    case IK_PreprocessedObjCXX:
      LangStd = LangStandard::lang_gnucxx98;
      break;
    }
  }

  const LangStandard &Std = LangStandard::getLangStandardForKind(LangStd);
  Opts.LineComment = Std.hasLineComments();
  Opts.C99 = Std.isC99();
  Opts.CPlusPlus = Std.isCPlusPlus();
  Opts.CPlusPlus11 = Std.isCPlusPlus11();
  Opts.Digraphs = Std.hasDigraphs();
  Opts.GNUMode = Std.isGNUMode();
  Opts.GNUInline = !Std.isC99();
  Opts.HexFloats = Std.hasHexFloats();
  Opts.ImplicitInt = Std.hasImplicitInt();

  Opts.WChar = true;

  // OpenCL has some additional defaults.
  if (LangStd == LangStandard::lang_opencl) {
    Opts.OpenCL = 1;
    Opts.AltiVec = 1;
    Opts.CXXOperatorNames = 1;
    Opts.LaxVectorConversions = 1;
  }

  // OpenCL and C++ both have bool, true, false keywords.
  Opts.Bool = Opts.OpenCL || Opts.CPlusPlus;

  //    if (Opts.CPlusPlus)
  //        Opts.CXXOperatorNames = !Args.hasArg(OPT_fno_operator_names);
  //
  //    if (Args.hasArg(OPT_fobjc_gc_only))
  //        Opts.setGCMode(LangOptions::GCOnly);
  //    else if (Args.hasArg(OPT_fobjc_gc))
  //        Opts.setGCMode(LangOptions::HybridGC);
  //
  //    if (Args.hasArg(OPT_print_ivar_layout))
  //        Opts.ObjCGCBitmapPrint = 1;
  //
  //    if (Args.hasArg(OPT_faltivec))
  //        Opts.AltiVec = 1;
  //
  //    if (Args.hasArg(OPT_pthread))
  //        Opts.POSIXThreads = 1;
  //
  //    llvm::StringRef Vis = getLastArgValue(Args, OPT_fvisibility,
  //                                          "default");
  //    if (Vis == "default")
  Opts.setValueVisibilityMode(DefaultVisibility);
  //    else if (Vis == "hidden")
  //        Opts.setVisibilityMode(LangOptions::Hidden);
  //    else if (Vis == "protected")
  //        Opts.setVisibilityMode(LangOptions::Protected);
  //    else
  //        Diags.Report(diag::err_drv_invalid_value)
  //        << Args.getLastArg(OPT_fvisibility)->getAsString(Args) << Vis;

  //    Opts.OverflowChecking = Args.hasArg(OPT_ftrapv);

  // Mimicing gcc's behavior, trigraphs are only enabled if -trigraphs
  // is specified, or -std is set to a conforming mode.
  Opts.Trigraphs = !Opts.GNUMode;
  //    if (Args.hasArg(OPT_trigraphs))
  //        Opts.Trigraphs = 1;
  //
  //    Opts.DollarIdents = Args.hasFlag(OPT_fdollars_in_identifiers,
  //                                     OPT_fno_dollars_in_identifiers,
  //                                     !Opts.AsmPreprocessor);
  //    Opts.PascalStrings = Args.hasArg(OPT_fpascal_strings);
  //    Opts.Microsoft = Args.hasArg(OPT_fms_extensions);
  //    Opts.WritableStrings = Args.hasArg(OPT_fwritable_strings);
  //    if (Args.hasArg(OPT_fno_lax_vector_conversions))
  //        Opts.LaxVectorConversions = 0;
  //    Opts.Exceptions = Args.hasArg(OPT_fexceptions);
  //    Opts.RTTI = !Args.hasArg(OPT_fno_rtti);
  //    Opts.Blocks = Args.hasArg(OPT_fblocks);
  Opts.CharIsSigned = ArchSpec(triple).CharIsSignedByDefault();
  //    Opts.ShortWChar = Args.hasArg(OPT_fshort_wchar);
  //    Opts.Freestanding = Args.hasArg(OPT_ffreestanding);
  //    Opts.NoBuiltin = Args.hasArg(OPT_fno_builtin) || Opts.Freestanding;
  //    Opts.AssumeSaneOperatorNew =
  //    !Args.hasArg(OPT_fno_assume_sane_operator_new);
  //    Opts.HeinousExtensions = Args.hasArg(OPT_fheinous_gnu_extensions);
  //    Opts.AccessControl = Args.hasArg(OPT_faccess_control);
  //    Opts.ElideConstructors = !Args.hasArg(OPT_fno_elide_constructors);
  //    Opts.MathErrno = !Args.hasArg(OPT_fno_math_errno);
  //    Opts.InstantiationDepth = getLastArgIntValue(Args, OPT_ftemplate_depth,
  //    99,
  //                                                 Diags);
  //    Opts.NeXTRuntime = !Args.hasArg(OPT_fgnu_runtime);
  //    Opts.ObjCConstantStringClass = getLastArgValue(Args,
  //                                                   OPT_fconstant_string_class);
  //    Opts.ObjCNonFragileABI = Args.hasArg(OPT_fobjc_nonfragile_abi);
  //    Opts.CatchUndefined = Args.hasArg(OPT_fcatch_undefined_behavior);
  //    Opts.EmitAllDecls = Args.hasArg(OPT_femit_all_decls);
  //    Opts.PICLevel = getLastArgIntValue(Args, OPT_pic_level, 0, Diags);
  //    Opts.Static = Args.hasArg(OPT_static_define);
  Opts.OptimizeSize = 0;

  // FIXME: Eliminate this dependency.
  //    unsigned Opt =
  //    Args.hasArg(OPT_Os) ? 2 : getLastArgIntValue(Args, OPT_O, 0, Diags);
  //    Opts.Optimize = Opt != 0;
  unsigned Opt = 0;

  // This is the __NO_INLINE__ define, which just depends on things like the
  // optimization level and -fno-inline, not actually whether the backend has
  // inlining enabled.
  //
  // FIXME: This is affected by other options (-fno-inline).
  Opts.NoInlineDefine = !Opt;

  //    unsigned SSP = getLastArgIntValue(Args, OPT_stack_protector, 0, Diags);
  //    switch (SSP) {
  //        default:
  //            Diags.Report(diag::err_drv_invalid_value)
  //            << Args.getLastArg(OPT_stack_protector)->getAsString(Args) <<
  //            SSP;
  //            break;
  //        case 0: Opts.setStackProtectorMode(LangOptions::SSPOff); break;
  //        case 1: Opts.setStackProtectorMode(LangOptions::SSPOn);  break;
  //        case 2: Opts.setStackProtectorMode(LangOptions::SSPReq); break;
  //    }
}

ClangASTContext::ClangASTContext(const char *target_triple)
    : TypeSystem(TypeSystem::eKindClang), m_target_triple(), m_ast_ap(),
      m_language_options_ap(), m_source_manager_ap(), m_diagnostics_engine_ap(),
      m_target_options_rp(), m_target_info_ap(), m_identifier_table_ap(),
      m_selector_table_ap(), m_builtins_ap(), m_callback_tag_decl(nullptr),
      m_callback_objc_decl(nullptr), m_callback_baton(nullptr),
      m_pointer_byte_size(0), m_ast_owned(false) {
  if (target_triple && target_triple[0])
    SetTargetTriple(target_triple);
}

ClangASTContext::ClangASTContext(clang::ASTContext *ast_ctx)
    : TypeSystem(TypeSystem::eKindClang), m_target_triple(), m_ast_ap(ast_ctx),
      m_language_options_ap(), m_source_manager_ap(), m_diagnostics_engine_ap(),
      m_target_options_rp(), m_target_info_ap(), m_identifier_table_ap(),
      m_selector_table_ap(), m_builtins_ap(), m_callback_tag_decl(nullptr),
      m_callback_objc_decl(nullptr), m_callback_baton(nullptr),
      m_pointer_byte_size(0), m_ast_owned(false) {}

//----------------------------------------------------------------------
// Destructor
//----------------------------------------------------------------------
ClangASTContext::~ClangASTContext() { Finalize(); }

ConstString ClangASTContext::GetPluginNameStatic() {
  return ConstString("clang");
}

ConstString ClangASTContext::GetPluginName() {
  return ClangASTContext::GetPluginNameStatic();
}

uint32_t ClangASTContext::GetPluginVersion() { return 1; }

lldb::TypeSystemSP
ClangASTContext::CreateInstance(lldb::LanguageType language,
                                lldb_private::Module *module, Target *target,
                                const char *compiler_options) {
  if (ClangASTContextSupportsLanguage(language)) {
    ArchSpec arch;
    if (module)
      arch = module->GetArchitecture();
    else if (target)
      arch = target->GetArchitecture();

    if (arch.IsValid()) {
      ArchSpec fixed_arch = arch;
      // LLVM wants this to be set to iOS or MacOSX; if we're working on
      // a bare-boards type image, change the triple for llvm's benefit.
      if (fixed_arch.GetTriple().getVendor() == llvm::Triple::Apple &&
          fixed_arch.GetTriple().getOS() == llvm::Triple::UnknownOS) {
        if (fixed_arch.GetTriple().getArch() == llvm::Triple::arm ||
            fixed_arch.GetTriple().getArch() == llvm::Triple::aarch64 ||
            fixed_arch.GetTriple().getArch() == llvm::Triple::thumb) {
          fixed_arch.GetTriple().setOS(llvm::Triple::IOS);
        } else {
          fixed_arch.GetTriple().setOS(llvm::Triple::MacOSX);
        }
      }

      if (module) {
        std::shared_ptr<ClangASTContext> ast_sp(new ClangASTContext);
        if (ast_sp) {
          ast_sp->SetArchitecture(fixed_arch);
        }
        return ast_sp;
      } else if (target && target->IsValid()) {
        std::shared_ptr<ClangASTContextForExpressions> ast_sp(
            new ClangASTContextForExpressions(*target));
        if (ast_sp) {
          ast_sp->SetArchitecture(fixed_arch);
          ast_sp->m_scratch_ast_source_ap.reset(
              new ClangASTSource(target->shared_from_this()));
          ast_sp->m_scratch_ast_source_ap->InstallASTContext(
              ast_sp->getASTContext());
          llvm::IntrusiveRefCntPtr<clang::ExternalASTSource> proxy_ast_source(
              ast_sp->m_scratch_ast_source_ap->CreateProxy());
          ast_sp->SetExternalSource(proxy_ast_source);
          return ast_sp;
        }
      }
    }
  }
  return lldb::TypeSystemSP();
}

void ClangASTContext::EnumerateSupportedLanguages(
    std::set<lldb::LanguageType> &languages_for_types,
    std::set<lldb::LanguageType> &languages_for_expressions) {
  static std::vector<lldb::LanguageType> s_supported_languages_for_types(
      {lldb::eLanguageTypeC89, lldb::eLanguageTypeC, lldb::eLanguageTypeC11,
       lldb::eLanguageTypeC_plus_plus, lldb::eLanguageTypeC99,
       lldb::eLanguageTypeObjC, lldb::eLanguageTypeObjC_plus_plus,
       lldb::eLanguageTypeC_plus_plus_03, lldb::eLanguageTypeC_plus_plus_11,
       lldb::eLanguageTypeC11, lldb::eLanguageTypeC_plus_plus_14});

  static std::vector<lldb::LanguageType> s_supported_languages_for_expressions(
      {lldb::eLanguageTypeC_plus_plus, lldb::eLanguageTypeObjC_plus_plus,
       lldb::eLanguageTypeC_plus_plus_03, lldb::eLanguageTypeC_plus_plus_11,
       lldb::eLanguageTypeC_plus_plus_14});

  languages_for_types.insert(s_supported_languages_for_types.begin(),
                             s_supported_languages_for_types.end());
  languages_for_expressions.insert(
      s_supported_languages_for_expressions.begin(),
      s_supported_languages_for_expressions.end());
}

void ClangASTContext::Initialize() {
  PluginManager::RegisterPlugin(GetPluginNameStatic(),
                                "clang base AST context plug-in",
                                CreateInstance, EnumerateSupportedLanguages);
}

void ClangASTContext::Terminate() {
  PluginManager::UnregisterPlugin(CreateInstance);
}

void ClangASTContext::Finalize() {
  if (m_ast_ap.get()) {
    GetASTMap().Erase(m_ast_ap.get());
    if (!m_ast_owned)
      m_ast_ap.release();
  }

  m_builtins_ap.reset();
  m_selector_table_ap.reset();
  m_identifier_table_ap.reset();
  m_target_info_ap.reset();
  m_target_options_rp.reset();
  m_diagnostics_engine_ap.reset();
  m_source_manager_ap.reset();
  m_language_options_ap.reset();
  m_ast_ap.reset();
  m_scratch_ast_source_ap.reset();
}

void ClangASTContext::Clear() {
  m_ast_ap.reset();
  m_language_options_ap.reset();
  m_source_manager_ap.reset();
  m_diagnostics_engine_ap.reset();
  m_target_options_rp.reset();
  m_target_info_ap.reset();
  m_identifier_table_ap.reset();
  m_selector_table_ap.reset();
  m_builtins_ap.reset();
  m_pointer_byte_size = 0;
}

const char *ClangASTContext::GetTargetTriple() {
  return m_target_triple.c_str();
}

void ClangASTContext::SetTargetTriple(const char *target_triple) {
  Clear();
  m_target_triple.assign(target_triple);
}

void ClangASTContext::SetArchitecture(const ArchSpec &arch) {
  SetTargetTriple(arch.GetTriple().str().c_str());
}

bool ClangASTContext::HasExternalSource() {
  ASTContext *ast = getASTContext();
  if (ast)
    return ast->getExternalSource() != nullptr;
  return false;
}

void ClangASTContext::SetExternalSource(
    llvm::IntrusiveRefCntPtr<ExternalASTSource> &ast_source_ap) {
  ASTContext *ast = getASTContext();
  if (ast) {
    ast->setExternalSource(ast_source_ap);
    ast->getTranslationUnitDecl()->setHasExternalLexicalStorage(true);
    // ast->getTranslationUnitDecl()->setHasExternalVisibleStorage(true);
  }
}

void ClangASTContext::RemoveExternalSource() {
  ASTContext *ast = getASTContext();

  if (ast) {
    llvm::IntrusiveRefCntPtr<ExternalASTSource> empty_ast_source_ap;
    ast->setExternalSource(empty_ast_source_ap);
    ast->getTranslationUnitDecl()->setHasExternalLexicalStorage(false);
    // ast->getTranslationUnitDecl()->setHasExternalVisibleStorage(false);
  }
}

void ClangASTContext::setASTContext(clang::ASTContext *ast_ctx) {
  if (!m_ast_owned) {
    m_ast_ap.release();
  }
  m_ast_owned = false;
  m_ast_ap.reset(ast_ctx);
  GetASTMap().Insert(ast_ctx, this);
}

ASTContext *ClangASTContext::getASTContext() {
  if (m_ast_ap.get() == nullptr) {
    m_ast_owned = true;
    m_ast_ap.reset(new ASTContext(*getLanguageOptions(), *getSourceManager(),
                                  *getIdentifierTable(), *getSelectorTable(),
                                  *getBuiltinContext()));

    m_ast_ap->getDiagnostics().setClient(getDiagnosticConsumer(), false);

    // This can be NULL if we don't know anything about the architecture or if
    // the
    // target for an architecture isn't enabled in the llvm/clang that we built
    TargetInfo *target_info = getTargetInfo();
    if (target_info)
      m_ast_ap->InitBuiltinTypes(*target_info);

    if ((m_callback_tag_decl || m_callback_objc_decl) && m_callback_baton) {
      m_ast_ap->getTranslationUnitDecl()->setHasExternalLexicalStorage();
      // m_ast_ap->getTranslationUnitDecl()->setHasExternalVisibleStorage();
    }

    GetASTMap().Insert(m_ast_ap.get(), this);

    llvm::IntrusiveRefCntPtr<clang::ExternalASTSource> ast_source_ap(
        new ClangExternalASTSourceCallbacks(
            ClangASTContext::CompleteTagDecl,
            ClangASTContext::CompleteObjCInterfaceDecl, nullptr,
            ClangASTContext::LayoutRecordType, this));
    SetExternalSource(ast_source_ap);
  }
  return m_ast_ap.get();
}

ClangASTContext *ClangASTContext::GetASTContext(clang::ASTContext *ast) {
  ClangASTContext *clang_ast = GetASTMap().Lookup(ast);
  if (!clang_ast)
    clang_ast = new ClangASTContext(ast);
  return clang_ast;
}

Builtin::Context *ClangASTContext::getBuiltinContext() {
  if (m_builtins_ap.get() == nullptr)
    m_builtins_ap.reset(new Builtin::Context());
  return m_builtins_ap.get();
}

IdentifierTable *ClangASTContext::getIdentifierTable() {
  if (m_identifier_table_ap.get() == nullptr)
    m_identifier_table_ap.reset(
        new IdentifierTable(*ClangASTContext::getLanguageOptions(), nullptr));
  return m_identifier_table_ap.get();
}

LangOptions *ClangASTContext::getLanguageOptions() {
  if (m_language_options_ap.get() == nullptr) {
    m_language_options_ap.reset(new LangOptions());
    ParseLangArgs(*m_language_options_ap, IK_ObjCXX, GetTargetTriple());
    //        InitializeLangOptions(*m_language_options_ap, IK_ObjCXX);
  }
  return m_language_options_ap.get();
}

SelectorTable *ClangASTContext::getSelectorTable() {
  if (m_selector_table_ap.get() == nullptr)
    m_selector_table_ap.reset(new SelectorTable());
  return m_selector_table_ap.get();
}

clang::FileManager *ClangASTContext::getFileManager() {
  if (m_file_manager_ap.get() == nullptr) {
    clang::FileSystemOptions file_system_options;
    m_file_manager_ap.reset(new clang::FileManager(file_system_options));
  }
  return m_file_manager_ap.get();
}

clang::SourceManager *ClangASTContext::getSourceManager() {
  if (m_source_manager_ap.get() == nullptr)
    m_source_manager_ap.reset(
        new clang::SourceManager(*getDiagnosticsEngine(), *getFileManager()));
  return m_source_manager_ap.get();
}

clang::DiagnosticsEngine *ClangASTContext::getDiagnosticsEngine() {
  if (m_diagnostics_engine_ap.get() == nullptr) {
    llvm::IntrusiveRefCntPtr<DiagnosticIDs> diag_id_sp(new DiagnosticIDs());
    m_diagnostics_engine_ap.reset(
        new DiagnosticsEngine(diag_id_sp, new DiagnosticOptions()));
  }
  return m_diagnostics_engine_ap.get();
}

clang::MangleContext *ClangASTContext::getMangleContext() {
  if (m_mangle_ctx_ap.get() == nullptr)
    m_mangle_ctx_ap.reset(getASTContext()->createMangleContext());
  return m_mangle_ctx_ap.get();
}

class NullDiagnosticConsumer : public DiagnosticConsumer {
public:
  NullDiagnosticConsumer() {
    m_log = lldb_private::GetLogIfAllCategoriesSet(LIBLLDB_LOG_EXPRESSIONS);
  }

  void HandleDiagnostic(DiagnosticsEngine::Level DiagLevel,
                        const clang::Diagnostic &info) {
    if (m_log) {
      llvm::SmallVector<char, 32> diag_str(10);
      info.FormatDiagnostic(diag_str);
      diag_str.push_back('\0');
      m_log->Printf("Compiler diagnostic: %s\n", diag_str.data());
    }
  }

  DiagnosticConsumer *clone(DiagnosticsEngine &Diags) const {
    return new NullDiagnosticConsumer();
  }

private:
  Log *m_log;
};

DiagnosticConsumer *ClangASTContext::getDiagnosticConsumer() {
  if (m_diagnostic_consumer_ap.get() == nullptr)
    m_diagnostic_consumer_ap.reset(new NullDiagnosticConsumer);

  return m_diagnostic_consumer_ap.get();
}

std::shared_ptr<clang::TargetOptions> &ClangASTContext::getTargetOptions() {
  if (m_target_options_rp.get() == nullptr && !m_target_triple.empty()) {
    m_target_options_rp = std::make_shared<clang::TargetOptions>();
    if (m_target_options_rp.get() != nullptr)
      m_target_options_rp->Triple = m_target_triple;
  }
  return m_target_options_rp;
}

TargetInfo *ClangASTContext::getTargetInfo() {
  // target_triple should be something like "x86_64-apple-macosx"
  if (m_target_info_ap.get() == nullptr && !m_target_triple.empty())
    m_target_info_ap.reset(TargetInfo::CreateTargetInfo(*getDiagnosticsEngine(),
                                                        getTargetOptions()));
  return m_target_info_ap.get();
}

#pragma mark Basic Types

static inline bool QualTypeMatchesBitSize(const uint64_t bit_size,
                                          ASTContext *ast, QualType qual_type) {
  uint64_t qual_type_bit_size = ast->getTypeSize(qual_type);
  if (qual_type_bit_size == bit_size)
    return true;
  return false;
}

CompilerType
ClangASTContext::GetBuiltinTypeForEncodingAndBitSize(Encoding encoding,
                                                     size_t bit_size) {
  return ClangASTContext::GetBuiltinTypeForEncodingAndBitSize(
      getASTContext(), encoding, bit_size);
}

CompilerType ClangASTContext::GetBuiltinTypeForEncodingAndBitSize(
    ASTContext *ast, Encoding encoding, uint32_t bit_size) {
  if (!ast)
    return CompilerType();
  switch (encoding) {
  case eEncodingInvalid:
    if (QualTypeMatchesBitSize(bit_size, ast, ast->VoidPtrTy))
      return CompilerType(ast, ast->VoidPtrTy);
    break;

  case eEncodingUint:
    if (QualTypeMatchesBitSize(bit_size, ast, ast->UnsignedCharTy))
      return CompilerType(ast, ast->UnsignedCharTy);
    if (QualTypeMatchesBitSize(bit_size, ast, ast->UnsignedShortTy))
      return CompilerType(ast, ast->UnsignedShortTy);
    if (QualTypeMatchesBitSize(bit_size, ast, ast->UnsignedIntTy))
      return CompilerType(ast, ast->UnsignedIntTy);
    if (QualTypeMatchesBitSize(bit_size, ast, ast->UnsignedLongTy))
      return CompilerType(ast, ast->UnsignedLongTy);
    if (QualTypeMatchesBitSize(bit_size, ast, ast->UnsignedLongLongTy))
      return CompilerType(ast, ast->UnsignedLongLongTy);
    if (QualTypeMatchesBitSize(bit_size, ast, ast->UnsignedInt128Ty))
      return CompilerType(ast, ast->UnsignedInt128Ty);
    break;

  case eEncodingSint:
    if (QualTypeMatchesBitSize(bit_size, ast, ast->SignedCharTy))
      return CompilerType(ast, ast->SignedCharTy);
    if (QualTypeMatchesBitSize(bit_size, ast, ast->ShortTy))
      return CompilerType(ast, ast->ShortTy);
    if (QualTypeMatchesBitSize(bit_size, ast, ast->IntTy))
      return CompilerType(ast, ast->IntTy);
    if (QualTypeMatchesBitSize(bit_size, ast, ast->LongTy))
      return CompilerType(ast, ast->LongTy);
    if (QualTypeMatchesBitSize(bit_size, ast, ast->LongLongTy))
      return CompilerType(ast, ast->LongLongTy);
    if (QualTypeMatchesBitSize(bit_size, ast, ast->Int128Ty))
      return CompilerType(ast, ast->Int128Ty);
    break;

  case eEncodingIEEE754:
    if (QualTypeMatchesBitSize(bit_size, ast, ast->FloatTy))
      return CompilerType(ast, ast->FloatTy);
    if (QualTypeMatchesBitSize(bit_size, ast, ast->DoubleTy))
      return CompilerType(ast, ast->DoubleTy);
    if (QualTypeMatchesBitSize(bit_size, ast, ast->LongDoubleTy))
      return CompilerType(ast, ast->LongDoubleTy);
    if (QualTypeMatchesBitSize(bit_size, ast, ast->HalfTy))
      return CompilerType(ast, ast->HalfTy);
    break;

  case eEncodingVector:
    // Sanity check that bit_size is a multiple of 8's.
    if (bit_size && !(bit_size & 0x7u))
      return CompilerType(
          ast, ast->getExtVectorType(ast->UnsignedCharTy, bit_size / 8));
    break;
  }

  return CompilerType();
}

lldb::BasicType
ClangASTContext::GetBasicTypeEnumeration(const ConstString &name) {
  if (name) {
    typedef UniqueCStringMap<lldb::BasicType> TypeNameToBasicTypeMap;
    static TypeNameToBasicTypeMap g_type_map;
    static std::once_flag g_once_flag;
    llvm::call_once(g_once_flag, []() {
      // "void"
      g_type_map.Append(ConstString("void").GetStringRef(), eBasicTypeVoid);

      // "char"
      g_type_map.Append(ConstString("char").GetStringRef(), eBasicTypeChar);
      g_type_map.Append(ConstString("signed char").GetStringRef(),
                        eBasicTypeSignedChar);
      g_type_map.Append(ConstString("unsigned char").GetStringRef(),
                        eBasicTypeUnsignedChar);
      g_type_map.Append(ConstString("wchar_t").GetStringRef(), eBasicTypeWChar);
      g_type_map.Append(ConstString("signed wchar_t").GetStringRef(),
                        eBasicTypeSignedWChar);
      g_type_map.Append(ConstString("unsigned wchar_t").GetStringRef(),
                        eBasicTypeUnsignedWChar);
      // "short"
      g_type_map.Append(ConstString("short").GetStringRef(), eBasicTypeShort);
      g_type_map.Append(ConstString("short int").GetStringRef(),
                        eBasicTypeShort);
      g_type_map.Append(ConstString("unsigned short").GetStringRef(),
                        eBasicTypeUnsignedShort);
      g_type_map.Append(ConstString("unsigned short int").GetStringRef(),
                        eBasicTypeUnsignedShort);

      // "int"
      g_type_map.Append(ConstString("int").GetStringRef(), eBasicTypeInt);
      g_type_map.Append(ConstString("signed int").GetStringRef(),
                        eBasicTypeInt);
      g_type_map.Append(ConstString("unsigned int").GetStringRef(),
                        eBasicTypeUnsignedInt);
      g_type_map.Append(ConstString("unsigned").GetStringRef(),
                        eBasicTypeUnsignedInt);

      // "long"
      g_type_map.Append(ConstString("long").GetStringRef(), eBasicTypeLong);
      g_type_map.Append(ConstString("long int").GetStringRef(), eBasicTypeLong);
      g_type_map.Append(ConstString("unsigned long").GetStringRef(),
                        eBasicTypeUnsignedLong);
      g_type_map.Append(ConstString("unsigned long int").GetStringRef(),
                        eBasicTypeUnsignedLong);

      // "long long"
      g_type_map.Append(ConstString("long long").GetStringRef(),
                        eBasicTypeLongLong);
      g_type_map.Append(ConstString("long long int").GetStringRef(),
                        eBasicTypeLongLong);
      g_type_map.Append(ConstString("unsigned long long").GetStringRef(),
                        eBasicTypeUnsignedLongLong);
      g_type_map.Append(ConstString("unsigned long long int").GetStringRef(),
                        eBasicTypeUnsignedLongLong);

      // "int128"
      g_type_map.Append(ConstString("__int128_t").GetStringRef(),
                        eBasicTypeInt128);
      g_type_map.Append(ConstString("__uint128_t").GetStringRef(),
                        eBasicTypeUnsignedInt128);

      // Miscellaneous
      g_type_map.Append(ConstString("bool").GetStringRef(), eBasicTypeBool);
      g_type_map.Append(ConstString("float").GetStringRef(), eBasicTypeFloat);
      g_type_map.Append(ConstString("double").GetStringRef(), eBasicTypeDouble);
      g_type_map.Append(ConstString("long double").GetStringRef(),
                        eBasicTypeLongDouble);
      g_type_map.Append(ConstString("id").GetStringRef(), eBasicTypeObjCID);
      g_type_map.Append(ConstString("SEL").GetStringRef(), eBasicTypeObjCSel);
      g_type_map.Append(ConstString("nullptr").GetStringRef(),
                        eBasicTypeNullPtr);
      g_type_map.Sort();
    });

    return g_type_map.Find(name.GetStringRef(), eBasicTypeInvalid);
  }
  return eBasicTypeInvalid;
}

CompilerType ClangASTContext::GetBasicType(ASTContext *ast,
                                           const ConstString &name) {
  if (ast) {
    lldb::BasicType basic_type = ClangASTContext::GetBasicTypeEnumeration(name);
    return ClangASTContext::GetBasicType(ast, basic_type);
  }
  return CompilerType();
}

uint32_t ClangASTContext::GetPointerByteSize() {
  if (m_pointer_byte_size == 0)
    m_pointer_byte_size = GetBasicType(lldb::eBasicTypeVoid)
                              .GetPointerType()
                              .GetByteSize(nullptr);
  return m_pointer_byte_size;
}

CompilerType ClangASTContext::GetBasicType(lldb::BasicType basic_type) {
  return GetBasicType(getASTContext(), basic_type);
}

CompilerType ClangASTContext::GetBasicType(ASTContext *ast,
                                           lldb::BasicType basic_type) {
  if (!ast)
    return CompilerType();
  lldb::opaque_compiler_type_t clang_type =
      GetOpaqueCompilerType(ast, basic_type);

  if (clang_type)
    return CompilerType(GetASTContext(ast), clang_type);
  return CompilerType();
}

CompilerType ClangASTContext::GetBuiltinTypeForDWARFEncodingAndBitSize(
    const char *type_name, uint32_t dw_ate, uint32_t bit_size) {
  ASTContext *ast = getASTContext();

#define streq(a, b) strcmp(a, b) == 0
  assert(ast != nullptr);
  if (ast) {
    switch (dw_ate) {
    default:
      break;

    case DW_ATE_address:
      if (QualTypeMatchesBitSize(bit_size, ast, ast->VoidPtrTy))
        return CompilerType(ast, ast->VoidPtrTy);
      break;

    case DW_ATE_boolean:
      if (QualTypeMatchesBitSize(bit_size, ast, ast->BoolTy))
        return CompilerType(ast, ast->BoolTy);
      if (QualTypeMatchesBitSize(bit_size, ast, ast->UnsignedCharTy))
        return CompilerType(ast, ast->UnsignedCharTy);
      if (QualTypeMatchesBitSize(bit_size, ast, ast->UnsignedShortTy))
        return CompilerType(ast, ast->UnsignedShortTy);
      if (QualTypeMatchesBitSize(bit_size, ast, ast->UnsignedIntTy))
        return CompilerType(ast, ast->UnsignedIntTy);
      break;

    case DW_ATE_lo_user:
      // This has been seen to mean DW_AT_complex_integer
      if (type_name) {
        if (::strstr(type_name, "complex")) {
          CompilerType complex_int_clang_type =
              GetBuiltinTypeForDWARFEncodingAndBitSize("int", DW_ATE_signed,
                                                       bit_size / 2);
          return CompilerType(ast, ast->getComplexType(ClangUtil::GetQualType(
                                       complex_int_clang_type)));
        }
      }
      break;

    case DW_ATE_complex_float:
      if (QualTypeMatchesBitSize(bit_size, ast, ast->FloatComplexTy))
        return CompilerType(ast, ast->FloatComplexTy);
      else if (QualTypeMatchesBitSize(bit_size, ast, ast->DoubleComplexTy))
        return CompilerType(ast, ast->DoubleComplexTy);
      else if (QualTypeMatchesBitSize(bit_size, ast, ast->LongDoubleComplexTy))
        return CompilerType(ast, ast->LongDoubleComplexTy);
      else {
        CompilerType complex_float_clang_type =
            GetBuiltinTypeForDWARFEncodingAndBitSize("float", DW_ATE_float,
                                                     bit_size / 2);
        return CompilerType(ast, ast->getComplexType(ClangUtil::GetQualType(
                                     complex_float_clang_type)));
      }
      break;

    case DW_ATE_float:
      if (streq(type_name, "float") &&
          QualTypeMatchesBitSize(bit_size, ast, ast->FloatTy))
        return CompilerType(ast, ast->FloatTy);
      if (streq(type_name, "double") &&
          QualTypeMatchesBitSize(bit_size, ast, ast->DoubleTy))
        return CompilerType(ast, ast->DoubleTy);
      if (streq(type_name, "long double") &&
          QualTypeMatchesBitSize(bit_size, ast, ast->LongDoubleTy))
        return CompilerType(ast, ast->LongDoubleTy);
      // Fall back to not requiring a name match
      if (QualTypeMatchesBitSize(bit_size, ast, ast->FloatTy))
        return CompilerType(ast, ast->FloatTy);
      if (QualTypeMatchesBitSize(bit_size, ast, ast->DoubleTy))
        return CompilerType(ast, ast->DoubleTy);
      if (QualTypeMatchesBitSize(bit_size, ast, ast->LongDoubleTy))
        return CompilerType(ast, ast->LongDoubleTy);
      if (QualTypeMatchesBitSize(bit_size, ast, ast->HalfTy))
        return CompilerType(ast, ast->HalfTy);
      break;

    case DW_ATE_signed:
      if (type_name) {
        if (streq(type_name, "wchar_t") &&
            QualTypeMatchesBitSize(bit_size, ast, ast->WCharTy) &&
            (getTargetInfo() &&
             TargetInfo::isTypeSigned(getTargetInfo()->getWCharType())))
          return CompilerType(ast, ast->WCharTy);
        if (streq(type_name, "void") &&
            QualTypeMatchesBitSize(bit_size, ast, ast->VoidTy))
          return CompilerType(ast, ast->VoidTy);
        if (strstr(type_name, "long long") &&
            QualTypeMatchesBitSize(bit_size, ast, ast->LongLongTy))
          return CompilerType(ast, ast->LongLongTy);
        if (strstr(type_name, "long") &&
            QualTypeMatchesBitSize(bit_size, ast, ast->LongTy))
          return CompilerType(ast, ast->LongTy);
        if (strstr(type_name, "short") &&
            QualTypeMatchesBitSize(bit_size, ast, ast->ShortTy))
          return CompilerType(ast, ast->ShortTy);
        if (strstr(type_name, "char")) {
          if (QualTypeMatchesBitSize(bit_size, ast, ast->CharTy))
            return CompilerType(ast, ast->CharTy);
          if (QualTypeMatchesBitSize(bit_size, ast, ast->SignedCharTy))
            return CompilerType(ast, ast->SignedCharTy);
        }
        if (strstr(type_name, "int")) {
          if (QualTypeMatchesBitSize(bit_size, ast, ast->IntTy))
            return CompilerType(ast, ast->IntTy);
          if (QualTypeMatchesBitSize(bit_size, ast, ast->Int128Ty))
            return CompilerType(ast, ast->Int128Ty);
        }
      }
      // We weren't able to match up a type name, just search by size
      if (QualTypeMatchesBitSize(bit_size, ast, ast->CharTy))
        return CompilerType(ast, ast->CharTy);
      if (QualTypeMatchesBitSize(bit_size, ast, ast->ShortTy))
        return CompilerType(ast, ast->ShortTy);
      if (QualTypeMatchesBitSize(bit_size, ast, ast->IntTy))
        return CompilerType(ast, ast->IntTy);
      if (QualTypeMatchesBitSize(bit_size, ast, ast->LongTy))
        return CompilerType(ast, ast->LongTy);
      if (QualTypeMatchesBitSize(bit_size, ast, ast->LongLongTy))
        return CompilerType(ast, ast->LongLongTy);
      if (QualTypeMatchesBitSize(bit_size, ast, ast->Int128Ty))
        return CompilerType(ast, ast->Int128Ty);
      break;

    case DW_ATE_signed_char:
      if (ast->getLangOpts().CharIsSigned && type_name &&
          streq(type_name, "char")) {
        if (QualTypeMatchesBitSize(bit_size, ast, ast->CharTy))
          return CompilerType(ast, ast->CharTy);
      }
      if (QualTypeMatchesBitSize(bit_size, ast, ast->SignedCharTy))
        return CompilerType(ast, ast->SignedCharTy);
      break;

    case DW_ATE_unsigned:
      if (type_name) {
        if (streq(type_name, "wchar_t")) {
          if (QualTypeMatchesBitSize(bit_size, ast, ast->WCharTy)) {
            if (!(getTargetInfo() &&
                  TargetInfo::isTypeSigned(getTargetInfo()->getWCharType())))
              return CompilerType(ast, ast->WCharTy);
          }
        }
        if (strstr(type_name, "long long")) {
          if (QualTypeMatchesBitSize(bit_size, ast, ast->UnsignedLongLongTy))
            return CompilerType(ast, ast->UnsignedLongLongTy);
        } else if (strstr(type_name, "long")) {
          if (QualTypeMatchesBitSize(bit_size, ast, ast->UnsignedLongTy))
            return CompilerType(ast, ast->UnsignedLongTy);
        } else if (strstr(type_name, "short")) {
          if (QualTypeMatchesBitSize(bit_size, ast, ast->UnsignedShortTy))
            return CompilerType(ast, ast->UnsignedShortTy);
        } else if (strstr(type_name, "char")) {
          if (QualTypeMatchesBitSize(bit_size, ast, ast->UnsignedCharTy))
            return CompilerType(ast, ast->UnsignedCharTy);
        } else if (strstr(type_name, "int")) {
          if (QualTypeMatchesBitSize(bit_size, ast, ast->UnsignedIntTy))
            return CompilerType(ast, ast->UnsignedIntTy);
          if (QualTypeMatchesBitSize(bit_size, ast, ast->UnsignedInt128Ty))
            return CompilerType(ast, ast->UnsignedInt128Ty);
        }
      }
      // We weren't able to match up a type name, just search by size
      if (QualTypeMatchesBitSize(bit_size, ast, ast->UnsignedCharTy))
        return CompilerType(ast, ast->UnsignedCharTy);
      if (QualTypeMatchesBitSize(bit_size, ast, ast->UnsignedShortTy))
        return CompilerType(ast, ast->UnsignedShortTy);
      if (QualTypeMatchesBitSize(bit_size, ast, ast->UnsignedIntTy))
        return CompilerType(ast, ast->UnsignedIntTy);
      if (QualTypeMatchesBitSize(bit_size, ast, ast->UnsignedLongTy))
        return CompilerType(ast, ast->UnsignedLongTy);
      if (QualTypeMatchesBitSize(bit_size, ast, ast->UnsignedLongLongTy))
        return CompilerType(ast, ast->UnsignedLongLongTy);
      if (QualTypeMatchesBitSize(bit_size, ast, ast->UnsignedInt128Ty))
        return CompilerType(ast, ast->UnsignedInt128Ty);
      break;

    case DW_ATE_unsigned_char:
      if (!ast->getLangOpts().CharIsSigned && type_name &&
          streq(type_name, "char")) {
        if (QualTypeMatchesBitSize(bit_size, ast, ast->CharTy))
          return CompilerType(ast, ast->CharTy);
      }
      if (QualTypeMatchesBitSize(bit_size, ast, ast->UnsignedCharTy))
        return CompilerType(ast, ast->UnsignedCharTy);
      if (QualTypeMatchesBitSize(bit_size, ast, ast->UnsignedShortTy))
        return CompilerType(ast, ast->UnsignedShortTy);
      break;

    case DW_ATE_imaginary_float:
      break;

    case DW_ATE_UTF:
      if (type_name) {
        if (streq(type_name, "char16_t")) {
          return CompilerType(ast, ast->Char16Ty);
        } else if (streq(type_name, "char32_t")) {
          return CompilerType(ast, ast->Char32Ty);
        }
      }
      break;
    }
  }
  // This assert should fire for anything that we don't catch above so we know
  // to fix any issues we run into.
  if (type_name) {
    Host::SystemLog(Host::eSystemLogError, "error: need to add support for "
                                           "DW_TAG_base_type '%s' encoded with "
                                           "DW_ATE = 0x%x, bit_size = %u\n",
                    type_name, dw_ate, bit_size);
  } else {
    Host::SystemLog(Host::eSystemLogError, "error: need to add support for "
                                           "DW_TAG_base_type encoded with "
                                           "DW_ATE = 0x%x, bit_size = %u\n",
                    dw_ate, bit_size);
  }
  return CompilerType();
}

CompilerType ClangASTContext::GetUnknownAnyType(clang::ASTContext *ast) {
  if (ast)
    return CompilerType(ast, ast->UnknownAnyTy);
  return CompilerType();
}

CompilerType ClangASTContext::GetCStringType(bool is_const) {
  ASTContext *ast = getASTContext();
  QualType char_type(ast->CharTy);

  if (is_const)
    char_type.addConst();

  return CompilerType(ast, ast->getPointerType(char_type));
}

clang::DeclContext *
ClangASTContext::GetTranslationUnitDecl(clang::ASTContext *ast) {
  return ast->getTranslationUnitDecl();
}

CompilerType ClangASTContext::CopyType(const CompilerType &src) {
  clang::ASTContext *dst_clang_ast = getASTContext();
  if (dst_clang_ast) {
    FileSystemOptions file_system_options;
    ClangASTContext *src_ast =
        llvm::dyn_cast_or_null<ClangASTContext>(src.GetTypeSystem());
    if (src_ast) {
      clang::ASTContext *src_clang_ast = src_ast->getASTContext();
      if (src_clang_ast) {
        if (src_clang_ast == dst_clang_ast)
          return src; // We already are in the right AST, no need to copy
        else {
          FileManager file_manager(file_system_options);
          ASTImporter importer(*dst_clang_ast, file_manager, *src_clang_ast,
                               file_manager, false);
          QualType dst_qual_type(importer.Import(ClangUtil::GetQualType(src)));
          return CompilerType(this, dst_qual_type.getAsOpaquePtr());
        }
      }
    }
  }
  return CompilerType();
}

clang::Decl *ClangASTContext::CopyDecl(ASTContext *dst_ast, ASTContext *src_ast,
                                       clang::Decl *source_decl) {
  FileSystemOptions file_system_options;
  FileManager file_manager(file_system_options);
  ASTImporter importer(*dst_ast, file_manager, *src_ast, file_manager, false);

  return importer.Import(source_decl);
}

bool ClangASTContext::AreTypesSame(CompilerType type1, CompilerType type2,
                                   bool ignore_qualifiers) {
  ClangASTContext *ast =
      llvm::dyn_cast_or_null<ClangASTContext>(type1.GetTypeSystem());
  if (!ast || ast != type2.GetTypeSystem())
    return false;

  if (type1.GetOpaqueQualType() == type2.GetOpaqueQualType())
    return true;

  QualType type1_qual = ClangUtil::GetQualType(type1);
  QualType type2_qual = ClangUtil::GetQualType(type2);

  if (ignore_qualifiers) {
    type1_qual = type1_qual.getUnqualifiedType();
    type2_qual = type2_qual.getUnqualifiedType();
  }

  return ast->getASTContext()->hasSameType(type1_qual, type2_qual);
}

CompilerType ClangASTContext::GetTypeForDecl(clang::NamedDecl *decl) {
  if (clang::ObjCInterfaceDecl *interface_decl =
          llvm::dyn_cast<clang::ObjCInterfaceDecl>(decl))
    return GetTypeForDecl(interface_decl);
  if (clang::TagDecl *tag_decl = llvm::dyn_cast<clang::TagDecl>(decl))
    return GetTypeForDecl(tag_decl);
  return CompilerType();
}

CompilerType ClangASTContext::GetTypeForDecl(TagDecl *decl) {
  // No need to call the getASTContext() accessor (which can create the AST
  // if it isn't created yet, because we can't have created a decl in this
  // AST if our AST didn't already exist...
  ASTContext *ast = &decl->getASTContext();
  if (ast)
    return CompilerType(ast, ast->getTagDeclType(decl));
  return CompilerType();
}

CompilerType ClangASTContext::GetTypeForDecl(ObjCInterfaceDecl *decl) {
  // No need to call the getASTContext() accessor (which can create the AST
  // if it isn't created yet, because we can't have created a decl in this
  // AST if our AST didn't already exist...
  ASTContext *ast = &decl->getASTContext();
  if (ast)
    return CompilerType(ast, ast->getObjCInterfaceType(decl));
  return CompilerType();
}

#pragma mark Structure, Unions, Classes

CompilerType ClangASTContext::CreateRecordType(DeclContext *decl_ctx,
                                               AccessType access_type,
                                               const char *name, int kind,
                                               LanguageType language,
                                               ClangASTMetadata *metadata) {
  ASTContext *ast = getASTContext();
  assert(ast != nullptr);

  if (decl_ctx == nullptr)
    decl_ctx = ast->getTranslationUnitDecl();

  if (language == eLanguageTypeObjC ||
      language == eLanguageTypeObjC_plus_plus) {
    bool isForwardDecl = true;
    bool isInternal = false;
    return CreateObjCClass(name, decl_ctx, isForwardDecl, isInternal, metadata);
  }

  // NOTE: Eventually CXXRecordDecl will be merged back into RecordDecl and
  // we will need to update this code. I was told to currently always use
  // the CXXRecordDecl class since we often don't know from debug information
  // if something is struct or a class, so we default to always use the more
  // complete definition just in case.

  bool is_anonymous = (!name) || (!name[0]);

  CXXRecordDecl *decl = CXXRecordDecl::Create(
      *ast, (TagDecl::TagKind)kind, decl_ctx, SourceLocation(),
      SourceLocation(), is_anonymous ? nullptr : &ast->Idents.get(name));

  if (is_anonymous)
    decl->setAnonymousStructOrUnion(true);

  if (decl) {
    if (metadata)
      SetMetadata(ast, decl, *metadata);

    if (access_type != eAccessNone)
      decl->setAccess(ConvertAccessTypeToAccessSpecifier(access_type));

    if (decl_ctx)
      decl_ctx->addDecl(decl);

    return CompilerType(ast, ast->getTagDeclType(decl));
  }
  return CompilerType();
}

static TemplateParameterList *CreateTemplateParameterList(
    ASTContext *ast,
    const ClangASTContext::TemplateParameterInfos &template_param_infos,
    llvm::SmallVector<NamedDecl *, 8> &template_param_decls) {
  const bool parameter_pack = false;
  const bool is_typename = false;
  const unsigned depth = 0;
  const size_t num_template_params = template_param_infos.GetSize();
  for (size_t i = 0; i < num_template_params; ++i) {
    const char *name = template_param_infos.names[i];

    IdentifierInfo *identifier_info = nullptr;
    if (name && name[0])
      identifier_info = &ast->Idents.get(name);
    if (template_param_infos.args[i].getKind() == TemplateArgument::Integral) {
      template_param_decls.push_back(NonTypeTemplateParmDecl::Create(
          *ast,
          ast->getTranslationUnitDecl(), // Is this the right decl context?,
                                         // SourceLocation StartLoc,
          SourceLocation(), SourceLocation(), depth, i, identifier_info,
          template_param_infos.args[i].getIntegralType(), parameter_pack,
          nullptr));

    } else {
      template_param_decls.push_back(TemplateTypeParmDecl::Create(
          *ast,
          ast->getTranslationUnitDecl(), // Is this the right decl context?
          SourceLocation(), SourceLocation(), depth, i, identifier_info,
          is_typename, parameter_pack));
    }
  }

  clang::Expr *const requires_clause = nullptr; // TODO: Concepts
  TemplateParameterList *template_param_list = TemplateParameterList::Create(
      *ast, SourceLocation(), SourceLocation(), template_param_decls,
      SourceLocation(), requires_clause);
  return template_param_list;
}

clang::FunctionTemplateDecl *ClangASTContext::CreateFunctionTemplateDecl(
    clang::DeclContext *decl_ctx, clang::FunctionDecl *func_decl,
    const char *name, const TemplateParameterInfos &template_param_infos) {
  //    /// \brief Create a function template node.
  ASTContext *ast = getASTContext();

  llvm::SmallVector<NamedDecl *, 8> template_param_decls;

  TemplateParameterList *template_param_list = CreateTemplateParameterList(
      ast, template_param_infos, template_param_decls);
  FunctionTemplateDecl *func_tmpl_decl = FunctionTemplateDecl::Create(
      *ast, decl_ctx, func_decl->getLocation(), func_decl->getDeclName(),
      template_param_list, func_decl);

  for (size_t i = 0, template_param_decl_count = template_param_decls.size();
       i < template_param_decl_count; ++i) {
    // TODO: verify which decl context we should put template_param_decls into..
    template_param_decls[i]->setDeclContext(func_decl);
  }

  return func_tmpl_decl;
}

void ClangASTContext::CreateFunctionTemplateSpecializationInfo(
    FunctionDecl *func_decl, clang::FunctionTemplateDecl *func_tmpl_decl,
    const TemplateParameterInfos &infos) {
  TemplateArgumentList template_args(TemplateArgumentList::OnStack, infos.args);

  func_decl->setFunctionTemplateSpecialization(func_tmpl_decl, &template_args,
                                               nullptr);
}

ClassTemplateDecl *ClangASTContext::CreateClassTemplateDecl(
    DeclContext *decl_ctx, lldb::AccessType access_type, const char *class_name,
    int kind, const TemplateParameterInfos &template_param_infos) {
  ASTContext *ast = getASTContext();

  ClassTemplateDecl *class_template_decl = nullptr;
  if (decl_ctx == nullptr)
    decl_ctx = ast->getTranslationUnitDecl();

  IdentifierInfo &identifier_info = ast->Idents.get(class_name);
  DeclarationName decl_name(&identifier_info);

  clang::DeclContext::lookup_result result = decl_ctx->lookup(decl_name);

  for (NamedDecl *decl : result) {
    class_template_decl = dyn_cast<clang::ClassTemplateDecl>(decl);
    if (class_template_decl)
      return class_template_decl;
  }

  llvm::SmallVector<NamedDecl *, 8> template_param_decls;

  TemplateParameterList *template_param_list = CreateTemplateParameterList(
      ast, template_param_infos, template_param_decls);

  CXXRecordDecl *template_cxx_decl = CXXRecordDecl::Create(
      *ast, (TagDecl::TagKind)kind,
      decl_ctx, // What decl context do we use here? TU? The actual decl
                // context?
      SourceLocation(), SourceLocation(), &identifier_info);

  for (size_t i = 0, template_param_decl_count = template_param_decls.size();
       i < template_param_decl_count; ++i) {
    template_param_decls[i]->setDeclContext(template_cxx_decl);
  }

  // With templated classes, we say that a class is templated with
  // specializations, but that the bare class has no functions.
  // template_cxx_decl->startDefinition();
  // template_cxx_decl->completeDefinition();

  class_template_decl = ClassTemplateDecl::Create(
      *ast,
      decl_ctx, // What decl context do we use here? TU? The actual decl
                // context?
      SourceLocation(), decl_name, template_param_list, template_cxx_decl);

  if (class_template_decl) {
    if (access_type != eAccessNone)
      class_template_decl->setAccess(
          ConvertAccessTypeToAccessSpecifier(access_type));

    // if (TagDecl *ctx_tag_decl = dyn_cast<TagDecl>(decl_ctx))
    //    CompleteTagDeclarationDefinition(GetTypeForDecl(ctx_tag_decl));

    decl_ctx->addDecl(class_template_decl);

#ifdef LLDB_CONFIGURATION_DEBUG
    VerifyDecl(class_template_decl);
#endif
  }

  return class_template_decl;
}

ClassTemplateSpecializationDecl *
ClangASTContext::CreateClassTemplateSpecializationDecl(
    DeclContext *decl_ctx, ClassTemplateDecl *class_template_decl, int kind,
    const TemplateParameterInfos &template_param_infos) {
  ASTContext *ast = getASTContext();
  ClassTemplateSpecializationDecl *class_template_specialization_decl =
      ClassTemplateSpecializationDecl::Create(
          *ast, (TagDecl::TagKind)kind, decl_ctx, SourceLocation(),
          SourceLocation(), class_template_decl, template_param_infos.args,
          nullptr);

  class_template_specialization_decl->setSpecializationKind(
      TSK_ExplicitSpecialization);

  return class_template_specialization_decl;
}

CompilerType ClangASTContext::CreateClassTemplateSpecializationType(
    ClassTemplateSpecializationDecl *class_template_specialization_decl) {
  if (class_template_specialization_decl) {
    ASTContext *ast = getASTContext();
    if (ast)
      return CompilerType(
          ast, ast->getTagDeclType(class_template_specialization_decl));
  }
  return CompilerType();
}

static inline bool check_op_param(bool is_method,
                                  clang::OverloadedOperatorKind op_kind,
                                  bool unary, bool binary,
                                  uint32_t num_params) {
  // Special-case call since it can take any number of operands
  if (op_kind == OO_Call)
    return true;

  // The parameter count doesn't include "this"
  if (is_method)
    ++num_params;
  if (num_params == 1)
    return unary;
  if (num_params == 2)
    return binary;
  else
    return false;
}

bool ClangASTContext::CheckOverloadedOperatorKindParameterCount(
    bool is_method, clang::OverloadedOperatorKind op_kind,
    uint32_t num_params) {
  switch (op_kind) {
  default:
    break;
  // C++ standard allows any number of arguments to new/delete
  case OO_New:
  case OO_Array_New:
  case OO_Delete:
  case OO_Array_Delete:
    return true;
  }

#define OVERLOADED_OPERATOR(Name, Spelling, Token, Unary, Binary, MemberOnly)  \
  case OO_##Name:                                                              \
    return check_op_param(is_method, op_kind, Unary, Binary, num_params);
  switch (op_kind) {
#include "clang/Basic/OperatorKinds.def"
  default:
    break;
  }
  return false;
}

clang::AccessSpecifier
ClangASTContext::UnifyAccessSpecifiers(clang::AccessSpecifier lhs,
                                       clang::AccessSpecifier rhs) {
  // Make the access equal to the stricter of the field and the nested field's
  // access
  if (lhs == AS_none || rhs == AS_none)
    return AS_none;
  if (lhs == AS_private || rhs == AS_private)
    return AS_private;
  if (lhs == AS_protected || rhs == AS_protected)
    return AS_protected;
  return AS_public;
}

bool ClangASTContext::FieldIsBitfield(FieldDecl *field,
                                      uint32_t &bitfield_bit_size) {
  return FieldIsBitfield(getASTContext(), field, bitfield_bit_size);
}

bool ClangASTContext::FieldIsBitfield(ASTContext *ast, FieldDecl *field,
                                      uint32_t &bitfield_bit_size) {
  if (ast == nullptr || field == nullptr)
    return false;

  if (field->isBitField()) {
    Expr *bit_width_expr = field->getBitWidth();
    if (bit_width_expr) {
      llvm::APSInt bit_width_apsint;
      if (bit_width_expr->isIntegerConstantExpr(bit_width_apsint, *ast)) {
        bitfield_bit_size = bit_width_apsint.getLimitedValue(UINT32_MAX);
        return true;
      }
    }
  }
  return false;
}

bool ClangASTContext::RecordHasFields(const RecordDecl *record_decl) {
  if (record_decl == nullptr)
    return false;

  if (!record_decl->field_empty())
    return true;

  // No fields, lets check this is a CXX record and check the base classes
  const CXXRecordDecl *cxx_record_decl = dyn_cast<CXXRecordDecl>(record_decl);
  if (cxx_record_decl) {
    CXXRecordDecl::base_class_const_iterator base_class, base_class_end;
    for (base_class = cxx_record_decl->bases_begin(),
        base_class_end = cxx_record_decl->bases_end();
         base_class != base_class_end; ++base_class) {
      const CXXRecordDecl *base_class_decl = cast<CXXRecordDecl>(
          base_class->getType()->getAs<RecordType>()->getDecl());
      if (RecordHasFields(base_class_decl))
        return true;
    }
  }
  return false;
}

#pragma mark Objective C Classes

CompilerType ClangASTContext::CreateObjCClass(const char *name,
                                              DeclContext *decl_ctx,
                                              bool isForwardDecl,
                                              bool isInternal,
                                              ClangASTMetadata *metadata) {
  ASTContext *ast = getASTContext();
  assert(ast != nullptr);
  assert(name && name[0]);
  if (decl_ctx == nullptr)
    decl_ctx = ast->getTranslationUnitDecl();

  ObjCInterfaceDecl *decl = ObjCInterfaceDecl::Create(
      *ast, decl_ctx, SourceLocation(), &ast->Idents.get(name), nullptr,
      nullptr, SourceLocation(),
      /*isForwardDecl,*/
      isInternal);

  if (decl && metadata)
    SetMetadata(ast, decl, *metadata);

  return CompilerType(ast, ast->getObjCInterfaceType(decl));
}

static inline bool BaseSpecifierIsEmpty(const CXXBaseSpecifier *b) {
  return ClangASTContext::RecordHasFields(b->getType()->getAsCXXRecordDecl()) ==
         false;
}

uint32_t
ClangASTContext::GetNumBaseClasses(const CXXRecordDecl *cxx_record_decl,
                                   bool omit_empty_base_classes) {
  uint32_t num_bases = 0;
  if (cxx_record_decl) {
    if (omit_empty_base_classes) {
      CXXRecordDecl::base_class_const_iterator base_class, base_class_end;
      for (base_class = cxx_record_decl->bases_begin(),
          base_class_end = cxx_record_decl->bases_end();
           base_class != base_class_end; ++base_class) {
        // Skip empty base classes
        if (omit_empty_base_classes) {
          if (BaseSpecifierIsEmpty(base_class))
            continue;
        }
        ++num_bases;
      }
    } else
      num_bases = cxx_record_decl->getNumBases();
  }
  return num_bases;
}

#pragma mark Namespace Declarations

NamespaceDecl *
ClangASTContext::GetUniqueNamespaceDeclaration(const char *name,
                                               DeclContext *decl_ctx) {
  NamespaceDecl *namespace_decl = nullptr;
  ASTContext *ast = getASTContext();
  TranslationUnitDecl *translation_unit_decl = ast->getTranslationUnitDecl();
  if (decl_ctx == nullptr)
    decl_ctx = translation_unit_decl;

  if (name) {
    IdentifierInfo &identifier_info = ast->Idents.get(name);
    DeclarationName decl_name(&identifier_info);
    clang::DeclContext::lookup_result result = decl_ctx->lookup(decl_name);
    for (NamedDecl *decl : result) {
      namespace_decl = dyn_cast<clang::NamespaceDecl>(decl);
      if (namespace_decl)
        return namespace_decl;
    }

    namespace_decl =
        NamespaceDecl::Create(*ast, decl_ctx, false, SourceLocation(),
                              SourceLocation(), &identifier_info, nullptr);

    decl_ctx->addDecl(namespace_decl);
  } else {
    if (decl_ctx == translation_unit_decl) {
      namespace_decl = translation_unit_decl->getAnonymousNamespace();
      if (namespace_decl)
        return namespace_decl;

      namespace_decl =
          NamespaceDecl::Create(*ast, decl_ctx, false, SourceLocation(),
                                SourceLocation(), nullptr, nullptr);
      translation_unit_decl->setAnonymousNamespace(namespace_decl);
      translation_unit_decl->addDecl(namespace_decl);
      assert(namespace_decl == translation_unit_decl->getAnonymousNamespace());
    } else {
      NamespaceDecl *parent_namespace_decl = cast<NamespaceDecl>(decl_ctx);
      if (parent_namespace_decl) {
        namespace_decl = parent_namespace_decl->getAnonymousNamespace();
        if (namespace_decl)
          return namespace_decl;
        namespace_decl =
            NamespaceDecl::Create(*ast, decl_ctx, false, SourceLocation(),
                                  SourceLocation(), nullptr, nullptr);
        parent_namespace_decl->setAnonymousNamespace(namespace_decl);
        parent_namespace_decl->addDecl(namespace_decl);
        assert(namespace_decl ==
               parent_namespace_decl->getAnonymousNamespace());
      } else {
        // BAD!!!
      }
    }
  }
#ifdef LLDB_CONFIGURATION_DEBUG
  VerifyDecl(namespace_decl);
#endif
  return namespace_decl;
}

NamespaceDecl *ClangASTContext::GetUniqueNamespaceDeclaration(
    clang::ASTContext *ast, const char *name, clang::DeclContext *decl_ctx) {
  ClangASTContext *ast_ctx = ClangASTContext::GetASTContext(ast);
  if (ast_ctx == nullptr)
    return nullptr;

  return ast_ctx->GetUniqueNamespaceDeclaration(name, decl_ctx);
}

clang::BlockDecl *
ClangASTContext::CreateBlockDeclaration(clang::DeclContext *ctx) {
  if (ctx != nullptr) {
    clang::BlockDecl *decl = clang::BlockDecl::Create(*getASTContext(), ctx,
                                                      clang::SourceLocation());
    ctx->addDecl(decl);
    return decl;
  }
  return nullptr;
}

clang::DeclContext *FindLCABetweenDecls(clang::DeclContext *left,
                                        clang::DeclContext *right,
                                        clang::DeclContext *root) {
  if (root == nullptr)
    return nullptr;

  std::set<clang::DeclContext *> path_left;
  for (clang::DeclContext *d = left; d != nullptr; d = d->getParent())
    path_left.insert(d);

  for (clang::DeclContext *d = right; d != nullptr; d = d->getParent())
    if (path_left.find(d) != path_left.end())
      return d;

  return nullptr;
}

clang::UsingDirectiveDecl *ClangASTContext::CreateUsingDirectiveDeclaration(
    clang::DeclContext *decl_ctx, clang::NamespaceDecl *ns_decl) {
  if (decl_ctx != nullptr && ns_decl != nullptr) {
    clang::TranslationUnitDecl *translation_unit =
        (clang::TranslationUnitDecl *)GetTranslationUnitDecl(getASTContext());
    clang::UsingDirectiveDecl *using_decl = clang::UsingDirectiveDecl::Create(
        *getASTContext(), decl_ctx, clang::SourceLocation(),
        clang::SourceLocation(), clang::NestedNameSpecifierLoc(),
        clang::SourceLocation(), ns_decl,
        FindLCABetweenDecls(decl_ctx, ns_decl, translation_unit));
    decl_ctx->addDecl(using_decl);
    return using_decl;
  }
  return nullptr;
}

clang::UsingDecl *
ClangASTContext::CreateUsingDeclaration(clang::DeclContext *current_decl_ctx,
                                        clang::NamedDecl *target) {
  if (current_decl_ctx != nullptr && target != nullptr) {
    clang::UsingDecl *using_decl = clang::UsingDecl::Create(
        *getASTContext(), current_decl_ctx, clang::SourceLocation(),
        clang::NestedNameSpecifierLoc(), clang::DeclarationNameInfo(), false);
    clang::UsingShadowDecl *shadow_decl = clang::UsingShadowDecl::Create(
        *getASTContext(), current_decl_ctx, clang::SourceLocation(), using_decl,
        target);
    using_decl->addShadowDecl(shadow_decl);
    current_decl_ctx->addDecl(using_decl);
    return using_decl;
  }
  return nullptr;
}

clang::VarDecl *ClangASTContext::CreateVariableDeclaration(
    clang::DeclContext *decl_context, const char *name, clang::QualType type) {
  if (decl_context != nullptr) {
    clang::VarDecl *var_decl = clang::VarDecl::Create(
        *getASTContext(), decl_context, clang::SourceLocation(),
        clang::SourceLocation(),
        name && name[0] ? &getASTContext()->Idents.getOwn(name) : nullptr, type,
        nullptr, clang::SC_None);
    var_decl->setAccess(clang::AS_public);
    decl_context->addDecl(var_decl);
    return var_decl;
  }
  return nullptr;
}

lldb::opaque_compiler_type_t
ClangASTContext::GetOpaqueCompilerType(clang::ASTContext *ast,
                                       lldb::BasicType basic_type) {
  switch (basic_type) {
  case eBasicTypeVoid:
    return ast->VoidTy.getAsOpaquePtr();
  case eBasicTypeChar:
    return ast->CharTy.getAsOpaquePtr();
  case eBasicTypeSignedChar:
    return ast->SignedCharTy.getAsOpaquePtr();
  case eBasicTypeUnsignedChar:
    return ast->UnsignedCharTy.getAsOpaquePtr();
  case eBasicTypeWChar:
    return ast->getWCharType().getAsOpaquePtr();
  case eBasicTypeSignedWChar:
    return ast->getSignedWCharType().getAsOpaquePtr();
  case eBasicTypeUnsignedWChar:
    return ast->getUnsignedWCharType().getAsOpaquePtr();
  case eBasicTypeChar16:
    return ast->Char16Ty.getAsOpaquePtr();
  case eBasicTypeChar32:
    return ast->Char32Ty.getAsOpaquePtr();
  case eBasicTypeShort:
    return ast->ShortTy.getAsOpaquePtr();
  case eBasicTypeUnsignedShort:
    return ast->UnsignedShortTy.getAsOpaquePtr();
  case eBasicTypeInt:
    return ast->IntTy.getAsOpaquePtr();
  case eBasicTypeUnsignedInt:
    return ast->UnsignedIntTy.getAsOpaquePtr();
  case eBasicTypeLong:
    return ast->LongTy.getAsOpaquePtr();
  case eBasicTypeUnsignedLong:
    return ast->UnsignedLongTy.getAsOpaquePtr();
  case eBasicTypeLongLong:
    return ast->LongLongTy.getAsOpaquePtr();
  case eBasicTypeUnsignedLongLong:
    return ast->UnsignedLongLongTy.getAsOpaquePtr();
  case eBasicTypeInt128:
    return ast->Int128Ty.getAsOpaquePtr();
  case eBasicTypeUnsignedInt128:
    return ast->UnsignedInt128Ty.getAsOpaquePtr();
  case eBasicTypeBool:
    return ast->BoolTy.getAsOpaquePtr();
  case eBasicTypeHalf:
    return ast->HalfTy.getAsOpaquePtr();
  case eBasicTypeFloat:
    return ast->FloatTy.getAsOpaquePtr();
  case eBasicTypeDouble:
    return ast->DoubleTy.getAsOpaquePtr();
  case eBasicTypeLongDouble:
    return ast->LongDoubleTy.getAsOpaquePtr();
  case eBasicTypeFloatComplex:
    return ast->FloatComplexTy.getAsOpaquePtr();
  case eBasicTypeDoubleComplex:
    return ast->DoubleComplexTy.getAsOpaquePtr();
  case eBasicTypeLongDoubleComplex:
    return ast->LongDoubleComplexTy.getAsOpaquePtr();
  case eBasicTypeObjCID:
    return ast->getObjCIdType().getAsOpaquePtr();
  case eBasicTypeObjCClass:
    return ast->getObjCClassType().getAsOpaquePtr();
  case eBasicTypeObjCSel:
    return ast->getObjCSelType().getAsOpaquePtr();
  case eBasicTypeNullPtr:
    return ast->NullPtrTy.getAsOpaquePtr();
  default:
    return nullptr;
  }
}

#pragma mark Function Types

clang::DeclarationName
ClangASTContext::GetDeclarationName(const char *name,
                                    const CompilerType &function_clang_type) {
  if (!name || !name[0])
    return clang::DeclarationName();

  clang::OverloadedOperatorKind op_kind = clang::NUM_OVERLOADED_OPERATORS;
  if (!IsOperator(name, op_kind) || op_kind == clang::NUM_OVERLOADED_OPERATORS)
    return DeclarationName(&getASTContext()->Idents.get(
        name)); // Not operator, but a regular function.

  // Check the number of operator parameters. Sometimes we have
  // seen bad DWARF that doesn't correctly describe operators and
  // if we try to create a method and add it to the class, clang
  // will assert and crash, so we need to make sure things are
  // acceptable.
  clang::QualType method_qual_type(ClangUtil::GetQualType(function_clang_type));
  const clang::FunctionProtoType *function_type =
      llvm::dyn_cast<clang::FunctionProtoType>(method_qual_type.getTypePtr());
  if (function_type == nullptr)
    return clang::DeclarationName();

  const bool is_method = false;
  const unsigned int num_params = function_type->getNumParams();
  if (!ClangASTContext::CheckOverloadedOperatorKindParameterCount(
          is_method, op_kind, num_params))
    return clang::DeclarationName();

  return getASTContext()->DeclarationNames.getCXXOperatorName(op_kind);
}

FunctionDecl *ClangASTContext::CreateFunctionDeclaration(
    DeclContext *decl_ctx, const char *name,
    const CompilerType &function_clang_type, int storage, bool is_inline) {
  FunctionDecl *func_decl = nullptr;
  ASTContext *ast = getASTContext();
  if (decl_ctx == nullptr)
    decl_ctx = ast->getTranslationUnitDecl();

  const bool hasWrittenPrototype = true;
  const bool isConstexprSpecified = false;

  clang::DeclarationName declarationName =
      GetDeclarationName(name, function_clang_type);
  func_decl = FunctionDecl::Create(
      *ast, decl_ctx, SourceLocation(), SourceLocation(), declarationName,
      ClangUtil::GetQualType(function_clang_type), nullptr,
      (clang::StorageClass)storage, is_inline, hasWrittenPrototype,
      isConstexprSpecified);
  if (func_decl)
    decl_ctx->addDecl(func_decl);

#ifdef LLDB_CONFIGURATION_DEBUG
  VerifyDecl(func_decl);
#endif

  return func_decl;
}

CompilerType ClangASTContext::CreateFunctionType(
    ASTContext *ast, const CompilerType &result_type, const CompilerType *args,
    unsigned num_args, bool is_variadic, unsigned type_quals) {
  if (ast == nullptr)
    return CompilerType(); // invalid AST

  if (!result_type || !ClangUtil::IsClangType(result_type))
    return CompilerType(); // invalid return type

  std::vector<QualType> qual_type_args;
  if (num_args > 0 && args == nullptr)
    return CompilerType(); // invalid argument array passed in

  // Verify that all arguments are valid and the right type
  for (unsigned i = 0; i < num_args; ++i) {
    if (args[i]) {
      // Make sure we have a clang type in args[i] and not a type from another
      // language whose name might match
      const bool is_clang_type = ClangUtil::IsClangType(args[i]);
      lldbassert(is_clang_type);
      if (is_clang_type)
        qual_type_args.push_back(ClangUtil::GetQualType(args[i]));
      else
        return CompilerType(); //  invalid argument type (must be a clang type)
    } else
      return CompilerType(); // invalid argument type (empty)
  }

  // TODO: Detect calling convention in DWARF?
  FunctionProtoType::ExtProtoInfo proto_info;
  proto_info.Variadic = is_variadic;
  proto_info.ExceptionSpec = EST_None;
  proto_info.TypeQuals = type_quals;
  proto_info.RefQualifier = RQ_None;

  return CompilerType(ast,
                      ast->getFunctionType(ClangUtil::GetQualType(result_type),
                                           qual_type_args, proto_info));
}

ParmVarDecl *ClangASTContext::CreateParameterDeclaration(
    const char *name, const CompilerType &param_type, int storage) {
  ASTContext *ast = getASTContext();
  assert(ast != nullptr);
  return ParmVarDecl::Create(*ast, ast->getTranslationUnitDecl(),
                             SourceLocation(), SourceLocation(),
                             name && name[0] ? &ast->Idents.get(name) : nullptr,
                             ClangUtil::GetQualType(param_type), nullptr,
                             (clang::StorageClass)storage, nullptr);
}

void ClangASTContext::SetFunctionParameters(FunctionDecl *function_decl,
                                            ParmVarDecl **params,
                                            unsigned num_params) {
  if (function_decl)
    function_decl->setParams(ArrayRef<ParmVarDecl *>(params, num_params));
}

CompilerType
ClangASTContext::CreateBlockPointerType(const CompilerType &function_type) {
  QualType block_type = m_ast_ap->getBlockPointerType(
      clang::QualType::getFromOpaquePtr(function_type.GetOpaqueQualType()));

  return CompilerType(this, block_type.getAsOpaquePtr());
}

#pragma mark Array Types

CompilerType ClangASTContext::CreateArrayType(const CompilerType &element_type,
                                              size_t element_count,
                                              bool is_vector) {
  if (element_type.IsValid()) {
    ASTContext *ast = getASTContext();
    assert(ast != nullptr);

    if (is_vector) {
      return CompilerType(
          ast, ast->getExtVectorType(ClangUtil::GetQualType(element_type),
                                     element_count));
    } else {

      llvm::APInt ap_element_count(64, element_count);
      if (element_count == 0) {
        return CompilerType(ast, ast->getIncompleteArrayType(
                                     ClangUtil::GetQualType(element_type),
                                     clang::ArrayType::Normal, 0));
      } else {
        return CompilerType(
            ast, ast->getConstantArrayType(ClangUtil::GetQualType(element_type),
                                           ap_element_count,
                                           clang::ArrayType::Normal, 0));
      }
    }
  }
  return CompilerType();
}

CompilerType ClangASTContext::CreateStructForIdentifier(
    const ConstString &type_name,
    const std::initializer_list<std::pair<const char *, CompilerType>>
        &type_fields,
    bool packed) {
  CompilerType type;
  if (!type_name.IsEmpty() &&
      (type = GetTypeForIdentifier<clang::CXXRecordDecl>(type_name))
          .IsValid()) {
    lldbassert(0 && "Trying to create a type for an existing name");
    return type;
  }

  type = CreateRecordType(nullptr, lldb::eAccessPublic, type_name.GetCString(),
                          clang::TTK_Struct, lldb::eLanguageTypeC);
  StartTagDeclarationDefinition(type);
  for (const auto &field : type_fields)
    AddFieldToRecordType(type, field.first, field.second, lldb::eAccessPublic,
                         0);
  if (packed)
    SetIsPacked(type);
  CompleteTagDeclarationDefinition(type);
  return type;
}

CompilerType ClangASTContext::GetOrCreateStructForIdentifier(
    const ConstString &type_name,
    const std::initializer_list<std::pair<const char *, CompilerType>>
        &type_fields,
    bool packed) {
  CompilerType type;
  if ((type = GetTypeForIdentifier<clang::CXXRecordDecl>(type_name)).IsValid())
    return type;

  return CreateStructForIdentifier(type_name, type_fields, packed);
}

#pragma mark Enumeration Types

CompilerType
ClangASTContext::CreateEnumerationType(const char *name, DeclContext *decl_ctx,
                                       const Declaration &decl,
                                       const CompilerType &integer_clang_type) {
  // TODO: Do something intelligent with the Declaration object passed in
  // like maybe filling in the SourceLocation with it...
  ASTContext *ast = getASTContext();

  // TODO: ask about these...
  //    const bool IsScoped = false;
  //    const bool IsFixed = false;

  EnumDecl *enum_decl = EnumDecl::Create(
      *ast, decl_ctx, SourceLocation(), SourceLocation(),
      name && name[0] ? &ast->Idents.get(name) : nullptr, nullptr,
      false,  // IsScoped
      false,  // IsScopedUsingClassTag
      false); // IsFixed

  if (enum_decl) {
    // TODO: check if we should be setting the promotion type too?
    enum_decl->setIntegerType(ClangUtil::GetQualType(integer_clang_type));

    enum_decl->setAccess(AS_public); // TODO respect what's in the debug info

    return CompilerType(ast, ast->getTagDeclType(enum_decl));
  }
  return CompilerType();
}

// Disable this for now since I can't seem to get a nicely formatted float
// out of the APFloat class without just getting the float, double or quad
// and then using a formatted print on it which defeats the purpose. We ideally
// would like to get perfect string values for any kind of float semantics
// so we can support remote targets. The code below also requires a patch to
// llvm::APInt.
// bool
// ClangASTContext::ConvertFloatValueToString (ASTContext *ast,
// lldb::opaque_compiler_type_t clang_type, const uint8_t* bytes, size_t
// byte_size, int apint_byte_order, std::string &float_str)
//{
//  uint32_t count = 0;
//  bool is_complex = false;
//  if (ClangASTContext::IsFloatingPointType (clang_type, count, is_complex))
//  {
//      unsigned num_bytes_per_float = byte_size / count;
//      unsigned num_bits_per_float = num_bytes_per_float * 8;
//
//      float_str.clear();
//      uint32_t i;
//      for (i=0; i<count; i++)
//      {
//          APInt ap_int(num_bits_per_float, bytes + i * num_bytes_per_float,
//          (APInt::ByteOrder)apint_byte_order);
//          bool is_ieee = false;
//          APFloat ap_float(ap_int, is_ieee);
//          char s[1024];
//          unsigned int hex_digits = 0;
//          bool upper_case = false;
//
//          if (ap_float.convertToHexString(s, hex_digits, upper_case,
//          APFloat::rmNearestTiesToEven) > 0)
//          {
//              if (i > 0)
//                  float_str.append(", ");
//              float_str.append(s);
//              if (i == 1 && is_complex)
//                  float_str.append(1, 'i');
//          }
//      }
//      return !float_str.empty();
//  }
//  return false;
//}

CompilerType ClangASTContext::GetIntTypeFromBitSize(clang::ASTContext *ast,
                                                    size_t bit_size,
                                                    bool is_signed) {
  if (ast) {
    if (is_signed) {
      if (bit_size == ast->getTypeSize(ast->SignedCharTy))
        return CompilerType(ast, ast->SignedCharTy);

      if (bit_size == ast->getTypeSize(ast->ShortTy))
        return CompilerType(ast, ast->ShortTy);

      if (bit_size == ast->getTypeSize(ast->IntTy))
        return CompilerType(ast, ast->IntTy);

      if (bit_size == ast->getTypeSize(ast->LongTy))
        return CompilerType(ast, ast->LongTy);

      if (bit_size == ast->getTypeSize(ast->LongLongTy))
        return CompilerType(ast, ast->LongLongTy);

      if (bit_size == ast->getTypeSize(ast->Int128Ty))
        return CompilerType(ast, ast->Int128Ty);
    } else {
      if (bit_size == ast->getTypeSize(ast->UnsignedCharTy))
        return CompilerType(ast, ast->UnsignedCharTy);

      if (bit_size == ast->getTypeSize(ast->UnsignedShortTy))
        return CompilerType(ast, ast->UnsignedShortTy);

      if (bit_size == ast->getTypeSize(ast->UnsignedIntTy))
        return CompilerType(ast, ast->UnsignedIntTy);

      if (bit_size == ast->getTypeSize(ast->UnsignedLongTy))
        return CompilerType(ast, ast->UnsignedLongTy);

      if (bit_size == ast->getTypeSize(ast->UnsignedLongLongTy))
        return CompilerType(ast, ast->UnsignedLongLongTy);

      if (bit_size == ast->getTypeSize(ast->UnsignedInt128Ty))
        return CompilerType(ast, ast->UnsignedInt128Ty);
    }
  }
  return CompilerType();
}

CompilerType ClangASTContext::GetPointerSizedIntType(clang::ASTContext *ast,
                                                     bool is_signed) {
  if (ast)
    return GetIntTypeFromBitSize(ast, ast->getTypeSize(ast->VoidPtrTy),
                                 is_signed);
  return CompilerType();
}

void ClangASTContext::DumpDeclContextHiearchy(clang::DeclContext *decl_ctx) {
  if (decl_ctx) {
    DumpDeclContextHiearchy(decl_ctx->getParent());

    clang::NamedDecl *named_decl = llvm::dyn_cast<clang::NamedDecl>(decl_ctx);
    if (named_decl) {
      printf("%20s: %s\n", decl_ctx->getDeclKindName(),
             named_decl->getDeclName().getAsString().c_str());
    } else {
      printf("%20s\n", decl_ctx->getDeclKindName());
    }
  }
}

void ClangASTContext::DumpDeclHiearchy(clang::Decl *decl) {
  if (decl == nullptr)
    return;
  DumpDeclContextHiearchy(decl->getDeclContext());

  clang::RecordDecl *record_decl = llvm::dyn_cast<clang::RecordDecl>(decl);
  if (record_decl) {
    printf("%20s: %s%s\n", decl->getDeclKindName(),
           record_decl->getDeclName().getAsString().c_str(),
           record_decl->isInjectedClassName() ? " (injected class name)" : "");

  } else {
    clang::NamedDecl *named_decl = llvm::dyn_cast<clang::NamedDecl>(decl);
    if (named_decl) {
      printf("%20s: %s\n", decl->getDeclKindName(),
             named_decl->getDeclName().getAsString().c_str());
    } else {
      printf("%20s\n", decl->getDeclKindName());
    }
  }
}

bool ClangASTContext::DeclsAreEquivalent(clang::Decl *lhs_decl,
                                         clang::Decl *rhs_decl) {
  if (lhs_decl && rhs_decl) {
    //----------------------------------------------------------------------
    // Make sure the decl kinds match first
    //----------------------------------------------------------------------
    const clang::Decl::Kind lhs_decl_kind = lhs_decl->getKind();
    const clang::Decl::Kind rhs_decl_kind = rhs_decl->getKind();

    if (lhs_decl_kind == rhs_decl_kind) {
      //------------------------------------------------------------------
      // Now check that the decl contexts kinds are all equivalent
      // before we have to check any names of the decl contexts...
      //------------------------------------------------------------------
      clang::DeclContext *lhs_decl_ctx = lhs_decl->getDeclContext();
      clang::DeclContext *rhs_decl_ctx = rhs_decl->getDeclContext();
      if (lhs_decl_ctx && rhs_decl_ctx) {
        while (1) {
          if (lhs_decl_ctx && rhs_decl_ctx) {
            const clang::Decl::Kind lhs_decl_ctx_kind =
                lhs_decl_ctx->getDeclKind();
            const clang::Decl::Kind rhs_decl_ctx_kind =
                rhs_decl_ctx->getDeclKind();
            if (lhs_decl_ctx_kind == rhs_decl_ctx_kind) {
              lhs_decl_ctx = lhs_decl_ctx->getParent();
              rhs_decl_ctx = rhs_decl_ctx->getParent();

              if (lhs_decl_ctx == nullptr && rhs_decl_ctx == nullptr)
                break;
            } else
              return false;
          } else
            return false;
        }

        //--------------------------------------------------------------
        // Now make sure the name of the decls match
        //--------------------------------------------------------------
        clang::NamedDecl *lhs_named_decl =
            llvm::dyn_cast<clang::NamedDecl>(lhs_decl);
        clang::NamedDecl *rhs_named_decl =
            llvm::dyn_cast<clang::NamedDecl>(rhs_decl);
        if (lhs_named_decl && rhs_named_decl) {
          clang::DeclarationName lhs_decl_name = lhs_named_decl->getDeclName();
          clang::DeclarationName rhs_decl_name = rhs_named_decl->getDeclName();
          if (lhs_decl_name.getNameKind() == rhs_decl_name.getNameKind()) {
            if (lhs_decl_name.getAsString() != rhs_decl_name.getAsString())
              return false;
          } else
            return false;
        } else
          return false;

        //--------------------------------------------------------------
        // We know that the decl context kinds all match, so now we need
        // to make sure the names match as well
        //--------------------------------------------------------------
        lhs_decl_ctx = lhs_decl->getDeclContext();
        rhs_decl_ctx = rhs_decl->getDeclContext();
        while (1) {
          switch (lhs_decl_ctx->getDeclKind()) {
          case clang::Decl::TranslationUnit:
            // We don't care about the translation unit names
            return true;
          default: {
            clang::NamedDecl *lhs_named_decl =
                llvm::dyn_cast<clang::NamedDecl>(lhs_decl_ctx);
            clang::NamedDecl *rhs_named_decl =
                llvm::dyn_cast<clang::NamedDecl>(rhs_decl_ctx);
            if (lhs_named_decl && rhs_named_decl) {
              clang::DeclarationName lhs_decl_name =
                  lhs_named_decl->getDeclName();
              clang::DeclarationName rhs_decl_name =
                  rhs_named_decl->getDeclName();
              if (lhs_decl_name.getNameKind() == rhs_decl_name.getNameKind()) {
                if (lhs_decl_name.getAsString() != rhs_decl_name.getAsString())
                  return false;
              } else
                return false;
            } else
              return false;
          } break;
          }
          lhs_decl_ctx = lhs_decl_ctx->getParent();
          rhs_decl_ctx = rhs_decl_ctx->getParent();
        }
      }
    }
  }
  return false;
}
bool ClangASTContext::GetCompleteDecl(clang::ASTContext *ast,
                                      clang::Decl *decl) {
  if (!decl)
    return false;

  ExternalASTSource *ast_source = ast->getExternalSource();

  if (!ast_source)
    return false;

  if (clang::TagDecl *tag_decl = llvm::dyn_cast<clang::TagDecl>(decl)) {
    if (tag_decl->isCompleteDefinition())
      return true;

    if (!tag_decl->hasExternalLexicalStorage())
      return false;

    ast_source->CompleteType(tag_decl);

    return !tag_decl->getTypeForDecl()->isIncompleteType();
  } else if (clang::ObjCInterfaceDecl *objc_interface_decl =
                 llvm::dyn_cast<clang::ObjCInterfaceDecl>(decl)) {
    if (objc_interface_decl->getDefinition())
      return true;

    if (!objc_interface_decl->hasExternalLexicalStorage())
      return false;

    ast_source->CompleteType(objc_interface_decl);

    return !objc_interface_decl->getTypeForDecl()->isIncompleteType();
  } else {
    return false;
  }
}

void ClangASTContext::SetMetadataAsUserID(const void *object,
                                          user_id_t user_id) {
  ClangASTMetadata meta_data;
  meta_data.SetUserID(user_id);
  SetMetadata(object, meta_data);
}

void ClangASTContext::SetMetadata(clang::ASTContext *ast, const void *object,
                                  ClangASTMetadata &metadata) {
  ClangExternalASTSourceCommon *external_source =
      ClangExternalASTSourceCommon::Lookup(ast->getExternalSource());

  if (external_source)
    external_source->SetMetadata(object, metadata);
}

ClangASTMetadata *ClangASTContext::GetMetadata(clang::ASTContext *ast,
                                               const void *object) {
  ClangExternalASTSourceCommon *external_source =
      ClangExternalASTSourceCommon::Lookup(ast->getExternalSource());

  if (external_source && external_source->HasMetadata(object))
    return external_source->GetMetadata(object);
  else
    return nullptr;
}

clang::DeclContext *
ClangASTContext::GetAsDeclContext(clang::CXXMethodDecl *cxx_method_decl) {
  return llvm::dyn_cast<clang::DeclContext>(cxx_method_decl);
}

clang::DeclContext *
ClangASTContext::GetAsDeclContext(clang::ObjCMethodDecl *objc_method_decl) {
  return llvm::dyn_cast<clang::DeclContext>(objc_method_decl);
}

bool ClangASTContext::SetTagTypeKind(clang::QualType tag_qual_type,
                                     int kind) const {
  const clang::Type *clang_type = tag_qual_type.getTypePtr();
  if (clang_type) {
    const clang::TagType *tag_type = llvm::dyn_cast<clang::TagType>(clang_type);
    if (tag_type) {
      clang::TagDecl *tag_decl =
          llvm::dyn_cast<clang::TagDecl>(tag_type->getDecl());
      if (tag_decl) {
        tag_decl->setTagKind((clang::TagDecl::TagKind)kind);
        return true;
      }
    }
  }
  return false;
}

bool ClangASTContext::SetDefaultAccessForRecordFields(
    clang::RecordDecl *record_decl, int default_accessibility,
    int *assigned_accessibilities, size_t num_assigned_accessibilities) {
  if (record_decl) {
    uint32_t field_idx;
    clang::RecordDecl::field_iterator field, field_end;
    for (field = record_decl->field_begin(),
        field_end = record_decl->field_end(), field_idx = 0;
         field != field_end; ++field, ++field_idx) {
      // If no accessibility was assigned, assign the correct one
      if (field_idx < num_assigned_accessibilities &&
          assigned_accessibilities[field_idx] == clang::AS_none)
        field->setAccess((clang::AccessSpecifier)default_accessibility);
    }
    return true;
  }
  return false;
}

clang::DeclContext *
ClangASTContext::GetDeclContextForType(const CompilerType &type) {
  return GetDeclContextForType(ClangUtil::GetQualType(type));
}

clang::DeclContext *
ClangASTContext::GetDeclContextForType(clang::QualType type) {
  if (type.isNull())
    return nullptr;

  clang::QualType qual_type = type.getCanonicalType();
  const clang::Type::TypeClass type_class = qual_type->getTypeClass();
  switch (type_class) {
  case clang::Type::ObjCInterface:
    return llvm::cast<clang::ObjCObjectType>(qual_type.getTypePtr())
        ->getInterface();
  case clang::Type::ObjCObjectPointer:
    return GetDeclContextForType(
        llvm::cast<clang::ObjCObjectPointerType>(qual_type.getTypePtr())
            ->getPointeeType());
  case clang::Type::Record:
    return llvm::cast<clang::RecordType>(qual_type)->getDecl();
  case clang::Type::Enum:
    return llvm::cast<clang::EnumType>(qual_type)->getDecl();
  case clang::Type::Typedef:
    return GetDeclContextForType(llvm::cast<clang::TypedefType>(qual_type)
                                     ->getDecl()
                                     ->getUnderlyingType());
  case clang::Type::Auto:
    return GetDeclContextForType(
        llvm::cast<clang::AutoType>(qual_type)->getDeducedType());
  case clang::Type::Elaborated:
    return GetDeclContextForType(
        llvm::cast<clang::ElaboratedType>(qual_type)->getNamedType());
  case clang::Type::Paren:
    return GetDeclContextForType(
        llvm::cast<clang::ParenType>(qual_type)->desugar());
  default:
    break;
  }
  // No DeclContext in this type...
  return nullptr;
}

static bool GetCompleteQualType(clang::ASTContext *ast,
                                clang::QualType qual_type,
                                bool allow_completion = true) {
  const clang::Type::TypeClass type_class = qual_type->getTypeClass();
  switch (type_class) {
  case clang::Type::ConstantArray:
  case clang::Type::IncompleteArray:
  case clang::Type::VariableArray: {
    const clang::ArrayType *array_type =
        llvm::dyn_cast<clang::ArrayType>(qual_type.getTypePtr());

    if (array_type)
      return GetCompleteQualType(ast, array_type->getElementType(),
                                 allow_completion);
  } break;
  case clang::Type::Record: {
    clang::CXXRecordDecl *cxx_record_decl = qual_type->getAsCXXRecordDecl();
    if (cxx_record_decl) {
      if (cxx_record_decl->hasExternalLexicalStorage()) {
        const bool is_complete = cxx_record_decl->isCompleteDefinition();
        const bool fields_loaded =
            cxx_record_decl->hasLoadedFieldsFromExternalStorage();
        if (is_complete && fields_loaded)
          return true;

        if (!allow_completion)
          return false;

        // Call the field_begin() accessor to for it to use the external source
        // to load the fields...
        clang::ExternalASTSource *external_ast_source =
            ast->getExternalSource();
        if (external_ast_source) {
          external_ast_source->CompleteType(cxx_record_decl);
          if (cxx_record_decl->isCompleteDefinition()) {
            cxx_record_decl->field_begin();
            cxx_record_decl->setHasLoadedFieldsFromExternalStorage(true);
          }
        }
      }
    }
    const clang::TagType *tag_type =
        llvm::cast<clang::TagType>(qual_type.getTypePtr());
    return !tag_type->isIncompleteType();
  } break;

  case clang::Type::Enum: {
    const clang::TagType *tag_type =
        llvm::dyn_cast<clang::TagType>(qual_type.getTypePtr());
    if (tag_type) {
      clang::TagDecl *tag_decl = tag_type->getDecl();
      if (tag_decl) {
        if (tag_decl->getDefinition())
          return true;

        if (!allow_completion)
          return false;

        if (tag_decl->hasExternalLexicalStorage()) {
          if (ast) {
            clang::ExternalASTSource *external_ast_source =
                ast->getExternalSource();
            if (external_ast_source) {
              external_ast_source->CompleteType(tag_decl);
              return !tag_type->isIncompleteType();
            }
          }
        }
        return false;
      }
    }

  } break;
  case clang::Type::ObjCObject:
  case clang::Type::ObjCInterface: {
    const clang::ObjCObjectType *objc_class_type =
        llvm::dyn_cast<clang::ObjCObjectType>(qual_type);
    if (objc_class_type) {
      clang::ObjCInterfaceDecl *class_interface_decl =
          objc_class_type->getInterface();
      // We currently can't complete objective C types through the newly added
      // ASTContext
      // because it only supports TagDecl objects right now...
      if (class_interface_decl) {
        if (class_interface_decl->getDefinition())
          return true;

        if (!allow_completion)
          return false;

        if (class_interface_decl->hasExternalLexicalStorage()) {
          if (ast) {
            clang::ExternalASTSource *external_ast_source =
                ast->getExternalSource();
            if (external_ast_source) {
              external_ast_source->CompleteType(class_interface_decl);
              return !objc_class_type->isIncompleteType();
            }
          }
        }
        return false;
      }
    }
  } break;

  case clang::Type::Typedef:
    return GetCompleteQualType(ast, llvm::cast<clang::TypedefType>(qual_type)
                                        ->getDecl()
                                        ->getUnderlyingType(),
                               allow_completion);

  case clang::Type::Auto:
    return GetCompleteQualType(
        ast, llvm::cast<clang::AutoType>(qual_type)->getDeducedType(),
        allow_completion);

  case clang::Type::Elaborated:
    return GetCompleteQualType(
        ast, llvm::cast<clang::ElaboratedType>(qual_type)->getNamedType(),
        allow_completion);

  case clang::Type::Paren:
    return GetCompleteQualType(
        ast, llvm::cast<clang::ParenType>(qual_type)->desugar(),
        allow_completion);

  case clang::Type::Attributed:
    return GetCompleteQualType(
        ast, llvm::cast<clang::AttributedType>(qual_type)->getModifiedType(),
        allow_completion);

  default:
    break;
  }

  return true;
}

static clang::ObjCIvarDecl::AccessControl
ConvertAccessTypeToObjCIvarAccessControl(AccessType access) {
  switch (access) {
  case eAccessNone:
    return clang::ObjCIvarDecl::None;
  case eAccessPublic:
    return clang::ObjCIvarDecl::Public;
  case eAccessPrivate:
    return clang::ObjCIvarDecl::Private;
  case eAccessProtected:
    return clang::ObjCIvarDecl::Protected;
  case eAccessPackage:
    return clang::ObjCIvarDecl::Package;
  }
  return clang::ObjCIvarDecl::None;
}

//----------------------------------------------------------------------
// Tests
//----------------------------------------------------------------------

bool ClangASTContext::IsAggregateType(lldb::opaque_compiler_type_t type) {
  clang::QualType qual_type(GetCanonicalQualType(type));

  const clang::Type::TypeClass type_class = qual_type->getTypeClass();
  switch (type_class) {
  case clang::Type::IncompleteArray:
  case clang::Type::VariableArray:
  case clang::Type::ConstantArray:
  case clang::Type::ExtVector:
  case clang::Type::Vector:
  case clang::Type::Record:
  case clang::Type::ObjCObject:
  case clang::Type::ObjCInterface:
    return true;
  case clang::Type::Auto:
    return IsAggregateType(llvm::cast<clang::AutoType>(qual_type)
                               ->getDeducedType()
                               .getAsOpaquePtr());
  case clang::Type::Elaborated:
    return IsAggregateType(llvm::cast<clang::ElaboratedType>(qual_type)
                               ->getNamedType()
                               .getAsOpaquePtr());
  case clang::Type::Typedef:
    return IsAggregateType(llvm::cast<clang::TypedefType>(qual_type)
                               ->getDecl()
                               ->getUnderlyingType()
                               .getAsOpaquePtr());
  case clang::Type::Paren:
    return IsAggregateType(
        llvm::cast<clang::ParenType>(qual_type)->desugar().getAsOpaquePtr());
  default:
    break;
  }
  // The clang type does have a value
  return false;
}

bool ClangASTContext::IsAnonymousType(lldb::opaque_compiler_type_t type) {
  clang::QualType qual_type(GetCanonicalQualType(type));

  const clang::Type::TypeClass type_class = qual_type->getTypeClass();
  switch (type_class) {
  case clang::Type::Record: {
    if (const clang::RecordType *record_type =
            llvm::dyn_cast_or_null<clang::RecordType>(
                qual_type.getTypePtrOrNull())) {
      if (const clang::RecordDecl *record_decl = record_type->getDecl()) {
        return record_decl->isAnonymousStructOrUnion();
      }
    }
    break;
  }
  case clang::Type::Auto:
    return IsAnonymousType(llvm::cast<clang::AutoType>(qual_type)
                               ->getDeducedType()
                               .getAsOpaquePtr());
  case clang::Type::Elaborated:
    return IsAnonymousType(llvm::cast<clang::ElaboratedType>(qual_type)
                               ->getNamedType()
                               .getAsOpaquePtr());
  case clang::Type::Typedef:
    return IsAnonymousType(llvm::cast<clang::TypedefType>(qual_type)
                               ->getDecl()
                               ->getUnderlyingType()
                               .getAsOpaquePtr());
  case clang::Type::Paren:
    return IsAnonymousType(
        llvm::cast<clang::ParenType>(qual_type)->desugar().getAsOpaquePtr());
  default:
    break;
  }
  // The clang type does have a value
  return false;
}

bool ClangASTContext::IsArrayType(lldb::opaque_compiler_type_t type,
                                  CompilerType *element_type_ptr,
                                  uint64_t *size, bool *is_incomplete) {
  clang::QualType qual_type(GetCanonicalQualType(type));

  const clang::Type::TypeClass type_class = qual_type->getTypeClass();
  switch (type_class) {
  default:
    break;

  case clang::Type::ConstantArray:
    if (element_type_ptr)
      element_type_ptr->SetCompilerType(
          getASTContext(),
          llvm::cast<clang::ConstantArrayType>(qual_type)->getElementType());
    if (size)
      *size = llvm::cast<clang::ConstantArrayType>(qual_type)
                  ->getSize()
                  .getLimitedValue(ULLONG_MAX);
    if (is_incomplete)
      *is_incomplete = false;
    return true;

  case clang::Type::IncompleteArray:
    if (element_type_ptr)
      element_type_ptr->SetCompilerType(
          getASTContext(),
          llvm::cast<clang::IncompleteArrayType>(qual_type)->getElementType());
    if (size)
      *size = 0;
    if (is_incomplete)
      *is_incomplete = true;
    return true;

  case clang::Type::VariableArray:
    if (element_type_ptr)
      element_type_ptr->SetCompilerType(
          getASTContext(),
          llvm::cast<clang::VariableArrayType>(qual_type)->getElementType());
    if (size)
      *size = 0;
    if (is_incomplete)
      *is_incomplete = false;
    return true;

  case clang::Type::DependentSizedArray:
    if (element_type_ptr)
      element_type_ptr->SetCompilerType(
          getASTContext(), llvm::cast<clang::DependentSizedArrayType>(qual_type)
                               ->getElementType());
    if (size)
      *size = 0;
    if (is_incomplete)
      *is_incomplete = false;
    return true;

  case clang::Type::Typedef:
    return IsArrayType(llvm::cast<clang::TypedefType>(qual_type)
                           ->getDecl()
                           ->getUnderlyingType()
                           .getAsOpaquePtr(),
                       element_type_ptr, size, is_incomplete);
  case clang::Type::Auto:
    return IsArrayType(llvm::cast<clang::AutoType>(qual_type)
                           ->getDeducedType()
                           .getAsOpaquePtr(),
                       element_type_ptr, size, is_incomplete);
  case clang::Type::Elaborated:
    return IsArrayType(llvm::cast<clang::ElaboratedType>(qual_type)
                           ->getNamedType()
                           .getAsOpaquePtr(),
                       element_type_ptr, size, is_incomplete);
  case clang::Type::Paren:
    return IsArrayType(
        llvm::cast<clang::ParenType>(qual_type)->desugar().getAsOpaquePtr(),
        element_type_ptr, size, is_incomplete);
  }
  if (element_type_ptr)
    element_type_ptr->Clear();
  if (size)
    *size = 0;
  if (is_incomplete)
    *is_incomplete = false;
  return false;
}

bool ClangASTContext::IsVectorType(lldb::opaque_compiler_type_t type,
                                   CompilerType *element_type, uint64_t *size) {
  clang::QualType qual_type(GetCanonicalQualType(type));

  const clang::Type::TypeClass type_class = qual_type->getTypeClass();
  switch (type_class) {
  case clang::Type::Vector: {
    const clang::VectorType *vector_type =
        qual_type->getAs<clang::VectorType>();
    if (vector_type) {
      if (size)
        *size = vector_type->getNumElements();
      if (element_type)
        *element_type =
            CompilerType(getASTContext(), vector_type->getElementType());
    }
    return true;
  } break;
  case clang::Type::ExtVector: {
    const clang::ExtVectorType *ext_vector_type =
        qual_type->getAs<clang::ExtVectorType>();
    if (ext_vector_type) {
      if (size)
        *size = ext_vector_type->getNumElements();
      if (element_type)
        *element_type =
            CompilerType(getASTContext(), ext_vector_type->getElementType());
    }
    return true;
  }
  default:
    break;
  }
  return false;
}

bool ClangASTContext::IsRuntimeGeneratedType(
    lldb::opaque_compiler_type_t type) {
  clang::DeclContext *decl_ctx = ClangASTContext::GetASTContext(getASTContext())
                                     ->GetDeclContextForType(GetQualType(type));
  if (!decl_ctx)
    return false;

  if (!llvm::isa<clang::ObjCInterfaceDecl>(decl_ctx))
    return false;

  clang::ObjCInterfaceDecl *result_iface_decl =
      llvm::dyn_cast<clang::ObjCInterfaceDecl>(decl_ctx);

  ClangASTMetadata *ast_metadata =
      ClangASTContext::GetMetadata(getASTContext(), result_iface_decl);
  if (!ast_metadata)
    return false;
  return (ast_metadata->GetISAPtr() != 0);
}

bool ClangASTContext::IsCharType(lldb::opaque_compiler_type_t type) {
  return GetQualType(type).getUnqualifiedType()->isCharType();
}

bool ClangASTContext::IsCompleteType(lldb::opaque_compiler_type_t type) {
  const bool allow_completion = false;
  return GetCompleteQualType(getASTContext(), GetQualType(type),
                             allow_completion);
}

bool ClangASTContext::IsConst(lldb::opaque_compiler_type_t type) {
  return GetQualType(type).isConstQualified();
}

bool ClangASTContext::IsCStringType(lldb::opaque_compiler_type_t type,
                                    uint32_t &length) {
  CompilerType pointee_or_element_clang_type;
  length = 0;
  Flags type_flags(GetTypeInfo(type, &pointee_or_element_clang_type));

  if (!pointee_or_element_clang_type.IsValid())
    return false;

  if (type_flags.AnySet(eTypeIsArray | eTypeIsPointer)) {
    if (pointee_or_element_clang_type.IsCharType()) {
      if (type_flags.Test(eTypeIsArray)) {
        // We know the size of the array and it could be a C string
        // since it is an array of characters
        length = llvm::cast<clang::ConstantArrayType>(
                     GetCanonicalQualType(type).getTypePtr())
                     ->getSize()
                     .getLimitedValue();
      }
      return true;
    }
  }
  return false;
}

bool ClangASTContext::IsFunctionType(lldb::opaque_compiler_type_t type,
                                     bool *is_variadic_ptr) {
  if (type) {
    clang::QualType qual_type(GetCanonicalQualType(type));

    if (qual_type->isFunctionType()) {
      if (is_variadic_ptr) {
        const clang::FunctionProtoType *function_proto_type =
            llvm::dyn_cast<clang::FunctionProtoType>(qual_type.getTypePtr());
        if (function_proto_type)
          *is_variadic_ptr = function_proto_type->isVariadic();
        else
          *is_variadic_ptr = false;
      }
      return true;
    }

    const clang::Type::TypeClass type_class = qual_type->getTypeClass();
    switch (type_class) {
    default:
      break;
    case clang::Type::Typedef:
      return IsFunctionType(llvm::cast<clang::TypedefType>(qual_type)
                                ->getDecl()
                                ->getUnderlyingType()
                                .getAsOpaquePtr(),
                            nullptr);
    case clang::Type::Auto:
      return IsFunctionType(llvm::cast<clang::AutoType>(qual_type)
                                ->getDeducedType()
                                .getAsOpaquePtr(),
                            nullptr);
    case clang::Type::Elaborated:
      return IsFunctionType(llvm::cast<clang::ElaboratedType>(qual_type)
                                ->getNamedType()
                                .getAsOpaquePtr(),
                            nullptr);
    case clang::Type::Paren:
      return IsFunctionType(
          llvm::cast<clang::ParenType>(qual_type)->desugar().getAsOpaquePtr(),
          nullptr);
    case clang::Type::LValueReference:
    case clang::Type::RValueReference: {
      const clang::ReferenceType *reference_type =
          llvm::cast<clang::ReferenceType>(qual_type.getTypePtr());
      if (reference_type)
        return IsFunctionType(reference_type->getPointeeType().getAsOpaquePtr(),
                              nullptr);
    } break;
    }
  }
  return false;
}

// Used to detect "Homogeneous Floating-point Aggregates"
uint32_t
ClangASTContext::IsHomogeneousAggregate(lldb::opaque_compiler_type_t type,
                                        CompilerType *base_type_ptr) {
  if (!type)
    return 0;

  clang::QualType qual_type(GetCanonicalQualType(type));
  const clang::Type::TypeClass type_class = qual_type->getTypeClass();
  switch (type_class) {
  case clang::Type::Record:
    if (GetCompleteType(type)) {
      const clang::CXXRecordDecl *cxx_record_decl =
          qual_type->getAsCXXRecordDecl();
      if (cxx_record_decl) {
        if (cxx_record_decl->getNumBases() || cxx_record_decl->isDynamicClass())
          return 0;
      }
      const clang::RecordType *record_type =
          llvm::cast<clang::RecordType>(qual_type.getTypePtr());
      if (record_type) {
        const clang::RecordDecl *record_decl = record_type->getDecl();
        if (record_decl) {
          // We are looking for a structure that contains only floating point
          // types
          clang::RecordDecl::field_iterator field_pos,
              field_end = record_decl->field_end();
          uint32_t num_fields = 0;
          bool is_hva = false;
          bool is_hfa = false;
          clang::QualType base_qual_type;
          uint64_t base_bitwidth = 0;
          for (field_pos = record_decl->field_begin(); field_pos != field_end;
               ++field_pos) {
            clang::QualType field_qual_type = field_pos->getType();
            uint64_t field_bitwidth = getASTContext()->getTypeSize(qual_type);
            if (field_qual_type->isFloatingType()) {
              if (field_qual_type->isComplexType())
                return 0;
              else {
                if (num_fields == 0)
                  base_qual_type = field_qual_type;
                else {
                  if (is_hva)
                    return 0;
                  is_hfa = true;
                  if (field_qual_type.getTypePtr() !=
                      base_qual_type.getTypePtr())
                    return 0;
                }
              }
            } else if (field_qual_type->isVectorType() ||
                       field_qual_type->isExtVectorType()) {
              if (num_fields == 0) {
                base_qual_type = field_qual_type;
                base_bitwidth = field_bitwidth;
              } else {
                if (is_hfa)
                  return 0;
                is_hva = true;
                if (base_bitwidth != field_bitwidth)
                  return 0;
                if (field_qual_type.getTypePtr() != base_qual_type.getTypePtr())
                  return 0;
              }
            } else
              return 0;
            ++num_fields;
          }
          if (base_type_ptr)
            *base_type_ptr = CompilerType(getASTContext(), base_qual_type);
          return num_fields;
        }
      }
    }
    break;

  case clang::Type::Typedef:
    return IsHomogeneousAggregate(llvm::cast<clang::TypedefType>(qual_type)
                                      ->getDecl()
                                      ->getUnderlyingType()
                                      .getAsOpaquePtr(),
                                  base_type_ptr);

  case clang::Type::Auto:
    return IsHomogeneousAggregate(llvm::cast<clang::AutoType>(qual_type)
                                      ->getDeducedType()
                                      .getAsOpaquePtr(),
                                  base_type_ptr);

  case clang::Type::Elaborated:
    return IsHomogeneousAggregate(llvm::cast<clang::ElaboratedType>(qual_type)
                                      ->getNamedType()
                                      .getAsOpaquePtr(),
                                  base_type_ptr);
  default:
    break;
  }
  return 0;
}

size_t ClangASTContext::GetNumberOfFunctionArguments(
    lldb::opaque_compiler_type_t type) {
  if (type) {
    clang::QualType qual_type(GetCanonicalQualType(type));
    const clang::FunctionProtoType *func =
        llvm::dyn_cast<clang::FunctionProtoType>(qual_type.getTypePtr());
    if (func)
      return func->getNumParams();
  }
  return 0;
}

CompilerType
ClangASTContext::GetFunctionArgumentAtIndex(lldb::opaque_compiler_type_t type,
                                            const size_t index) {
  if (type) {
    clang::QualType qual_type(GetQualType(type));
    const clang::FunctionProtoType *func =
        llvm::dyn_cast<clang::FunctionProtoType>(qual_type.getTypePtr());
    if (func) {
      if (index < func->getNumParams())
        return CompilerType(getASTContext(), func->getParamType(index));
    }
  }
  return CompilerType();
}

bool ClangASTContext::IsFunctionPointerType(lldb::opaque_compiler_type_t type) {
  if (type) {
    clang::QualType qual_type(GetCanonicalQualType(type));

    if (qual_type->isFunctionPointerType())
      return true;

    const clang::Type::TypeClass type_class = qual_type->getTypeClass();
    switch (type_class) {
    default:
      break;
    case clang::Type::Typedef:
      return IsFunctionPointerType(llvm::cast<clang::TypedefType>(qual_type)
                                       ->getDecl()
                                       ->getUnderlyingType()
                                       .getAsOpaquePtr());
    case clang::Type::Auto:
      return IsFunctionPointerType(llvm::cast<clang::AutoType>(qual_type)
                                       ->getDeducedType()
                                       .getAsOpaquePtr());
    case clang::Type::Elaborated:
      return IsFunctionPointerType(llvm::cast<clang::ElaboratedType>(qual_type)
                                       ->getNamedType()
                                       .getAsOpaquePtr());
    case clang::Type::Paren:
      return IsFunctionPointerType(
          llvm::cast<clang::ParenType>(qual_type)->desugar().getAsOpaquePtr());

    case clang::Type::LValueReference:
    case clang::Type::RValueReference: {
      const clang::ReferenceType *reference_type =
          llvm::cast<clang::ReferenceType>(qual_type.getTypePtr());
      if (reference_type)
        return IsFunctionPointerType(
            reference_type->getPointeeType().getAsOpaquePtr());
    } break;
    }
  }
  return false;
}

bool ClangASTContext::IsBlockPointerType(
    lldb::opaque_compiler_type_t type,
    CompilerType *function_pointer_type_ptr) {
  if (type) {
    clang::QualType qual_type(GetCanonicalQualType(type));

    if (qual_type->isBlockPointerType()) {
      if (function_pointer_type_ptr) {
        const clang::BlockPointerType *block_pointer_type =
            qual_type->getAs<clang::BlockPointerType>();
        QualType pointee_type = block_pointer_type->getPointeeType();
        QualType function_pointer_type = m_ast_ap->getPointerType(pointee_type);
        *function_pointer_type_ptr =
            CompilerType(getASTContext(), function_pointer_type);
      }
      return true;
    }

    const clang::Type::TypeClass type_class = qual_type->getTypeClass();
    switch (type_class) {
    default:
      break;
    case clang::Type::Typedef:
      return IsBlockPointerType(llvm::cast<clang::TypedefType>(qual_type)
                                    ->getDecl()
                                    ->getUnderlyingType()
                                    .getAsOpaquePtr(),
                                function_pointer_type_ptr);
    case clang::Type::Auto:
      return IsBlockPointerType(llvm::cast<clang::AutoType>(qual_type)
                                    ->getDeducedType()
                                    .getAsOpaquePtr(),
                                function_pointer_type_ptr);
    case clang::Type::Elaborated:
      return IsBlockPointerType(llvm::cast<clang::ElaboratedType>(qual_type)
                                    ->getNamedType()
                                    .getAsOpaquePtr(),
                                function_pointer_type_ptr);
    case clang::Type::Paren:
      return IsBlockPointerType(
          llvm::cast<clang::ParenType>(qual_type)->desugar().getAsOpaquePtr(),
          function_pointer_type_ptr);

    case clang::Type::LValueReference:
    case clang::Type::RValueReference: {
      const clang::ReferenceType *reference_type =
          llvm::cast<clang::ReferenceType>(qual_type.getTypePtr());
      if (reference_type)
        return IsBlockPointerType(
            reference_type->getPointeeType().getAsOpaquePtr(),
            function_pointer_type_ptr);
    } break;
    }
  }
  return false;
}

bool ClangASTContext::IsIntegerType(lldb::opaque_compiler_type_t type,
                                    bool &is_signed) {
  if (!type)
    return false;

  clang::QualType qual_type(GetCanonicalQualType(type));
  const clang::BuiltinType *builtin_type =
      llvm::dyn_cast<clang::BuiltinType>(qual_type->getCanonicalTypeInternal());

  if (builtin_type) {
    if (builtin_type->isInteger()) {
      is_signed = builtin_type->isSignedInteger();
      return true;
    }
  }

  return false;
}

bool ClangASTContext::IsEnumerationType(lldb::opaque_compiler_type_t type,
                                        bool &is_signed) {
  if (type) {
    const clang::EnumType *enum_type = llvm::dyn_cast<clang::EnumType>(
        GetCanonicalQualType(type)->getCanonicalTypeInternal());

    if (enum_type) {
      IsIntegerType(enum_type->getDecl()->getIntegerType().getAsOpaquePtr(),
                    is_signed);
      return true;
    }
  }

  return false;
}

bool ClangASTContext::IsPointerType(lldb::opaque_compiler_type_t type,
                                    CompilerType *pointee_type) {
  if (type) {
    clang::QualType qual_type(GetCanonicalQualType(type));
    const clang::Type::TypeClass type_class = qual_type->getTypeClass();
    switch (type_class) {
    case clang::Type::Builtin:
      switch (llvm::cast<clang::BuiltinType>(qual_type)->getKind()) {
      default:
        break;
      case clang::BuiltinType::ObjCId:
      case clang::BuiltinType::ObjCClass:
        return true;
      }
      return false;
    case clang::Type::ObjCObjectPointer:
      if (pointee_type)
        pointee_type->SetCompilerType(
            getASTContext(), llvm::cast<clang::ObjCObjectPointerType>(qual_type)
                                 ->getPointeeType());
      return true;
    case clang::Type::BlockPointer:
      if (pointee_type)
        pointee_type->SetCompilerType(
            getASTContext(),
            llvm::cast<clang::BlockPointerType>(qual_type)->getPointeeType());
      return true;
    case clang::Type::Pointer:
      if (pointee_type)
        pointee_type->SetCompilerType(
            getASTContext(),
            llvm::cast<clang::PointerType>(qual_type)->getPointeeType());
      return true;
    case clang::Type::MemberPointer:
      if (pointee_type)
        pointee_type->SetCompilerType(
            getASTContext(),
            llvm::cast<clang::MemberPointerType>(qual_type)->getPointeeType());
      return true;
    case clang::Type::Typedef:
      return IsPointerType(llvm::cast<clang::TypedefType>(qual_type)
                               ->getDecl()
                               ->getUnderlyingType()
                               .getAsOpaquePtr(),
                           pointee_type);
    case clang::Type::Auto:
      return IsPointerType(llvm::cast<clang::AutoType>(qual_type)
                               ->getDeducedType()
                               .getAsOpaquePtr(),
                           pointee_type);
    case clang::Type::Elaborated:
      return IsPointerType(llvm::cast<clang::ElaboratedType>(qual_type)
                               ->getNamedType()
                               .getAsOpaquePtr(),
                           pointee_type);
    case clang::Type::Paren:
      return IsPointerType(
          llvm::cast<clang::ParenType>(qual_type)->desugar().getAsOpaquePtr(),
          pointee_type);
    default:
      break;
    }
  }
  if (pointee_type)
    pointee_type->Clear();
  return false;
}

bool ClangASTContext::IsPointerOrReferenceType(
    lldb::opaque_compiler_type_t type, CompilerType *pointee_type) {
  if (type) {
    clang::QualType qual_type(GetCanonicalQualType(type));
    const clang::Type::TypeClass type_class = qual_type->getTypeClass();
    switch (type_class) {
    case clang::Type::Builtin:
      switch (llvm::cast<clang::BuiltinType>(qual_type)->getKind()) {
      default:
        break;
      case clang::BuiltinType::ObjCId:
      case clang::BuiltinType::ObjCClass:
        return true;
      }
      return false;
    case clang::Type::ObjCObjectPointer:
      if (pointee_type)
        pointee_type->SetCompilerType(
            getASTContext(), llvm::cast<clang::ObjCObjectPointerType>(qual_type)
                                 ->getPointeeType());
      return true;
    case clang::Type::BlockPointer:
      if (pointee_type)
        pointee_type->SetCompilerType(
            getASTContext(),
            llvm::cast<clang::BlockPointerType>(qual_type)->getPointeeType());
      return true;
    case clang::Type::Pointer:
      if (pointee_type)
        pointee_type->SetCompilerType(
            getASTContext(),
            llvm::cast<clang::PointerType>(qual_type)->getPointeeType());
      return true;
    case clang::Type::MemberPointer:
      if (pointee_type)
        pointee_type->SetCompilerType(
            getASTContext(),
            llvm::cast<clang::MemberPointerType>(qual_type)->getPointeeType());
      return true;
    case clang::Type::LValueReference:
      if (pointee_type)
        pointee_type->SetCompilerType(
            getASTContext(),
            llvm::cast<clang::LValueReferenceType>(qual_type)->desugar());
      return true;
    case clang::Type::RValueReference:
      if (pointee_type)
        pointee_type->SetCompilerType(
            getASTContext(),
            llvm::cast<clang::RValueReferenceType>(qual_type)->desugar());
      return true;
    case clang::Type::Typedef:
      return IsPointerOrReferenceType(llvm::cast<clang::TypedefType>(qual_type)
                                          ->getDecl()
                                          ->getUnderlyingType()
                                          .getAsOpaquePtr(),
                                      pointee_type);
    case clang::Type::Auto:
      return IsPointerOrReferenceType(llvm::cast<clang::AutoType>(qual_type)
                                          ->getDeducedType()
                                          .getAsOpaquePtr(),
                                      pointee_type);
    case clang::Type::Elaborated:
      return IsPointerOrReferenceType(
          llvm::cast<clang::ElaboratedType>(qual_type)
              ->getNamedType()
              .getAsOpaquePtr(),
          pointee_type);
    case clang::Type::Paren:
      return IsPointerOrReferenceType(
          llvm::cast<clang::ParenType>(qual_type)->desugar().getAsOpaquePtr(),
          pointee_type);
    default:
      break;
    }
  }
  if (pointee_type)
    pointee_type->Clear();
  return false;
}

bool ClangASTContext::IsReferenceType(lldb::opaque_compiler_type_t type,
                                      CompilerType *pointee_type,
                                      bool *is_rvalue) {
  if (type) {
    clang::QualType qual_type(GetCanonicalQualType(type));
    const clang::Type::TypeClass type_class = qual_type->getTypeClass();

    switch (type_class) {
    case clang::Type::LValueReference:
      if (pointee_type)
        pointee_type->SetCompilerType(
            getASTContext(),
            llvm::cast<clang::LValueReferenceType>(qual_type)->desugar());
      if (is_rvalue)
        *is_rvalue = false;
      return true;
    case clang::Type::RValueReference:
      if (pointee_type)
        pointee_type->SetCompilerType(
            getASTContext(),
            llvm::cast<clang::RValueReferenceType>(qual_type)->desugar());
      if (is_rvalue)
        *is_rvalue = true;
      return true;
    case clang::Type::Typedef:
      return IsReferenceType(llvm::cast<clang::TypedefType>(qual_type)
                                 ->getDecl()
                                 ->getUnderlyingType()
                                 .getAsOpaquePtr(),
                             pointee_type, is_rvalue);
    case clang::Type::Auto:
      return IsReferenceType(llvm::cast<clang::AutoType>(qual_type)
                                 ->getDeducedType()
                                 .getAsOpaquePtr(),
                             pointee_type, is_rvalue);
    case clang::Type::Elaborated:
      return IsReferenceType(llvm::cast<clang::ElaboratedType>(qual_type)
                                 ->getNamedType()
                                 .getAsOpaquePtr(),
                             pointee_type, is_rvalue);
    case clang::Type::Paren:
      return IsReferenceType(
          llvm::cast<clang::ParenType>(qual_type)->desugar().getAsOpaquePtr(),
          pointee_type, is_rvalue);

    default:
      break;
    }
  }
  if (pointee_type)
    pointee_type->Clear();
  return false;
}

bool ClangASTContext::IsFloatingPointType(lldb::opaque_compiler_type_t type,
                                          uint32_t &count, bool &is_complex) {
  if (type) {
    clang::QualType qual_type(GetCanonicalQualType(type));

    if (const clang::BuiltinType *BT = llvm::dyn_cast<clang::BuiltinType>(
            qual_type->getCanonicalTypeInternal())) {
      clang::BuiltinType::Kind kind = BT->getKind();
      if (kind >= clang::BuiltinType::Float &&
          kind <= clang::BuiltinType::LongDouble) {
        count = 1;
        is_complex = false;
        return true;
      }
    } else if (const clang::ComplexType *CT =
                   llvm::dyn_cast<clang::ComplexType>(
                       qual_type->getCanonicalTypeInternal())) {
      if (IsFloatingPointType(CT->getElementType().getAsOpaquePtr(), count,
                              is_complex)) {
        count = 2;
        is_complex = true;
        return true;
      }
    } else if (const clang::VectorType *VT = llvm::dyn_cast<clang::VectorType>(
                   qual_type->getCanonicalTypeInternal())) {
      if (IsFloatingPointType(VT->getElementType().getAsOpaquePtr(), count,
                              is_complex)) {
        count = VT->getNumElements();
        is_complex = false;
        return true;
      }
    }
  }
  count = 0;
  is_complex = false;
  return false;
}

bool ClangASTContext::IsDefined(lldb::opaque_compiler_type_t type) {
  if (!type)
    return false;

  clang::QualType qual_type(GetQualType(type));
  const clang::TagType *tag_type =
      llvm::dyn_cast<clang::TagType>(qual_type.getTypePtr());
  if (tag_type) {
    clang::TagDecl *tag_decl = tag_type->getDecl();
    if (tag_decl)
      return tag_decl->isCompleteDefinition();
    return false;
  } else {
    const clang::ObjCObjectType *objc_class_type =
        llvm::dyn_cast<clang::ObjCObjectType>(qual_type);
    if (objc_class_type) {
      clang::ObjCInterfaceDecl *class_interface_decl =
          objc_class_type->getInterface();
      if (class_interface_decl)
        return class_interface_decl->getDefinition() != nullptr;
      return false;
    }
  }
  return true;
}

bool ClangASTContext::IsObjCClassType(const CompilerType &type) {
  if (type && ClangUtil::IsClangType(type)) {
    clang::QualType qual_type(ClangUtil::GetCanonicalQualType(type));

    const clang::ObjCObjectPointerType *obj_pointer_type =
        llvm::dyn_cast<clang::ObjCObjectPointerType>(qual_type);

    if (obj_pointer_type)
      return obj_pointer_type->isObjCClassType();
  }
  return false;
}

bool ClangASTContext::IsObjCObjectOrInterfaceType(const CompilerType &type) {
  if (type && ClangUtil::IsClangType(type))
    return ClangUtil::GetCanonicalQualType(type)->isObjCObjectOrInterfaceType();
  return false;
}

bool ClangASTContext::IsClassType(lldb::opaque_compiler_type_t type) {
  if (!type)
    return false;
  clang::QualType qual_type(GetCanonicalQualType(type));
  const clang::Type::TypeClass type_class = qual_type->getTypeClass();
  return (type_class == clang::Type::Record);
}

bool ClangASTContext::IsEnumType(lldb::opaque_compiler_type_t type) {
  if (!type)
    return false;
  clang::QualType qual_type(GetCanonicalQualType(type));
  const clang::Type::TypeClass type_class = qual_type->getTypeClass();
  return (type_class == clang::Type::Enum);
}

bool ClangASTContext::IsPolymorphicClass(lldb::opaque_compiler_type_t type) {
  if (type) {
    clang::QualType qual_type(GetCanonicalQualType(type));
    const clang::Type::TypeClass type_class = qual_type->getTypeClass();
    switch (type_class) {
    case clang::Type::Record:
      if (GetCompleteType(type)) {
        const clang::RecordType *record_type =
            llvm::cast<clang::RecordType>(qual_type.getTypePtr());
        const clang::RecordDecl *record_decl = record_type->getDecl();
        if (record_decl) {
          const clang::CXXRecordDecl *cxx_record_decl =
              llvm::dyn_cast<clang::CXXRecordDecl>(record_decl);
          if (cxx_record_decl)
            return cxx_record_decl->isPolymorphic();
        }
      }
      break;

    default:
      break;
    }
  }
  return false;
}

bool ClangASTContext::IsPossibleDynamicType(lldb::opaque_compiler_type_t type,
                                            CompilerType *dynamic_pointee_type,
                                            bool check_cplusplus,
                                            bool check_objc, bool check_swift) {
  clang::QualType pointee_qual_type;
  if (type) {
    clang::QualType qual_type(GetCanonicalQualType(type));
    bool success = false;
    const clang::Type::TypeClass type_class = qual_type->getTypeClass();
    switch (type_class) {
    case clang::Type::Builtin:
      if (check_objc &&
          llvm::cast<clang::BuiltinType>(qual_type)->getKind() ==
              clang::BuiltinType::ObjCId) {
        if (dynamic_pointee_type)
          dynamic_pointee_type->SetCompilerType(this, type);
        return true;
      }
      break;

    case clang::Type::ObjCObjectPointer:
      if (check_objc) {
        if (auto objc_pointee_type =
                qual_type->getPointeeType().getTypePtrOrNull()) {
          if (auto objc_object_type =
                  llvm::dyn_cast_or_null<clang::ObjCObjectType>(
                      objc_pointee_type)) {
            if (objc_object_type->isObjCClass())
              return false;
          }
        }
        if (dynamic_pointee_type)
          dynamic_pointee_type->SetCompilerType(
              getASTContext(),
              llvm::cast<clang::ObjCObjectPointerType>(qual_type)
                  ->getPointeeType());
        return true;
      }
      break;

    case clang::Type::Pointer:
      pointee_qual_type =
          llvm::cast<clang::PointerType>(qual_type)->getPointeeType();
      success = true;
      break;

    case clang::Type::LValueReference:
    case clang::Type::RValueReference:
      pointee_qual_type =
          llvm::cast<clang::ReferenceType>(qual_type)->getPointeeType();
      success = true;
      break;

    case clang::Type::Typedef:
      return IsPossibleDynamicType(llvm::cast<clang::TypedefType>(qual_type)
                                       ->getDecl()
                                       ->getUnderlyingType()
                                       .getAsOpaquePtr(),
                                   dynamic_pointee_type, check_cplusplus,
                                   check_objc, check_swift);

    case clang::Type::Auto:
      return IsPossibleDynamicType(llvm::cast<clang::AutoType>(qual_type)
                                       ->getDeducedType()
                                       .getAsOpaquePtr(),
                                   dynamic_pointee_type, check_cplusplus,
                                   check_objc, check_swift);

    case clang::Type::Elaborated:
      return IsPossibleDynamicType(llvm::cast<clang::ElaboratedType>(qual_type)
                                       ->getNamedType()
                                       .getAsOpaquePtr(),
                                   dynamic_pointee_type, check_cplusplus,
                                   check_objc, check_swift);

    case clang::Type::Paren:
      return IsPossibleDynamicType(
          llvm::cast<clang::ParenType>(qual_type)->desugar().getAsOpaquePtr(),
          dynamic_pointee_type, check_cplusplus, check_objc, check_swift);
    default:
      break;
    }

    if (success) {
      // Check to make sure what we are pointing too is a possible dynamic C++
      // type
      // We currently accept any "void *" (in case we have a class that has been
      // watered down to an opaque pointer) and virtual C++ classes.
      const clang::Type::TypeClass pointee_type_class =
          pointee_qual_type.getCanonicalType()->getTypeClass();
      switch (pointee_type_class) {
      case clang::Type::Builtin:
        switch (llvm::cast<clang::BuiltinType>(pointee_qual_type)->getKind()) {
        case clang::BuiltinType::UnknownAny:
        case clang::BuiltinType::Void:
          if (dynamic_pointee_type)
            dynamic_pointee_type->SetCompilerType(getASTContext(),
                                                  pointee_qual_type);
          return true;
        default:
          break;
        }
        break;

      case clang::Type::Record:
        if (check_cplusplus) {
          clang::CXXRecordDecl *cxx_record_decl =
              pointee_qual_type->getAsCXXRecordDecl();
          if (cxx_record_decl) {
            bool is_complete = cxx_record_decl->isCompleteDefinition();

            if (is_complete)
              success = cxx_record_decl->isDynamicClass();
            else {
              ClangASTMetadata *metadata = ClangASTContext::GetMetadata(
                  getASTContext(), cxx_record_decl);
              if (metadata)
                success = metadata->GetIsDynamicCXXType();
              else {
                is_complete = CompilerType(getASTContext(), pointee_qual_type)
                                  .GetCompleteType();
                if (is_complete)
                  success = cxx_record_decl->isDynamicClass();
                else
                  success = false;
              }
            }

            if (success) {
              if (dynamic_pointee_type)
                dynamic_pointee_type->SetCompilerType(getASTContext(),
                                                      pointee_qual_type);
              return true;
            }
          }
        }
        break;

      case clang::Type::ObjCObject:
      case clang::Type::ObjCInterface:
        if (check_objc) {
          if (dynamic_pointee_type)
            dynamic_pointee_type->SetCompilerType(getASTContext(),
                                                  pointee_qual_type);
          return true;
        }
        break;

      default:
        break;
      }
    }
  }
  if (dynamic_pointee_type)
    dynamic_pointee_type->Clear();
  return false;
}

bool ClangASTContext::IsScalarType(lldb::opaque_compiler_type_t type) {
  if (!type)
    return false;

  return (GetTypeInfo(type, nullptr) & eTypeIsScalar) != 0;
}

bool ClangASTContext::IsTypedefType(lldb::opaque_compiler_type_t type) {
  if (!type)
    return false;
  return GetQualType(type)->getTypeClass() == clang::Type::Typedef;
}

bool ClangASTContext::IsVoidType(lldb::opaque_compiler_type_t type) {
  if (!type)
    return false;
  return GetCanonicalQualType(type)->isVoidType();
}

bool ClangASTContext::SupportsLanguage(lldb::LanguageType language) {
  return ClangASTContextSupportsLanguage(language);
}

bool ClangASTContext::GetCXXClassName(const CompilerType &type,
                                      std::string &class_name) {
  if (type) {
    clang::QualType qual_type(ClangUtil::GetCanonicalQualType(type));
    if (!qual_type.isNull()) {
      clang::CXXRecordDecl *cxx_record_decl = qual_type->getAsCXXRecordDecl();
      if (cxx_record_decl) {
        class_name.assign(cxx_record_decl->getIdentifier()->getNameStart());
        return true;
      }
    }
  }
  class_name.clear();
  return false;
}

bool ClangASTContext::IsCXXClassType(const CompilerType &type) {
  if (!type)
    return false;

  clang::QualType qual_type(ClangUtil::GetCanonicalQualType(type));
  if (!qual_type.isNull() && qual_type->getAsCXXRecordDecl() != nullptr)
    return true;
  return false;
}

bool ClangASTContext::IsBeingDefined(lldb::opaque_compiler_type_t type) {
  if (!type)
    return false;
  clang::QualType qual_type(GetCanonicalQualType(type));
  const clang::TagType *tag_type = llvm::dyn_cast<clang::TagType>(qual_type);
  if (tag_type)
    return tag_type->isBeingDefined();
  return false;
}

bool ClangASTContext::IsObjCObjectPointerType(const CompilerType &type,
                                              CompilerType *class_type_ptr) {
  if (!type || !ClangUtil::IsClangType(type))
    return false;

  clang::QualType qual_type(ClangUtil::GetCanonicalQualType(type));

  if (!qual_type.isNull() && qual_type->isObjCObjectPointerType()) {
    if (class_type_ptr) {
      if (!qual_type->isObjCClassType() && !qual_type->isObjCIdType()) {
        const clang::ObjCObjectPointerType *obj_pointer_type =
            llvm::dyn_cast<clang::ObjCObjectPointerType>(qual_type);
        if (obj_pointer_type == nullptr)
          class_type_ptr->Clear();
        else
          class_type_ptr->SetCompilerType(
              type.GetTypeSystem(),
              clang::QualType(obj_pointer_type->getInterfaceType(), 0)
                  .getAsOpaquePtr());
      }
    }
    return true;
  }
  if (class_type_ptr)
    class_type_ptr->Clear();
  return false;
}

bool ClangASTContext::GetObjCClassName(const CompilerType &type,
                                       std::string &class_name) {
  if (!type)
    return false;

  clang::QualType qual_type(ClangUtil::GetCanonicalQualType(type));

  const clang::ObjCObjectType *object_type =
      llvm::dyn_cast<clang::ObjCObjectType>(qual_type);
  if (object_type) {
    const clang::ObjCInterfaceDecl *interface = object_type->getInterface();
    if (interface) {
      class_name = interface->getNameAsString();
      return true;
    }
  }
  return false;
}

//----------------------------------------------------------------------
// Type Completion
//----------------------------------------------------------------------

bool ClangASTContext::GetCompleteType(lldb::opaque_compiler_type_t type) {
  if (!type)
    return false;
  const bool allow_completion = true;
  return GetCompleteQualType(getASTContext(), GetQualType(type),
                             allow_completion);
}

ConstString ClangASTContext::GetTypeName(lldb::opaque_compiler_type_t type) {
  std::string type_name;
  if (type) {
    clang::PrintingPolicy printing_policy(getASTContext()->getPrintingPolicy());
    clang::QualType qual_type(GetQualType(type));
    printing_policy.SuppressTagKeyword = true;
    const clang::TypedefType *typedef_type =
        qual_type->getAs<clang::TypedefType>();
    if (typedef_type) {
      const clang::TypedefNameDecl *typedef_decl = typedef_type->getDecl();
      type_name = typedef_decl->getQualifiedNameAsString();
    } else {
      type_name = qual_type.getAsString(printing_policy);
    }
  }
  return ConstString(type_name);
}

uint32_t
ClangASTContext::GetTypeInfo(lldb::opaque_compiler_type_t type,
                             CompilerType *pointee_or_element_clang_type) {
  if (!type)
    return 0;

  if (pointee_or_element_clang_type)
    pointee_or_element_clang_type->Clear();

  clang::QualType qual_type(GetQualType(type));

  const clang::Type::TypeClass type_class = qual_type->getTypeClass();
  switch (type_class) {
  case clang::Type::Builtin: {
    const clang::BuiltinType *builtin_type = llvm::dyn_cast<clang::BuiltinType>(
        qual_type->getCanonicalTypeInternal());

    uint32_t builtin_type_flags = eTypeIsBuiltIn | eTypeHasValue;
    switch (builtin_type->getKind()) {
    case clang::BuiltinType::ObjCId:
    case clang::BuiltinType::ObjCClass:
      if (pointee_or_element_clang_type)
        pointee_or_element_clang_type->SetCompilerType(
            getASTContext(), getASTContext()->ObjCBuiltinClassTy);
      builtin_type_flags |= eTypeIsPointer | eTypeIsObjC;
      break;

    case clang::BuiltinType::ObjCSel:
      if (pointee_or_element_clang_type)
        pointee_or_element_clang_type->SetCompilerType(getASTContext(),
                                                       getASTContext()->CharTy);
      builtin_type_flags |= eTypeIsPointer | eTypeIsObjC;
      break;

    case clang::BuiltinType::Bool:
    case clang::BuiltinType::Char_U:
    case clang::BuiltinType::UChar:
    case clang::BuiltinType::WChar_U:
    case clang::BuiltinType::Char16:
    case clang::BuiltinType::Char32:
    case clang::BuiltinType::UShort:
    case clang::BuiltinType::UInt:
    case clang::BuiltinType::ULong:
    case clang::BuiltinType::ULongLong:
    case clang::BuiltinType::UInt128:
    case clang::BuiltinType::Char_S:
    case clang::BuiltinType::SChar:
    case clang::BuiltinType::WChar_S:
    case clang::BuiltinType::Short:
    case clang::BuiltinType::Int:
    case clang::BuiltinType::Long:
    case clang::BuiltinType::LongLong:
    case clang::BuiltinType::Int128:
    case clang::BuiltinType::Float:
    case clang::BuiltinType::Double:
    case clang::BuiltinType::LongDouble:
      builtin_type_flags |= eTypeIsScalar;
      if (builtin_type->isInteger()) {
        builtin_type_flags |= eTypeIsInteger;
        if (builtin_type->isSignedInteger())
          builtin_type_flags |= eTypeIsSigned;
      } else if (builtin_type->isFloatingPoint())
        builtin_type_flags |= eTypeIsFloat;
      break;
    default:
      break;
    }
    return builtin_type_flags;
  }

  case clang::Type::BlockPointer:
    if (pointee_or_element_clang_type)
      pointee_or_element_clang_type->SetCompilerType(
          getASTContext(), qual_type->getPointeeType());
    return eTypeIsPointer | eTypeHasChildren | eTypeIsBlock;

  case clang::Type::Complex: {
    uint32_t complex_type_flags =
        eTypeIsBuiltIn | eTypeHasValue | eTypeIsComplex;
    const clang::ComplexType *complex_type = llvm::dyn_cast<clang::ComplexType>(
        qual_type->getCanonicalTypeInternal());
    if (complex_type) {
      clang::QualType complex_element_type(complex_type->getElementType());
      if (complex_element_type->isIntegerType())
        complex_type_flags |= eTypeIsFloat;
      else if (complex_element_type->isFloatingType())
        complex_type_flags |= eTypeIsInteger;
    }
    return complex_type_flags;
  } break;

  case clang::Type::ConstantArray:
  case clang::Type::DependentSizedArray:
  case clang::Type::IncompleteArray:
  case clang::Type::VariableArray:
    if (pointee_or_element_clang_type)
      pointee_or_element_clang_type->SetCompilerType(
          getASTContext(), llvm::cast<clang::ArrayType>(qual_type.getTypePtr())
                               ->getElementType());
    return eTypeHasChildren | eTypeIsArray;

  case clang::Type::DependentName:
    return 0;
  case clang::Type::DependentSizedExtVector:
    return eTypeHasChildren | eTypeIsVector;
  case clang::Type::DependentTemplateSpecialization:
    return eTypeIsTemplate;
  case clang::Type::Decltype:
    return 0;

  case clang::Type::Enum:
    if (pointee_or_element_clang_type)
      pointee_or_element_clang_type->SetCompilerType(
          getASTContext(),
          llvm::cast<clang::EnumType>(qual_type)->getDecl()->getIntegerType());
    return eTypeIsEnumeration | eTypeHasValue;

  case clang::Type::Auto:
    return CompilerType(
               getASTContext(),
               llvm::cast<clang::AutoType>(qual_type)->getDeducedType())
        .GetTypeInfo(pointee_or_element_clang_type);
  case clang::Type::Elaborated:
    return CompilerType(
               getASTContext(),
               llvm::cast<clang::ElaboratedType>(qual_type)->getNamedType())
        .GetTypeInfo(pointee_or_element_clang_type);
  case clang::Type::Paren:
    return CompilerType(getASTContext(),
                        llvm::cast<clang::ParenType>(qual_type)->desugar())
        .GetTypeInfo(pointee_or_element_clang_type);

  case clang::Type::FunctionProto:
    return eTypeIsFuncPrototype | eTypeHasValue;
  case clang::Type::FunctionNoProto:
    return eTypeIsFuncPrototype | eTypeHasValue;
  case clang::Type::InjectedClassName:
    return 0;

  case clang::Type::LValueReference:
  case clang::Type::RValueReference:
    if (pointee_or_element_clang_type)
      pointee_or_element_clang_type->SetCompilerType(
          getASTContext(),
          llvm::cast<clang::ReferenceType>(qual_type.getTypePtr())
              ->getPointeeType());
    return eTypeHasChildren | eTypeIsReference | eTypeHasValue;

  case clang::Type::MemberPointer:
    return eTypeIsPointer | eTypeIsMember | eTypeHasValue;

  case clang::Type::ObjCObjectPointer:
    if (pointee_or_element_clang_type)
      pointee_or_element_clang_type->SetCompilerType(
          getASTContext(), qual_type->getPointeeType());
    return eTypeHasChildren | eTypeIsObjC | eTypeIsClass | eTypeIsPointer |
           eTypeHasValue;

  case clang::Type::ObjCObject:
    return eTypeHasChildren | eTypeIsObjC | eTypeIsClass;
  case clang::Type::ObjCInterface:
    return eTypeHasChildren | eTypeIsObjC | eTypeIsClass;

  case clang::Type::Pointer:
    if (pointee_or_element_clang_type)
      pointee_or_element_clang_type->SetCompilerType(
          getASTContext(), qual_type->getPointeeType());
    return eTypeHasChildren | eTypeIsPointer | eTypeHasValue;

  case clang::Type::Record:
    if (qual_type->getAsCXXRecordDecl())
      return eTypeHasChildren | eTypeIsClass | eTypeIsCPlusPlus;
    else
      return eTypeHasChildren | eTypeIsStructUnion;
    break;
  case clang::Type::SubstTemplateTypeParm:
    return eTypeIsTemplate;
  case clang::Type::TemplateTypeParm:
    return eTypeIsTemplate;
  case clang::Type::TemplateSpecialization:
    return eTypeIsTemplate;

  case clang::Type::Typedef:
    return eTypeIsTypedef |
           CompilerType(getASTContext(),
                        llvm::cast<clang::TypedefType>(qual_type)
                            ->getDecl()
                            ->getUnderlyingType())
               .GetTypeInfo(pointee_or_element_clang_type);
  case clang::Type::TypeOfExpr:
    return 0;
  case clang::Type::TypeOf:
    return 0;
  case clang::Type::UnresolvedUsing:
    return 0;

  case clang::Type::ExtVector:
  case clang::Type::Vector: {
    uint32_t vector_type_flags = eTypeHasChildren | eTypeIsVector;
    const clang::VectorType *vector_type = llvm::dyn_cast<clang::VectorType>(
        qual_type->getCanonicalTypeInternal());
    if (vector_type) {
      if (vector_type->isIntegerType())
        vector_type_flags |= eTypeIsFloat;
      else if (vector_type->isFloatingType())
        vector_type_flags |= eTypeIsInteger;
    }
    return vector_type_flags;
  }
  default:
    return 0;
  }
  return 0;
}

lldb::LanguageType
ClangASTContext::GetMinimumLanguage(lldb::opaque_compiler_type_t type) {
  if (!type)
    return lldb::eLanguageTypeC;

  // If the type is a reference, then resolve it to what it refers to first:
  clang::QualType qual_type(GetCanonicalQualType(type).getNonReferenceType());
  if (qual_type->isAnyPointerType()) {
    if (qual_type->isObjCObjectPointerType())
      return lldb::eLanguageTypeObjC;

    clang::QualType pointee_type(qual_type->getPointeeType());
    if (pointee_type->getPointeeCXXRecordDecl() != nullptr)
      return lldb::eLanguageTypeC_plus_plus;
    if (pointee_type->isObjCObjectOrInterfaceType())
      return lldb::eLanguageTypeObjC;
    if (pointee_type->isObjCClassType())
      return lldb::eLanguageTypeObjC;
    if (pointee_type.getTypePtr() ==
        getASTContext()->ObjCBuiltinIdTy.getTypePtr())
      return lldb::eLanguageTypeObjC;
  } else {
    if (qual_type->isObjCObjectOrInterfaceType())
      return lldb::eLanguageTypeObjC;
    if (qual_type->getAsCXXRecordDecl())
      return lldb::eLanguageTypeC_plus_plus;
    switch (qual_type->getTypeClass()) {
    default:
      break;
    case clang::Type::Builtin:
      switch (llvm::cast<clang::BuiltinType>(qual_type)->getKind()) {
      default:
      case clang::BuiltinType::Void:
      case clang::BuiltinType::Bool:
      case clang::BuiltinType::Char_U:
      case clang::BuiltinType::UChar:
      case clang::BuiltinType::WChar_U:
      case clang::BuiltinType::Char16:
      case clang::BuiltinType::Char32:
      case clang::BuiltinType::UShort:
      case clang::BuiltinType::UInt:
      case clang::BuiltinType::ULong:
      case clang::BuiltinType::ULongLong:
      case clang::BuiltinType::UInt128:
      case clang::BuiltinType::Char_S:
      case clang::BuiltinType::SChar:
      case clang::BuiltinType::WChar_S:
      case clang::BuiltinType::Short:
      case clang::BuiltinType::Int:
      case clang::BuiltinType::Long:
      case clang::BuiltinType::LongLong:
      case clang::BuiltinType::Int128:
      case clang::BuiltinType::Float:
      case clang::BuiltinType::Double:
      case clang::BuiltinType::LongDouble:
        break;

      case clang::BuiltinType::NullPtr:
        return eLanguageTypeC_plus_plus;

      case clang::BuiltinType::ObjCId:
      case clang::BuiltinType::ObjCClass:
      case clang::BuiltinType::ObjCSel:
        return eLanguageTypeObjC;

      case clang::BuiltinType::Dependent:
      case clang::BuiltinType::Overload:
      case clang::BuiltinType::BoundMember:
      case clang::BuiltinType::UnknownAny:
        break;
      }
      break;
    case clang::Type::Typedef:
      return CompilerType(getASTContext(),
                          llvm::cast<clang::TypedefType>(qual_type)
                              ->getDecl()
                              ->getUnderlyingType())
          .GetMinimumLanguage();
    }
  }
  return lldb::eLanguageTypeC;
}

lldb::TypeClass
ClangASTContext::GetTypeClass(lldb::opaque_compiler_type_t type) {
  if (!type)
    return lldb::eTypeClassInvalid;

  clang::QualType qual_type(GetQualType(type));

  switch (qual_type->getTypeClass()) {
  case clang::Type::UnaryTransform:
    break;
  case clang::Type::FunctionNoProto:
    return lldb::eTypeClassFunction;
  case clang::Type::FunctionProto:
    return lldb::eTypeClassFunction;
  case clang::Type::IncompleteArray:
    return lldb::eTypeClassArray;
  case clang::Type::VariableArray:
    return lldb::eTypeClassArray;
  case clang::Type::ConstantArray:
    return lldb::eTypeClassArray;
  case clang::Type::DependentSizedArray:
    return lldb::eTypeClassArray;
  case clang::Type::DependentSizedExtVector:
    return lldb::eTypeClassVector;
  case clang::Type::ExtVector:
    return lldb::eTypeClassVector;
  case clang::Type::Vector:
    return lldb::eTypeClassVector;
  case clang::Type::Builtin:
    return lldb::eTypeClassBuiltin;
  case clang::Type::ObjCObjectPointer:
    return lldb::eTypeClassObjCObjectPointer;
  case clang::Type::BlockPointer:
    return lldb::eTypeClassBlockPointer;
  case clang::Type::Pointer:
    return lldb::eTypeClassPointer;
  case clang::Type::LValueReference:
    return lldb::eTypeClassReference;
  case clang::Type::RValueReference:
    return lldb::eTypeClassReference;
  case clang::Type::MemberPointer:
    return lldb::eTypeClassMemberPointer;
  case clang::Type::Complex:
    if (qual_type->isComplexType())
      return lldb::eTypeClassComplexFloat;
    else
      return lldb::eTypeClassComplexInteger;
  case clang::Type::ObjCObject:
    return lldb::eTypeClassObjCObject;
  case clang::Type::ObjCInterface:
    return lldb::eTypeClassObjCInterface;
  case clang::Type::Record: {
    const clang::RecordType *record_type =
        llvm::cast<clang::RecordType>(qual_type.getTypePtr());
    const clang::RecordDecl *record_decl = record_type->getDecl();
    if (record_decl->isUnion())
      return lldb::eTypeClassUnion;
    else if (record_decl->isStruct())
      return lldb::eTypeClassStruct;
    else
      return lldb::eTypeClassClass;
  } break;
  case clang::Type::Enum:
    return lldb::eTypeClassEnumeration;
  case clang::Type::Typedef:
    return lldb::eTypeClassTypedef;
  case clang::Type::UnresolvedUsing:
    break;
  case clang::Type::Paren:
    return CompilerType(getASTContext(),
                        llvm::cast<clang::ParenType>(qual_type)->desugar())
        .GetTypeClass();
  case clang::Type::Auto:
    return CompilerType(
               getASTContext(),
               llvm::cast<clang::AutoType>(qual_type)->getDeducedType())
        .GetTypeClass();
  case clang::Type::Elaborated:
    return CompilerType(
               getASTContext(),
               llvm::cast<clang::ElaboratedType>(qual_type)->getNamedType())
        .GetTypeClass();

  case clang::Type::Attributed:
    break;
  case clang::Type::TemplateTypeParm:
    break;
  case clang::Type::SubstTemplateTypeParm:
    break;
  case clang::Type::SubstTemplateTypeParmPack:
    break;
  case clang::Type::InjectedClassName:
    break;
  case clang::Type::DependentName:
    break;
  case clang::Type::DependentTemplateSpecialization:
    break;
  case clang::Type::PackExpansion:
    break;

  case clang::Type::TypeOfExpr:
    break;
  case clang::Type::TypeOf:
    break;
  case clang::Type::Decltype:
    break;
  case clang::Type::TemplateSpecialization:
    break;
  case clang::Type::DeducedTemplateSpecialization:
    break;
  case clang::Type::Atomic:
    break;
  case clang::Type::Pipe:
    break;

  // pointer type decayed from an array or function type.
  case clang::Type::Decayed:
    break;
  case clang::Type::Adjusted:
    break;
  case clang::Type::ObjCTypeParam:
    break;
  }
  // We don't know hot to display this type...
  return lldb::eTypeClassOther;
}

unsigned ClangASTContext::GetTypeQualifiers(lldb::opaque_compiler_type_t type) {
  if (type)
    return GetQualType(type).getQualifiers().getCVRQualifiers();
  return 0;
}

//----------------------------------------------------------------------
// Creating related types
//----------------------------------------------------------------------

CompilerType
ClangASTContext::GetArrayElementType(lldb::opaque_compiler_type_t type,
                                     uint64_t *stride) {
  if (type) {
    clang::QualType qual_type(GetCanonicalQualType(type));

    const clang::Type *array_eletype =
        qual_type.getTypePtr()->getArrayElementTypeNoTypeQual();

    if (!array_eletype)
      return CompilerType();

    CompilerType element_type(getASTContext(),
                              array_eletype->getCanonicalTypeUnqualified());

    // TODO: the real stride will be >= this value.. find the real one!
    if (stride)
      *stride = element_type.GetByteSize(nullptr);

    return element_type;
  }
  return CompilerType();
}

CompilerType ClangASTContext::GetArrayType(lldb::opaque_compiler_type_t type,
                                           uint64_t size) {
  if (type) {
    clang::QualType qual_type(GetCanonicalQualType(type));
    if (clang::ASTContext *ast_ctx = getASTContext()) {
      if (size != 0)
        return CompilerType(
            ast_ctx, ast_ctx->getConstantArrayType(
                         qual_type, llvm::APInt(64, size),
                         clang::ArrayType::ArraySizeModifier::Normal, 0));
      else
        return CompilerType(
            ast_ctx,
            ast_ctx->getIncompleteArrayType(
                qual_type, clang::ArrayType::ArraySizeModifier::Normal, 0));
    }
  }

  return CompilerType();
}

CompilerType
ClangASTContext::GetCanonicalType(lldb::opaque_compiler_type_t type) {
  if (type)
    return CompilerType(getASTContext(), GetCanonicalQualType(type));
  return CompilerType();
}

CompilerType ClangASTContext::GetInstanceType(void *type) {
  if (type)
    return CompilerType(getASTContext(), GetQualType(type));
  return CompilerType();
}

static clang::QualType GetFullyUnqualifiedType_Impl(clang::ASTContext *ast,
                                                    clang::QualType qual_type) {
  if (qual_type->isPointerType())
    qual_type = ast->getPointerType(
        GetFullyUnqualifiedType_Impl(ast, qual_type->getPointeeType()));
  else
    qual_type = qual_type.getUnqualifiedType();
  qual_type.removeLocalConst();
  qual_type.removeLocalRestrict();
  qual_type.removeLocalVolatile();
  return qual_type;
}

CompilerType
ClangASTContext::GetFullyUnqualifiedType(lldb::opaque_compiler_type_t type) {
  if (type)
    return CompilerType(
        getASTContext(),
        GetFullyUnqualifiedType_Impl(getASTContext(), GetQualType(type)));
  return CompilerType();
}

int ClangASTContext::GetFunctionArgumentCount(
    lldb::opaque_compiler_type_t type) {
  if (type) {
    const clang::FunctionProtoType *func =
        llvm::dyn_cast<clang::FunctionProtoType>(GetCanonicalQualType(type));
    if (func)
      return func->getNumParams();
  }
  return -1;
}

CompilerType ClangASTContext::GetFunctionArgumentTypeAtIndex(
    lldb::opaque_compiler_type_t type, size_t idx) {
  if (type) {
    const clang::FunctionProtoType *func =
        llvm::dyn_cast<clang::FunctionProtoType>(GetQualType(type));
    if (func) {
      const uint32_t num_args = func->getNumParams();
      if (idx < num_args)
        return CompilerType(getASTContext(), func->getParamType(idx));
    }
  }
  return CompilerType();
}

CompilerType
ClangASTContext::GetFunctionReturnType(lldb::opaque_compiler_type_t type) {
  if (type) {
    clang::QualType qual_type(GetQualType(type));
    const clang::FunctionProtoType *func =
        llvm::dyn_cast<clang::FunctionProtoType>(qual_type.getTypePtr());
    if (func)
      return CompilerType(getASTContext(), func->getReturnType());
  }
  return CompilerType();
}

size_t
ClangASTContext::GetNumMemberFunctions(lldb::opaque_compiler_type_t type) {
  size_t num_functions = 0;
  if (type) {
    clang::QualType qual_type(GetCanonicalQualType(type));
    switch (qual_type->getTypeClass()) {
    case clang::Type::Record:
      if (GetCompleteQualType(getASTContext(), qual_type)) {
        const clang::RecordType *record_type =
            llvm::cast<clang::RecordType>(qual_type.getTypePtr());
        const clang::RecordDecl *record_decl = record_type->getDecl();
        assert(record_decl);
        const clang::CXXRecordDecl *cxx_record_decl =
            llvm::dyn_cast<clang::CXXRecordDecl>(record_decl);
        if (cxx_record_decl)
          num_functions = std::distance(cxx_record_decl->method_begin(),
                                        cxx_record_decl->method_end());
      }
      break;

    case clang::Type::ObjCObjectPointer: {
      const clang::ObjCObjectPointerType *objc_class_type =
          qual_type->getAsObjCInterfacePointerType();
      const clang::ObjCInterfaceType *objc_interface_type =
          objc_class_type->getInterfaceType();
      if (objc_interface_type &&
          GetCompleteType((lldb::opaque_compiler_type_t)objc_interface_type)) {
        clang::ObjCInterfaceDecl *class_interface_decl =
            objc_interface_type->getDecl();
        if (class_interface_decl) {
          num_functions = std::distance(class_interface_decl->meth_begin(),
                                        class_interface_decl->meth_end());
        }
      }
      break;
    }

    case clang::Type::ObjCObject:
    case clang::Type::ObjCInterface:
      if (GetCompleteType(type)) {
        const clang::ObjCObjectType *objc_class_type =
            llvm::dyn_cast<clang::ObjCObjectType>(qual_type.getTypePtr());
        if (objc_class_type) {
          clang::ObjCInterfaceDecl *class_interface_decl =
              objc_class_type->getInterface();
          if (class_interface_decl)
            num_functions = std::distance(class_interface_decl->meth_begin(),
                                          class_interface_decl->meth_end());
        }
      }
      break;

    case clang::Type::Typedef:
      return CompilerType(getASTContext(),
                          llvm::cast<clang::TypedefType>(qual_type)
                              ->getDecl()
                              ->getUnderlyingType())
          .GetNumMemberFunctions();

    case clang::Type::Auto:
      return CompilerType(
                 getASTContext(),
                 llvm::cast<clang::AutoType>(qual_type)->getDeducedType())
          .GetNumMemberFunctions();

    case clang::Type::Elaborated:
      return CompilerType(
                 getASTContext(),
                 llvm::cast<clang::ElaboratedType>(qual_type)->getNamedType())
          .GetNumMemberFunctions();

    case clang::Type::Paren:
      return CompilerType(getASTContext(),
                          llvm::cast<clang::ParenType>(qual_type)->desugar())
          .GetNumMemberFunctions();

    default:
      break;
    }
  }
  return num_functions;
}

TypeMemberFunctionImpl
ClangASTContext::GetMemberFunctionAtIndex(lldb::opaque_compiler_type_t type,
                                          size_t idx) {
  std::string name;
  MemberFunctionKind kind(MemberFunctionKind::eMemberFunctionKindUnknown);
  CompilerType clang_type;
  CompilerDecl clang_decl;
  if (type) {
    clang::QualType qual_type(GetCanonicalQualType(type));
    switch (qual_type->getTypeClass()) {
    case clang::Type::Record:
      if (GetCompleteQualType(getASTContext(), qual_type)) {
        const clang::RecordType *record_type =
            llvm::cast<clang::RecordType>(qual_type.getTypePtr());
        const clang::RecordDecl *record_decl = record_type->getDecl();
        assert(record_decl);
        const clang::CXXRecordDecl *cxx_record_decl =
            llvm::dyn_cast<clang::CXXRecordDecl>(record_decl);
        if (cxx_record_decl) {
          auto method_iter = cxx_record_decl->method_begin();
          auto method_end = cxx_record_decl->method_end();
          if (idx <
              static_cast<size_t>(std::distance(method_iter, method_end))) {
            std::advance(method_iter, idx);
            clang::CXXMethodDecl *cxx_method_decl =
                method_iter->getCanonicalDecl();
            if (cxx_method_decl) {
              name = cxx_method_decl->getDeclName().getAsString();
              if (cxx_method_decl->isStatic())
                kind = lldb::eMemberFunctionKindStaticMethod;
              else if (llvm::isa<clang::CXXConstructorDecl>(cxx_method_decl))
                kind = lldb::eMemberFunctionKindConstructor;
              else if (llvm::isa<clang::CXXDestructorDecl>(cxx_method_decl))
                kind = lldb::eMemberFunctionKindDestructor;
              else
                kind = lldb::eMemberFunctionKindInstanceMethod;
              clang_type = CompilerType(
                  this, cxx_method_decl->getType().getAsOpaquePtr());
              clang_decl = CompilerDecl(this, cxx_method_decl);
            }
          }
        }
      }
      break;

    case clang::Type::ObjCObjectPointer: {
      const clang::ObjCObjectPointerType *objc_class_type =
          qual_type->getAsObjCInterfacePointerType();
      const clang::ObjCInterfaceType *objc_interface_type =
          objc_class_type->getInterfaceType();
      if (objc_interface_type &&
          GetCompleteType((lldb::opaque_compiler_type_t)objc_interface_type)) {
        clang::ObjCInterfaceDecl *class_interface_decl =
            objc_interface_type->getDecl();
        if (class_interface_decl) {
          auto method_iter = class_interface_decl->meth_begin();
          auto method_end = class_interface_decl->meth_end();
          if (idx <
              static_cast<size_t>(std::distance(method_iter, method_end))) {
            std::advance(method_iter, idx);
            clang::ObjCMethodDecl *objc_method_decl =
                method_iter->getCanonicalDecl();
            if (objc_method_decl) {
              clang_decl = CompilerDecl(this, objc_method_decl);
              name = objc_method_decl->getSelector().getAsString();
              if (objc_method_decl->isClassMethod())
                kind = lldb::eMemberFunctionKindStaticMethod;
              else
                kind = lldb::eMemberFunctionKindInstanceMethod;
            }
          }
        }
      }
      break;
    }

    case clang::Type::ObjCObject:
    case clang::Type::ObjCInterface:
      if (GetCompleteType(type)) {
        const clang::ObjCObjectType *objc_class_type =
            llvm::dyn_cast<clang::ObjCObjectType>(qual_type.getTypePtr());
        if (objc_class_type) {
          clang::ObjCInterfaceDecl *class_interface_decl =
              objc_class_type->getInterface();
          if (class_interface_decl) {
            auto method_iter = class_interface_decl->meth_begin();
            auto method_end = class_interface_decl->meth_end();
            if (idx <
                static_cast<size_t>(std::distance(method_iter, method_end))) {
              std::advance(method_iter, idx);
              clang::ObjCMethodDecl *objc_method_decl =
                  method_iter->getCanonicalDecl();
              if (objc_method_decl) {
                clang_decl = CompilerDecl(this, objc_method_decl);
                name = objc_method_decl->getSelector().getAsString();
                if (objc_method_decl->isClassMethod())
                  kind = lldb::eMemberFunctionKindStaticMethod;
                else
                  kind = lldb::eMemberFunctionKindInstanceMethod;
              }
            }
          }
        }
      }
      break;

    case clang::Type::Typedef:
      return GetMemberFunctionAtIndex(llvm::cast<clang::TypedefType>(qual_type)
                                          ->getDecl()
                                          ->getUnderlyingType()
                                          .getAsOpaquePtr(),
                                      idx);

    case clang::Type::Auto:
      return GetMemberFunctionAtIndex(llvm::cast<clang::AutoType>(qual_type)
                                          ->getDeducedType()
                                          .getAsOpaquePtr(),
                                      idx);

    case clang::Type::Elaborated:
      return GetMemberFunctionAtIndex(
          llvm::cast<clang::ElaboratedType>(qual_type)
              ->getNamedType()
              .getAsOpaquePtr(),
          idx);

    case clang::Type::Paren:
      return GetMemberFunctionAtIndex(
          llvm::cast<clang::ParenType>(qual_type)->desugar().getAsOpaquePtr(),
          idx);

    default:
      break;
    }
  }

  if (kind == eMemberFunctionKindUnknown)
    return TypeMemberFunctionImpl();
  else
    return TypeMemberFunctionImpl(clang_type, clang_decl, name, kind);
}

CompilerType ClangASTContext::GetLValueReferenceType(const CompilerType &type) {
  if (ClangUtil::IsClangType(type)) {
    ClangASTContext *ast =
        llvm::dyn_cast<ClangASTContext>(type.GetTypeSystem());
    return CompilerType(ast->getASTContext(),
                        ast->getASTContext()->getLValueReferenceType(
                            ClangUtil::GetQualType(type)));
  }
  return CompilerType();
}

CompilerType ClangASTContext::GetRValueReferenceType(const CompilerType &type) {
  if (ClangUtil::IsClangType(type)) {
    ClangASTContext *ast =
        llvm::dyn_cast<ClangASTContext>(type.GetTypeSystem());
    return CompilerType(ast->getASTContext(),
                        ast->getASTContext()->getRValueReferenceType(
                            ClangUtil::GetQualType(type)));
  }
  return CompilerType();
}

CompilerType
ClangASTContext::GetNonReferenceType(lldb::opaque_compiler_type_t type) {
  if (type)
    return CompilerType(getASTContext(),
                        GetQualType(type).getNonReferenceType());
  return CompilerType();
}

CompilerType ClangASTContext::CreateTypedefType(
    const CompilerType &type, const char *typedef_name,
    const CompilerDeclContext &compiler_decl_ctx) {
  if (type && typedef_name && typedef_name[0]) {
    ClangASTContext *ast =
        llvm::dyn_cast<ClangASTContext>(type.GetTypeSystem());
    if (!ast)
      return CompilerType();
    clang::ASTContext *clang_ast = ast->getASTContext();
    clang::QualType qual_type(ClangUtil::GetQualType(type));

    clang::DeclContext *decl_ctx =
        ClangASTContext::DeclContextGetAsDeclContext(compiler_decl_ctx);
    if (decl_ctx == nullptr)
      decl_ctx = ast->getASTContext()->getTranslationUnitDecl();

    clang::TypedefDecl *decl = clang::TypedefDecl::Create(
        *clang_ast, decl_ctx, clang::SourceLocation(), clang::SourceLocation(),
        &clang_ast->Idents.get(typedef_name),
        clang_ast->getTrivialTypeSourceInfo(qual_type));

    decl->setAccess(clang::AS_public); // TODO respect proper access specifier

    // Get a uniqued clang::QualType for the typedef decl type
    return CompilerType(clang_ast, clang_ast->getTypedefType(decl));
  }
  return CompilerType();
}

CompilerType
ClangASTContext::GetPointeeType(lldb::opaque_compiler_type_t type) {
  if (type) {
    clang::QualType qual_type(GetQualType(type));
    return CompilerType(getASTContext(),
                        qual_type.getTypePtr()->getPointeeType());
  }
  return CompilerType();
}

CompilerType
ClangASTContext::GetPointerType(lldb::opaque_compiler_type_t type) {
  if (type) {
    clang::QualType qual_type(GetQualType(type));

    const clang::Type::TypeClass type_class = qual_type->getTypeClass();
    switch (type_class) {
    case clang::Type::ObjCObject:
    case clang::Type::ObjCInterface:
      return CompilerType(getASTContext(),
                          getASTContext()->getObjCObjectPointerType(qual_type));

    default:
      return CompilerType(getASTContext(),
                          getASTContext()->getPointerType(qual_type));
    }
  }
  return CompilerType();
}

CompilerType
ClangASTContext::GetLValueReferenceType(lldb::opaque_compiler_type_t type) {
  if (type)
    return CompilerType(this, getASTContext()
                                  ->getLValueReferenceType(GetQualType(type))
                                  .getAsOpaquePtr());
  else
    return CompilerType();
}

CompilerType
ClangASTContext::GetRValueReferenceType(lldb::opaque_compiler_type_t type) {
  if (type)
    return CompilerType(this, getASTContext()
                                  ->getRValueReferenceType(GetQualType(type))
                                  .getAsOpaquePtr());
  else
    return CompilerType();
}

CompilerType
ClangASTContext::AddConstModifier(lldb::opaque_compiler_type_t type) {
  if (type) {
    clang::QualType result(GetQualType(type));
    result.addConst();
    return CompilerType(this, result.getAsOpaquePtr());
  }
  return CompilerType();
}

CompilerType
ClangASTContext::AddVolatileModifier(lldb::opaque_compiler_type_t type) {
  if (type) {
    clang::QualType result(GetQualType(type));
    result.addVolatile();
    return CompilerType(this, result.getAsOpaquePtr());
  }
  return CompilerType();
}

CompilerType
ClangASTContext::AddRestrictModifier(lldb::opaque_compiler_type_t type) {
  if (type) {
    clang::QualType result(GetQualType(type));
    result.addRestrict();
    return CompilerType(this, result.getAsOpaquePtr());
  }
  return CompilerType();
}

CompilerType
ClangASTContext::CreateTypedef(lldb::opaque_compiler_type_t type,
                               const char *typedef_name,
                               const CompilerDeclContext &compiler_decl_ctx) {
  if (type) {
    clang::ASTContext *clang_ast = getASTContext();
    clang::QualType qual_type(GetQualType(type));

    clang::DeclContext *decl_ctx =
        ClangASTContext::DeclContextGetAsDeclContext(compiler_decl_ctx);
    if (decl_ctx == nullptr)
      decl_ctx = getASTContext()->getTranslationUnitDecl();

    clang::TypedefDecl *decl = clang::TypedefDecl::Create(
        *clang_ast, decl_ctx, clang::SourceLocation(), clang::SourceLocation(),
        &clang_ast->Idents.get(typedef_name),
        clang_ast->getTrivialTypeSourceInfo(qual_type));

    clang::TagDecl *tdecl = nullptr;
    if (!qual_type.isNull()) {
      if (const clang::RecordType *rt = qual_type->getAs<clang::RecordType>())
        tdecl = rt->getDecl();
      if (const clang::EnumType *et = qual_type->getAs<clang::EnumType>())
        tdecl = et->getDecl();
    }

    // Check whether this declaration is an anonymous struct, union, or enum,
    // hidden behind a typedef. If so, we
    // try to check whether we have a typedef tag to attach to the original
    // record declaration
    if (tdecl && !tdecl->getIdentifier() && !tdecl->getTypedefNameForAnonDecl())
      tdecl->setTypedefNameForAnonDecl(decl);

    decl->setAccess(clang::AS_public); // TODO respect proper access specifier

    // Get a uniqued clang::QualType for the typedef decl type
    return CompilerType(this, clang_ast->getTypedefType(decl).getAsOpaquePtr());
  }
  return CompilerType();
}

CompilerType
ClangASTContext::GetTypedefedType(lldb::opaque_compiler_type_t type) {
  if (type) {
    const clang::TypedefType *typedef_type =
        llvm::dyn_cast<clang::TypedefType>(GetQualType(type));
    if (typedef_type)
      return CompilerType(getASTContext(),
                          typedef_type->getDecl()->getUnderlyingType());
  }
  return CompilerType();
}

CompilerType
ClangASTContext::GetUnboundType(lldb::opaque_compiler_type_t type) {
  return CompilerType(getASTContext(), GetQualType(type));
}

CompilerType ClangASTContext::RemoveFastQualifiers(const CompilerType &type) {
  if (ClangUtil::IsClangType(type)) {
    clang::QualType qual_type(ClangUtil::GetQualType(type));
    qual_type.getQualifiers().removeFastQualifiers();
    return CompilerType(type.GetTypeSystem(), qual_type.getAsOpaquePtr());
  }
  return type;
}

//----------------------------------------------------------------------
// Create related types using the current type's AST
//----------------------------------------------------------------------

CompilerType ClangASTContext::GetBasicTypeFromAST(lldb::BasicType basic_type) {
  return ClangASTContext::GetBasicType(getASTContext(), basic_type);
}
//----------------------------------------------------------------------
// Exploring the type
//----------------------------------------------------------------------

uint64_t ClangASTContext::GetBitSize(lldb::opaque_compiler_type_t type,
                                     ExecutionContextScope *exe_scope) {
  if (GetCompleteType(type)) {
    clang::QualType qual_type(GetCanonicalQualType(type));
    const clang::Type::TypeClass type_class = qual_type->getTypeClass();
    switch (type_class) {
    case clang::Type::Record:
      if (GetCompleteType(type))
        return getASTContext()->getTypeSize(qual_type);
      else
        return 0;
      break;

    case clang::Type::ObjCInterface:
    case clang::Type::ObjCObject: {
      ExecutionContext exe_ctx(exe_scope);
      Process *process = exe_ctx.GetProcessPtr();
      if (process) {
        ObjCLanguageRuntime *objc_runtime = process->GetObjCLanguageRuntime();
        if (objc_runtime) {
          uint64_t bit_size = 0;
          if (objc_runtime->GetTypeBitSize(
                  CompilerType(getASTContext(), qual_type), bit_size))
            return bit_size;
        }
      } else {
        static bool g_printed = false;
        if (!g_printed) {
          StreamString s;
          DumpTypeDescription(type, &s);

          llvm::outs() << "warning: trying to determine the size of type ";
          llvm::outs() << s.GetString() << "\n";
          llvm::outs() << "without a valid ExecutionContext. this is not "
                          "reliable. please file a bug against LLDB.\n";
          llvm::outs() << "backtrace:\n";
          llvm::sys::PrintStackTrace(llvm::outs());
          llvm::outs() << "\n";
          g_printed = true;
        }
      }
    }
      LLVM_FALLTHROUGH;
    default:
      const uint32_t bit_size = getASTContext()->getTypeSize(qual_type);
      if (bit_size == 0) {
        if (qual_type->isIncompleteArrayType())
          return getASTContext()->getTypeSize(
              qual_type->getArrayElementTypeNoTypeQual()
                  ->getCanonicalTypeUnqualified());
      }
      if (qual_type->isObjCObjectOrInterfaceType())
        return bit_size +
               getASTContext()->getTypeSize(
                   getASTContext()->ObjCBuiltinClassTy);
      return bit_size;
    }
  }
  return 0;
}

uint64_t ClangASTContext::GetByteStride(lldb::opaque_compiler_type_t type) {
  return GetByteSize(type, nullptr);
}

size_t ClangASTContext::GetTypeBitAlign(lldb::opaque_compiler_type_t type) {
  if (GetCompleteType(type))
    return getASTContext()->getTypeAlign(GetQualType(type));
  return 0;
}

lldb::Encoding ClangASTContext::GetEncoding(lldb::opaque_compiler_type_t type,
                                            uint64_t &count) {
  if (!type)
    return lldb::eEncodingInvalid;

  count = 1;
  clang::QualType qual_type(GetCanonicalQualType(type));

  switch (qual_type->getTypeClass()) {
  case clang::Type::UnaryTransform:
    break;

  case clang::Type::FunctionNoProto:
  case clang::Type::FunctionProto:
    break;

  case clang::Type::IncompleteArray:
  case clang::Type::VariableArray:
    break;

  case clang::Type::ConstantArray:
    break;

  case clang::Type::ExtVector:
  case clang::Type::Vector:
    // TODO: Set this to more than one???
    break;

  case clang::Type::Builtin:
    switch (llvm::cast<clang::BuiltinType>(qual_type)->getKind()) {
    case clang::BuiltinType::Void:
      break;

    case clang::BuiltinType::Bool:
    case clang::BuiltinType::Char_S:
    case clang::BuiltinType::SChar:
    case clang::BuiltinType::WChar_S:
    case clang::BuiltinType::Char16:
    case clang::BuiltinType::Char32:
    case clang::BuiltinType::Short:
    case clang::BuiltinType::Int:
    case clang::BuiltinType::Long:
    case clang::BuiltinType::LongLong:
    case clang::BuiltinType::Int128:
      return lldb::eEncodingSint;

    case clang::BuiltinType::Char_U:
    case clang::BuiltinType::UChar:
    case clang::BuiltinType::WChar_U:
    case clang::BuiltinType::UShort:
    case clang::BuiltinType::UInt:
    case clang::BuiltinType::ULong:
    case clang::BuiltinType::ULongLong:
    case clang::BuiltinType::UInt128:
      return lldb::eEncodingUint;

    case clang::BuiltinType::Half:
    case clang::BuiltinType::Float:
    case clang::BuiltinType::Float128:
    case clang::BuiltinType::Double:
    case clang::BuiltinType::LongDouble:
      return lldb::eEncodingIEEE754;

    case clang::BuiltinType::ObjCClass:
    case clang::BuiltinType::ObjCId:
    case clang::BuiltinType::ObjCSel:
      return lldb::eEncodingUint;

    case clang::BuiltinType::NullPtr:
      return lldb::eEncodingUint;

    case clang::BuiltinType::Kind::ARCUnbridgedCast:
    case clang::BuiltinType::Kind::BoundMember:
    case clang::BuiltinType::Kind::BuiltinFn:
    case clang::BuiltinType::Kind::Dependent:
    case clang::BuiltinType::Kind::OCLClkEvent:
    case clang::BuiltinType::Kind::OCLEvent:
    case clang::BuiltinType::Kind::OCLImage1dRO:
    case clang::BuiltinType::Kind::OCLImage1dWO:
    case clang::BuiltinType::Kind::OCLImage1dRW:
    case clang::BuiltinType::Kind::OCLImage1dArrayRO:
    case clang::BuiltinType::Kind::OCLImage1dArrayWO:
    case clang::BuiltinType::Kind::OCLImage1dArrayRW:
    case clang::BuiltinType::Kind::OCLImage1dBufferRO:
    case clang::BuiltinType::Kind::OCLImage1dBufferWO:
    case clang::BuiltinType::Kind::OCLImage1dBufferRW:
    case clang::BuiltinType::Kind::OCLImage2dRO:
    case clang::BuiltinType::Kind::OCLImage2dWO:
    case clang::BuiltinType::Kind::OCLImage2dRW:
    case clang::BuiltinType::Kind::OCLImage2dArrayRO:
    case clang::BuiltinType::Kind::OCLImage2dArrayWO:
    case clang::BuiltinType::Kind::OCLImage2dArrayRW:
    case clang::BuiltinType::Kind::OCLImage2dArrayDepthRO:
    case clang::BuiltinType::Kind::OCLImage2dArrayDepthWO:
    case clang::BuiltinType::Kind::OCLImage2dArrayDepthRW:
    case clang::BuiltinType::Kind::OCLImage2dArrayMSAARO:
    case clang::BuiltinType::Kind::OCLImage2dArrayMSAAWO:
    case clang::BuiltinType::Kind::OCLImage2dArrayMSAARW:
    case clang::BuiltinType::Kind::OCLImage2dArrayMSAADepthRO:
    case clang::BuiltinType::Kind::OCLImage2dArrayMSAADepthWO:
    case clang::BuiltinType::Kind::OCLImage2dArrayMSAADepthRW:
    case clang::BuiltinType::Kind::OCLImage2dDepthRO:
    case clang::BuiltinType::Kind::OCLImage2dDepthWO:
    case clang::BuiltinType::Kind::OCLImage2dDepthRW:
    case clang::BuiltinType::Kind::OCLImage2dMSAARO:
    case clang::BuiltinType::Kind::OCLImage2dMSAAWO:
    case clang::BuiltinType::Kind::OCLImage2dMSAARW:
    case clang::BuiltinType::Kind::OCLImage2dMSAADepthRO:
    case clang::BuiltinType::Kind::OCLImage2dMSAADepthWO:
    case clang::BuiltinType::Kind::OCLImage2dMSAADepthRW:
    case clang::BuiltinType::Kind::OCLImage3dRO:
    case clang::BuiltinType::Kind::OCLImage3dWO:
    case clang::BuiltinType::Kind::OCLImage3dRW:
    case clang::BuiltinType::Kind::OCLQueue:
    case clang::BuiltinType::Kind::OCLReserveID:
    case clang::BuiltinType::Kind::OCLSampler:
    case clang::BuiltinType::Kind::OMPArraySection:
    case clang::BuiltinType::Kind::Overload:
    case clang::BuiltinType::Kind::PseudoObject:
    case clang::BuiltinType::Kind::UnknownAny:
      break;
    }
    break;
  // All pointer types are represented as unsigned integer encodings.
  // We may nee to add a eEncodingPointer if we ever need to know the
  // difference
  case clang::Type::ObjCObjectPointer:
  case clang::Type::BlockPointer:
  case clang::Type::Pointer:
  case clang::Type::LValueReference:
  case clang::Type::RValueReference:
  case clang::Type::MemberPointer:
    return lldb::eEncodingUint;
  case clang::Type::Complex: {
    lldb::Encoding encoding = lldb::eEncodingIEEE754;
    if (qual_type->isComplexType())
      encoding = lldb::eEncodingIEEE754;
    else {
      const clang::ComplexType *complex_type =
          qual_type->getAsComplexIntegerType();
      if (complex_type)
        encoding = CompilerType(getASTContext(), complex_type->getElementType())
                       .GetEncoding(count);
      else
        encoding = lldb::eEncodingSint;
    }
    count = 2;
    return encoding;
  }

  case clang::Type::ObjCInterface:
    break;
  case clang::Type::Record:
    break;
  case clang::Type::Enum:
    return lldb::eEncodingSint;
  case clang::Type::Typedef:
    return CompilerType(getASTContext(),
                        llvm::cast<clang::TypedefType>(qual_type)
                            ->getDecl()
                            ->getUnderlyingType())
        .GetEncoding(count);

  case clang::Type::Auto:
    return CompilerType(
               getASTContext(),
               llvm::cast<clang::AutoType>(qual_type)->getDeducedType())
        .GetEncoding(count);

  case clang::Type::Elaborated:
    return CompilerType(
               getASTContext(),
               llvm::cast<clang::ElaboratedType>(qual_type)->getNamedType())
        .GetEncoding(count);

  case clang::Type::Paren:
    return CompilerType(getASTContext(),
                        llvm::cast<clang::ParenType>(qual_type)->desugar())
        .GetEncoding(count);

  case clang::Type::DependentSizedArray:
  case clang::Type::DependentSizedExtVector:
  case clang::Type::UnresolvedUsing:
  case clang::Type::Attributed:
  case clang::Type::TemplateTypeParm:
  case clang::Type::SubstTemplateTypeParm:
  case clang::Type::SubstTemplateTypeParmPack:
  case clang::Type::InjectedClassName:
  case clang::Type::DependentName:
  case clang::Type::DependentTemplateSpecialization:
  case clang::Type::PackExpansion:
  case clang::Type::ObjCObject:

  case clang::Type::TypeOfExpr:
  case clang::Type::TypeOf:
  case clang::Type::Decltype:
  case clang::Type::TemplateSpecialization:
  case clang::Type::DeducedTemplateSpecialization:
  case clang::Type::Atomic:
  case clang::Type::Adjusted:
  case clang::Type::Pipe:
    break;

  // pointer type decayed from an array or function type.
  case clang::Type::Decayed:
    break;
  case clang::Type::ObjCTypeParam:
    break;
  }
  count = 0;
  return lldb::eEncodingInvalid;
}

lldb::Format ClangASTContext::GetFormat(lldb::opaque_compiler_type_t type) {
  if (!type)
    return lldb::eFormatDefault;

  clang::QualType qual_type(GetCanonicalQualType(type));

  switch (qual_type->getTypeClass()) {
  case clang::Type::UnaryTransform:
    break;

  case clang::Type::FunctionNoProto:
  case clang::Type::FunctionProto:
    break;

  case clang::Type::IncompleteArray:
  case clang::Type::VariableArray:
    break;

  case clang::Type::ConstantArray:
    return lldb::eFormatVoid; // no value

  case clang::Type::ExtVector:
  case clang::Type::Vector:
    break;

  case clang::Type::Builtin:
    switch (llvm::cast<clang::BuiltinType>(qual_type)->getKind()) {
    // default: assert(0 && "Unknown builtin type!");
    case clang::BuiltinType::UnknownAny:
    case clang::BuiltinType::Void:
    case clang::BuiltinType::BoundMember:
      break;

    case clang::BuiltinType::Bool:
      return lldb::eFormatBoolean;
    case clang::BuiltinType::Char_S:
    case clang::BuiltinType::SChar:
    case clang::BuiltinType::WChar_S:
    case clang::BuiltinType::Char_U:
    case clang::BuiltinType::UChar:
    case clang::BuiltinType::WChar_U:
      return lldb::eFormatChar;
    case clang::BuiltinType::Char16:
      return lldb::eFormatUnicode16;
    case clang::BuiltinType::Char32:
      return lldb::eFormatUnicode32;
    case clang::BuiltinType::UShort:
      return lldb::eFormatUnsigned;
    case clang::BuiltinType::Short:
      return lldb::eFormatDecimal;
    case clang::BuiltinType::UInt:
      return lldb::eFormatUnsigned;
    case clang::BuiltinType::Int:
      return lldb::eFormatDecimal;
    case clang::BuiltinType::ULong:
      return lldb::eFormatUnsigned;
    case clang::BuiltinType::Long:
      return lldb::eFormatDecimal;
    case clang::BuiltinType::ULongLong:
      return lldb::eFormatUnsigned;
    case clang::BuiltinType::LongLong:
      return lldb::eFormatDecimal;
    case clang::BuiltinType::UInt128:
      return lldb::eFormatUnsigned;
    case clang::BuiltinType::Int128:
      return lldb::eFormatDecimal;
    case clang::BuiltinType::Half:
    case clang::BuiltinType::Float:
    case clang::BuiltinType::Double:
    case clang::BuiltinType::LongDouble:
      return lldb::eFormatFloat;
    default:
      return lldb::eFormatHex;
    }
    break;
  case clang::Type::ObjCObjectPointer:
    return lldb::eFormatHex;
  case clang::Type::BlockPointer:
    return lldb::eFormatHex;
  case clang::Type::Pointer:
    return lldb::eFormatHex;
  case clang::Type::LValueReference:
  case clang::Type::RValueReference:
    return lldb::eFormatHex;
  case clang::Type::MemberPointer:
    break;
  case clang::Type::Complex: {
    if (qual_type->isComplexType())
      return lldb::eFormatComplex;
    else
      return lldb::eFormatComplexInteger;
  }
  case clang::Type::ObjCInterface:
    break;
  case clang::Type::Record:
    break;
  case clang::Type::Enum:
    return lldb::eFormatEnum;
  case clang::Type::Typedef:
    return CompilerType(getASTContext(),
                        llvm::cast<clang::TypedefType>(qual_type)
                            ->getDecl()
                            ->getUnderlyingType())
        .GetFormat();
  case clang::Type::Auto:
    return CompilerType(getASTContext(),
                        llvm::cast<clang::AutoType>(qual_type)->desugar())
        .GetFormat();
  case clang::Type::Paren:
    return CompilerType(getASTContext(),
                        llvm::cast<clang::ParenType>(qual_type)->desugar())
        .GetFormat();
  case clang::Type::Elaborated:
    return CompilerType(
               getASTContext(),
               llvm::cast<clang::ElaboratedType>(qual_type)->getNamedType())
        .GetFormat();
  case clang::Type::DependentSizedArray:
  case clang::Type::DependentSizedExtVector:
  case clang::Type::UnresolvedUsing:
  case clang::Type::Attributed:
  case clang::Type::TemplateTypeParm:
  case clang::Type::SubstTemplateTypeParm:
  case clang::Type::SubstTemplateTypeParmPack:
  case clang::Type::InjectedClassName:
  case clang::Type::DependentName:
  case clang::Type::DependentTemplateSpecialization:
  case clang::Type::PackExpansion:
  case clang::Type::ObjCObject:

  case clang::Type::TypeOfExpr:
  case clang::Type::TypeOf:
  case clang::Type::Decltype:
  case clang::Type::TemplateSpecialization:
  case clang::Type::DeducedTemplateSpecialization:
  case clang::Type::Atomic:
  case clang::Type::Adjusted:
  case clang::Type::Pipe:
    break;

  // pointer type decayed from an array or function type.
  case clang::Type::Decayed:
    break;
  case clang::Type::ObjCTypeParam:
    break;
  }
  // We don't know hot to display this type...
  return lldb::eFormatBytes;
}

static bool ObjCDeclHasIVars(clang::ObjCInterfaceDecl *class_interface_decl,
                             bool check_superclass) {
  while (class_interface_decl) {
    if (class_interface_decl->ivar_size() > 0)
      return true;

    if (check_superclass)
      class_interface_decl = class_interface_decl->getSuperClass();
    else
      break;
  }
  return false;
}

uint32_t ClangASTContext::GetNumChildren(lldb::opaque_compiler_type_t type,
                                         bool omit_empty_base_classes) {
  if (!type)
    return 0;

  uint32_t num_children = 0;
  clang::QualType qual_type(GetQualType(type));
  const clang::Type::TypeClass type_class = qual_type->getTypeClass();
  switch (type_class) {
  case clang::Type::Builtin:
    switch (llvm::cast<clang::BuiltinType>(qual_type)->getKind()) {
    case clang::BuiltinType::ObjCId:    // child is Class
    case clang::BuiltinType::ObjCClass: // child is Class
      num_children = 1;
      break;

    default:
      break;
    }
    break;

  case clang::Type::Complex:
    return 0;

  case clang::Type::Record:
    if (GetCompleteQualType(getASTContext(), qual_type)) {
      const clang::RecordType *record_type =
          llvm::cast<clang::RecordType>(qual_type.getTypePtr());
      const clang::RecordDecl *record_decl = record_type->getDecl();
      assert(record_decl);
      const clang::CXXRecordDecl *cxx_record_decl =
          llvm::dyn_cast<clang::CXXRecordDecl>(record_decl);
      if (cxx_record_decl) {
        if (omit_empty_base_classes) {
          // Check each base classes to see if it or any of its
          // base classes contain any fields. This can help
          // limit the noise in variable views by not having to
          // show base classes that contain no members.
          clang::CXXRecordDecl::base_class_const_iterator base_class,
              base_class_end;
          for (base_class = cxx_record_decl->bases_begin(),
              base_class_end = cxx_record_decl->bases_end();
               base_class != base_class_end; ++base_class) {
            const clang::CXXRecordDecl *base_class_decl =
                llvm::cast<clang::CXXRecordDecl>(
                    base_class->getType()
                        ->getAs<clang::RecordType>()
                        ->getDecl());

            // Skip empty base classes
            if (ClangASTContext::RecordHasFields(base_class_decl) == false)
              continue;

            num_children++;
          }
        } else {
          // Include all base classes
          num_children += cxx_record_decl->getNumBases();
        }
      }
      clang::RecordDecl::field_iterator field, field_end;
      for (field = record_decl->field_begin(),
          field_end = record_decl->field_end();
           field != field_end; ++field)
        ++num_children;
    }
    break;

  case clang::Type::ObjCObject:
  case clang::Type::ObjCInterface:
    if (GetCompleteQualType(getASTContext(), qual_type)) {
      const clang::ObjCObjectType *objc_class_type =
          llvm::dyn_cast<clang::ObjCObjectType>(qual_type.getTypePtr());
      assert(objc_class_type);
      if (objc_class_type) {
        clang::ObjCInterfaceDecl *class_interface_decl =
            objc_class_type->getInterface();

        if (class_interface_decl) {

          clang::ObjCInterfaceDecl *superclass_interface_decl =
              class_interface_decl->getSuperClass();
          if (superclass_interface_decl) {
            if (omit_empty_base_classes) {
              if (ObjCDeclHasIVars(superclass_interface_decl, true))
                ++num_children;
            } else
              ++num_children;
          }

          num_children += class_interface_decl->ivar_size();
        }
      }
    }
    break;

  case clang::Type::ObjCObjectPointer: {
    const clang::ObjCObjectPointerType *pointer_type =
        llvm::cast<clang::ObjCObjectPointerType>(qual_type.getTypePtr());
    clang::QualType pointee_type = pointer_type->getPointeeType();
    uint32_t num_pointee_children =
        CompilerType(getASTContext(), pointee_type)
            .GetNumChildren(omit_empty_base_classes);
    // If this type points to a simple type, then it has 1 child
    if (num_pointee_children == 0)
      num_children = 1;
    else
      num_children = num_pointee_children;
  } break;

  case clang::Type::Vector:
  case clang::Type::ExtVector:
    num_children =
        llvm::cast<clang::VectorType>(qual_type.getTypePtr())->getNumElements();
    break;

  case clang::Type::ConstantArray:
    num_children = llvm::cast<clang::ConstantArrayType>(qual_type.getTypePtr())
                       ->getSize()
                       .getLimitedValue();
    break;

  case clang::Type::Pointer: {
    const clang::PointerType *pointer_type =
        llvm::cast<clang::PointerType>(qual_type.getTypePtr());
    clang::QualType pointee_type(pointer_type->getPointeeType());
    uint32_t num_pointee_children =
        CompilerType(getASTContext(), pointee_type)
            .GetNumChildren(omit_empty_base_classes);
    if (num_pointee_children == 0) {
      // We have a pointer to a pointee type that claims it has no children.
      // We will want to look at
      num_children = GetNumPointeeChildren(pointee_type);
    } else
      num_children = num_pointee_children;
  } break;

  case clang::Type::LValueReference:
  case clang::Type::RValueReference: {
    const clang::ReferenceType *reference_type =
        llvm::cast<clang::ReferenceType>(qual_type.getTypePtr());
    clang::QualType pointee_type = reference_type->getPointeeType();
    uint32_t num_pointee_children =
        CompilerType(getASTContext(), pointee_type)
            .GetNumChildren(omit_empty_base_classes);
    // If this type points to a simple type, then it has 1 child
    if (num_pointee_children == 0)
      num_children = 1;
    else
      num_children = num_pointee_children;
  } break;

  case clang::Type::Typedef:
    num_children =
        CompilerType(getASTContext(), llvm::cast<clang::TypedefType>(qual_type)
                                          ->getDecl()
                                          ->getUnderlyingType())
            .GetNumChildren(omit_empty_base_classes);
    break;

  case clang::Type::Auto:
    num_children =
        CompilerType(getASTContext(),
                     llvm::cast<clang::AutoType>(qual_type)->getDeducedType())
            .GetNumChildren(omit_empty_base_classes);
    break;

  case clang::Type::Elaborated:
    num_children =
        CompilerType(
            getASTContext(),
            llvm::cast<clang::ElaboratedType>(qual_type)->getNamedType())
            .GetNumChildren(omit_empty_base_classes);
    break;

  case clang::Type::Paren:
    num_children =
        CompilerType(getASTContext(),
                     llvm::cast<clang::ParenType>(qual_type)->desugar())
            .GetNumChildren(omit_empty_base_classes);
    break;
  default:
    break;
  }
  return num_children;
}

CompilerType ClangASTContext::GetBuiltinTypeByName(const ConstString &name) {
  return GetBasicType(GetBasicTypeEnumeration(name));
}

lldb::BasicType
ClangASTContext::GetBasicTypeEnumeration(lldb::opaque_compiler_type_t type) {
  if (type) {
    clang::QualType qual_type(GetQualType(type));
    const clang::Type::TypeClass type_class = qual_type->getTypeClass();
    if (type_class == clang::Type::Builtin) {
      switch (llvm::cast<clang::BuiltinType>(qual_type)->getKind()) {
      case clang::BuiltinType::Void:
        return eBasicTypeVoid;
      case clang::BuiltinType::Bool:
        return eBasicTypeBool;
      case clang::BuiltinType::Char_S:
        return eBasicTypeSignedChar;
      case clang::BuiltinType::Char_U:
        return eBasicTypeUnsignedChar;
      case clang::BuiltinType::Char16:
        return eBasicTypeChar16;
      case clang::BuiltinType::Char32:
        return eBasicTypeChar32;
      case clang::BuiltinType::UChar:
        return eBasicTypeUnsignedChar;
      case clang::BuiltinType::SChar:
        return eBasicTypeSignedChar;
      case clang::BuiltinType::WChar_S:
        return eBasicTypeSignedWChar;
      case clang::BuiltinType::WChar_U:
        return eBasicTypeUnsignedWChar;
      case clang::BuiltinType::Short:
        return eBasicTypeShort;
      case clang::BuiltinType::UShort:
        return eBasicTypeUnsignedShort;
      case clang::BuiltinType::Int:
        return eBasicTypeInt;
      case clang::BuiltinType::UInt:
        return eBasicTypeUnsignedInt;
      case clang::BuiltinType::Long:
        return eBasicTypeLong;
      case clang::BuiltinType::ULong:
        return eBasicTypeUnsignedLong;
      case clang::BuiltinType::LongLong:
        return eBasicTypeLongLong;
      case clang::BuiltinType::ULongLong:
        return eBasicTypeUnsignedLongLong;
      case clang::BuiltinType::Int128:
        return eBasicTypeInt128;
      case clang::BuiltinType::UInt128:
        return eBasicTypeUnsignedInt128;

      case clang::BuiltinType::Half:
        return eBasicTypeHalf;
      case clang::BuiltinType::Float:
        return eBasicTypeFloat;
      case clang::BuiltinType::Double:
        return eBasicTypeDouble;
      case clang::BuiltinType::LongDouble:
        return eBasicTypeLongDouble;

      case clang::BuiltinType::NullPtr:
        return eBasicTypeNullPtr;
      case clang::BuiltinType::ObjCId:
        return eBasicTypeObjCID;
      case clang::BuiltinType::ObjCClass:
        return eBasicTypeObjCClass;
      case clang::BuiltinType::ObjCSel:
        return eBasicTypeObjCSel;
      default:
        return eBasicTypeOther;
      }
    }
  }
  return eBasicTypeInvalid;
}

void ClangASTContext::ForEachEnumerator(
    lldb::opaque_compiler_type_t type,
    std::function<bool(const CompilerType &integer_type,
                       const ConstString &name,
                       const llvm::APSInt &value)> const &callback) {
  const clang::EnumType *enum_type =
      llvm::dyn_cast<clang::EnumType>(GetCanonicalQualType(type));
  if (enum_type) {
    const clang::EnumDecl *enum_decl = enum_type->getDecl();
    if (enum_decl) {
      CompilerType integer_type(this,
                                enum_decl->getIntegerType().getAsOpaquePtr());

      clang::EnumDecl::enumerator_iterator enum_pos, enum_end_pos;
      for (enum_pos = enum_decl->enumerator_begin(),
          enum_end_pos = enum_decl->enumerator_end();
           enum_pos != enum_end_pos; ++enum_pos) {
        ConstString name(enum_pos->getNameAsString().c_str());
        if (!callback(integer_type, name, enum_pos->getInitVal()))
          break;
      }
    }
  }
}

#pragma mark Aggregate Types

uint32_t ClangASTContext::GetNumFields(lldb::opaque_compiler_type_t type) {
  if (!type)
    return 0;

  uint32_t count = 0;
  clang::QualType qual_type(GetCanonicalQualType(type));
  const clang::Type::TypeClass type_class = qual_type->getTypeClass();
  switch (type_class) {
  case clang::Type::Record:
    if (GetCompleteType(type)) {
      const clang::RecordType *record_type =
          llvm::dyn_cast<clang::RecordType>(qual_type.getTypePtr());
      if (record_type) {
        clang::RecordDecl *record_decl = record_type->getDecl();
        if (record_decl) {
          uint32_t field_idx = 0;
          clang::RecordDecl::field_iterator field, field_end;
          for (field = record_decl->field_begin(),
              field_end = record_decl->field_end();
               field != field_end; ++field)
            ++field_idx;
          count = field_idx;
        }
      }
    }
    break;

  case clang::Type::Typedef:
    count =
        CompilerType(getASTContext(), llvm::cast<clang::TypedefType>(qual_type)
                                          ->getDecl()
                                          ->getUnderlyingType())
            .GetNumFields();
    break;

  case clang::Type::Auto:
    count =
        CompilerType(getASTContext(),
                     llvm::cast<clang::AutoType>(qual_type)->getDeducedType())
            .GetNumFields();
    break;

  case clang::Type::Elaborated:
    count = CompilerType(
                getASTContext(),
                llvm::cast<clang::ElaboratedType>(qual_type)->getNamedType())
                .GetNumFields();
    break;

  case clang::Type::Paren:
    count = CompilerType(getASTContext(),
                         llvm::cast<clang::ParenType>(qual_type)->desugar())
                .GetNumFields();
    break;

  case clang::Type::ObjCObjectPointer: {
    const clang::ObjCObjectPointerType *objc_class_type =
        qual_type->getAsObjCInterfacePointerType();
    const clang::ObjCInterfaceType *objc_interface_type =
        objc_class_type->getInterfaceType();
    if (objc_interface_type &&
        GetCompleteType((lldb::opaque_compiler_type_t)objc_interface_type)) {
      clang::ObjCInterfaceDecl *class_interface_decl =
          objc_interface_type->getDecl();
      if (class_interface_decl) {
        count = class_interface_decl->ivar_size();
      }
    }
    break;
  }

  case clang::Type::ObjCObject:
  case clang::Type::ObjCInterface:
    if (GetCompleteType(type)) {
      const clang::ObjCObjectType *objc_class_type =
          llvm::dyn_cast<clang::ObjCObjectType>(qual_type.getTypePtr());
      if (objc_class_type) {
        clang::ObjCInterfaceDecl *class_interface_decl =
            objc_class_type->getInterface();

        if (class_interface_decl)
          count = class_interface_decl->ivar_size();
      }
    }
    break;

  default:
    break;
  }
  return count;
}

static lldb::opaque_compiler_type_t
GetObjCFieldAtIndex(clang::ASTContext *ast,
                    clang::ObjCInterfaceDecl *class_interface_decl, size_t idx,
                    std::string &name, uint64_t *bit_offset_ptr,
                    uint32_t *bitfield_bit_size_ptr, bool *is_bitfield_ptr) {
  if (class_interface_decl) {
    if (idx < (class_interface_decl->ivar_size())) {
      clang::ObjCInterfaceDecl::ivar_iterator ivar_pos,
          ivar_end = class_interface_decl->ivar_end();
      uint32_t ivar_idx = 0;

      for (ivar_pos = class_interface_decl->ivar_begin(); ivar_pos != ivar_end;
           ++ivar_pos, ++ivar_idx) {
        if (ivar_idx == idx) {
          const clang::ObjCIvarDecl *ivar_decl = *ivar_pos;

          clang::QualType ivar_qual_type(ivar_decl->getType());

          name.assign(ivar_decl->getNameAsString());

          if (bit_offset_ptr) {
            const clang::ASTRecordLayout &interface_layout =
                ast->getASTObjCInterfaceLayout(class_interface_decl);
            *bit_offset_ptr = interface_layout.getFieldOffset(ivar_idx);
          }

          const bool is_bitfield = ivar_pos->isBitField();

          if (bitfield_bit_size_ptr) {
            *bitfield_bit_size_ptr = 0;

            if (is_bitfield && ast) {
              clang::Expr *bitfield_bit_size_expr = ivar_pos->getBitWidth();
              llvm::APSInt bitfield_apsint;
              if (bitfield_bit_size_expr &&
                  bitfield_bit_size_expr->EvaluateAsInt(bitfield_apsint,
                                                        *ast)) {
                *bitfield_bit_size_ptr = bitfield_apsint.getLimitedValue();
              }
            }
          }
          if (is_bitfield_ptr)
            *is_bitfield_ptr = is_bitfield;

          return ivar_qual_type.getAsOpaquePtr();
        }
      }
    }
  }
  return nullptr;
}

CompilerType ClangASTContext::GetFieldAtIndex(lldb::opaque_compiler_type_t type,
                                              size_t idx, std::string &name,
                                              uint64_t *bit_offset_ptr,
                                              uint32_t *bitfield_bit_size_ptr,
                                              bool *is_bitfield_ptr) {
  if (!type)
    return CompilerType();

  clang::QualType qual_type(GetCanonicalQualType(type));
  const clang::Type::TypeClass type_class = qual_type->getTypeClass();
  switch (type_class) {
  case clang::Type::Record:
    if (GetCompleteType(type)) {
      const clang::RecordType *record_type =
          llvm::cast<clang::RecordType>(qual_type.getTypePtr());
      const clang::RecordDecl *record_decl = record_type->getDecl();
      uint32_t field_idx = 0;
      clang::RecordDecl::field_iterator field, field_end;
      for (field = record_decl->field_begin(),
          field_end = record_decl->field_end();
           field != field_end; ++field, ++field_idx) {
        if (idx == field_idx) {
          // Print the member type if requested
          // Print the member name and equal sign
          name.assign(field->getNameAsString());

          // Figure out the type byte size (field_type_info.first) and
          // alignment (field_type_info.second) from the AST context.
          if (bit_offset_ptr) {
            const clang::ASTRecordLayout &record_layout =
                getASTContext()->getASTRecordLayout(record_decl);
            *bit_offset_ptr = record_layout.getFieldOffset(field_idx);
          }

          const bool is_bitfield = field->isBitField();

          if (bitfield_bit_size_ptr) {
            *bitfield_bit_size_ptr = 0;

            if (is_bitfield) {
              clang::Expr *bitfield_bit_size_expr = field->getBitWidth();
              llvm::APSInt bitfield_apsint;
              if (bitfield_bit_size_expr &&
                  bitfield_bit_size_expr->EvaluateAsInt(bitfield_apsint,
                                                        *getASTContext())) {
                *bitfield_bit_size_ptr = bitfield_apsint.getLimitedValue();
              }
            }
          }
          if (is_bitfield_ptr)
            *is_bitfield_ptr = is_bitfield;

          return CompilerType(getASTContext(), field->getType());
        }
      }
    }
    break;

  case clang::Type::ObjCObjectPointer: {
    const clang::ObjCObjectPointerType *objc_class_type =
        qual_type->getAsObjCInterfacePointerType();
    const clang::ObjCInterfaceType *objc_interface_type =
        objc_class_type->getInterfaceType();
    if (objc_interface_type &&
        GetCompleteType((lldb::opaque_compiler_type_t)objc_interface_type)) {
      clang::ObjCInterfaceDecl *class_interface_decl =
          objc_interface_type->getDecl();
      if (class_interface_decl) {
        return CompilerType(
            this, GetObjCFieldAtIndex(getASTContext(), class_interface_decl,
                                      idx, name, bit_offset_ptr,
                                      bitfield_bit_size_ptr, is_bitfield_ptr));
      }
    }
    break;
  }

  case clang::Type::ObjCObject:
  case clang::Type::ObjCInterface:
    if (GetCompleteType(type)) {
      const clang::ObjCObjectType *objc_class_type =
          llvm::dyn_cast<clang::ObjCObjectType>(qual_type.getTypePtr());
      assert(objc_class_type);
      if (objc_class_type) {
        clang::ObjCInterfaceDecl *class_interface_decl =
            objc_class_type->getInterface();
        return CompilerType(
            this, GetObjCFieldAtIndex(getASTContext(), class_interface_decl,
                                      idx, name, bit_offset_ptr,
                                      bitfield_bit_size_ptr, is_bitfield_ptr));
      }
    }
    break;

  case clang::Type::Typedef:
    return CompilerType(getASTContext(),
                        llvm::cast<clang::TypedefType>(qual_type)
                            ->getDecl()
                            ->getUnderlyingType())
        .GetFieldAtIndex(idx, name, bit_offset_ptr, bitfield_bit_size_ptr,
                         is_bitfield_ptr);

  case clang::Type::Auto:
    return CompilerType(
               getASTContext(),
               llvm::cast<clang::AutoType>(qual_type)->getDeducedType())
        .GetFieldAtIndex(idx, name, bit_offset_ptr, bitfield_bit_size_ptr,
                         is_bitfield_ptr);

  case clang::Type::Elaborated:
    return CompilerType(
               getASTContext(),
               llvm::cast<clang::ElaboratedType>(qual_type)->getNamedType())
        .GetFieldAtIndex(idx, name, bit_offset_ptr, bitfield_bit_size_ptr,
                         is_bitfield_ptr);

  case clang::Type::Paren:
    return CompilerType(getASTContext(),
                        llvm::cast<clang::ParenType>(qual_type)->desugar())
        .GetFieldAtIndex(idx, name, bit_offset_ptr, bitfield_bit_size_ptr,
                         is_bitfield_ptr);

  default:
    break;
  }
  return CompilerType();
}

uint32_t
ClangASTContext::GetNumDirectBaseClasses(lldb::opaque_compiler_type_t type) {
  uint32_t count = 0;
  clang::QualType qual_type(GetCanonicalQualType(type));
  const clang::Type::TypeClass type_class = qual_type->getTypeClass();
  switch (type_class) {
  case clang::Type::Record:
    if (GetCompleteType(type)) {
      const clang::CXXRecordDecl *cxx_record_decl =
          qual_type->getAsCXXRecordDecl();
      if (cxx_record_decl)
        count = cxx_record_decl->getNumBases();
    }
    break;

  case clang::Type::ObjCObjectPointer:
    count = GetPointeeType(type).GetNumDirectBaseClasses();
    break;

  case clang::Type::ObjCObject:
    if (GetCompleteType(type)) {
      const clang::ObjCObjectType *objc_class_type =
          qual_type->getAsObjCQualifiedInterfaceType();
      if (objc_class_type) {
        clang::ObjCInterfaceDecl *class_interface_decl =
            objc_class_type->getInterface();

        if (class_interface_decl && class_interface_decl->getSuperClass())
          count = 1;
      }
    }
    break;
  case clang::Type::ObjCInterface:
    if (GetCompleteType(type)) {
      const clang::ObjCInterfaceType *objc_interface_type =
          qual_type->getAs<clang::ObjCInterfaceType>();
      if (objc_interface_type) {
        clang::ObjCInterfaceDecl *class_interface_decl =
            objc_interface_type->getInterface();

        if (class_interface_decl && class_interface_decl->getSuperClass())
          count = 1;
      }
    }
    break;

  case clang::Type::Typedef:
    count = GetNumDirectBaseClasses(llvm::cast<clang::TypedefType>(qual_type)
                                        ->getDecl()
                                        ->getUnderlyingType()
                                        .getAsOpaquePtr());
    break;

  case clang::Type::Auto:
    count = GetNumDirectBaseClasses(llvm::cast<clang::AutoType>(qual_type)
                                        ->getDeducedType()
                                        .getAsOpaquePtr());
    break;

  case clang::Type::Elaborated:
    count = GetNumDirectBaseClasses(llvm::cast<clang::ElaboratedType>(qual_type)
                                        ->getNamedType()
                                        .getAsOpaquePtr());
    break;

  case clang::Type::Paren:
    return GetNumDirectBaseClasses(
        llvm::cast<clang::ParenType>(qual_type)->desugar().getAsOpaquePtr());

  default:
    break;
  }
  return count;
}

uint32_t
ClangASTContext::GetNumVirtualBaseClasses(lldb::opaque_compiler_type_t type) {
  uint32_t count = 0;
  clang::QualType qual_type(GetCanonicalQualType(type));
  const clang::Type::TypeClass type_class = qual_type->getTypeClass();
  switch (type_class) {
  case clang::Type::Record:
    if (GetCompleteType(type)) {
      const clang::CXXRecordDecl *cxx_record_decl =
          qual_type->getAsCXXRecordDecl();
      if (cxx_record_decl)
        count = cxx_record_decl->getNumVBases();
    }
    break;

  case clang::Type::Typedef:
    count = GetNumVirtualBaseClasses(llvm::cast<clang::TypedefType>(qual_type)
                                         ->getDecl()
                                         ->getUnderlyingType()
                                         .getAsOpaquePtr());
    break;

  case clang::Type::Auto:
    count = GetNumVirtualBaseClasses(llvm::cast<clang::AutoType>(qual_type)
                                         ->getDeducedType()
                                         .getAsOpaquePtr());
    break;

  case clang::Type::Elaborated:
    count =
        GetNumVirtualBaseClasses(llvm::cast<clang::ElaboratedType>(qual_type)
                                     ->getNamedType()
                                     .getAsOpaquePtr());
    break;

  case clang::Type::Paren:
    count = GetNumVirtualBaseClasses(
        llvm::cast<clang::ParenType>(qual_type)->desugar().getAsOpaquePtr());
    break;

  default:
    break;
  }
  return count;
}

CompilerType ClangASTContext::GetDirectBaseClassAtIndex(
    lldb::opaque_compiler_type_t type, size_t idx, uint32_t *bit_offset_ptr) {
  clang::QualType qual_type(GetCanonicalQualType(type));
  const clang::Type::TypeClass type_class = qual_type->getTypeClass();
  switch (type_class) {
  case clang::Type::Record:
    if (GetCompleteType(type)) {
      const clang::CXXRecordDecl *cxx_record_decl =
          qual_type->getAsCXXRecordDecl();
      if (cxx_record_decl) {
        uint32_t curr_idx = 0;
        clang::CXXRecordDecl::base_class_const_iterator base_class,
            base_class_end;
        for (base_class = cxx_record_decl->bases_begin(),
            base_class_end = cxx_record_decl->bases_end();
             base_class != base_class_end; ++base_class, ++curr_idx) {
          if (curr_idx == idx) {
            if (bit_offset_ptr) {
              const clang::ASTRecordLayout &record_layout =
                  getASTContext()->getASTRecordLayout(cxx_record_decl);
              const clang::CXXRecordDecl *base_class_decl =
                  llvm::cast<clang::CXXRecordDecl>(
                      base_class->getType()
                          ->getAs<clang::RecordType>()
                          ->getDecl());
              if (base_class->isVirtual())
                *bit_offset_ptr =
                    record_layout.getVBaseClassOffset(base_class_decl)
                        .getQuantity() *
                    8;
              else
                *bit_offset_ptr =
                    record_layout.getBaseClassOffset(base_class_decl)
                        .getQuantity() *
                    8;
            }
            return CompilerType(this, base_class->getType().getAsOpaquePtr());
          }
        }
      }
    }
    break;

  case clang::Type::ObjCObjectPointer:
    return GetPointeeType(type).GetDirectBaseClassAtIndex(idx, bit_offset_ptr);

  case clang::Type::ObjCObject:
    if (idx == 0 && GetCompleteType(type)) {
      const clang::ObjCObjectType *objc_class_type =
          qual_type->getAsObjCQualifiedInterfaceType();
      if (objc_class_type) {
        clang::ObjCInterfaceDecl *class_interface_decl =
            objc_class_type->getInterface();

        if (class_interface_decl) {
          clang::ObjCInterfaceDecl *superclass_interface_decl =
              class_interface_decl->getSuperClass();
          if (superclass_interface_decl) {
            if (bit_offset_ptr)
              *bit_offset_ptr = 0;
            return CompilerType(getASTContext(),
                                getASTContext()->getObjCInterfaceType(
                                    superclass_interface_decl));
          }
        }
      }
    }
    break;
  case clang::Type::ObjCInterface:
    if (idx == 0 && GetCompleteType(type)) {
      const clang::ObjCObjectType *objc_interface_type =
          qual_type->getAs<clang::ObjCInterfaceType>();
      if (objc_interface_type) {
        clang::ObjCInterfaceDecl *class_interface_decl =
            objc_interface_type->getInterface();

        if (class_interface_decl) {
          clang::ObjCInterfaceDecl *superclass_interface_decl =
              class_interface_decl->getSuperClass();
          if (superclass_interface_decl) {
            if (bit_offset_ptr)
              *bit_offset_ptr = 0;
            return CompilerType(getASTContext(),
                                getASTContext()->getObjCInterfaceType(
                                    superclass_interface_decl));
          }
        }
      }
    }
    break;

  case clang::Type::Typedef:
    return GetDirectBaseClassAtIndex(llvm::cast<clang::TypedefType>(qual_type)
                                         ->getDecl()
                                         ->getUnderlyingType()
                                         .getAsOpaquePtr(),
                                     idx, bit_offset_ptr);

  case clang::Type::Auto:
    return GetDirectBaseClassAtIndex(llvm::cast<clang::AutoType>(qual_type)
                                         ->getDeducedType()
                                         .getAsOpaquePtr(),
                                     idx, bit_offset_ptr);

  case clang::Type::Elaborated:
    return GetDirectBaseClassAtIndex(
        llvm::cast<clang::ElaboratedType>(qual_type)
            ->getNamedType()
            .getAsOpaquePtr(),
        idx, bit_offset_ptr);

  case clang::Type::Paren:
    return GetDirectBaseClassAtIndex(
        llvm::cast<clang::ParenType>(qual_type)->desugar().getAsOpaquePtr(),
        idx, bit_offset_ptr);

  default:
    break;
  }
  return CompilerType();
}

CompilerType ClangASTContext::GetVirtualBaseClassAtIndex(
    lldb::opaque_compiler_type_t type, size_t idx, uint32_t *bit_offset_ptr) {
  clang::QualType qual_type(GetCanonicalQualType(type));
  const clang::Type::TypeClass type_class = qual_type->getTypeClass();
  switch (type_class) {
  case clang::Type::Record:
    if (GetCompleteType(type)) {
      const clang::CXXRecordDecl *cxx_record_decl =
          qual_type->getAsCXXRecordDecl();
      if (cxx_record_decl) {
        uint32_t curr_idx = 0;
        clang::CXXRecordDecl::base_class_const_iterator base_class,
            base_class_end;
        for (base_class = cxx_record_decl->vbases_begin(),
            base_class_end = cxx_record_decl->vbases_end();
             base_class != base_class_end; ++base_class, ++curr_idx) {
          if (curr_idx == idx) {
            if (bit_offset_ptr) {
              const clang::ASTRecordLayout &record_layout =
                  getASTContext()->getASTRecordLayout(cxx_record_decl);
              const clang::CXXRecordDecl *base_class_decl =
                  llvm::cast<clang::CXXRecordDecl>(
                      base_class->getType()
                          ->getAs<clang::RecordType>()
                          ->getDecl());
              *bit_offset_ptr =
                  record_layout.getVBaseClassOffset(base_class_decl)
                      .getQuantity() *
                  8;
            }
            return CompilerType(this, base_class->getType().getAsOpaquePtr());
          }
        }
      }
    }
    break;

  case clang::Type::Typedef:
    return GetVirtualBaseClassAtIndex(llvm::cast<clang::TypedefType>(qual_type)
                                          ->getDecl()
                                          ->getUnderlyingType()
                                          .getAsOpaquePtr(),
                                      idx, bit_offset_ptr);

  case clang::Type::Auto:
    return GetVirtualBaseClassAtIndex(llvm::cast<clang::AutoType>(qual_type)
                                          ->getDeducedType()
                                          .getAsOpaquePtr(),
                                      idx, bit_offset_ptr);

  case clang::Type::Elaborated:
    return GetVirtualBaseClassAtIndex(
        llvm::cast<clang::ElaboratedType>(qual_type)
            ->getNamedType()
            .getAsOpaquePtr(),
        idx, bit_offset_ptr);

  case clang::Type::Paren:
    return GetVirtualBaseClassAtIndex(
        llvm::cast<clang::ParenType>(qual_type)->desugar().getAsOpaquePtr(),
        idx, bit_offset_ptr);

  default:
    break;
  }
  return CompilerType();
}

// If a pointer to a pointee type (the clang_type arg) says that it has no
// children, then we either need to trust it, or override it and return a
// different result. For example, an "int *" has one child that is an integer,
// but a function pointer doesn't have any children. Likewise if a Record type
// claims it has no children, then there really is nothing to show.
uint32_t ClangASTContext::GetNumPointeeChildren(clang::QualType type) {
  if (type.isNull())
    return 0;

  clang::QualType qual_type(type.getCanonicalType());
  const clang::Type::TypeClass type_class = qual_type->getTypeClass();
  switch (type_class) {
  case clang::Type::Builtin:
    switch (llvm::cast<clang::BuiltinType>(qual_type)->getKind()) {
    case clang::BuiltinType::UnknownAny:
    case clang::BuiltinType::Void:
    case clang::BuiltinType::NullPtr:
    case clang::BuiltinType::OCLEvent:
    case clang::BuiltinType::OCLImage1dRO:
    case clang::BuiltinType::OCLImage1dWO:
    case clang::BuiltinType::OCLImage1dRW:
    case clang::BuiltinType::OCLImage1dArrayRO:
    case clang::BuiltinType::OCLImage1dArrayWO:
    case clang::BuiltinType::OCLImage1dArrayRW:
    case clang::BuiltinType::OCLImage1dBufferRO:
    case clang::BuiltinType::OCLImage1dBufferWO:
    case clang::BuiltinType::OCLImage1dBufferRW:
    case clang::BuiltinType::OCLImage2dRO:
    case clang::BuiltinType::OCLImage2dWO:
    case clang::BuiltinType::OCLImage2dRW:
    case clang::BuiltinType::OCLImage2dArrayRO:
    case clang::BuiltinType::OCLImage2dArrayWO:
    case clang::BuiltinType::OCLImage2dArrayRW:
    case clang::BuiltinType::OCLImage3dRO:
    case clang::BuiltinType::OCLImage3dWO:
    case clang::BuiltinType::OCLImage3dRW:
    case clang::BuiltinType::OCLSampler:
      return 0;
    case clang::BuiltinType::Bool:
    case clang::BuiltinType::Char_U:
    case clang::BuiltinType::UChar:
    case clang::BuiltinType::WChar_U:
    case clang::BuiltinType::Char16:
    case clang::BuiltinType::Char32:
    case clang::BuiltinType::UShort:
    case clang::BuiltinType::UInt:
    case clang::BuiltinType::ULong:
    case clang::BuiltinType::ULongLong:
    case clang::BuiltinType::UInt128:
    case clang::BuiltinType::Char_S:
    case clang::BuiltinType::SChar:
    case clang::BuiltinType::WChar_S:
    case clang::BuiltinType::Short:
    case clang::BuiltinType::Int:
    case clang::BuiltinType::Long:
    case clang::BuiltinType::LongLong:
    case clang::BuiltinType::Int128:
    case clang::BuiltinType::Float:
    case clang::BuiltinType::Double:
    case clang::BuiltinType::LongDouble:
    case clang::BuiltinType::Dependent:
    case clang::BuiltinType::Overload:
    case clang::BuiltinType::ObjCId:
    case clang::BuiltinType::ObjCClass:
    case clang::BuiltinType::ObjCSel:
    case clang::BuiltinType::BoundMember:
    case clang::BuiltinType::Half:
    case clang::BuiltinType::ARCUnbridgedCast:
    case clang::BuiltinType::PseudoObject:
    case clang::BuiltinType::BuiltinFn:
    case clang::BuiltinType::OMPArraySection:
      return 1;
    default:
      return 0;
    }
    break;

  case clang::Type::Complex:
    return 1;
  case clang::Type::Pointer:
    return 1;
  case clang::Type::BlockPointer:
    return 0; // If block pointers don't have debug info, then no children for
              // them
  case clang::Type::LValueReference:
    return 1;
  case clang::Type::RValueReference:
    return 1;
  case clang::Type::MemberPointer:
    return 0;
  case clang::Type::ConstantArray:
    return 0;
  case clang::Type::IncompleteArray:
    return 0;
  case clang::Type::VariableArray:
    return 0;
  case clang::Type::DependentSizedArray:
    return 0;
  case clang::Type::DependentSizedExtVector:
    return 0;
  case clang::Type::Vector:
    return 0;
  case clang::Type::ExtVector:
    return 0;
  case clang::Type::FunctionProto:
    return 0; // When we function pointers, they have no children...
  case clang::Type::FunctionNoProto:
    return 0; // When we function pointers, they have no children...
  case clang::Type::UnresolvedUsing:
    return 0;
  case clang::Type::Paren:
    return GetNumPointeeChildren(
        llvm::cast<clang::ParenType>(qual_type)->desugar());
  case clang::Type::Typedef:
    return GetNumPointeeChildren(llvm::cast<clang::TypedefType>(qual_type)
                                     ->getDecl()
                                     ->getUnderlyingType());
  case clang::Type::Auto:
    return GetNumPointeeChildren(
        llvm::cast<clang::AutoType>(qual_type)->getDeducedType());
  case clang::Type::Elaborated:
    return GetNumPointeeChildren(
        llvm::cast<clang::ElaboratedType>(qual_type)->getNamedType());
  case clang::Type::TypeOfExpr:
    return 0;
  case clang::Type::TypeOf:
    return 0;
  case clang::Type::Decltype:
    return 0;
  case clang::Type::Record:
    return 0;
  case clang::Type::Enum:
    return 1;
  case clang::Type::TemplateTypeParm:
    return 1;
  case clang::Type::SubstTemplateTypeParm:
    return 1;
  case clang::Type::TemplateSpecialization:
    return 1;
  case clang::Type::InjectedClassName:
    return 0;
  case clang::Type::DependentName:
    return 1;
  case clang::Type::DependentTemplateSpecialization:
    return 1;
  case clang::Type::ObjCObject:
    return 0;
  case clang::Type::ObjCInterface:
    return 0;
  case clang::Type::ObjCObjectPointer:
    return 1;
  default:
    break;
  }
  return 0;
}

CompilerType ClangASTContext::GetChildCompilerTypeAtIndex(
    lldb::opaque_compiler_type_t type, ExecutionContext *exe_ctx, size_t idx,
    bool transparent_pointers, bool omit_empty_base_classes,
    bool ignore_array_bounds, std::string &child_name,
    uint32_t &child_byte_size, int32_t &child_byte_offset,
    uint32_t &child_bitfield_bit_size, uint32_t &child_bitfield_bit_offset,
    bool &child_is_base_class, bool &child_is_deref_of_parent,
    ValueObject *valobj, uint64_t &language_flags) {
  if (!type)
    return CompilerType();

  clang::QualType parent_qual_type(GetCanonicalQualType(type));
  const clang::Type::TypeClass parent_type_class =
      parent_qual_type->getTypeClass();
  child_bitfield_bit_size = 0;
  child_bitfield_bit_offset = 0;
  child_is_base_class = false;
  language_flags = 0;

  const bool idx_is_valid = idx < GetNumChildren(type, omit_empty_base_classes);
  uint32_t bit_offset;
  switch (parent_type_class) {
  case clang::Type::Builtin:
    if (idx_is_valid) {
      switch (llvm::cast<clang::BuiltinType>(parent_qual_type)->getKind()) {
      case clang::BuiltinType::ObjCId:
      case clang::BuiltinType::ObjCClass:
        child_name = "isa";
        child_byte_size =
            getASTContext()->getTypeSize(getASTContext()->ObjCBuiltinClassTy) /
            CHAR_BIT;
        return CompilerType(getASTContext(),
                            getASTContext()->ObjCBuiltinClassTy);

      default:
        break;
      }
    }
    break;

  case clang::Type::Record:
    if (idx_is_valid && GetCompleteType(type)) {
      const clang::RecordType *record_type =
          llvm::cast<clang::RecordType>(parent_qual_type.getTypePtr());
      const clang::RecordDecl *record_decl = record_type->getDecl();
      assert(record_decl);
      const clang::ASTRecordLayout &record_layout =
          getASTContext()->getASTRecordLayout(record_decl);
      uint32_t child_idx = 0;

      const clang::CXXRecordDecl *cxx_record_decl =
          llvm::dyn_cast<clang::CXXRecordDecl>(record_decl);
      if (cxx_record_decl) {
        // We might have base classes to print out first
        clang::CXXRecordDecl::base_class_const_iterator base_class,
            base_class_end;
        for (base_class = cxx_record_decl->bases_begin(),
            base_class_end = cxx_record_decl->bases_end();
             base_class != base_class_end; ++base_class) {
          const clang::CXXRecordDecl *base_class_decl = nullptr;

          // Skip empty base classes
          if (omit_empty_base_classes) {
            base_class_decl = llvm::cast<clang::CXXRecordDecl>(
                base_class->getType()->getAs<clang::RecordType>()->getDecl());
            if (ClangASTContext::RecordHasFields(base_class_decl) == false)
              continue;
          }

          if (idx == child_idx) {
            if (base_class_decl == nullptr)
              base_class_decl = llvm::cast<clang::CXXRecordDecl>(
                  base_class->getType()->getAs<clang::RecordType>()->getDecl());

            if (base_class->isVirtual()) {
              bool handled = false;
              if (valobj) {
                Error err;
                AddressType addr_type = eAddressTypeInvalid;
                lldb::addr_t vtable_ptr_addr =
                    valobj->GetCPPVTableAddress(addr_type);

                if (vtable_ptr_addr != LLDB_INVALID_ADDRESS &&
                    addr_type == eAddressTypeLoad) {

                  ExecutionContext exe_ctx(valobj->GetExecutionContextRef());
                  Process *process = exe_ctx.GetProcessPtr();
                  if (process) {
                    clang::VTableContextBase *vtable_ctx =
                        getASTContext()->getVTableContext();
                    if (vtable_ctx) {
                      if (vtable_ctx->isMicrosoft()) {
                        clang::MicrosoftVTableContext *msoft_vtable_ctx =
                            static_cast<clang::MicrosoftVTableContext *>(
                                vtable_ctx);

                        if (vtable_ptr_addr) {
                          const lldb::addr_t vbtable_ptr_addr =
                              vtable_ptr_addr +
                              record_layout.getVBPtrOffset().getQuantity();

                          const lldb::addr_t vbtable_ptr =
                              process->ReadPointerFromMemory(vbtable_ptr_addr,
                                                             err);
                          if (vbtable_ptr != LLDB_INVALID_ADDRESS) {
                            // Get the index into the virtual base table. The
                            // index is the index in uint32_t from vbtable_ptr
                            const unsigned vbtable_index =
                                msoft_vtable_ctx->getVBTableIndex(
                                    cxx_record_decl, base_class_decl);
                            const lldb::addr_t base_offset_addr =
                                vbtable_ptr + vbtable_index * 4;
                            const uint32_t base_offset =
                                process->ReadUnsignedIntegerFromMemory(
                                    base_offset_addr, 4, UINT32_MAX, err);
                            if (base_offset != UINT32_MAX) {
                              handled = true;
                              bit_offset = base_offset * 8;
                            }
                          }
                        }
                      } else {
                        clang::ItaniumVTableContext *itanium_vtable_ctx =
                            static_cast<clang::ItaniumVTableContext *>(
                                vtable_ctx);
                        if (vtable_ptr_addr) {
                          const lldb::addr_t vtable_ptr =
                              process->ReadPointerFromMemory(vtable_ptr_addr,
                                                             err);
                          if (vtable_ptr != LLDB_INVALID_ADDRESS) {
                            clang::CharUnits base_offset_offset =
                                itanium_vtable_ctx->getVirtualBaseOffsetOffset(
                                    cxx_record_decl, base_class_decl);
                            const lldb::addr_t base_offset_addr =
                                vtable_ptr + base_offset_offset.getQuantity();
                            const uint32_t base_offset_size =
                                process->GetAddressByteSize();
                            const uint64_t base_offset =
                                process->ReadUnsignedIntegerFromMemory(
                                    base_offset_addr, base_offset_size,
                                    UINT32_MAX, err);
                            if (base_offset < UINT32_MAX) {
                              handled = true;
                              bit_offset = base_offset * 8;
                            }
                          }
                        }
                      }
                    }
                  }
                }
              }
              if (!handled)
                bit_offset = record_layout.getVBaseClassOffset(base_class_decl)
                                 .getQuantity() *
                             8;
            } else
              bit_offset = record_layout.getBaseClassOffset(base_class_decl)
                               .getQuantity() *
                           8;

            // Base classes should be a multiple of 8 bits in size
            child_byte_offset = bit_offset / 8;
            CompilerType base_class_clang_type(getASTContext(),
                                               base_class->getType());
            child_name = base_class_clang_type.GetTypeName().AsCString("");
            uint64_t base_class_clang_type_bit_size =
                base_class_clang_type.GetBitSize(
                    exe_ctx ? exe_ctx->GetBestExecutionContextScope() : NULL);

            // Base classes bit sizes should be a multiple of 8 bits in size
            assert(base_class_clang_type_bit_size % 8 == 0);
            child_byte_size = base_class_clang_type_bit_size / 8;
            child_is_base_class = true;
            return base_class_clang_type;
          }
          // We don't increment the child index in the for loop since we might
          // be skipping empty base classes
          ++child_idx;
        }
      }
      // Make sure index is in range...
      uint32_t field_idx = 0;
      clang::RecordDecl::field_iterator field, field_end;
      for (field = record_decl->field_begin(),
          field_end = record_decl->field_end();
           field != field_end; ++field, ++field_idx, ++child_idx) {
        if (idx == child_idx) {
          // Print the member type if requested
          // Print the member name and equal sign
          child_name.assign(field->getNameAsString());

          // Figure out the type byte size (field_type_info.first) and
          // alignment (field_type_info.second) from the AST context.
          CompilerType field_clang_type(getASTContext(), field->getType());
          assert(field_idx < record_layout.getFieldCount());
          child_byte_size = field_clang_type.GetByteSize(
              exe_ctx ? exe_ctx->GetBestExecutionContextScope() : NULL);
          const uint32_t child_bit_size = child_byte_size * 8;

          // Figure out the field offset within the current struct/union/class
          // type
          bit_offset = record_layout.getFieldOffset(field_idx);
          if (ClangASTContext::FieldIsBitfield(getASTContext(), *field,
                                               child_bitfield_bit_size)) {
            child_bitfield_bit_offset = bit_offset % child_bit_size;
            const uint32_t child_bit_offset =
                bit_offset - child_bitfield_bit_offset;
            child_byte_offset = child_bit_offset / 8;
          } else {
            child_byte_offset = bit_offset / 8;
          }

          return field_clang_type;
        }
      }
    }
    break;

  case clang::Type::ObjCObject:
  case clang::Type::ObjCInterface:
    if (idx_is_valid && GetCompleteType(type)) {
      const clang::ObjCObjectType *objc_class_type =
          llvm::dyn_cast<clang::ObjCObjectType>(parent_qual_type.getTypePtr());
      assert(objc_class_type);
      if (objc_class_type) {
        uint32_t child_idx = 0;
        clang::ObjCInterfaceDecl *class_interface_decl =
            objc_class_type->getInterface();

        if (class_interface_decl) {

          const clang::ASTRecordLayout &interface_layout =
              getASTContext()->getASTObjCInterfaceLayout(class_interface_decl);
          clang::ObjCInterfaceDecl *superclass_interface_decl =
              class_interface_decl->getSuperClass();
          if (superclass_interface_decl) {
            if (omit_empty_base_classes) {
              CompilerType base_class_clang_type(
                  getASTContext(), getASTContext()->getObjCInterfaceType(
                                       superclass_interface_decl));
              if (base_class_clang_type.GetNumChildren(
                      omit_empty_base_classes) > 0) {
                if (idx == 0) {
                  clang::QualType ivar_qual_type(
                      getASTContext()->getObjCInterfaceType(
                          superclass_interface_decl));

                  child_name.assign(
                      superclass_interface_decl->getNameAsString());

                  clang::TypeInfo ivar_type_info =
                      getASTContext()->getTypeInfo(ivar_qual_type.getTypePtr());

                  child_byte_size = ivar_type_info.Width / 8;
                  child_byte_offset = 0;
                  child_is_base_class = true;

                  return CompilerType(getASTContext(), ivar_qual_type);
                }

                ++child_idx;
              }
            } else
              ++child_idx;
          }

          const uint32_t superclass_idx = child_idx;

          if (idx < (child_idx + class_interface_decl->ivar_size())) {
            clang::ObjCInterfaceDecl::ivar_iterator ivar_pos,
                ivar_end = class_interface_decl->ivar_end();

            for (ivar_pos = class_interface_decl->ivar_begin();
                 ivar_pos != ivar_end; ++ivar_pos) {
              if (child_idx == idx) {
                clang::ObjCIvarDecl *ivar_decl = *ivar_pos;

                clang::QualType ivar_qual_type(ivar_decl->getType());

                child_name.assign(ivar_decl->getNameAsString());

                clang::TypeInfo ivar_type_info =
                    getASTContext()->getTypeInfo(ivar_qual_type.getTypePtr());

                child_byte_size = ivar_type_info.Width / 8;

                // Figure out the field offset within the current
                // struct/union/class type
                // For ObjC objects, we can't trust the bit offset we get from
                // the Clang AST, since
                // that doesn't account for the space taken up by unbacked
                // properties, or from
                // the changing size of base classes that are newer than this
                // class.
                // So if we have a process around that we can ask about this
                // object, do so.
                child_byte_offset = LLDB_INVALID_IVAR_OFFSET;
                Process *process = nullptr;
                if (exe_ctx)
                  process = exe_ctx->GetProcessPtr();
                if (process) {
                  ObjCLanguageRuntime *objc_runtime =
                      process->GetObjCLanguageRuntime();
                  if (objc_runtime != nullptr) {
                    CompilerType parent_ast_type(getASTContext(),
                                                 parent_qual_type);
                    child_byte_offset = objc_runtime->GetByteOffsetForIvar(
                        parent_ast_type, ivar_decl->getNameAsString().c_str());
                  }
                }

                // Setting this to UINT32_MAX to make sure we don't compute it
                // twice...
                bit_offset = UINT32_MAX;

                if (child_byte_offset ==
                    static_cast<int32_t>(LLDB_INVALID_IVAR_OFFSET)) {
                  bit_offset = interface_layout.getFieldOffset(child_idx -
                                                               superclass_idx);
                  child_byte_offset = bit_offset / 8;
                }

                // Note, the ObjC Ivar Byte offset is just that, it doesn't
                // account for the bit offset
                // of a bitfield within its containing object.  So regardless of
                // where we get the byte
                // offset from, we still need to get the bit offset for
                // bitfields from the layout.

                if (ClangASTContext::FieldIsBitfield(getASTContext(), ivar_decl,
                                                     child_bitfield_bit_size)) {
                  if (bit_offset == UINT32_MAX)
                    bit_offset = interface_layout.getFieldOffset(
                        child_idx - superclass_idx);

                  child_bitfield_bit_offset = bit_offset % 8;
                }
                return CompilerType(getASTContext(), ivar_qual_type);
              }
              ++child_idx;
            }
          }
        }
      }
    }
    break;

  case clang::Type::ObjCObjectPointer:
    if (idx_is_valid) {
      CompilerType pointee_clang_type(GetPointeeType(type));

      if (transparent_pointers && pointee_clang_type.IsAggregateType()) {
        child_is_deref_of_parent = false;
        bool tmp_child_is_deref_of_parent = false;
        return pointee_clang_type.GetChildCompilerTypeAtIndex(
            exe_ctx, idx, transparent_pointers, omit_empty_base_classes,
            ignore_array_bounds, child_name, child_byte_size, child_byte_offset,
            child_bitfield_bit_size, child_bitfield_bit_offset,
            child_is_base_class, tmp_child_is_deref_of_parent, valobj,
            language_flags);
      } else {
        child_is_deref_of_parent = true;
        const char *parent_name =
            valobj ? valobj->GetName().GetCString() : NULL;
        if (parent_name) {
          child_name.assign(1, '*');
          child_name += parent_name;
        }

        // We have a pointer to an simple type
        if (idx == 0 && pointee_clang_type.GetCompleteType()) {
          child_byte_size = pointee_clang_type.GetByteSize(
              exe_ctx ? exe_ctx->GetBestExecutionContextScope() : NULL);
          child_byte_offset = 0;
          return pointee_clang_type;
        }
      }
    }
    break;

  case clang::Type::Vector:
  case clang::Type::ExtVector:
    if (idx_is_valid) {
      const clang::VectorType *array =
          llvm::cast<clang::VectorType>(parent_qual_type.getTypePtr());
      if (array) {
        CompilerType element_type(getASTContext(), array->getElementType());
        if (element_type.GetCompleteType()) {
          char element_name[64];
          ::snprintf(element_name, sizeof(element_name), "[%" PRIu64 "]",
                     static_cast<uint64_t>(idx));
          child_name.assign(element_name);
          child_byte_size = element_type.GetByteSize(
              exe_ctx ? exe_ctx->GetBestExecutionContextScope() : NULL);
          child_byte_offset = (int32_t)idx * (int32_t)child_byte_size;
          return element_type;
        }
      }
    }
    break;

  case clang::Type::ConstantArray:
  case clang::Type::IncompleteArray:
    if (ignore_array_bounds || idx_is_valid) {
      const clang::ArrayType *array = GetQualType(type)->getAsArrayTypeUnsafe();
      if (array) {
        CompilerType element_type(getASTContext(), array->getElementType());
        if (element_type.GetCompleteType()) {
          child_name = llvm::formatv("[{0}]", idx);
          child_byte_size = element_type.GetByteSize(
              exe_ctx ? exe_ctx->GetBestExecutionContextScope() : NULL);
          child_byte_offset = (int32_t)idx * (int32_t)child_byte_size;
          return element_type;
        }
      }
    }
    break;

  case clang::Type::Pointer: {
    CompilerType pointee_clang_type(GetPointeeType(type));

    // Don't dereference "void *" pointers
    if (pointee_clang_type.IsVoidType())
      return CompilerType();

    if (transparent_pointers && pointee_clang_type.IsAggregateType()) {
      child_is_deref_of_parent = false;
      bool tmp_child_is_deref_of_parent = false;
      return pointee_clang_type.GetChildCompilerTypeAtIndex(
          exe_ctx, idx, transparent_pointers, omit_empty_base_classes,
          ignore_array_bounds, child_name, child_byte_size, child_byte_offset,
          child_bitfield_bit_size, child_bitfield_bit_offset,
          child_is_base_class, tmp_child_is_deref_of_parent, valobj,
          language_flags);
    } else {
      child_is_deref_of_parent = true;

      const char *parent_name =
          valobj ? valobj->GetName().GetCString() : NULL;
      if (parent_name) {
        child_name.assign(1, '*');
        child_name += parent_name;
      }

      // We have a pointer to an simple type
      if (idx == 0) {
        child_byte_size = pointee_clang_type.GetByteSize(
            exe_ctx ? exe_ctx->GetBestExecutionContextScope() : NULL);
        child_byte_offset = 0;
        return pointee_clang_type;
      }
    }
    break;
  }

  case clang::Type::LValueReference:
  case clang::Type::RValueReference:
    if (idx_is_valid) {
      const clang::ReferenceType *reference_type =
          llvm::cast<clang::ReferenceType>(parent_qual_type.getTypePtr());
      CompilerType pointee_clang_type(getASTContext(),
                                      reference_type->getPointeeType());
      if (transparent_pointers && pointee_clang_type.IsAggregateType()) {
        child_is_deref_of_parent = false;
        bool tmp_child_is_deref_of_parent = false;
        return pointee_clang_type.GetChildCompilerTypeAtIndex(
            exe_ctx, idx, transparent_pointers, omit_empty_base_classes,
            ignore_array_bounds, child_name, child_byte_size, child_byte_offset,
            child_bitfield_bit_size, child_bitfield_bit_offset,
            child_is_base_class, tmp_child_is_deref_of_parent, valobj,
            language_flags);
      } else {
        const char *parent_name =
            valobj ? valobj->GetName().GetCString() : NULL;
        if (parent_name) {
          child_name.assign(1, '&');
          child_name += parent_name;
        }

        // We have a pointer to an simple type
        if (idx == 0) {
          child_byte_size = pointee_clang_type.GetByteSize(
              exe_ctx ? exe_ctx->GetBestExecutionContextScope() : NULL);
          child_byte_offset = 0;
          return pointee_clang_type;
        }
      }
    }
    break;

  case clang::Type::Typedef: {
    CompilerType typedefed_clang_type(
        getASTContext(), llvm::cast<clang::TypedefType>(parent_qual_type)
                             ->getDecl()
                             ->getUnderlyingType());
    return typedefed_clang_type.GetChildCompilerTypeAtIndex(
        exe_ctx, idx, transparent_pointers, omit_empty_base_classes,
        ignore_array_bounds, child_name, child_byte_size, child_byte_offset,
        child_bitfield_bit_size, child_bitfield_bit_offset, child_is_base_class,
        child_is_deref_of_parent, valobj, language_flags);
  } break;

  case clang::Type::Auto: {
    CompilerType elaborated_clang_type(
        getASTContext(),
        llvm::cast<clang::AutoType>(parent_qual_type)->getDeducedType());
    return elaborated_clang_type.GetChildCompilerTypeAtIndex(
        exe_ctx, idx, transparent_pointers, omit_empty_base_classes,
        ignore_array_bounds, child_name, child_byte_size, child_byte_offset,
        child_bitfield_bit_size, child_bitfield_bit_offset, child_is_base_class,
        child_is_deref_of_parent, valobj, language_flags);
  }

  case clang::Type::Elaborated: {
    CompilerType elaborated_clang_type(
        getASTContext(),
        llvm::cast<clang::ElaboratedType>(parent_qual_type)->getNamedType());
    return elaborated_clang_type.GetChildCompilerTypeAtIndex(
        exe_ctx, idx, transparent_pointers, omit_empty_base_classes,
        ignore_array_bounds, child_name, child_byte_size, child_byte_offset,
        child_bitfield_bit_size, child_bitfield_bit_offset, child_is_base_class,
        child_is_deref_of_parent, valobj, language_flags);
  }

  case clang::Type::Paren: {
    CompilerType paren_clang_type(
        getASTContext(),
        llvm::cast<clang::ParenType>(parent_qual_type)->desugar());
    return paren_clang_type.GetChildCompilerTypeAtIndex(
        exe_ctx, idx, transparent_pointers, omit_empty_base_classes,
        ignore_array_bounds, child_name, child_byte_size, child_byte_offset,
        child_bitfield_bit_size, child_bitfield_bit_offset, child_is_base_class,
        child_is_deref_of_parent, valobj, language_flags);
  }

  default:
    break;
  }
  return CompilerType();
}

uint32_t
ClangASTContext::GetIndexForRecordBase(const clang::RecordDecl *record_decl,
                                       const clang::CXXBaseSpecifier *base_spec,
                                       bool omit_empty_base_classes) {
  uint32_t child_idx = 0;

  const clang::CXXRecordDecl *cxx_record_decl =
      llvm::dyn_cast<clang::CXXRecordDecl>(record_decl);

  //    const char *super_name = record_decl->getNameAsCString();
  //    const char *base_name =
  //    base_spec->getType()->getAs<clang::RecordType>()->getDecl()->getNameAsCString();
  //    printf ("GetIndexForRecordChild (%s, %s)\n", super_name, base_name);
  //
  if (cxx_record_decl) {
    clang::CXXRecordDecl::base_class_const_iterator base_class, base_class_end;
    for (base_class = cxx_record_decl->bases_begin(),
        base_class_end = cxx_record_decl->bases_end();
         base_class != base_class_end; ++base_class) {
      if (omit_empty_base_classes) {
        if (BaseSpecifierIsEmpty(base_class))
          continue;
      }

      //            printf ("GetIndexForRecordChild (%s, %s) base[%u] = %s\n",
      //            super_name, base_name,
      //                    child_idx,
      //                    base_class->getType()->getAs<clang::RecordType>()->getDecl()->getNameAsCString());
      //
      //
      if (base_class == base_spec)
        return child_idx;
      ++child_idx;
    }
  }

  return UINT32_MAX;
}

static uint32_t GetIndexForRecordChild(const clang::RecordDecl *record_decl,
                                       clang::NamedDecl *canonical_decl,
                                       bool omit_empty_base_classes) {
  uint32_t child_idx = ClangASTContext::GetNumBaseClasses(
      llvm::dyn_cast<clang::CXXRecordDecl>(record_decl),
      omit_empty_base_classes);

  clang::RecordDecl::field_iterator field, field_end;
  for (field = record_decl->field_begin(), field_end = record_decl->field_end();
       field != field_end; ++field, ++child_idx) {
    if (field->getCanonicalDecl() == canonical_decl)
      return child_idx;
  }

  return UINT32_MAX;
}

// Look for a child member (doesn't include base classes, but it does include
// their members) in the type hierarchy. Returns an index path into "clang_type"
// on how to reach the appropriate member.
//
//    class A
//    {
//    public:
//        int m_a;
//        int m_b;
//    };
//
//    class B
//    {
//    };
//
//    class C :
//        public B,
//        public A
//    {
//    };
//
// If we have a clang type that describes "class C", and we wanted to looked
// "m_b" in it:
//
// With omit_empty_base_classes == false we would get an integer array back
// with:
// { 1,  1 }
// The first index 1 is the child index for "class A" within class C
// The second index 1 is the child index for "m_b" within class A
//
// With omit_empty_base_classes == true we would get an integer array back with:
// { 0,  1 }
// The first index 0 is the child index for "class A" within class C (since
// class B doesn't have any members it doesn't count)
// The second index 1 is the child index for "m_b" within class A

size_t ClangASTContext::GetIndexOfChildMemberWithName(
    lldb::opaque_compiler_type_t type, const char *name,
    bool omit_empty_base_classes, std::vector<uint32_t> &child_indexes) {
  if (type && name && name[0]) {
    clang::QualType qual_type(GetCanonicalQualType(type));
    const clang::Type::TypeClass type_class = qual_type->getTypeClass();
    switch (type_class) {
    case clang::Type::Record:
      if (GetCompleteType(type)) {
        const clang::RecordType *record_type =
            llvm::cast<clang::RecordType>(qual_type.getTypePtr());
        const clang::RecordDecl *record_decl = record_type->getDecl();

        assert(record_decl);
        uint32_t child_idx = 0;

        const clang::CXXRecordDecl *cxx_record_decl =
            llvm::dyn_cast<clang::CXXRecordDecl>(record_decl);

        // Try and find a field that matches NAME
        clang::RecordDecl::field_iterator field, field_end;
        llvm::StringRef name_sref(name);
        for (field = record_decl->field_begin(),
            field_end = record_decl->field_end();
             field != field_end; ++field, ++child_idx) {
          llvm::StringRef field_name = field->getName();
          if (field_name.empty()) {
            CompilerType field_type(getASTContext(), field->getType());
            child_indexes.push_back(child_idx);
            if (field_type.GetIndexOfChildMemberWithName(
                    name, omit_empty_base_classes, child_indexes))
              return child_indexes.size();
            child_indexes.pop_back();

          } else if (field_name.equals(name_sref)) {
            // We have to add on the number of base classes to this index!
            child_indexes.push_back(
                child_idx + ClangASTContext::GetNumBaseClasses(
                                cxx_record_decl, omit_empty_base_classes));
            return child_indexes.size();
          }
        }

        if (cxx_record_decl) {
          const clang::RecordDecl *parent_record_decl = cxx_record_decl;

          // printf ("parent = %s\n", parent_record_decl->getNameAsCString());

          // const Decl *root_cdecl = cxx_record_decl->getCanonicalDecl();
          // Didn't find things easily, lets let clang do its thang...
          clang::IdentifierInfo &ident_ref =
              getASTContext()->Idents.get(name_sref);
          clang::DeclarationName decl_name(&ident_ref);

          clang::CXXBasePaths paths;
          if (cxx_record_decl->lookupInBases(
                  [&decl_name](const CXXBaseSpecifier *base_specifier,
                               CXXBasePath &base_path) {
                    return clang::CXXRecordDecl::FindOrdinaryMember(
                        base_specifier, base_path, decl_name);
                  },
                  paths)) {
            clang::CXXBasePaths::const_paths_iterator path,
                path_end = paths.end();
            for (path = paths.begin(); path != path_end; ++path) {
              const size_t num_path_elements = path->size();
              for (size_t e = 0; e < num_path_elements; ++e) {
                clang::CXXBasePathElement elem = (*path)[e];

                child_idx = GetIndexForRecordBase(parent_record_decl, elem.Base,
                                                  omit_empty_base_classes);
                if (child_idx == UINT32_MAX) {
                  child_indexes.clear();
                  return 0;
                } else {
                  child_indexes.push_back(child_idx);
                  parent_record_decl = llvm::cast<clang::RecordDecl>(
                      elem.Base->getType()
                          ->getAs<clang::RecordType>()
                          ->getDecl());
                }
              }
              for (clang::NamedDecl *path_decl : path->Decls) {
                child_idx = GetIndexForRecordChild(
                    parent_record_decl, path_decl, omit_empty_base_classes);
                if (child_idx == UINT32_MAX) {
                  child_indexes.clear();
                  return 0;
                } else {
                  child_indexes.push_back(child_idx);
                }
              }
            }
            return child_indexes.size();
          }
        }
      }
      break;

    case clang::Type::ObjCObject:
    case clang::Type::ObjCInterface:
      if (GetCompleteType(type)) {
        llvm::StringRef name_sref(name);
        const clang::ObjCObjectType *objc_class_type =
            llvm::dyn_cast<clang::ObjCObjectType>(qual_type.getTypePtr());
        assert(objc_class_type);
        if (objc_class_type) {
          uint32_t child_idx = 0;
          clang::ObjCInterfaceDecl *class_interface_decl =
              objc_class_type->getInterface();

          if (class_interface_decl) {
            clang::ObjCInterfaceDecl::ivar_iterator ivar_pos,
                ivar_end = class_interface_decl->ivar_end();
            clang::ObjCInterfaceDecl *superclass_interface_decl =
                class_interface_decl->getSuperClass();

            for (ivar_pos = class_interface_decl->ivar_begin();
                 ivar_pos != ivar_end; ++ivar_pos, ++child_idx) {
              const clang::ObjCIvarDecl *ivar_decl = *ivar_pos;

              if (ivar_decl->getName().equals(name_sref)) {
                if ((!omit_empty_base_classes && superclass_interface_decl) ||
                    (omit_empty_base_classes &&
                     ObjCDeclHasIVars(superclass_interface_decl, true)))
                  ++child_idx;

                child_indexes.push_back(child_idx);
                return child_indexes.size();
              }
            }

            if (superclass_interface_decl) {
              // The super class index is always zero for ObjC classes,
              // so we push it onto the child indexes in case we find
              // an ivar in our superclass...
              child_indexes.push_back(0);

              CompilerType superclass_clang_type(
                  getASTContext(), getASTContext()->getObjCInterfaceType(
                                       superclass_interface_decl));
              if (superclass_clang_type.GetIndexOfChildMemberWithName(
                      name, omit_empty_base_classes, child_indexes)) {
                // We did find an ivar in a superclass so just
                // return the results!
                return child_indexes.size();
              }

              // We didn't find an ivar matching "name" in our
              // superclass, pop the superclass zero index that
              // we pushed on above.
              child_indexes.pop_back();
            }
          }
        }
      }
      break;

    case clang::Type::ObjCObjectPointer: {
      CompilerType objc_object_clang_type(
          getASTContext(),
          llvm::cast<clang::ObjCObjectPointerType>(qual_type.getTypePtr())
              ->getPointeeType());
      return objc_object_clang_type.GetIndexOfChildMemberWithName(
          name, omit_empty_base_classes, child_indexes);
    } break;

    case clang::Type::ConstantArray: {
      //                const clang::ConstantArrayType *array =
      //                llvm::cast<clang::ConstantArrayType>(parent_qual_type.getTypePtr());
      //                const uint64_t element_count =
      //                array->getSize().getLimitedValue();
      //
      //                if (idx < element_count)
      //                {
      //                    std::pair<uint64_t, unsigned> field_type_info =
      //                    ast->getTypeInfo(array->getElementType());
      //
      //                    char element_name[32];
      //                    ::snprintf (element_name, sizeof (element_name),
      //                    "%s[%u]", parent_name ? parent_name : "", idx);
      //
      //                    child_name.assign(element_name);
      //                    assert(field_type_info.first % 8 == 0);
      //                    child_byte_size = field_type_info.first / 8;
      //                    child_byte_offset = idx * child_byte_size;
      //                    return array->getElementType().getAsOpaquePtr();
      //                }
    } break;

    //        case clang::Type::MemberPointerType:
    //            {
    //                MemberPointerType *mem_ptr_type =
    //                llvm::cast<MemberPointerType>(qual_type.getTypePtr());
    //                clang::QualType pointee_type =
    //                mem_ptr_type->getPointeeType();
    //
    //                if (ClangASTContext::IsAggregateType
    //                (pointee_type.getAsOpaquePtr()))
    //                {
    //                    return GetIndexOfChildWithName (ast,
    //                                                    mem_ptr_type->getPointeeType().getAsOpaquePtr(),
    //                                                    name);
    //                }
    //            }
    //            break;
    //
    case clang::Type::LValueReference:
    case clang::Type::RValueReference: {
      const clang::ReferenceType *reference_type =
          llvm::cast<clang::ReferenceType>(qual_type.getTypePtr());
      clang::QualType pointee_type(reference_type->getPointeeType());
      CompilerType pointee_clang_type(getASTContext(), pointee_type);

      if (pointee_clang_type.IsAggregateType()) {
        return pointee_clang_type.GetIndexOfChildMemberWithName(
            name, omit_empty_base_classes, child_indexes);
      }
    } break;

    case clang::Type::Pointer: {
      CompilerType pointee_clang_type(GetPointeeType(type));

      if (pointee_clang_type.IsAggregateType()) {
        return pointee_clang_type.GetIndexOfChildMemberWithName(
            name, omit_empty_base_classes, child_indexes);
      }
    } break;

    case clang::Type::Typedef:
      return CompilerType(getASTContext(),
                          llvm::cast<clang::TypedefType>(qual_type)
                              ->getDecl()
                              ->getUnderlyingType())
          .GetIndexOfChildMemberWithName(name, omit_empty_base_classes,
                                         child_indexes);

    case clang::Type::Auto:
      return CompilerType(
                 getASTContext(),
                 llvm::cast<clang::AutoType>(qual_type)->getDeducedType())
          .GetIndexOfChildMemberWithName(name, omit_empty_base_classes,
                                         child_indexes);

    case clang::Type::Elaborated:
      return CompilerType(
                 getASTContext(),
                 llvm::cast<clang::ElaboratedType>(qual_type)->getNamedType())
          .GetIndexOfChildMemberWithName(name, omit_empty_base_classes,
                                         child_indexes);

    case clang::Type::Paren:
      return CompilerType(getASTContext(),
                          llvm::cast<clang::ParenType>(qual_type)->desugar())
          .GetIndexOfChildMemberWithName(name, omit_empty_base_classes,
                                         child_indexes);

    default:
      break;
    }
  }
  return 0;
}

// Get the index of the child of "clang_type" whose name matches. This function
// doesn't descend into the children, but only looks one level deep and name
// matches can include base class names.

uint32_t
ClangASTContext::GetIndexOfChildWithName(lldb::opaque_compiler_type_t type,
                                         const char *name,
                                         bool omit_empty_base_classes) {
  if (type && name && name[0]) {
    clang::QualType qual_type(GetCanonicalQualType(type));

    const clang::Type::TypeClass type_class = qual_type->getTypeClass();

    switch (type_class) {
    case clang::Type::Record:
      if (GetCompleteType(type)) {
        const clang::RecordType *record_type =
            llvm::cast<clang::RecordType>(qual_type.getTypePtr());
        const clang::RecordDecl *record_decl = record_type->getDecl();

        assert(record_decl);
        uint32_t child_idx = 0;

        const clang::CXXRecordDecl *cxx_record_decl =
            llvm::dyn_cast<clang::CXXRecordDecl>(record_decl);

        if (cxx_record_decl) {
          clang::CXXRecordDecl::base_class_const_iterator base_class,
              base_class_end;
          for (base_class = cxx_record_decl->bases_begin(),
              base_class_end = cxx_record_decl->bases_end();
               base_class != base_class_end; ++base_class) {
            // Skip empty base classes
            clang::CXXRecordDecl *base_class_decl =
                llvm::cast<clang::CXXRecordDecl>(
                    base_class->getType()
                        ->getAs<clang::RecordType>()
                        ->getDecl());
            if (omit_empty_base_classes &&
                ClangASTContext::RecordHasFields(base_class_decl) == false)
              continue;

            CompilerType base_class_clang_type(getASTContext(),
                                               base_class->getType());
            std::string base_class_type_name(
                base_class_clang_type.GetTypeName().AsCString(""));
            if (base_class_type_name.compare(name) == 0)
              return child_idx;
            ++child_idx;
          }
        }

        // Try and find a field that matches NAME
        clang::RecordDecl::field_iterator field, field_end;
        llvm::StringRef name_sref(name);
        for (field = record_decl->field_begin(),
            field_end = record_decl->field_end();
             field != field_end; ++field, ++child_idx) {
          if (field->getName().equals(name_sref))
            return child_idx;
        }
      }
      break;

    case clang::Type::ObjCObject:
    case clang::Type::ObjCInterface:
      if (GetCompleteType(type)) {
        llvm::StringRef name_sref(name);
        const clang::ObjCObjectType *objc_class_type =
            llvm::dyn_cast<clang::ObjCObjectType>(qual_type.getTypePtr());
        assert(objc_class_type);
        if (objc_class_type) {
          uint32_t child_idx = 0;
          clang::ObjCInterfaceDecl *class_interface_decl =
              objc_class_type->getInterface();

          if (class_interface_decl) {
            clang::ObjCInterfaceDecl::ivar_iterator ivar_pos,
                ivar_end = class_interface_decl->ivar_end();
            clang::ObjCInterfaceDecl *superclass_interface_decl =
                class_interface_decl->getSuperClass();

            for (ivar_pos = class_interface_decl->ivar_begin();
                 ivar_pos != ivar_end; ++ivar_pos, ++child_idx) {
              const clang::ObjCIvarDecl *ivar_decl = *ivar_pos;

              if (ivar_decl->getName().equals(name_sref)) {
                if ((!omit_empty_base_classes && superclass_interface_decl) ||
                    (omit_empty_base_classes &&
                     ObjCDeclHasIVars(superclass_interface_decl, true)))
                  ++child_idx;

                return child_idx;
              }
            }

            if (superclass_interface_decl) {
              if (superclass_interface_decl->getName().equals(name_sref))
                return 0;
            }
          }
        }
      }
      break;

    case clang::Type::ObjCObjectPointer: {
      CompilerType pointee_clang_type(
          getASTContext(),
          llvm::cast<clang::ObjCObjectPointerType>(qual_type.getTypePtr())
              ->getPointeeType());
      return pointee_clang_type.GetIndexOfChildWithName(
          name, omit_empty_base_classes);
    } break;

    case clang::Type::ConstantArray: {
      //                const clang::ConstantArrayType *array =
      //                llvm::cast<clang::ConstantArrayType>(parent_qual_type.getTypePtr());
      //                const uint64_t element_count =
      //                array->getSize().getLimitedValue();
      //
      //                if (idx < element_count)
      //                {
      //                    std::pair<uint64_t, unsigned> field_type_info =
      //                    ast->getTypeInfo(array->getElementType());
      //
      //                    char element_name[32];
      //                    ::snprintf (element_name, sizeof (element_name),
      //                    "%s[%u]", parent_name ? parent_name : "", idx);
      //
      //                    child_name.assign(element_name);
      //                    assert(field_type_info.first % 8 == 0);
      //                    child_byte_size = field_type_info.first / 8;
      //                    child_byte_offset = idx * child_byte_size;
      //                    return array->getElementType().getAsOpaquePtr();
      //                }
    } break;

    //        case clang::Type::MemberPointerType:
    //            {
    //                MemberPointerType *mem_ptr_type =
    //                llvm::cast<MemberPointerType>(qual_type.getTypePtr());
    //                clang::QualType pointee_type =
    //                mem_ptr_type->getPointeeType();
    //
    //                if (ClangASTContext::IsAggregateType
    //                (pointee_type.getAsOpaquePtr()))
    //                {
    //                    return GetIndexOfChildWithName (ast,
    //                                                    mem_ptr_type->getPointeeType().getAsOpaquePtr(),
    //                                                    name);
    //                }
    //            }
    //            break;
    //
    case clang::Type::LValueReference:
    case clang::Type::RValueReference: {
      const clang::ReferenceType *reference_type =
          llvm::cast<clang::ReferenceType>(qual_type.getTypePtr());
      CompilerType pointee_type(getASTContext(),
                                reference_type->getPointeeType());

      if (pointee_type.IsAggregateType()) {
        return pointee_type.GetIndexOfChildWithName(name,
                                                    omit_empty_base_classes);
      }
    } break;

    case clang::Type::Pointer: {
      const clang::PointerType *pointer_type =
          llvm::cast<clang::PointerType>(qual_type.getTypePtr());
      CompilerType pointee_type(getASTContext(),
                                pointer_type->getPointeeType());

      if (pointee_type.IsAggregateType()) {
        return pointee_type.GetIndexOfChildWithName(name,
                                                    omit_empty_base_classes);
      } else {
        //                    if (parent_name)
        //                    {
        //                        child_name.assign(1, '*');
        //                        child_name += parent_name;
        //                    }
        //
        //                    // We have a pointer to an simple type
        //                    if (idx == 0)
        //                    {
        //                        std::pair<uint64_t, unsigned> clang_type_info
        //                        = ast->getTypeInfo(pointee_type);
        //                        assert(clang_type_info.first % 8 == 0);
        //                        child_byte_size = clang_type_info.first / 8;
        //                        child_byte_offset = 0;
        //                        return pointee_type.getAsOpaquePtr();
        //                    }
      }
    } break;

    case clang::Type::Auto:
      return CompilerType(
                 getASTContext(),
                 llvm::cast<clang::AutoType>(qual_type)->getDeducedType())
          .GetIndexOfChildWithName(name, omit_empty_base_classes);

    case clang::Type::Elaborated:
      return CompilerType(
                 getASTContext(),
                 llvm::cast<clang::ElaboratedType>(qual_type)->getNamedType())
          .GetIndexOfChildWithName(name, omit_empty_base_classes);

    case clang::Type::Paren:
      return CompilerType(getASTContext(),
                          llvm::cast<clang::ParenType>(qual_type)->desugar())
          .GetIndexOfChildWithName(name, omit_empty_base_classes);

    case clang::Type::Typedef:
      return CompilerType(getASTContext(),
                          llvm::cast<clang::TypedefType>(qual_type)
                              ->getDecl()
                              ->getUnderlyingType())
          .GetIndexOfChildWithName(name, omit_empty_base_classes);

    default:
      break;
    }
  }
  return UINT32_MAX;
}

size_t
ClangASTContext::GetNumTemplateArguments(lldb::opaque_compiler_type_t type) {
  if (!type)
    return 0;

  clang::QualType qual_type(GetCanonicalQualType(type));
  const clang::Type::TypeClass type_class = qual_type->getTypeClass();
  switch (type_class) {
  case clang::Type::Record:
    if (GetCompleteType(type)) {
      const clang::CXXRecordDecl *cxx_record_decl =
          qual_type->getAsCXXRecordDecl();
      if (cxx_record_decl) {
        const clang::ClassTemplateSpecializationDecl *template_decl =
            llvm::dyn_cast<clang::ClassTemplateSpecializationDecl>(
                cxx_record_decl);
        if (template_decl)
          return template_decl->getTemplateArgs().size();
      }
    }
    break;

  case clang::Type::Typedef:
    return (CompilerType(getASTContext(),
                         llvm::cast<clang::TypedefType>(qual_type)
                             ->getDecl()
                             ->getUnderlyingType()))
        .GetNumTemplateArguments();

  case clang::Type::Auto:
    return (CompilerType(
                getASTContext(),
                llvm::cast<clang::AutoType>(qual_type)->getDeducedType()))
        .GetNumTemplateArguments();

  case clang::Type::Elaborated:
    return (CompilerType(
                getASTContext(),
                llvm::cast<clang::ElaboratedType>(qual_type)->getNamedType()))
        .GetNumTemplateArguments();

  case clang::Type::Paren:
    return (CompilerType(getASTContext(),
                         llvm::cast<clang::ParenType>(qual_type)->desugar()))
        .GetNumTemplateArguments();

  default:
    break;
  }

  return 0;
}

CompilerType
ClangASTContext::GetTemplateArgument(lldb::opaque_compiler_type_t type,
                                     size_t arg_idx,
                                     lldb::TemplateArgumentKind &kind) {
  if (!type)
    return CompilerType();

  clang::QualType qual_type(GetCanonicalQualType(type));
  const clang::Type::TypeClass type_class = qual_type->getTypeClass();
  switch (type_class) {
  case clang::Type::Record:
    if (GetCompleteType(type)) {
      const clang::CXXRecordDecl *cxx_record_decl =
          qual_type->getAsCXXRecordDecl();
      if (cxx_record_decl) {
        const clang::ClassTemplateSpecializationDecl *template_decl =
            llvm::dyn_cast<clang::ClassTemplateSpecializationDecl>(
                cxx_record_decl);
        if (template_decl &&
            arg_idx < template_decl->getTemplateArgs().size()) {
          const clang::TemplateArgument &template_arg =
              template_decl->getTemplateArgs()[arg_idx];
          switch (template_arg.getKind()) {
          case clang::TemplateArgument::Null:
            kind = eTemplateArgumentKindNull;
            return CompilerType();

          case clang::TemplateArgument::Type:
            kind = eTemplateArgumentKindType;
            return CompilerType(getASTContext(), template_arg.getAsType());

          case clang::TemplateArgument::Declaration:
            kind = eTemplateArgumentKindDeclaration;
            return CompilerType();

          case clang::TemplateArgument::Integral:
            kind = eTemplateArgumentKindIntegral;
            return CompilerType(getASTContext(),
                                template_arg.getIntegralType());

          case clang::TemplateArgument::Template:
            kind = eTemplateArgumentKindTemplate;
            return CompilerType();

          case clang::TemplateArgument::TemplateExpansion:
            kind = eTemplateArgumentKindTemplateExpansion;
            return CompilerType();

          case clang::TemplateArgument::Expression:
            kind = eTemplateArgumentKindExpression;
            return CompilerType();

          case clang::TemplateArgument::Pack:
            kind = eTemplateArgumentKindPack;
            return CompilerType();

          default:
            llvm_unreachable("Unhandled clang::TemplateArgument::ArgKind");
          }
        }
      }
    }
    break;

  case clang::Type::Typedef:
    return (CompilerType(getASTContext(),
                         llvm::cast<clang::TypedefType>(qual_type)
                             ->getDecl()
                             ->getUnderlyingType()))
        .GetTemplateArgument(arg_idx, kind);

  case clang::Type::Auto:
    return (CompilerType(
                getASTContext(),
                llvm::cast<clang::AutoType>(qual_type)->getDeducedType()))
        .GetTemplateArgument(arg_idx, kind);

  case clang::Type::Elaborated:
    return (CompilerType(
                getASTContext(),
                llvm::cast<clang::ElaboratedType>(qual_type)->getNamedType()))
        .GetTemplateArgument(arg_idx, kind);

  case clang::Type::Paren:
    return (CompilerType(getASTContext(),
                         llvm::cast<clang::ParenType>(qual_type)->desugar()))
        .GetTemplateArgument(arg_idx, kind);

  default:
    break;
  }
  kind = eTemplateArgumentKindNull;
  return CompilerType();
}

CompilerType ClangASTContext::GetTypeForFormatters(void *type) {
  if (type)
    return ClangUtil::RemoveFastQualifiers(CompilerType(this, type));
  return CompilerType();
}

clang::EnumDecl *ClangASTContext::GetAsEnumDecl(const CompilerType &type) {
  const clang::EnumType *enutype =
      llvm::dyn_cast<clang::EnumType>(ClangUtil::GetCanonicalQualType(type));
  if (enutype)
    return enutype->getDecl();
  return NULL;
}

clang::RecordDecl *ClangASTContext::GetAsRecordDecl(const CompilerType &type) {
  const clang::RecordType *record_type =
      llvm::dyn_cast<clang::RecordType>(ClangUtil::GetCanonicalQualType(type));
  if (record_type)
    return record_type->getDecl();
  return nullptr;
}

clang::TagDecl *ClangASTContext::GetAsTagDecl(const CompilerType &type) {
  clang::QualType qual_type = ClangUtil::GetCanonicalQualType(type);
  if (qual_type.isNull())
    return nullptr;
  else
    return qual_type->getAsTagDecl();
}

clang::CXXRecordDecl *
ClangASTContext::GetAsCXXRecordDecl(lldb::opaque_compiler_type_t type) {
  return GetCanonicalQualType(type)->getAsCXXRecordDecl();
}

clang::ObjCInterfaceDecl *
ClangASTContext::GetAsObjCInterfaceDecl(const CompilerType &type) {
  const clang::ObjCObjectType *objc_class_type =
      llvm::dyn_cast<clang::ObjCObjectType>(
          ClangUtil::GetCanonicalQualType(type));
  if (objc_class_type)
    return objc_class_type->getInterface();
  return nullptr;
}

clang::FieldDecl *ClangASTContext::AddFieldToRecordType(
    const CompilerType &type, const char *name,
    const CompilerType &field_clang_type, AccessType access,
    uint32_t bitfield_bit_size) {
  if (!type.IsValid() || !field_clang_type.IsValid())
    return nullptr;
  ClangASTContext *ast =
      llvm::dyn_cast_or_null<ClangASTContext>(type.GetTypeSystem());
  if (!ast)
    return nullptr;
  clang::ASTContext *clang_ast = ast->getASTContext();

  clang::FieldDecl *field = nullptr;

  clang::Expr *bit_width = nullptr;
  if (bitfield_bit_size != 0) {
    llvm::APInt bitfield_bit_size_apint(
        clang_ast->getTypeSize(clang_ast->IntTy), bitfield_bit_size);
    bit_width = new (*clang_ast)
        clang::IntegerLiteral(*clang_ast, bitfield_bit_size_apint,
                              clang_ast->IntTy, clang::SourceLocation());
  }

  clang::RecordDecl *record_decl = ast->GetAsRecordDecl(type);
  if (record_decl) {
    field = clang::FieldDecl::Create(
        *clang_ast, record_decl, clang::SourceLocation(),
        clang::SourceLocation(),
        name ? &clang_ast->Idents.get(name) : nullptr, // Identifier
        ClangUtil::GetQualType(field_clang_type),      // Field type
        nullptr,                                       // TInfo *
        bit_width,                                     // BitWidth
        false,                                         // Mutable
        clang::ICIS_NoInit);                           // HasInit

    if (!name) {
      // Determine whether this field corresponds to an anonymous
      // struct or union.
      if (const clang::TagType *TagT =
              field->getType()->getAs<clang::TagType>()) {
        if (clang::RecordDecl *Rec =
                llvm::dyn_cast<clang::RecordDecl>(TagT->getDecl()))
          if (!Rec->getDeclName()) {
            Rec->setAnonymousStructOrUnion(true);
            field->setImplicit();
          }
      }
    }

    if (field) {
      field->setAccess(
          ClangASTContext::ConvertAccessTypeToAccessSpecifier(access));

      record_decl->addDecl(field);

#ifdef LLDB_CONFIGURATION_DEBUG
      VerifyDecl(field);
#endif
    }
  } else {
    clang::ObjCInterfaceDecl *class_interface_decl =
        ast->GetAsObjCInterfaceDecl(type);

    if (class_interface_decl) {
      const bool is_synthesized = false;

      field_clang_type.GetCompleteType();

      field = clang::ObjCIvarDecl::Create(
          *clang_ast, class_interface_decl, clang::SourceLocation(),
          clang::SourceLocation(),
          name ? &clang_ast->Idents.get(name) : nullptr, // Identifier
          ClangUtil::GetQualType(field_clang_type),      // Field type
          nullptr,                                       // TypeSourceInfo *
          ConvertAccessTypeToObjCIvarAccessControl(access), bit_width,
          is_synthesized);

      if (field) {
        class_interface_decl->addDecl(field);

#ifdef LLDB_CONFIGURATION_DEBUG
        VerifyDecl(field);
#endif
      }
    }
  }
  return field;
}

void ClangASTContext::BuildIndirectFields(const CompilerType &type) {
  if (!type)
    return;

  ClangASTContext *ast = llvm::dyn_cast<ClangASTContext>(type.GetTypeSystem());
  if (!ast)
    return;

  clang::RecordDecl *record_decl = ast->GetAsRecordDecl(type);

  if (!record_decl)
    return;

  typedef llvm::SmallVector<clang::IndirectFieldDecl *, 1> IndirectFieldVector;

  IndirectFieldVector indirect_fields;
  clang::RecordDecl::field_iterator field_pos;
  clang::RecordDecl::field_iterator field_end_pos = record_decl->field_end();
  clang::RecordDecl::field_iterator last_field_pos = field_end_pos;
  for (field_pos = record_decl->field_begin(); field_pos != field_end_pos;
       last_field_pos = field_pos++) {
    if (field_pos->isAnonymousStructOrUnion()) {
      clang::QualType field_qual_type = field_pos->getType();

      const clang::RecordType *field_record_type =
          field_qual_type->getAs<clang::RecordType>();

      if (!field_record_type)
        continue;

      clang::RecordDecl *field_record_decl = field_record_type->getDecl();

      if (!field_record_decl)
        continue;

      for (clang::RecordDecl::decl_iterator
               di = field_record_decl->decls_begin(),
               de = field_record_decl->decls_end();
           di != de; ++di) {
        if (clang::FieldDecl *nested_field_decl =
                llvm::dyn_cast<clang::FieldDecl>(*di)) {
          clang::NamedDecl **chain =
              new (*ast->getASTContext()) clang::NamedDecl *[2];
          chain[0] = *field_pos;
          chain[1] = nested_field_decl;
          clang::IndirectFieldDecl *indirect_field =
              clang::IndirectFieldDecl::Create(
                  *ast->getASTContext(), record_decl, clang::SourceLocation(),
                  nested_field_decl->getIdentifier(),
                  nested_field_decl->getType(), {chain, 2});

          indirect_field->setImplicit();

          indirect_field->setAccess(ClangASTContext::UnifyAccessSpecifiers(
              field_pos->getAccess(), nested_field_decl->getAccess()));

          indirect_fields.push_back(indirect_field);
        } else if (clang::IndirectFieldDecl *nested_indirect_field_decl =
                       llvm::dyn_cast<clang::IndirectFieldDecl>(*di)) {
          size_t nested_chain_size =
              nested_indirect_field_decl->getChainingSize();
          clang::NamedDecl **chain = new (*ast->getASTContext())
              clang::NamedDecl *[nested_chain_size + 1];
          chain[0] = *field_pos;

          int chain_index = 1;
          for (clang::IndirectFieldDecl::chain_iterator
                   nci = nested_indirect_field_decl->chain_begin(),
                   nce = nested_indirect_field_decl->chain_end();
               nci < nce; ++nci) {
            chain[chain_index] = *nci;
            chain_index++;
          }

          clang::IndirectFieldDecl *indirect_field =
              clang::IndirectFieldDecl::Create(
                  *ast->getASTContext(), record_decl, clang::SourceLocation(),
                  nested_indirect_field_decl->getIdentifier(),
                  nested_indirect_field_decl->getType(),
                  {chain, nested_chain_size + 1});

          indirect_field->setImplicit();

          indirect_field->setAccess(ClangASTContext::UnifyAccessSpecifiers(
              field_pos->getAccess(), nested_indirect_field_decl->getAccess()));

          indirect_fields.push_back(indirect_field);
        }
      }
    }
  }

  // Check the last field to see if it has an incomplete array type as its
  // last member and if it does, the tell the record decl about it
  if (last_field_pos != field_end_pos) {
    if (last_field_pos->getType()->isIncompleteArrayType())
      record_decl->hasFlexibleArrayMember();
  }

  for (IndirectFieldVector::iterator ifi = indirect_fields.begin(),
                                     ife = indirect_fields.end();
       ifi < ife; ++ifi) {
    record_decl->addDecl(*ifi);
  }
}

void ClangASTContext::SetIsPacked(const CompilerType &type) {
  if (type) {
    ClangASTContext *ast =
        llvm::dyn_cast<ClangASTContext>(type.GetTypeSystem());
    if (ast) {
      clang::RecordDecl *record_decl = GetAsRecordDecl(type);

      if (!record_decl)
        return;

      record_decl->addAttr(
          clang::PackedAttr::CreateImplicit(*ast->getASTContext()));
    }
  }
}

clang::VarDecl *ClangASTContext::AddVariableToRecordType(
    const CompilerType &type, const char *name, const CompilerType &var_type,
    AccessType access) {
  clang::VarDecl *var_decl = nullptr;

  if (!type.IsValid() || !var_type.IsValid())
    return nullptr;
  ClangASTContext *ast = llvm::dyn_cast<ClangASTContext>(type.GetTypeSystem());
  if (!ast)
    return nullptr;

  clang::RecordDecl *record_decl = ast->GetAsRecordDecl(type);
  if (record_decl) {
    var_decl = clang::VarDecl::Create(
        *ast->getASTContext(),   // ASTContext &
        record_decl,             // DeclContext *
        clang::SourceLocation(), // clang::SourceLocation StartLoc
        clang::SourceLocation(), // clang::SourceLocation IdLoc
        name ? &ast->getASTContext()->Idents.get(name)
             : nullptr,                   // clang::IdentifierInfo *
        ClangUtil::GetQualType(var_type), // Variable clang::QualType
        nullptr,                          // TypeSourceInfo *
        clang::SC_Static);                // StorageClass
    if (var_decl) {
      var_decl->setAccess(
          ClangASTContext::ConvertAccessTypeToAccessSpecifier(access));
      record_decl->addDecl(var_decl);

#ifdef LLDB_CONFIGURATION_DEBUG
      VerifyDecl(var_decl);
#endif
    }
  }
  return var_decl;
}

clang::CXXMethodDecl *ClangASTContext::AddMethodToCXXRecordType(
    lldb::opaque_compiler_type_t type, const char *name,
    const CompilerType &method_clang_type, lldb::AccessType access,
    bool is_virtual, bool is_static, bool is_inline, bool is_explicit,
    bool is_attr_used, bool is_artificial) {
  if (!type || !method_clang_type.IsValid() || name == nullptr ||
      name[0] == '\0')
    return nullptr;

  clang::QualType record_qual_type(GetCanonicalQualType(type));

  clang::CXXRecordDecl *cxx_record_decl =
      record_qual_type->getAsCXXRecordDecl();

  if (cxx_record_decl == nullptr)
    return nullptr;

  clang::QualType method_qual_type(ClangUtil::GetQualType(method_clang_type));

  clang::CXXMethodDecl *cxx_method_decl = nullptr;

  clang::DeclarationName decl_name(&getASTContext()->Idents.get(name));

  const clang::FunctionType *function_type =
      llvm::dyn_cast<clang::FunctionType>(method_qual_type.getTypePtr());

  if (function_type == nullptr)
    return nullptr;

  const clang::FunctionProtoType *method_function_prototype(
      llvm::dyn_cast<clang::FunctionProtoType>(function_type));

  if (!method_function_prototype)
    return nullptr;

  unsigned int num_params = method_function_prototype->getNumParams();

  clang::CXXDestructorDecl *cxx_dtor_decl(nullptr);
  clang::CXXConstructorDecl *cxx_ctor_decl(nullptr);

  if (is_artificial)
    return nullptr; // skip everything artificial

  if (name[0] == '~') {
    cxx_dtor_decl = clang::CXXDestructorDecl::Create(
        *getASTContext(), cxx_record_decl, clang::SourceLocation(),
        clang::DeclarationNameInfo(
            getASTContext()->DeclarationNames.getCXXDestructorName(
                getASTContext()->getCanonicalType(record_qual_type)),
            clang::SourceLocation()),
        method_qual_type, nullptr, is_inline, is_artificial);
    cxx_method_decl = cxx_dtor_decl;
  } else if (decl_name == cxx_record_decl->getDeclName()) {
    cxx_ctor_decl = clang::CXXConstructorDecl::Create(
        *getASTContext(), cxx_record_decl, clang::SourceLocation(),
        clang::DeclarationNameInfo(
            getASTContext()->DeclarationNames.getCXXConstructorName(
                getASTContext()->getCanonicalType(record_qual_type)),
            clang::SourceLocation()),
        method_qual_type,
        nullptr, // TypeSourceInfo *
        is_explicit, is_inline, is_artificial, false /*is_constexpr*/);
    cxx_method_decl = cxx_ctor_decl;
  } else {
    clang::StorageClass SC = is_static ? clang::SC_Static : clang::SC_None;
    clang::OverloadedOperatorKind op_kind = clang::NUM_OVERLOADED_OPERATORS;

    if (IsOperator(name, op_kind)) {
      if (op_kind != clang::NUM_OVERLOADED_OPERATORS) {
        // Check the number of operator parameters. Sometimes we have
        // seen bad DWARF that doesn't correctly describe operators and
        // if we try to create a method and add it to the class, clang
        // will assert and crash, so we need to make sure things are
        // acceptable.
        const bool is_method = true;
        if (!ClangASTContext::CheckOverloadedOperatorKindParameterCount(
                is_method, op_kind, num_params))
          return nullptr;
        cxx_method_decl = clang::CXXMethodDecl::Create(
            *getASTContext(), cxx_record_decl, clang::SourceLocation(),
            clang::DeclarationNameInfo(
                getASTContext()->DeclarationNames.getCXXOperatorName(op_kind),
                clang::SourceLocation()),
            method_qual_type,
            nullptr, // TypeSourceInfo *
            SC, is_inline, false /*is_constexpr*/, clang::SourceLocation());
      } else if (num_params == 0) {
        // Conversion operators don't take params...
        cxx_method_decl = clang::CXXConversionDecl::Create(
            *getASTContext(), cxx_record_decl, clang::SourceLocation(),
            clang::DeclarationNameInfo(
                getASTContext()->DeclarationNames.getCXXConversionFunctionName(
                    getASTContext()->getCanonicalType(
                        function_type->getReturnType())),
                clang::SourceLocation()),
            method_qual_type,
            nullptr, // TypeSourceInfo *
            is_inline, is_explicit, false /*is_constexpr*/,
            clang::SourceLocation());
      }
    }

    if (cxx_method_decl == nullptr) {
      cxx_method_decl = clang::CXXMethodDecl::Create(
          *getASTContext(), cxx_record_decl, clang::SourceLocation(),
          clang::DeclarationNameInfo(decl_name, clang::SourceLocation()),
          method_qual_type,
          nullptr, // TypeSourceInfo *
          SC, is_inline, false /*is_constexpr*/, clang::SourceLocation());
    }
  }

  clang::AccessSpecifier access_specifier =
      ClangASTContext::ConvertAccessTypeToAccessSpecifier(access);

  cxx_method_decl->setAccess(access_specifier);
  cxx_method_decl->setVirtualAsWritten(is_virtual);

  if (is_attr_used)
    cxx_method_decl->addAttr(clang::UsedAttr::CreateImplicit(*getASTContext()));

  // Populate the method decl with parameter decls

  llvm::SmallVector<clang::ParmVarDecl *, 12> params;

  for (unsigned param_index = 0; param_index < num_params; ++param_index) {
    params.push_back(clang::ParmVarDecl::Create(
        *getASTContext(), cxx_method_decl, clang::SourceLocation(),
        clang::SourceLocation(),
        nullptr, // anonymous
        method_function_prototype->getParamType(param_index), nullptr,
        clang::SC_None, nullptr));
  }

  cxx_method_decl->setParams(llvm::ArrayRef<clang::ParmVarDecl *>(params));

  cxx_record_decl->addDecl(cxx_method_decl);

  // Sometimes the debug info will mention a constructor (default/copy/move),
  // destructor, or assignment operator (copy/move) but there won't be any
  // version of this in the code. So we check if the function was artificially
  // generated and if it is trivial and this lets the compiler/backend know
  // that it can inline the IR for these when it needs to and we can avoid a
  // "missing function" error when running expressions.

  if (is_artificial) {
    if (cxx_ctor_decl && ((cxx_ctor_decl->isDefaultConstructor() &&
                           cxx_record_decl->hasTrivialDefaultConstructor()) ||
                          (cxx_ctor_decl->isCopyConstructor() &&
                           cxx_record_decl->hasTrivialCopyConstructor()) ||
                          (cxx_ctor_decl->isMoveConstructor() &&
                           cxx_record_decl->hasTrivialMoveConstructor()))) {
      cxx_ctor_decl->setDefaulted();
      cxx_ctor_decl->setTrivial(true);
    } else if (cxx_dtor_decl) {
      if (cxx_record_decl->hasTrivialDestructor()) {
        cxx_dtor_decl->setDefaulted();
        cxx_dtor_decl->setTrivial(true);
      }
    } else if ((cxx_method_decl->isCopyAssignmentOperator() &&
                cxx_record_decl->hasTrivialCopyAssignment()) ||
               (cxx_method_decl->isMoveAssignmentOperator() &&
                cxx_record_decl->hasTrivialMoveAssignment())) {
      cxx_method_decl->setDefaulted();
      cxx_method_decl->setTrivial(true);
    }
  }

#ifdef LLDB_CONFIGURATION_DEBUG
  VerifyDecl(cxx_method_decl);
#endif

  //    printf ("decl->isPolymorphic()             = %i\n",
  //    cxx_record_decl->isPolymorphic());
  //    printf ("decl->isAggregate()               = %i\n",
  //    cxx_record_decl->isAggregate());
  //    printf ("decl->isPOD()                     = %i\n",
  //    cxx_record_decl->isPOD());
  //    printf ("decl->isEmpty()                   = %i\n",
  //    cxx_record_decl->isEmpty());
  //    printf ("decl->isAbstract()                = %i\n",
  //    cxx_record_decl->isAbstract());
  //    printf ("decl->hasTrivialConstructor()     = %i\n",
  //    cxx_record_decl->hasTrivialConstructor());
  //    printf ("decl->hasTrivialCopyConstructor() = %i\n",
  //    cxx_record_decl->hasTrivialCopyConstructor());
  //    printf ("decl->hasTrivialCopyAssignment()  = %i\n",
  //    cxx_record_decl->hasTrivialCopyAssignment());
  //    printf ("decl->hasTrivialDestructor()      = %i\n",
  //    cxx_record_decl->hasTrivialDestructor());
  return cxx_method_decl;
}

#pragma mark C++ Base Classes

clang::CXXBaseSpecifier *
ClangASTContext::CreateBaseClassSpecifier(lldb::opaque_compiler_type_t type,
                                          AccessType access, bool is_virtual,
                                          bool base_of_class) {
  if (type)
    return new clang::CXXBaseSpecifier(
        clang::SourceRange(), is_virtual, base_of_class,
        ClangASTContext::ConvertAccessTypeToAccessSpecifier(access),
        getASTContext()->getTrivialTypeSourceInfo(GetQualType(type)),
        clang::SourceLocation());
  return nullptr;
}

void ClangASTContext::DeleteBaseClassSpecifiers(
    clang::CXXBaseSpecifier **base_classes, unsigned num_base_classes) {
  for (unsigned i = 0; i < num_base_classes; ++i) {
    delete base_classes[i];
    base_classes[i] = nullptr;
  }
}

bool ClangASTContext::SetBaseClassesForClassType(
    lldb::opaque_compiler_type_t type,
    clang::CXXBaseSpecifier const *const *base_classes,
    unsigned num_base_classes) {
  if (type) {
    clang::CXXRecordDecl *cxx_record_decl = GetAsCXXRecordDecl(type);
    if (cxx_record_decl) {
      cxx_record_decl->setBases(base_classes, num_base_classes);
      return true;
    }
  }
  return false;
}

bool ClangASTContext::SetObjCSuperClass(
    const CompilerType &type, const CompilerType &superclass_clang_type) {
  ClangASTContext *ast =
      llvm::dyn_cast_or_null<ClangASTContext>(type.GetTypeSystem());
  if (!ast)
    return false;
  clang::ASTContext *clang_ast = ast->getASTContext();

  if (type && superclass_clang_type.IsValid() &&
      superclass_clang_type.GetTypeSystem() == type.GetTypeSystem()) {
    clang::ObjCInterfaceDecl *class_interface_decl =
        GetAsObjCInterfaceDecl(type);
    clang::ObjCInterfaceDecl *super_interface_decl =
        GetAsObjCInterfaceDecl(superclass_clang_type);
    if (class_interface_decl && super_interface_decl) {
      class_interface_decl->setSuperClass(clang_ast->getTrivialTypeSourceInfo(
          clang_ast->getObjCInterfaceType(super_interface_decl)));
      return true;
    }
  }
  return false;
}

bool ClangASTContext::AddObjCClassProperty(
    const CompilerType &type, const char *property_name,
    const CompilerType &property_clang_type, clang::ObjCIvarDecl *ivar_decl,
    const char *property_setter_name, const char *property_getter_name,
    uint32_t property_attributes, ClangASTMetadata *metadata) {
  if (!type || !property_clang_type.IsValid() || property_name == nullptr ||
      property_name[0] == '\0')
    return false;
  ClangASTContext *ast = llvm::dyn_cast<ClangASTContext>(type.GetTypeSystem());
  if (!ast)
    return false;
  clang::ASTContext *clang_ast = ast->getASTContext();

  clang::ObjCInterfaceDecl *class_interface_decl = GetAsObjCInterfaceDecl(type);

  if (class_interface_decl) {
    CompilerType property_clang_type_to_access;

    if (property_clang_type.IsValid())
      property_clang_type_to_access = property_clang_type;
    else if (ivar_decl)
      property_clang_type_to_access =
          CompilerType(clang_ast, ivar_decl->getType());

    if (class_interface_decl && property_clang_type_to_access.IsValid()) {
      clang::TypeSourceInfo *prop_type_source;
      if (ivar_decl)
        prop_type_source =
            clang_ast->getTrivialTypeSourceInfo(ivar_decl->getType());
      else
        prop_type_source = clang_ast->getTrivialTypeSourceInfo(
            ClangUtil::GetQualType(property_clang_type));

      clang::ObjCPropertyDecl *property_decl = clang::ObjCPropertyDecl::Create(
          *clang_ast, class_interface_decl,
          clang::SourceLocation(), // Source Location
          &clang_ast->Idents.get(property_name),
          clang::SourceLocation(), // Source Location for AT
          clang::SourceLocation(), // Source location for (
          ivar_decl ? ivar_decl->getType()
                    : ClangUtil::GetQualType(property_clang_type),
          prop_type_source);

      if (property_decl) {
        if (metadata)
          ClangASTContext::SetMetadata(clang_ast, property_decl, *metadata);

        class_interface_decl->addDecl(property_decl);

        clang::Selector setter_sel, getter_sel;

        if (property_setter_name != nullptr) {
          std::string property_setter_no_colon(
              property_setter_name, strlen(property_setter_name) - 1);
          clang::IdentifierInfo *setter_ident =
              &clang_ast->Idents.get(property_setter_no_colon);
          setter_sel = clang_ast->Selectors.getSelector(1, &setter_ident);
        } else if (!(property_attributes & DW_APPLE_PROPERTY_readonly)) {
          std::string setter_sel_string("set");
          setter_sel_string.push_back(::toupper(property_name[0]));
          setter_sel_string.append(&property_name[1]);
          clang::IdentifierInfo *setter_ident =
              &clang_ast->Idents.get(setter_sel_string);
          setter_sel = clang_ast->Selectors.getSelector(1, &setter_ident);
        }
        property_decl->setSetterName(setter_sel);
        property_decl->setPropertyAttributes(
            clang::ObjCPropertyDecl::OBJC_PR_setter);

        if (property_getter_name != nullptr) {
          clang::IdentifierInfo *getter_ident =
              &clang_ast->Idents.get(property_getter_name);
          getter_sel = clang_ast->Selectors.getSelector(0, &getter_ident);
        } else {
          clang::IdentifierInfo *getter_ident =
              &clang_ast->Idents.get(property_name);
          getter_sel = clang_ast->Selectors.getSelector(0, &getter_ident);
        }
        property_decl->setGetterName(getter_sel);
        property_decl->setPropertyAttributes(
            clang::ObjCPropertyDecl::OBJC_PR_getter);

        if (ivar_decl)
          property_decl->setPropertyIvarDecl(ivar_decl);

        if (property_attributes & DW_APPLE_PROPERTY_readonly)
          property_decl->setPropertyAttributes(
              clang::ObjCPropertyDecl::OBJC_PR_readonly);
        if (property_attributes & DW_APPLE_PROPERTY_readwrite)
          property_decl->setPropertyAttributes(
              clang::ObjCPropertyDecl::OBJC_PR_readwrite);
        if (property_attributes & DW_APPLE_PROPERTY_assign)
          property_decl->setPropertyAttributes(
              clang::ObjCPropertyDecl::OBJC_PR_assign);
        if (property_attributes & DW_APPLE_PROPERTY_retain)
          property_decl->setPropertyAttributes(
              clang::ObjCPropertyDecl::OBJC_PR_retain);
        if (property_attributes & DW_APPLE_PROPERTY_copy)
          property_decl->setPropertyAttributes(
              clang::ObjCPropertyDecl::OBJC_PR_copy);
        if (property_attributes & DW_APPLE_PROPERTY_nonatomic)
          property_decl->setPropertyAttributes(
              clang::ObjCPropertyDecl::OBJC_PR_nonatomic);
        if (property_attributes & clang::ObjCPropertyDecl::OBJC_PR_nullability)
          property_decl->setPropertyAttributes(
              clang::ObjCPropertyDecl::OBJC_PR_nullability);
        if (property_attributes &
            clang::ObjCPropertyDecl::OBJC_PR_null_resettable)
          property_decl->setPropertyAttributes(
              clang::ObjCPropertyDecl::OBJC_PR_null_resettable);
        if (property_attributes & clang::ObjCPropertyDecl::OBJC_PR_class)
          property_decl->setPropertyAttributes(
              clang::ObjCPropertyDecl::OBJC_PR_class);

        const bool isInstance =
            (property_attributes & clang::ObjCPropertyDecl::OBJC_PR_class) == 0;

        if (!getter_sel.isNull() &&
            !(isInstance
                  ? class_interface_decl->lookupInstanceMethod(getter_sel)
                  : class_interface_decl->lookupClassMethod(getter_sel))) {
          const bool isVariadic = false;
          const bool isSynthesized = false;
          const bool isImplicitlyDeclared = true;
          const bool isDefined = false;
          const clang::ObjCMethodDecl::ImplementationControl impControl =
              clang::ObjCMethodDecl::None;
          const bool HasRelatedResultType = false;

          clang::ObjCMethodDecl *getter = clang::ObjCMethodDecl::Create(
              *clang_ast, clang::SourceLocation(), clang::SourceLocation(),
              getter_sel, ClangUtil::GetQualType(property_clang_type_to_access),
              nullptr, class_interface_decl, isInstance, isVariadic,
              isSynthesized, isImplicitlyDeclared, isDefined, impControl,
              HasRelatedResultType);

          if (getter && metadata)
            ClangASTContext::SetMetadata(clang_ast, getter, *metadata);

          if (getter) {
            getter->setMethodParams(*clang_ast,
                                    llvm::ArrayRef<clang::ParmVarDecl *>(),
                                    llvm::ArrayRef<clang::SourceLocation>());

            class_interface_decl->addDecl(getter);
          }
        }

        if (!setter_sel.isNull() &&
            !(isInstance
                  ? class_interface_decl->lookupInstanceMethod(setter_sel)
                  : class_interface_decl->lookupClassMethod(setter_sel))) {
          clang::QualType result_type = clang_ast->VoidTy;
          const bool isVariadic = false;
          const bool isSynthesized = false;
          const bool isImplicitlyDeclared = true;
          const bool isDefined = false;
          const clang::ObjCMethodDecl::ImplementationControl impControl =
              clang::ObjCMethodDecl::None;
          const bool HasRelatedResultType = false;

          clang::ObjCMethodDecl *setter = clang::ObjCMethodDecl::Create(
              *clang_ast, clang::SourceLocation(), clang::SourceLocation(),
              setter_sel, result_type, nullptr, class_interface_decl,
              isInstance, isVariadic, isSynthesized, isImplicitlyDeclared,
              isDefined, impControl, HasRelatedResultType);

          if (setter && metadata)
            ClangASTContext::SetMetadata(clang_ast, setter, *metadata);

          llvm::SmallVector<clang::ParmVarDecl *, 1> params;

          params.push_back(clang::ParmVarDecl::Create(
              *clang_ast, setter, clang::SourceLocation(),
              clang::SourceLocation(),
              nullptr, // anonymous
              ClangUtil::GetQualType(property_clang_type_to_access), nullptr,
              clang::SC_Auto, nullptr));

          if (setter) {
            setter->setMethodParams(
                *clang_ast, llvm::ArrayRef<clang::ParmVarDecl *>(params),
                llvm::ArrayRef<clang::SourceLocation>());

            class_interface_decl->addDecl(setter);
          }
        }

        return true;
      }
    }
  }
  return false;
}

bool ClangASTContext::IsObjCClassTypeAndHasIVars(const CompilerType &type,
                                                 bool check_superclass) {
  clang::ObjCInterfaceDecl *class_interface_decl = GetAsObjCInterfaceDecl(type);
  if (class_interface_decl)
    return ObjCDeclHasIVars(class_interface_decl, check_superclass);
  return false;
}

clang::ObjCMethodDecl *ClangASTContext::AddMethodToObjCObjectType(
    const CompilerType &type,
    const char *name, // the full symbol name as seen in the symbol table
                      // (lldb::opaque_compiler_type_t type, "-[NString
                      // stringWithCString:]")
    const CompilerType &method_clang_type, lldb::AccessType access,
    bool is_artificial, bool is_variadic) {
  if (!type || !method_clang_type.IsValid())
    return nullptr;

  clang::ObjCInterfaceDecl *class_interface_decl = GetAsObjCInterfaceDecl(type);

  if (class_interface_decl == nullptr)
    return nullptr;
  ClangASTContext *lldb_ast =
      llvm::dyn_cast<ClangASTContext>(type.GetTypeSystem());
  if (lldb_ast == nullptr)
    return nullptr;
  clang::ASTContext *ast = lldb_ast->getASTContext();

  const char *selector_start = ::strchr(name, ' ');
  if (selector_start == nullptr)
    return nullptr;

  selector_start++;
  llvm::SmallVector<clang::IdentifierInfo *, 12> selector_idents;

  size_t len = 0;
  const char *start;
  // printf ("name = '%s'\n", name);

  unsigned num_selectors_with_args = 0;
  for (start = selector_start; start && *start != '\0' && *start != ']';
       start += len) {
    len = ::strcspn(start, ":]");
    bool has_arg = (start[len] == ':');
    if (has_arg)
      ++num_selectors_with_args;
    selector_idents.push_back(&ast->Idents.get(llvm::StringRef(start, len)));
    if (has_arg)
      len += 1;
  }

  if (selector_idents.size() == 0)
    return nullptr;

  clang::Selector method_selector = ast->Selectors.getSelector(
      num_selectors_with_args ? selector_idents.size() : 0,
      selector_idents.data());

  clang::QualType method_qual_type(ClangUtil::GetQualType(method_clang_type));

  // Populate the method decl with parameter decls
  const clang::Type *method_type(method_qual_type.getTypePtr());

  if (method_type == nullptr)
    return nullptr;

  const clang::FunctionProtoType *method_function_prototype(
      llvm::dyn_cast<clang::FunctionProtoType>(method_type));

  if (!method_function_prototype)
    return nullptr;

  bool is_synthesized = false;
  bool is_defined = false;
  clang::ObjCMethodDecl::ImplementationControl imp_control =
      clang::ObjCMethodDecl::None;

  const unsigned num_args = method_function_prototype->getNumParams();

  if (num_args != num_selectors_with_args)
    return nullptr; // some debug information is corrupt.  We are not going to
                    // deal with it.

  clang::ObjCMethodDecl *objc_method_decl = clang::ObjCMethodDecl::Create(
      *ast,
      clang::SourceLocation(), // beginLoc,
      clang::SourceLocation(), // endLoc,
      method_selector, method_function_prototype->getReturnType(),
      nullptr, // TypeSourceInfo *ResultTInfo,
      ClangASTContext::GetASTContext(ast)->GetDeclContextForType(
          ClangUtil::GetQualType(type)),
      name[0] == '-', is_variadic, is_synthesized,
      true, // is_implicitly_declared; we force this to true because we don't
            // have source locations
      is_defined, imp_control, false /*has_related_result_type*/);

  if (objc_method_decl == nullptr)
    return nullptr;

  if (num_args > 0) {
    llvm::SmallVector<clang::ParmVarDecl *, 12> params;

    for (unsigned param_index = 0; param_index < num_args; ++param_index) {
      params.push_back(clang::ParmVarDecl::Create(
          *ast, objc_method_decl, clang::SourceLocation(),
          clang::SourceLocation(),
          nullptr, // anonymous
          method_function_prototype->getParamType(param_index), nullptr,
          clang::SC_Auto, nullptr));
    }

    objc_method_decl->setMethodParams(
        *ast, llvm::ArrayRef<clang::ParmVarDecl *>(params),
        llvm::ArrayRef<clang::SourceLocation>());
  }

  class_interface_decl->addDecl(objc_method_decl);

#ifdef LLDB_CONFIGURATION_DEBUG
  VerifyDecl(objc_method_decl);
#endif

  return objc_method_decl;
}

bool ClangASTContext::GetHasExternalStorage(const CompilerType &type) {
  if (ClangUtil::IsClangType(type))
    return false;

  clang::QualType qual_type(ClangUtil::GetCanonicalQualType(type));

  const clang::Type::TypeClass type_class = qual_type->getTypeClass();
  switch (type_class) {
  case clang::Type::Record: {
    clang::CXXRecordDecl *cxx_record_decl = qual_type->getAsCXXRecordDecl();
    if (cxx_record_decl)
      return cxx_record_decl->hasExternalLexicalStorage() ||
             cxx_record_decl->hasExternalVisibleStorage();
  } break;

  case clang::Type::Enum: {
    clang::EnumDecl *enum_decl =
        llvm::cast<clang::EnumType>(qual_type)->getDecl();
    if (enum_decl)
      return enum_decl->hasExternalLexicalStorage() ||
             enum_decl->hasExternalVisibleStorage();
  } break;

  case clang::Type::ObjCObject:
  case clang::Type::ObjCInterface: {
    const clang::ObjCObjectType *objc_class_type =
        llvm::dyn_cast<clang::ObjCObjectType>(qual_type.getTypePtr());
    assert(objc_class_type);
    if (objc_class_type) {
      clang::ObjCInterfaceDecl *class_interface_decl =
          objc_class_type->getInterface();

      if (class_interface_decl)
        return class_interface_decl->hasExternalLexicalStorage() ||
               class_interface_decl->hasExternalVisibleStorage();
    }
  } break;

  case clang::Type::Typedef:
    return GetHasExternalStorage(CompilerType(
        type.GetTypeSystem(), llvm::cast<clang::TypedefType>(qual_type)
                                  ->getDecl()
                                  ->getUnderlyingType()
                                  .getAsOpaquePtr()));

  case clang::Type::Auto:
    return GetHasExternalStorage(CompilerType(
        type.GetTypeSystem(), llvm::cast<clang::AutoType>(qual_type)
                                  ->getDeducedType()
                                  .getAsOpaquePtr()));

  case clang::Type::Elaborated:
    return GetHasExternalStorage(CompilerType(
        type.GetTypeSystem(), llvm::cast<clang::ElaboratedType>(qual_type)
                                  ->getNamedType()
                                  .getAsOpaquePtr()));

  case clang::Type::Paren:
    return GetHasExternalStorage(CompilerType(
        type.GetTypeSystem(),
        llvm::cast<clang::ParenType>(qual_type)->desugar().getAsOpaquePtr()));

  default:
    break;
  }
  return false;
}

bool ClangASTContext::SetHasExternalStorage(lldb::opaque_compiler_type_t type,
                                            bool has_extern) {
  if (!type)
    return false;

  clang::QualType qual_type(GetCanonicalQualType(type));

  const clang::Type::TypeClass type_class = qual_type->getTypeClass();
  switch (type_class) {
  case clang::Type::Record: {
    clang::CXXRecordDecl *cxx_record_decl = qual_type->getAsCXXRecordDecl();
    if (cxx_record_decl) {
      cxx_record_decl->setHasExternalLexicalStorage(has_extern);
      cxx_record_decl->setHasExternalVisibleStorage(has_extern);
      return true;
    }
  } break;

  case clang::Type::Enum: {
    clang::EnumDecl *enum_decl =
        llvm::cast<clang::EnumType>(qual_type)->getDecl();
    if (enum_decl) {
      enum_decl->setHasExternalLexicalStorage(has_extern);
      enum_decl->setHasExternalVisibleStorage(has_extern);
      return true;
    }
  } break;

  case clang::Type::ObjCObject:
  case clang::Type::ObjCInterface: {
    const clang::ObjCObjectType *objc_class_type =
        llvm::dyn_cast<clang::ObjCObjectType>(qual_type.getTypePtr());
    assert(objc_class_type);
    if (objc_class_type) {
      clang::ObjCInterfaceDecl *class_interface_decl =
          objc_class_type->getInterface();

      if (class_interface_decl) {
        class_interface_decl->setHasExternalLexicalStorage(has_extern);
        class_interface_decl->setHasExternalVisibleStorage(has_extern);
        return true;
      }
    }
  } break;

  case clang::Type::Typedef:
    return SetHasExternalStorage(llvm::cast<clang::TypedefType>(qual_type)
                                     ->getDecl()
                                     ->getUnderlyingType()
                                     .getAsOpaquePtr(),
                                 has_extern);

  case clang::Type::Auto:
    return SetHasExternalStorage(llvm::cast<clang::AutoType>(qual_type)
                                     ->getDeducedType()
                                     .getAsOpaquePtr(),
                                 has_extern);

  case clang::Type::Elaborated:
    return SetHasExternalStorage(llvm::cast<clang::ElaboratedType>(qual_type)
                                     ->getNamedType()
                                     .getAsOpaquePtr(),
                                 has_extern);

  case clang::Type::Paren:
    return SetHasExternalStorage(
        llvm::cast<clang::ParenType>(qual_type)->desugar().getAsOpaquePtr(),
        has_extern);

  default:
    break;
  }
  return false;
}

#pragma mark TagDecl

bool ClangASTContext::StartTagDeclarationDefinition(const CompilerType &type) {
  clang::QualType qual_type(ClangUtil::GetQualType(type));
  if (!qual_type.isNull()) {
    const clang::TagType *tag_type = qual_type->getAs<clang::TagType>();
    if (tag_type) {
      clang::TagDecl *tag_decl = tag_type->getDecl();
      if (tag_decl) {
        tag_decl->startDefinition();
        return true;
      }
    }

    const clang::ObjCObjectType *object_type =
        qual_type->getAs<clang::ObjCObjectType>();
    if (object_type) {
      clang::ObjCInterfaceDecl *interface_decl = object_type->getInterface();
      if (interface_decl) {
        interface_decl->startDefinition();
        return true;
      }
    }
  }
  return false;
}

bool ClangASTContext::CompleteTagDeclarationDefinition(
    const CompilerType &type) {
  clang::QualType qual_type(ClangUtil::GetQualType(type));
  if (!qual_type.isNull()) {
    // Make sure we use the same methodology as
    // ClangASTContext::StartTagDeclarationDefinition()
    // as to how we start/end the definition. Previously we were calling
    const clang::TagType *tag_type = qual_type->getAs<clang::TagType>();
    if (tag_type) {
      clang::TagDecl *tag_decl = tag_type->getDecl();
      if (tag_decl) {
        clang::CXXRecordDecl *cxx_record_decl =
            llvm::dyn_cast_or_null<clang::CXXRecordDecl>(tag_decl);

        if (cxx_record_decl) {
          if (!cxx_record_decl->isCompleteDefinition())
            cxx_record_decl->completeDefinition();
          cxx_record_decl->setHasLoadedFieldsFromExternalStorage(true);
          cxx_record_decl->setHasExternalLexicalStorage(false);
          cxx_record_decl->setHasExternalVisibleStorage(false);
          return true;
        }
      }
    }

    const clang::EnumType *enutype = qual_type->getAs<clang::EnumType>();

    if (enutype) {
      clang::EnumDecl *enum_decl = enutype->getDecl();

      if (enum_decl) {
        if (!enum_decl->isCompleteDefinition()) {
          ClangASTContext *lldb_ast =
              llvm::dyn_cast<ClangASTContext>(type.GetTypeSystem());
          if (lldb_ast == nullptr)
            return false;
          clang::ASTContext *ast = lldb_ast->getASTContext();

          /// TODO This really needs to be fixed.

          QualType integer_type(enum_decl->getIntegerType());
          if (!integer_type.isNull()) {
            unsigned NumPositiveBits = 1;
            unsigned NumNegativeBits = 0;

            clang::QualType promotion_qual_type;
            // If the enum integer type is less than an integer in bit width,
            // then we must promote it to an integer size.
            if (ast->getTypeSize(enum_decl->getIntegerType()) <
                ast->getTypeSize(ast->IntTy)) {
              if (enum_decl->getIntegerType()->isSignedIntegerType())
                promotion_qual_type = ast->IntTy;
              else
                promotion_qual_type = ast->UnsignedIntTy;
            } else
              promotion_qual_type = enum_decl->getIntegerType();

            enum_decl->completeDefinition(enum_decl->getIntegerType(),
                                          promotion_qual_type, NumPositiveBits,
                                          NumNegativeBits);
          }
        }
        return true;
      }
    }
  }
  return false;
}

bool ClangASTContext::AddEnumerationValueToEnumerationType(
    lldb::opaque_compiler_type_t type,
    const CompilerType &enumerator_clang_type, const Declaration &decl,
    const char *name, int64_t enum_value, uint32_t enum_value_bit_size) {
  if (type && enumerator_clang_type.IsValid() && name && name[0]) {
    clang::QualType enum_qual_type(GetCanonicalQualType(type));

    bool is_signed = false;
    enumerator_clang_type.IsIntegerType(is_signed);
    const clang::Type *clang_type = enum_qual_type.getTypePtr();
    if (clang_type) {
      const clang::EnumType *enutype =
          llvm::dyn_cast<clang::EnumType>(clang_type);

      if (enutype) {
        llvm::APSInt enum_llvm_apsint(enum_value_bit_size, is_signed);
        enum_llvm_apsint = enum_value;
        clang::EnumConstantDecl *enumerator_decl =
            clang::EnumConstantDecl::Create(
                *getASTContext(), enutype->getDecl(), clang::SourceLocation(),
                name ? &getASTContext()->Idents.get(name)
                     : nullptr, // Identifier
                ClangUtil::GetQualType(enumerator_clang_type),
                nullptr, enum_llvm_apsint);

        if (enumerator_decl) {
          enutype->getDecl()->addDecl(enumerator_decl);

#ifdef LLDB_CONFIGURATION_DEBUG
          VerifyDecl(enumerator_decl);
#endif

          return true;
        }
      }
    }
  }
  return false;
}

CompilerType
ClangASTContext::GetEnumerationIntegerType(lldb::opaque_compiler_type_t type) {
  clang::QualType enum_qual_type(GetCanonicalQualType(type));
  const clang::Type *clang_type = enum_qual_type.getTypePtr();
  if (clang_type) {
    const clang::EnumType *enutype =
        llvm::dyn_cast<clang::EnumType>(clang_type);
    if (enutype) {
      clang::EnumDecl *enum_decl = enutype->getDecl();
      if (enum_decl)
        return CompilerType(getASTContext(), enum_decl->getIntegerType());
    }
  }
  return CompilerType();
}

CompilerType
ClangASTContext::CreateMemberPointerType(const CompilerType &type,
                                         const CompilerType &pointee_type) {
  if (type && pointee_type.IsValid() &&
      type.GetTypeSystem() == pointee_type.GetTypeSystem()) {
    ClangASTContext *ast =
        llvm::dyn_cast<ClangASTContext>(type.GetTypeSystem());
    if (!ast)
      return CompilerType();
    return CompilerType(ast->getASTContext(),
                        ast->getASTContext()->getMemberPointerType(
                            ClangUtil::GetQualType(pointee_type),
                            ClangUtil::GetQualType(type).getTypePtr()));
  }
  return CompilerType();
}

size_t
ClangASTContext::ConvertStringToFloatValue(lldb::opaque_compiler_type_t type,
                                           const char *s, uint8_t *dst,
                                           size_t dst_size) {
  if (type) {
    clang::QualType qual_type(GetCanonicalQualType(type));
    uint32_t count = 0;
    bool is_complex = false;
    if (IsFloatingPointType(type, count, is_complex)) {
      // TODO: handle complex and vector types
      if (count != 1)
        return false;

      llvm::StringRef s_sref(s);
      llvm::APFloat ap_float(getASTContext()->getFloatTypeSemantics(qual_type),
                             s_sref);

      const uint64_t bit_size = getASTContext()->getTypeSize(qual_type);
      const uint64_t byte_size = bit_size / 8;
      if (dst_size >= byte_size) {
        Scalar scalar = ap_float.bitcastToAPInt().zextOrTrunc(
            llvm::NextPowerOf2(byte_size) * 8);
        lldb_private::Error get_data_error;
        if (scalar.GetAsMemoryData(dst, byte_size,
                                   lldb_private::endian::InlHostByteOrder(),
                                   get_data_error))
          return byte_size;
      }
    }
  }
  return 0;
}

//----------------------------------------------------------------------
// Dumping types
//----------------------------------------------------------------------
#define DEPTH_INCREMENT 2

void ClangASTContext::DumpValue(
    lldb::opaque_compiler_type_t type, ExecutionContext *exe_ctx, Stream *s,
    lldb::Format format, const DataExtractor &data,
    lldb::offset_t data_byte_offset, size_t data_byte_size,
    uint32_t bitfield_bit_size, uint32_t bitfield_bit_offset, bool show_types,
    bool show_summary, bool verbose, uint32_t depth) {
  if (!type)
    return;

  clang::QualType qual_type(GetQualType(type));
  switch (qual_type->getTypeClass()) {
  case clang::Type::Record:
    if (GetCompleteType(type)) {
      const clang::RecordType *record_type =
          llvm::cast<clang::RecordType>(qual_type.getTypePtr());
      const clang::RecordDecl *record_decl = record_type->getDecl();
      assert(record_decl);
      uint32_t field_bit_offset = 0;
      uint32_t field_byte_offset = 0;
      const clang::ASTRecordLayout &record_layout =
          getASTContext()->getASTRecordLayout(record_decl);
      uint32_t child_idx = 0;

      const clang::CXXRecordDecl *cxx_record_decl =
          llvm::dyn_cast<clang::CXXRecordDecl>(record_decl);
      if (cxx_record_decl) {
        // We might have base classes to print out first
        clang::CXXRecordDecl::base_class_const_iterator base_class,
            base_class_end;
        for (base_class = cxx_record_decl->bases_begin(),
            base_class_end = cxx_record_decl->bases_end();
             base_class != base_class_end; ++base_class) {
          const clang::CXXRecordDecl *base_class_decl =
              llvm::cast<clang::CXXRecordDecl>(
                  base_class->getType()->getAs<clang::RecordType>()->getDecl());

          // Skip empty base classes
          if (verbose == false &&
              ClangASTContext::RecordHasFields(base_class_decl) == false)
            continue;

          if (base_class->isVirtual())
            field_bit_offset =
                record_layout.getVBaseClassOffset(base_class_decl)
                    .getQuantity() *
                8;
          else
            field_bit_offset = record_layout.getBaseClassOffset(base_class_decl)
                                   .getQuantity() *
                               8;
          field_byte_offset = field_bit_offset / 8;
          assert(field_bit_offset % 8 == 0);
          if (child_idx == 0)
            s->PutChar('{');
          else
            s->PutChar(',');

          clang::QualType base_class_qual_type = base_class->getType();
          std::string base_class_type_name(base_class_qual_type.getAsString());

          // Indent and print the base class type name
          s->Format("\n{0}{1}", llvm::fmt_repeat(" ", depth + DEPTH_INCREMENT),
                    base_class_type_name);

          clang::TypeInfo base_class_type_info =
              getASTContext()->getTypeInfo(base_class_qual_type);

          // Dump the value of the member
          CompilerType base_clang_type(getASTContext(), base_class_qual_type);
          base_clang_type.DumpValue(
              exe_ctx,
              s, // Stream to dump to
              base_clang_type
                  .GetFormat(), // The format with which to display the member
              data, // Data buffer containing all bytes for this type
              data_byte_offset + field_byte_offset, // Offset into "data" where
                                                    // to grab value from
              base_class_type_info.Width / 8, // Size of this type in bytes
              0,                              // Bitfield bit size
              0,                              // Bitfield bit offset
              show_types,   // Boolean indicating if we should show the variable
                            // types
              show_summary, // Boolean indicating if we should show a summary
                            // for the current type
              verbose,      // Verbose output?
              depth + DEPTH_INCREMENT); // Scope depth for any types that have
                                        // children

          ++child_idx;
        }
      }
      uint32_t field_idx = 0;
      clang::RecordDecl::field_iterator field, field_end;
      for (field = record_decl->field_begin(),
          field_end = record_decl->field_end();
           field != field_end; ++field, ++field_idx, ++child_idx) {
        // Print the starting squiggly bracket (if this is the
        // first member) or comma (for member 2 and beyond) for
        // the struct/union/class member.
        if (child_idx == 0)
          s->PutChar('{');
        else
          s->PutChar(',');

        // Indent
        s->Printf("\n%*s", depth + DEPTH_INCREMENT, "");

        clang::QualType field_type = field->getType();
        // Print the member type if requested
        // Figure out the type byte size (field_type_info.first) and
        // alignment (field_type_info.second) from the AST context.
        clang::TypeInfo field_type_info =
            getASTContext()->getTypeInfo(field_type);
        assert(field_idx < record_layout.getFieldCount());
        // Figure out the field offset within the current struct/union/class
        // type
        field_bit_offset = record_layout.getFieldOffset(field_idx);
        field_byte_offset = field_bit_offset / 8;
        uint32_t field_bitfield_bit_size = 0;
        uint32_t field_bitfield_bit_offset = 0;
        if (ClangASTContext::FieldIsBitfield(getASTContext(), *field,
                                             field_bitfield_bit_size))
          field_bitfield_bit_offset = field_bit_offset % 8;

        if (show_types) {
          std::string field_type_name(field_type.getAsString());
          if (field_bitfield_bit_size > 0)
            s->Printf("(%s:%u) ", field_type_name.c_str(),
                      field_bitfield_bit_size);
          else
            s->Printf("(%s) ", field_type_name.c_str());
        }
        // Print the member name and equal sign
        s->Printf("%s = ", field->getNameAsString().c_str());

        // Dump the value of the member
        CompilerType field_clang_type(getASTContext(), field_type);
        field_clang_type.DumpValue(
            exe_ctx,
            s, // Stream to dump to
            field_clang_type
                .GetFormat(), // The format with which to display the member
            data,             // Data buffer containing all bytes for this type
            data_byte_offset + field_byte_offset, // Offset into "data" where to
                                                  // grab value from
            field_type_info.Width / 8,            // Size of this type in bytes
            field_bitfield_bit_size,              // Bitfield bit size
            field_bitfield_bit_offset,            // Bitfield bit offset
            show_types,   // Boolean indicating if we should show the variable
                          // types
            show_summary, // Boolean indicating if we should show a summary for
                          // the current type
            verbose,      // Verbose output?
            depth + DEPTH_INCREMENT); // Scope depth for any types that have
                                      // children
      }

      // Indent the trailing squiggly bracket
      if (child_idx > 0)
        s->Printf("\n%*s}", depth, "");
    }
    return;

  case clang::Type::Enum:
    if (GetCompleteType(type)) {
      const clang::EnumType *enutype =
          llvm::cast<clang::EnumType>(qual_type.getTypePtr());
      const clang::EnumDecl *enum_decl = enutype->getDecl();
      assert(enum_decl);
      clang::EnumDecl::enumerator_iterator enum_pos, enum_end_pos;
      lldb::offset_t offset = data_byte_offset;
      const int64_t enum_value = data.GetMaxU64Bitfield(
          &offset, data_byte_size, bitfield_bit_size, bitfield_bit_offset);
      for (enum_pos = enum_decl->enumerator_begin(),
          enum_end_pos = enum_decl->enumerator_end();
           enum_pos != enum_end_pos; ++enum_pos) {
        if (enum_pos->getInitVal() == enum_value) {
          s->Printf("%s", enum_pos->getNameAsString().c_str());
          return;
        }
      }
      // If we have gotten here we didn't get find the enumerator in the
      // enum decl, so just print the integer.
      s->Printf("%" PRIi64, enum_value);
    }
    return;

  case clang::Type::ConstantArray: {
    const clang::ConstantArrayType *array =
        llvm::cast<clang::ConstantArrayType>(qual_type.getTypePtr());
    bool is_array_of_characters = false;
    clang::QualType element_qual_type = array->getElementType();

    const clang::Type *canonical_type =
        element_qual_type->getCanonicalTypeInternal().getTypePtr();
    if (canonical_type)
      is_array_of_characters = canonical_type->isCharType();

    const uint64_t element_count = array->getSize().getLimitedValue();

    clang::TypeInfo field_type_info =
        getASTContext()->getTypeInfo(element_qual_type);

    uint32_t element_idx = 0;
    uint32_t element_offset = 0;
    uint64_t element_byte_size = field_type_info.Width / 8;
    uint32_t element_stride = element_byte_size;

    if (is_array_of_characters) {
      s->PutChar('"');
      DumpDataExtractor(data, s, data_byte_offset, lldb::eFormatChar,
                        element_byte_size, element_count, UINT32_MAX,
                        LLDB_INVALID_ADDRESS, 0, 0);
      s->PutChar('"');
      return;
    } else {
      CompilerType element_clang_type(getASTContext(), element_qual_type);
      lldb::Format element_format = element_clang_type.GetFormat();

      for (element_idx = 0; element_idx < element_count; ++element_idx) {
        // Print the starting squiggly bracket (if this is the
        // first member) or comman (for member 2 and beyong) for
        // the struct/union/class member.
        if (element_idx == 0)
          s->PutChar('{');
        else
          s->PutChar(',');

        // Indent and print the index
        s->Printf("\n%*s[%u] ", depth + DEPTH_INCREMENT, "", element_idx);

        // Figure out the field offset within the current struct/union/class
        // type
        element_offset = element_idx * element_stride;

        // Dump the value of the member
        element_clang_type.DumpValue(
            exe_ctx,
            s,              // Stream to dump to
            element_format, // The format with which to display the element
            data,           // Data buffer containing all bytes for this type
            data_byte_offset +
                element_offset, // Offset into "data" where to grab value from
            element_byte_size,  // Size of this type in bytes
            0,                  // Bitfield bit size
            0,                  // Bitfield bit offset
            show_types,   // Boolean indicating if we should show the variable
                          // types
            show_summary, // Boolean indicating if we should show a summary for
                          // the current type
            verbose,      // Verbose output?
            depth + DEPTH_INCREMENT); // Scope depth for any types that have
                                      // children
      }

      // Indent the trailing squiggly bracket
      if (element_idx > 0)
        s->Printf("\n%*s}", depth, "");
    }
  }
    return;

  case clang::Type::Typedef: {
    clang::QualType typedef_qual_type =
        llvm::cast<clang::TypedefType>(qual_type)
            ->getDecl()
            ->getUnderlyingType();

    CompilerType typedef_clang_type(getASTContext(), typedef_qual_type);
    lldb::Format typedef_format = typedef_clang_type.GetFormat();
    clang::TypeInfo typedef_type_info =
        getASTContext()->getTypeInfo(typedef_qual_type);
    uint64_t typedef_byte_size = typedef_type_info.Width / 8;

    return typedef_clang_type.DumpValue(
        exe_ctx,
        s,                   // Stream to dump to
        typedef_format,      // The format with which to display the element
        data,                // Data buffer containing all bytes for this type
        data_byte_offset,    // Offset into "data" where to grab value from
        typedef_byte_size,   // Size of this type in bytes
        bitfield_bit_size,   // Bitfield bit size
        bitfield_bit_offset, // Bitfield bit offset
        show_types,   // Boolean indicating if we should show the variable types
        show_summary, // Boolean indicating if we should show a summary for the
                      // current type
        verbose,      // Verbose output?
        depth);       // Scope depth for any types that have children
  } break;

  case clang::Type::Auto: {
    clang::QualType elaborated_qual_type =
        llvm::cast<clang::AutoType>(qual_type)->getDeducedType();
    CompilerType elaborated_clang_type(getASTContext(), elaborated_qual_type);
    lldb::Format elaborated_format = elaborated_clang_type.GetFormat();
    clang::TypeInfo elaborated_type_info =
        getASTContext()->getTypeInfo(elaborated_qual_type);
    uint64_t elaborated_byte_size = elaborated_type_info.Width / 8;

    return elaborated_clang_type.DumpValue(
        exe_ctx,
        s,                    // Stream to dump to
        elaborated_format,    // The format with which to display the element
        data,                 // Data buffer containing all bytes for this type
        data_byte_offset,     // Offset into "data" where to grab value from
        elaborated_byte_size, // Size of this type in bytes
        bitfield_bit_size,    // Bitfield bit size
        bitfield_bit_offset,  // Bitfield bit offset
        show_types,   // Boolean indicating if we should show the variable types
        show_summary, // Boolean indicating if we should show a summary for the
                      // current type
        verbose,      // Verbose output?
        depth);       // Scope depth for any types that have children
  } break;

  case clang::Type::Elaborated: {
    clang::QualType elaborated_qual_type =
        llvm::cast<clang::ElaboratedType>(qual_type)->getNamedType();
    CompilerType elaborated_clang_type(getASTContext(), elaborated_qual_type);
    lldb::Format elaborated_format = elaborated_clang_type.GetFormat();
    clang::TypeInfo elaborated_type_info =
        getASTContext()->getTypeInfo(elaborated_qual_type);
    uint64_t elaborated_byte_size = elaborated_type_info.Width / 8;

    return elaborated_clang_type.DumpValue(
        exe_ctx,
        s,                    // Stream to dump to
        elaborated_format,    // The format with which to display the element
        data,                 // Data buffer containing all bytes for this type
        data_byte_offset,     // Offset into "data" where to grab value from
        elaborated_byte_size, // Size of this type in bytes
        bitfield_bit_size,    // Bitfield bit size
        bitfield_bit_offset,  // Bitfield bit offset
        show_types,   // Boolean indicating if we should show the variable types
        show_summary, // Boolean indicating if we should show a summary for the
                      // current type
        verbose,      // Verbose output?
        depth);       // Scope depth for any types that have children
  } break;

  case clang::Type::Paren: {
    clang::QualType desugar_qual_type =
        llvm::cast<clang::ParenType>(qual_type)->desugar();
    CompilerType desugar_clang_type(getASTContext(), desugar_qual_type);

    lldb::Format desugar_format = desugar_clang_type.GetFormat();
    clang::TypeInfo desugar_type_info =
        getASTContext()->getTypeInfo(desugar_qual_type);
    uint64_t desugar_byte_size = desugar_type_info.Width / 8;

    return desugar_clang_type.DumpValue(
        exe_ctx,
        s,                   // Stream to dump to
        desugar_format,      // The format with which to display the element
        data,                // Data buffer containing all bytes for this type
        data_byte_offset,    // Offset into "data" where to grab value from
        desugar_byte_size,   // Size of this type in bytes
        bitfield_bit_size,   // Bitfield bit size
        bitfield_bit_offset, // Bitfield bit offset
        show_types,   // Boolean indicating if we should show the variable types
        show_summary, // Boolean indicating if we should show a summary for the
                      // current type
        verbose,      // Verbose output?
        depth);       // Scope depth for any types that have children
  } break;

  default:
    // We are down to a scalar type that we just need to display.
    DumpDataExtractor(data, s, data_byte_offset, format, data_byte_size, 1,
                      UINT32_MAX, LLDB_INVALID_ADDRESS, bitfield_bit_size,
                      bitfield_bit_offset);

    if (show_summary)
      DumpSummary(type, exe_ctx, s, data, data_byte_offset, data_byte_size);
    break;
  }
}

bool ClangASTContext::DumpTypeValue(
    lldb::opaque_compiler_type_t type, Stream *s, lldb::Format format,
<<<<<<< HEAD
    const lldb_private::DataExtractor &data, lldb::offset_t byte_offset,
    size_t byte_size, uint32_t bitfield_bit_size, uint32_t bitfield_bit_offset,
    ExecutionContextScope *exe_scope, bool is_base_class) {
=======
    const DataExtractor &data, lldb::offset_t byte_offset, size_t byte_size,
    uint32_t bitfield_bit_size, uint32_t bitfield_bit_offset,
    ExecutionContextScope *exe_scope) {
>>>>>>> 4750899a
  if (!type)
    return false;
  if (IsAggregateType(type)) {
    return false;
  } else {
    clang::QualType qual_type(GetQualType(type));

    const clang::Type::TypeClass type_class = qual_type->getTypeClass();
    switch (type_class) {
    case clang::Type::Typedef: {
      clang::QualType typedef_qual_type =
          llvm::cast<clang::TypedefType>(qual_type)
              ->getDecl()
              ->getUnderlyingType();
      CompilerType typedef_clang_type(getASTContext(), typedef_qual_type);
      if (format == eFormatDefault)
        format = typedef_clang_type.GetFormat();
      clang::TypeInfo typedef_type_info =
          getASTContext()->getTypeInfo(typedef_qual_type);
      uint64_t typedef_byte_size = typedef_type_info.Width / 8;

      return typedef_clang_type.DumpTypeValue(
          s,
          format,            // The format with which to display the element
          data,              // Data buffer containing all bytes for this type
          byte_offset,       // Offset into "data" where to grab value from
          typedef_byte_size, // Size of this type in bytes
          bitfield_bit_size, // Size in bits of a bitfield value, if zero don't
                             // treat as a bitfield
          bitfield_bit_offset, // Offset in bits of a bitfield value if
                               // bitfield_bit_size != 0
          exe_scope, is_base_class);
    } break;

    case clang::Type::Enum:
      // If our format is enum or default, show the enumeration value as
      // its enumeration string value, else just display it as requested.
      if ((format == eFormatEnum || format == eFormatDefault) &&
          GetCompleteType(type)) {
        const clang::EnumType *enutype =
            llvm::cast<clang::EnumType>(qual_type.getTypePtr());
        const clang::EnumDecl *enum_decl = enutype->getDecl();
        assert(enum_decl);
        clang::EnumDecl::enumerator_iterator enum_pos, enum_end_pos;
        const bool is_signed = qual_type->isSignedIntegerOrEnumerationType();
        lldb::offset_t offset = byte_offset;
        if (is_signed) {
          const int64_t enum_svalue = data.GetMaxS64Bitfield(
              &offset, byte_size, bitfield_bit_size, bitfield_bit_offset);
          for (enum_pos = enum_decl->enumerator_begin(),
              enum_end_pos = enum_decl->enumerator_end();
               enum_pos != enum_end_pos; ++enum_pos) {
            if (enum_pos->getInitVal().getSExtValue() == enum_svalue) {
              s->PutCString(enum_pos->getNameAsString());
              return true;
            }
          }
          // If we have gotten here we didn't get find the enumerator in the
          // enum decl, so just print the integer.
          s->Printf("%" PRIi64, enum_svalue);
        } else {
          const uint64_t enum_uvalue = data.GetMaxU64Bitfield(
              &offset, byte_size, bitfield_bit_size, bitfield_bit_offset);
          for (enum_pos = enum_decl->enumerator_begin(),
              enum_end_pos = enum_decl->enumerator_end();
               enum_pos != enum_end_pos; ++enum_pos) {
            if (enum_pos->getInitVal().getZExtValue() == enum_uvalue) {
              s->PutCString(enum_pos->getNameAsString());
              return true;
            }
          }
          // If we have gotten here we didn't get find the enumerator in the
          // enum decl, so just print the integer.
          s->Printf("%" PRIu64, enum_uvalue);
        }
        return true;
      }
      // format was not enum, just fall through and dump the value as
      // requested....
      LLVM_FALLTHROUGH;

    default:
      // We are down to a scalar type that we just need to display.
      {
        uint32_t item_count = 1;
        // A few formats, we might need to modify our size and count for
        // depending
        // on how we are trying to display the value...
        switch (format) {
        default:
        case eFormatBoolean:
        case eFormatBinary:
        case eFormatComplex:
        case eFormatCString: // NULL terminated C strings
        case eFormatDecimal:
        case eFormatEnum:
        case eFormatHex:
        case eFormatHexUppercase:
        case eFormatFloat:
        case eFormatOctal:
        case eFormatOSType:
        case eFormatUnsigned:
        case eFormatPointer:
        case eFormatVectorOfChar:
        case eFormatVectorOfSInt8:
        case eFormatVectorOfUInt8:
        case eFormatVectorOfSInt16:
        case eFormatVectorOfUInt16:
        case eFormatVectorOfSInt32:
        case eFormatVectorOfUInt32:
        case eFormatVectorOfSInt64:
        case eFormatVectorOfUInt64:
        case eFormatVectorOfFloat32:
        case eFormatVectorOfFloat64:
        case eFormatVectorOfUInt128:
          break;

        case eFormatChar:
        case eFormatCharPrintable:
        case eFormatCharArray:
        case eFormatBytes:
        case eFormatBytesWithASCII:
          item_count = byte_size;
          byte_size = 1;
          break;

        case eFormatUnicode16:
          item_count = byte_size / 2;
          byte_size = 2;
          break;

        case eFormatUnicode32:
          item_count = byte_size / 4;
          byte_size = 4;
          break;
        }
        return DumpDataExtractor(data, s, byte_offset, format, byte_size,
                                 item_count, UINT32_MAX, LLDB_INVALID_ADDRESS,
                                 bitfield_bit_size, bitfield_bit_offset,
                                 exe_scope);
      }
      break;
    }
  }
  return 0;
}

void ClangASTContext::DumpSummary(lldb::opaque_compiler_type_t type,
                                  ExecutionContext *exe_ctx, Stream *s,
                                  const lldb_private::DataExtractor &data,
                                  lldb::offset_t data_byte_offset,
                                  size_t data_byte_size) {
  uint32_t length = 0;
  if (IsCStringType(type, length)) {
    if (exe_ctx) {
      Process *process = exe_ctx->GetProcessPtr();
      if (process) {
        lldb::offset_t offset = data_byte_offset;
        lldb::addr_t pointer_address = data.GetMaxU64(&offset, data_byte_size);
        std::vector<uint8_t> buf;
        if (length > 0)
          buf.resize(length);
        else
          buf.resize(256);

        DataExtractor cstr_data(&buf.front(), buf.size(),
                                process->GetByteOrder(), 4);
        buf.back() = '\0';
        size_t bytes_read;
        size_t total_cstr_len = 0;
        Error error;
        while ((bytes_read = process->ReadMemory(pointer_address, &buf.front(),
                                                 buf.size(), error)) > 0) {
          const size_t len = strlen((const char *)&buf.front());
          if (len == 0)
            break;
          if (total_cstr_len == 0)
            s->PutCString(" \"");
          DumpDataExtractor(cstr_data, s, 0, lldb::eFormatChar, 1, len,
                            UINT32_MAX, LLDB_INVALID_ADDRESS, 0, 0);
          total_cstr_len += len;
          if (len < buf.size())
            break;
          pointer_address += total_cstr_len;
        }
        if (total_cstr_len > 0)
          s->PutChar('"');
      }
    }
  }
}

void ClangASTContext::DumpTypeDescription(lldb::opaque_compiler_type_t type) {
  StreamFile s(stdout, false);
  DumpTypeDescription(type, &s);
  ClangASTMetadata *metadata =
      ClangASTContext::GetMetadata(getASTContext(), type);
  if (metadata) {
    metadata->Dump(&s);
  }
}

void ClangASTContext::DumpTypeDescription(lldb::opaque_compiler_type_t type,
                                          Stream *s) {
  if (type) {
    clang::QualType qual_type(GetQualType(type));

    llvm::SmallVector<char, 1024> buf;
    llvm::raw_svector_ostream llvm_ostrm(buf);

    const clang::Type::TypeClass type_class = qual_type->getTypeClass();
    switch (type_class) {
    case clang::Type::ObjCObject:
    case clang::Type::ObjCInterface: {
      GetCompleteType(type);

      const clang::ObjCObjectType *objc_class_type =
          llvm::dyn_cast<clang::ObjCObjectType>(qual_type.getTypePtr());
      assert(objc_class_type);
      if (objc_class_type) {
        clang::ObjCInterfaceDecl *class_interface_decl =
            objc_class_type->getInterface();
        if (class_interface_decl) {
          clang::PrintingPolicy policy = getASTContext()->getPrintingPolicy();
          class_interface_decl->print(llvm_ostrm, policy, s->GetIndentLevel());
        }
      }
    } break;

    case clang::Type::Typedef: {
      const clang::TypedefType *typedef_type =
          qual_type->getAs<clang::TypedefType>();
      if (typedef_type) {
        const clang::TypedefNameDecl *typedef_decl = typedef_type->getDecl();
        std::string clang_typedef_name(
            typedef_decl->getQualifiedNameAsString());
        if (!clang_typedef_name.empty()) {
          s->PutCString("typedef ");
          s->PutCString(clang_typedef_name);
        }
      }
    } break;

    case clang::Type::Auto:
      CompilerType(getASTContext(),
                   llvm::cast<clang::AutoType>(qual_type)->getDeducedType())
          .DumpTypeDescription(s);
      return;

    case clang::Type::Elaborated:
      CompilerType(getASTContext(),
                   llvm::cast<clang::ElaboratedType>(qual_type)->getNamedType())
          .DumpTypeDescription(s);
      return;

    case clang::Type::Paren:
      CompilerType(getASTContext(),
                   llvm::cast<clang::ParenType>(qual_type)->desugar())
          .DumpTypeDescription(s);
      return;

    case clang::Type::Record: {
      GetCompleteType(type);

      const clang::RecordType *record_type =
          llvm::cast<clang::RecordType>(qual_type.getTypePtr());
      const clang::RecordDecl *record_decl = record_type->getDecl();
      const clang::CXXRecordDecl *cxx_record_decl =
          llvm::dyn_cast<clang::CXXRecordDecl>(record_decl);

      if (cxx_record_decl)
        cxx_record_decl->print(llvm_ostrm, getASTContext()->getPrintingPolicy(),
                               s->GetIndentLevel());
      else
        record_decl->print(llvm_ostrm, getASTContext()->getPrintingPolicy(),
                           s->GetIndentLevel());
    } break;

    default: {
      const clang::TagType *tag_type =
          llvm::dyn_cast<clang::TagType>(qual_type.getTypePtr());
      if (tag_type) {
        clang::TagDecl *tag_decl = tag_type->getDecl();
        if (tag_decl)
          tag_decl->print(llvm_ostrm, 0);
      } else {
        std::string clang_type_name(qual_type.getAsString());
        if (!clang_type_name.empty())
          s->PutCString(clang_type_name);
      }
    }
    }

    if (buf.size() > 0) {
      s->Write(buf.data(), buf.size());
    }
  }
}

void ClangASTContext::DumpTypeName(const CompilerType &type) {
  if (ClangUtil::IsClangType(type)) {
    clang::QualType qual_type(
        ClangUtil::GetCanonicalQualType(ClangUtil::RemoveFastQualifiers(type)));

    const clang::Type::TypeClass type_class = qual_type->getTypeClass();
    switch (type_class) {
    case clang::Type::Record: {
      const clang::CXXRecordDecl *cxx_record_decl =
          qual_type->getAsCXXRecordDecl();
      if (cxx_record_decl)
        printf("class %s", cxx_record_decl->getName().str().c_str());
    } break;

    case clang::Type::Enum: {
      clang::EnumDecl *enum_decl =
          llvm::cast<clang::EnumType>(qual_type)->getDecl();
      if (enum_decl) {
        printf("enum %s", enum_decl->getName().str().c_str());
      }
    } break;

    case clang::Type::ObjCObject:
    case clang::Type::ObjCInterface: {
      const clang::ObjCObjectType *objc_class_type =
          llvm::dyn_cast<clang::ObjCObjectType>(qual_type);
      if (objc_class_type) {
        clang::ObjCInterfaceDecl *class_interface_decl =
            objc_class_type->getInterface();
        // We currently can't complete objective C types through the newly added
        // ASTContext
        // because it only supports TagDecl objects right now...
        if (class_interface_decl)
          printf("@class %s", class_interface_decl->getName().str().c_str());
      }
    } break;

    case clang::Type::Typedef:
      printf("typedef %s", llvm::cast<clang::TypedefType>(qual_type)
                               ->getDecl()
                               ->getName()
                               .str()
                               .c_str());
      break;

    case clang::Type::Auto:
      printf("auto ");
      return DumpTypeName(CompilerType(type.GetTypeSystem(),
                                       llvm::cast<clang::AutoType>(qual_type)
                                           ->getDeducedType()
                                           .getAsOpaquePtr()));

    case clang::Type::Elaborated:
      printf("elaborated ");
      return DumpTypeName(CompilerType(
          type.GetTypeSystem(), llvm::cast<clang::ElaboratedType>(qual_type)
                                    ->getNamedType()
                                    .getAsOpaquePtr()));

    case clang::Type::Paren:
      printf("paren ");
      return DumpTypeName(CompilerType(
          type.GetTypeSystem(),
          llvm::cast<clang::ParenType>(qual_type)->desugar().getAsOpaquePtr()));

    default:
      printf("ClangASTContext::DumpTypeName() type_class = %u", type_class);
      break;
    }
  }
}

clang::ClassTemplateDecl *ClangASTContext::ParseClassTemplateDecl(
    clang::DeclContext *decl_ctx, lldb::AccessType access_type,
    const char *parent_name, int tag_decl_kind,
    const ClangASTContext::TemplateParameterInfos &template_param_infos) {
  if (template_param_infos.IsValid()) {
    std::string template_basename(parent_name);
    template_basename.erase(template_basename.find('<'));

    return CreateClassTemplateDecl(decl_ctx, access_type,
                                   template_basename.c_str(), tag_decl_kind,
                                   template_param_infos);
  }
  return NULL;
}

void ClangASTContext::CompleteTagDecl(void *baton, clang::TagDecl *decl) {
  ClangASTContext *ast = (ClangASTContext *)baton;
  SymbolFile *sym_file = ast->GetSymbolFile();
  if (sym_file) {
    CompilerType clang_type = GetTypeForDecl(decl);
    if (clang_type)
      sym_file->CompleteType(clang_type);
  }
}

void ClangASTContext::CompleteObjCInterfaceDecl(
    void *baton, clang::ObjCInterfaceDecl *decl) {
  ClangASTContext *ast = (ClangASTContext *)baton;
  SymbolFile *sym_file = ast->GetSymbolFile();
  if (sym_file) {
    CompilerType clang_type = GetTypeForDecl(decl);
    if (clang_type)
      sym_file->CompleteType(clang_type);
  }
}

DWARFASTParser *ClangASTContext::GetDWARFParser() {
  if (!m_dwarf_ast_parser_ap)
    m_dwarf_ast_parser_ap.reset(new DWARFASTParserClang(*this));
  return m_dwarf_ast_parser_ap.get();
}

PDBASTParser *ClangASTContext::GetPDBParser() {
// TODO add this back in once swift-llvm catches up to llvm and lldb.
#if 0
    if (!m_pdb_ast_parser_ap)
        m_pdb_ast_parser_ap.reset(new PDBASTParser(*this));
    return m_pdb_ast_parser_ap.get();
#else
  return nullptr;
#endif
}

bool ClangASTContext::LayoutRecordType(
    void *baton, const clang::RecordDecl *record_decl, uint64_t &bit_size,
    uint64_t &alignment,
    llvm::DenseMap<const clang::FieldDecl *, uint64_t> &field_offsets,
    llvm::DenseMap<const clang::CXXRecordDecl *, clang::CharUnits>
        &base_offsets,
    llvm::DenseMap<const clang::CXXRecordDecl *, clang::CharUnits>
        &vbase_offsets) {
  ClangASTContext *ast = (ClangASTContext *)baton;
  DWARFASTParserClang *dwarf_ast_parser =
      (DWARFASTParserClang *)ast->GetDWARFParser();
  return dwarf_ast_parser->GetClangASTImporter().LayoutRecordType(
      record_decl, bit_size, alignment, field_offsets, base_offsets,
      vbase_offsets);
}

//----------------------------------------------------------------------
// CompilerDecl override functions
//----------------------------------------------------------------------

ConstString ClangASTContext::DeclGetName(void *opaque_decl) {
  if (opaque_decl) {
    clang::NamedDecl *nd =
        llvm::dyn_cast<NamedDecl>((clang::Decl *)opaque_decl);
    if (nd != nullptr)
      return ConstString(nd->getDeclName().getAsString());
  }
  return ConstString();
}

ConstString ClangASTContext::DeclGetMangledName(void *opaque_decl) {
  if (opaque_decl) {
    clang::NamedDecl *nd =
        llvm::dyn_cast<clang::NamedDecl>((clang::Decl *)opaque_decl);
    if (nd != nullptr && !llvm::isa<clang::ObjCMethodDecl>(nd)) {
      clang::MangleContext *mc = getMangleContext();
      if (mc && mc->shouldMangleCXXName(nd)) {
        llvm::SmallVector<char, 1024> buf;
        llvm::raw_svector_ostream llvm_ostrm(buf);
        if (llvm::isa<clang::CXXConstructorDecl>(nd)) {
          mc->mangleCXXCtor(llvm::dyn_cast<clang::CXXConstructorDecl>(nd),
                            Ctor_Complete, llvm_ostrm);
        } else if (llvm::isa<clang::CXXDestructorDecl>(nd)) {
          mc->mangleCXXDtor(llvm::dyn_cast<clang::CXXDestructorDecl>(nd),
                            Dtor_Complete, llvm_ostrm);
        } else {
          mc->mangleName(nd, llvm_ostrm);
        }
        if (buf.size() > 0)
          return ConstString(buf.data(), buf.size());
      }
    }
  }
  return ConstString();
}

CompilerDeclContext ClangASTContext::DeclGetDeclContext(void *opaque_decl) {
  if (opaque_decl)
    return CompilerDeclContext(this,
                               ((clang::Decl *)opaque_decl)->getDeclContext());
  else
    return CompilerDeclContext();
}

CompilerType ClangASTContext::DeclGetFunctionReturnType(void *opaque_decl) {
  if (clang::FunctionDecl *func_decl =
          llvm::dyn_cast<clang::FunctionDecl>((clang::Decl *)opaque_decl))
    return CompilerType(this, func_decl->getReturnType().getAsOpaquePtr());
  if (clang::ObjCMethodDecl *objc_method =
          llvm::dyn_cast<clang::ObjCMethodDecl>((clang::Decl *)opaque_decl))
    return CompilerType(this, objc_method->getReturnType().getAsOpaquePtr());
  else
    return CompilerType();
}

size_t ClangASTContext::DeclGetFunctionNumArguments(void *opaque_decl) {
  if (clang::FunctionDecl *func_decl =
          llvm::dyn_cast<clang::FunctionDecl>((clang::Decl *)opaque_decl))
    return func_decl->param_size();
  if (clang::ObjCMethodDecl *objc_method =
          llvm::dyn_cast<clang::ObjCMethodDecl>((clang::Decl *)opaque_decl))
    return objc_method->param_size();
  else
    return 0;
}

CompilerType ClangASTContext::DeclGetFunctionArgumentType(void *opaque_decl,
                                                          size_t idx) {
  if (clang::FunctionDecl *func_decl =
          llvm::dyn_cast<clang::FunctionDecl>((clang::Decl *)opaque_decl)) {
    if (idx < func_decl->param_size()) {
      ParmVarDecl *var_decl = func_decl->getParamDecl(idx);
      if (var_decl)
        return CompilerType(this, var_decl->getOriginalType().getAsOpaquePtr());
    }
  } else if (clang::ObjCMethodDecl *objc_method =
                 llvm::dyn_cast<clang::ObjCMethodDecl>(
                     (clang::Decl *)opaque_decl)) {
    if (idx < objc_method->param_size())
      return CompilerType(
          this,
          objc_method->parameters()[idx]->getOriginalType().getAsOpaquePtr());
  }
  return CompilerType();
}

//----------------------------------------------------------------------
// CompilerDeclContext functions
//----------------------------------------------------------------------

std::vector<CompilerDecl> ClangASTContext::DeclContextFindDeclByName(
    void *opaque_decl_ctx, ConstString name, const bool ignore_using_decls) {
  std::vector<CompilerDecl> found_decls;
  if (opaque_decl_ctx) {
    DeclContext *root_decl_ctx = (DeclContext *)opaque_decl_ctx;
    std::set<DeclContext *> searched;
    std::multimap<DeclContext *, DeclContext *> search_queue;
    SymbolFile *symbol_file = GetSymbolFile();

    for (clang::DeclContext *decl_context = root_decl_ctx;
         decl_context != nullptr && found_decls.empty();
         decl_context = decl_context->getParent()) {
      search_queue.insert(std::make_pair(decl_context, decl_context));

      for (auto it = search_queue.find(decl_context); it != search_queue.end();
           it++) {
        if (!searched.insert(it->second).second)
          continue;
        symbol_file->ParseDeclsForContext(
            CompilerDeclContext(this, it->second));

        for (clang::Decl *child : it->second->decls()) {
          if (clang::UsingDirectiveDecl *ud =
                  llvm::dyn_cast<clang::UsingDirectiveDecl>(child)) {
            if (ignore_using_decls)
              continue;
            clang::DeclContext *from = ud->getCommonAncestor();
            if (searched.find(ud->getNominatedNamespace()) == searched.end())
              search_queue.insert(
                  std::make_pair(from, ud->getNominatedNamespace()));
          } else if (clang::UsingDecl *ud =
                         llvm::dyn_cast<clang::UsingDecl>(child)) {
            if (ignore_using_decls)
              continue;
            for (clang::UsingShadowDecl *usd : ud->shadows()) {
              clang::Decl *target = usd->getTargetDecl();
              if (clang::NamedDecl *nd =
                      llvm::dyn_cast<clang::NamedDecl>(target)) {
                IdentifierInfo *ii = nd->getIdentifier();
                if (ii != nullptr &&
                    ii->getName().equals(name.AsCString(nullptr)))
                  found_decls.push_back(CompilerDecl(this, nd));
              }
            }
          } else if (clang::NamedDecl *nd =
                         llvm::dyn_cast<clang::NamedDecl>(child)) {
            IdentifierInfo *ii = nd->getIdentifier();
            if (ii != nullptr && ii->getName().equals(name.AsCString(nullptr)))
              found_decls.push_back(CompilerDecl(this, nd));
          }
        }
      }
    }
  }
  return found_decls;
}

// Look for child_decl_ctx's lookup scope in frame_decl_ctx and its parents,
// and return the number of levels it took to find it, or
// LLDB_INVALID_DECL_LEVEL
// if not found.  If the decl was imported via a using declaration, its name
// and/or
// type, if set, will be used to check that the decl found in the scope is a
// match.
//
// The optional name is required by languages (like C++) to handle using
// declarations
// like:
//
//     void poo();
//     namespace ns {
//         void foo();
//         void goo();
//     }
//     void bar() {
//         using ns::foo;
//         // CountDeclLevels returns 0 for 'foo', 1 for 'poo', and
//         // LLDB_INVALID_DECL_LEVEL for 'goo'.
//     }
//
// The optional type is useful in the case that there's a specific overload
// that we're looking for that might otherwise be shadowed, like:
//
//     void foo(int);
//     namespace ns {
//         void foo();
//     }
//     void bar() {
//         using ns::foo;
//         // CountDeclLevels returns 0 for { 'foo', void() },
//         // 1 for { 'foo', void(int) }, and
//         // LLDB_INVALID_DECL_LEVEL for { 'foo', void(int, int) }.
//     }
//
// NOTE: Because file statics are at the TranslationUnit along with globals, a
// function at file scope will return the same level as a function at global
// scope.
// Ideally we'd like to treat the file scope as an additional scope just below
// the
// global scope.  More work needs to be done to recognise that, if the decl
// we're
// trying to look up is static, we should compare its source file with that of
// the
// current scope and return a lower number for it.
uint32_t ClangASTContext::CountDeclLevels(clang::DeclContext *frame_decl_ctx,
                                          clang::DeclContext *child_decl_ctx,
                                          ConstString *child_name,
                                          CompilerType *child_type) {
  if (frame_decl_ctx) {
    std::set<DeclContext *> searched;
    std::multimap<DeclContext *, DeclContext *> search_queue;
    SymbolFile *symbol_file = GetSymbolFile();

    // Get the lookup scope for the decl we're trying to find.
    clang::DeclContext *parent_decl_ctx = child_decl_ctx->getParent();

    // Look for it in our scope's decl context and its parents.
    uint32_t level = 0;
    for (clang::DeclContext *decl_ctx = frame_decl_ctx; decl_ctx != nullptr;
         decl_ctx = decl_ctx->getParent()) {
      if (!decl_ctx->isLookupContext())
        continue;
      if (decl_ctx == parent_decl_ctx)
        // Found it!
        return level;
      search_queue.insert(std::make_pair(decl_ctx, decl_ctx));
      for (auto it = search_queue.find(decl_ctx); it != search_queue.end();
           it++) {
        if (searched.find(it->second) != searched.end())
          continue;

        // Currently DWARF has one shared translation unit for all Decls at top
        // level, so this
        // would erroneously find using statements anywhere.  So don't look at
        // the top-level
        // translation unit.
        // TODO fix this and add a testcase that depends on it.

        if (llvm::isa<clang::TranslationUnitDecl>(it->second))
          continue;

        searched.insert(it->second);
        symbol_file->ParseDeclsForContext(
            CompilerDeclContext(this, it->second));

        for (clang::Decl *child : it->second->decls()) {
          if (clang::UsingDirectiveDecl *ud =
                  llvm::dyn_cast<clang::UsingDirectiveDecl>(child)) {
            clang::DeclContext *ns = ud->getNominatedNamespace();
            if (ns == parent_decl_ctx)
              // Found it!
              return level;
            clang::DeclContext *from = ud->getCommonAncestor();
            if (searched.find(ns) == searched.end())
              search_queue.insert(std::make_pair(from, ns));
          } else if (child_name) {
            if (clang::UsingDecl *ud =
                    llvm::dyn_cast<clang::UsingDecl>(child)) {
              for (clang::UsingShadowDecl *usd : ud->shadows()) {
                clang::Decl *target = usd->getTargetDecl();
                clang::NamedDecl *nd = llvm::dyn_cast<clang::NamedDecl>(target);
                if (!nd)
                  continue;
                // Check names.
                IdentifierInfo *ii = nd->getIdentifier();
                if (ii == nullptr ||
                    !ii->getName().equals(child_name->AsCString(nullptr)))
                  continue;
                // Check types, if one was provided.
                if (child_type) {
                  CompilerType clang_type = ClangASTContext::GetTypeForDecl(nd);
                  if (!AreTypesSame(clang_type, *child_type,
                                    /*ignore_qualifiers=*/true))
                    continue;
                }
                // Found it!
                return level;
              }
            }
          }
        }
      }
      ++level;
    }
  }
  return LLDB_INVALID_DECL_LEVEL;
}

bool ClangASTContext::DeclContextIsStructUnionOrClass(void *opaque_decl_ctx) {
  if (opaque_decl_ctx)
    return ((clang::DeclContext *)opaque_decl_ctx)->isRecord();
  else
    return false;
}

ConstString ClangASTContext::DeclContextGetName(void *opaque_decl_ctx) {
  if (opaque_decl_ctx) {
    clang::NamedDecl *named_decl =
        llvm::dyn_cast<clang::NamedDecl>((clang::DeclContext *)opaque_decl_ctx);
    if (named_decl)
      return ConstString(named_decl->getName());
  }
  return ConstString();
}

ConstString
ClangASTContext::DeclContextGetScopeQualifiedName(void *opaque_decl_ctx) {
  if (opaque_decl_ctx) {
    clang::NamedDecl *named_decl =
        llvm::dyn_cast<clang::NamedDecl>((clang::DeclContext *)opaque_decl_ctx);
    if (named_decl)
      return ConstString(
          llvm::StringRef(named_decl->getQualifiedNameAsString()));
  }
  return ConstString();
}

bool ClangASTContext::DeclContextIsClassMethod(
    void *opaque_decl_ctx, lldb::LanguageType *language_ptr,
    bool *is_instance_method_ptr, ConstString *language_object_name_ptr) {
  if (opaque_decl_ctx) {
    clang::DeclContext *decl_ctx = (clang::DeclContext *)opaque_decl_ctx;
    if (ObjCMethodDecl *objc_method =
            llvm::dyn_cast<clang::ObjCMethodDecl>(decl_ctx)) {
      if (is_instance_method_ptr)
        *is_instance_method_ptr = objc_method->isInstanceMethod();
      if (language_ptr)
        *language_ptr = eLanguageTypeObjC;
      if (language_object_name_ptr)
        language_object_name_ptr->SetCString("self");
      return true;
    } else if (CXXMethodDecl *cxx_method =
                   llvm::dyn_cast<clang::CXXMethodDecl>(decl_ctx)) {
      if (is_instance_method_ptr)
        *is_instance_method_ptr = cxx_method->isInstance();
      if (language_ptr)
        *language_ptr = eLanguageTypeC_plus_plus;
      if (language_object_name_ptr)
        language_object_name_ptr->SetCString("this");
      return true;
    } else if (clang::FunctionDecl *function_decl =
                   llvm::dyn_cast<clang::FunctionDecl>(decl_ctx)) {
      ClangASTMetadata *metadata =
          GetMetadata(&decl_ctx->getParentASTContext(), function_decl);
      if (metadata && metadata->HasObjectPtr()) {
        if (is_instance_method_ptr)
          *is_instance_method_ptr = true;
        if (language_ptr)
          *language_ptr = eLanguageTypeObjC;
        if (language_object_name_ptr)
          language_object_name_ptr->SetCString(metadata->GetObjectPtrName());
        return true;
      }
    }
  }
  return false;
}

clang::DeclContext *
ClangASTContext::DeclContextGetAsDeclContext(const CompilerDeclContext &dc) {
  if (dc.IsClang())
    return (clang::DeclContext *)dc.GetOpaqueDeclContext();
  return nullptr;
}

ObjCMethodDecl *
ClangASTContext::DeclContextGetAsObjCMethodDecl(const CompilerDeclContext &dc) {
  if (dc.IsClang())
    return llvm::dyn_cast<clang::ObjCMethodDecl>(
        (clang::DeclContext *)dc.GetOpaqueDeclContext());
  return nullptr;
}

CXXMethodDecl *
ClangASTContext::DeclContextGetAsCXXMethodDecl(const CompilerDeclContext &dc) {
  if (dc.IsClang())
    return llvm::dyn_cast<clang::CXXMethodDecl>(
        (clang::DeclContext *)dc.GetOpaqueDeclContext());
  return nullptr;
}

clang::FunctionDecl *
ClangASTContext::DeclContextGetAsFunctionDecl(const CompilerDeclContext &dc) {
  if (dc.IsClang())
    return llvm::dyn_cast<clang::FunctionDecl>(
        (clang::DeclContext *)dc.GetOpaqueDeclContext());
  return nullptr;
}

clang::NamespaceDecl *
ClangASTContext::DeclContextGetAsNamespaceDecl(const CompilerDeclContext &dc) {
  if (dc.IsClang())
    return llvm::dyn_cast<clang::NamespaceDecl>(
        (clang::DeclContext *)dc.GetOpaqueDeclContext());
  return nullptr;
}

ClangASTMetadata *
ClangASTContext::DeclContextGetMetaData(const CompilerDeclContext &dc,
                                        const void *object) {
  clang::ASTContext *ast = DeclContextGetClangASTContext(dc);
  if (ast)
    return ClangASTContext::GetMetadata(ast, object);
  return nullptr;
}

clang::ASTContext *
ClangASTContext::DeclContextGetClangASTContext(const CompilerDeclContext &dc) {
  ClangASTContext *ast =
      llvm::dyn_cast_or_null<ClangASTContext>(dc.GetTypeSystem());
  if (ast)
    return ast->getASTContext();
  return nullptr;
}

ClangASTContextForExpressions::ClangASTContextForExpressions(Target &target)
    : ClangASTContext(target.GetArchitecture().GetTriple().getTriple().c_str()),
      m_target_wp(target.shared_from_this()),
      m_persistent_variables(new ClangPersistentVariables) {}

UserExpression *ClangASTContextForExpressions::GetUserExpression(
    llvm::StringRef expr, llvm::StringRef prefix, lldb::LanguageType language,
    Expression::ResultType desired_type,
    const EvaluateExpressionOptions &options) {
  TargetSP target_sp = m_target_wp.lock();
  if (!target_sp)
    return nullptr;

  return new ClangUserExpression(*target_sp.get(), expr, prefix, language,
                                 desired_type, options);
}

FunctionCaller *ClangASTContextForExpressions::GetFunctionCaller(
    const CompilerType &return_type, const Address &function_address,
    const ValueList &arg_value_list, const char *name) {
  TargetSP target_sp = m_target_wp.lock();
  if (!target_sp)
    return nullptr;

  Process *process = target_sp->GetProcessSP().get();
  if (!process)
    return nullptr;

  return new ClangFunctionCaller(*process, return_type, function_address,
                                 arg_value_list, name);
}

UtilityFunction *
ClangASTContextForExpressions::GetUtilityFunction(const char *text,
                                                  const char *name) {
  TargetSP target_sp = m_target_wp.lock();
  if (!target_sp)
    return nullptr;

  return new ClangUtilityFunction(*target_sp.get(), text, name);
}

PersistentExpressionState *
ClangASTContextForExpressions::GetPersistentExpressionState() {
  return m_persistent_variables.get();
}<|MERGE_RESOLUTION|>--- conflicted
+++ resolved
@@ -9289,15 +9289,9 @@
 
 bool ClangASTContext::DumpTypeValue(
     lldb::opaque_compiler_type_t type, Stream *s, lldb::Format format,
-<<<<<<< HEAD
-    const lldb_private::DataExtractor &data, lldb::offset_t byte_offset,
-    size_t byte_size, uint32_t bitfield_bit_size, uint32_t bitfield_bit_offset,
-    ExecutionContextScope *exe_scope, bool is_base_class) {
-=======
     const DataExtractor &data, lldb::offset_t byte_offset, size_t byte_size,
     uint32_t bitfield_bit_size, uint32_t bitfield_bit_offset,
     ExecutionContextScope *exe_scope) {
->>>>>>> 4750899a
   if (!type)
     return false;
   if (IsAggregateType(type)) {
