--- conflicted
+++ resolved
@@ -221,11 +221,7 @@
 FunctionCaller::InsertFunction(ExecutionContext &exe_ctx, lldb::addr_t &args_addr_ref,
                                DiagnosticManager &diagnostic_manager)
 {
-<<<<<<< HEAD
-    if (CompileFunction(diagnostic_manager) != 0)
-=======
     if (CompileFunction(exe_ctx.GetThreadSP(), diagnostic_manager) != 0)
->>>>>>> e119e26c
         return false;
     if (!WriteFunctionWrapper(exe_ctx, diagnostic_manager))
         return false;
@@ -338,13 +334,8 @@
         args_addr = *args_addr_ptr;
     else
         args_addr = LLDB_INVALID_ADDRESS;
-<<<<<<< HEAD
-
-    if (CompileFunction(diagnostic_manager) != 0)
-=======
-        
+
     if (CompileFunction(exe_ctx.GetThreadSP(), diagnostic_manager) != 0)
->>>>>>> e119e26c
         return lldb::eExpressionSetupError;
 
     if (args_addr == LLDB_INVALID_ADDRESS)
