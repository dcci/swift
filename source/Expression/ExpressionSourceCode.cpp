--- conflicted
+++ resolved
@@ -379,16 +379,11 @@
         ConstString object_name;
         if (Language::LanguageIsCPlusPlus(frame->GetLanguage()))
         {
-<<<<<<< HEAD
-            lldb::VariableListSP var_list_sp = frame->GetInScopeVariableList(false, true);
-            AddLocalVariableDecls(var_list_sp, lldb_local_var_decls);
-=======
             if (target->GetInjectLocalVariables(&exe_ctx))
             {
                 lldb::VariableListSP var_list_sp = frame->GetInScopeVariableList(false, true);
                 AddLocalVariableDecls(var_list_sp, lldb_local_var_decls);
             }
->>>>>>> 969e9c06
         }
     }
     
