--- conflicted
+++ resolved
@@ -766,16 +766,8 @@
       if (!err.Success()) {
         dump_stream.Printf("  <could not be read>\n");
       } else {
-<<<<<<< HEAD
-        DataExtractor extractor(data.GetBytes(), data.GetByteSize(),
-                                map.GetByteOrder(), map.GetAddressByteSize());
-
-        extractor.DumpHexBytes(&dump_stream, data.GetBytes(),
-                               data.GetByteSize(), 16, m_temporary_allocation);
-=======
         DumpHexBytes(&dump_stream, data.GetBytes(), data.GetByteSize(), 16,
                      load_addr);
->>>>>>> llvm/master
 
         dump_stream.PutChar('\n');
       }
