--- conflicted
+++ resolved
@@ -30,12 +30,12 @@
     lldbTarget
     lldbUtility
     lldbPluginExpressionParserClang
-<<<<<<< HEAD
-    lldbPluginExpressionParserSwift
-=======
     lldbPluginObjectFileJIT
 
->>>>>>> 99fecc5c
+    # Begin Swift Mods
+    lldbPluginExpressionParserSwift
+    # End Swift Mods
+
   LINK_COMPONENTS
     Core
     ExecutionEngine
