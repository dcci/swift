--- conflicted
+++ resolved
@@ -1320,7 +1320,6 @@
 }
 
 lldb::ModuleSP IRExecutionUnit::GetJITModule() {
-<<<<<<< HEAD
   // Accessor only, might return empty shared pointer
   return m_jit_module_wp.lock();
 }
@@ -1338,30 +1337,35 @@
     ExecutionContext exe_ctx(GetBestExecutionContextScope());
     Target *target = exe_ctx.GetTargetPtr();
     if (target) {
-      jit_module_sp = lldb_private::Module::CreateJITModule(
+      auto Delegate =
           std::static_pointer_cast<lldb_private::ObjectFileJITDelegate>(
-              shared_from_this()));
-      if (jit_module_sp) {
-        m_jit_module_wp = jit_module_sp;
-        bool changed = false;
-        jit_module_sp->SetLoadAddress(*target, 0, true, changed);
-
-        jit_module_sp->SetTypeSystemMap(target->GetTypeSystemMap());
-
-        ConstString const_name(name);
-        FileSpec jit_file;
-        jit_file.GetFilename() = const_name;
-        jit_module_sp->SetFileSpecAndObjectName(jit_file, ConstString());
-
-        if (limit_file_ptr) {
-          SymbolVendor *symbol_vendor = jit_module_sp->GetSymbolVendor();
-          if (symbol_vendor)
-            symbol_vendor->SetLimitSourceFileRange(
-                *limit_file_ptr, limit_start_line, limit_end_line);
-        }
-
-        target->GetImages().Append(jit_module_sp);
+              shared_from_this());
+
+      lldb::ModuleSP jit_module_sp =
+          lldb_private::Module::CreateModuleFromObjectFile<ObjectFileJIT>(
+              Delegate);
+      if (!jit_module_sp)
+        return nullptr;
+
+      m_jit_module_wp = jit_module_sp;
+      bool changed = false;
+      jit_module_sp->SetLoadAddress(*target, 0, true, changed);
+
+      jit_module_sp->SetTypeSystemMap(target->GetTypeSystemMap());
+
+      ConstString const_name(name);
+      FileSpec jit_file;
+      jit_file.GetFilename() = const_name;
+      jit_module_sp->SetFileSpecAndObjectName(jit_file, ConstString());
+
+      if (limit_file_ptr) {
+        SymbolVendor *symbol_vendor = jit_module_sp->GetSymbolVendor();
+        if (symbol_vendor)
+          symbol_vendor->SetLimitSourceFileRange(
+              *limit_file_ptr, limit_start_line, limit_end_line);
       }
+
+      target->GetImages().Append(jit_module_sp);
       return jit_module_sp;
     }
   }
@@ -1372,22 +1376,4 @@
   static std::recursive_mutex s_llvm_context_mutex;
 
   return s_llvm_context_mutex;
-=======
-  ExecutionContext exe_ctx(GetBestExecutionContextScope());
-  Target *target = exe_ctx.GetTargetPtr();
-  if (!target)
-    return nullptr;
-
-  auto Delegate = std::static_pointer_cast<lldb_private::ObjectFileJITDelegate>(
-      shared_from_this());
-
-  lldb::ModuleSP jit_module_sp =
-      lldb_private::Module::CreateModuleFromObjectFile<ObjectFileJIT>(Delegate);
-  if (!jit_module_sp)
-    return nullptr;
-
-  bool changed = false;
-  jit_module_sp->SetLoadAddress(*target, 0, true, changed);
-  return jit_module_sp;
->>>>>>> 99fecc5c
 }