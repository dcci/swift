//===-- lldb.cpp ------------------------------------------------*- C++ -*-===//
//
//                     The LLVM Compiler Infrastructure
//
// This file is distributed under the University of Illinois Open Source
// License. See LICENSE.TXT for details.
//
//===----------------------------------------------------------------------===//

#include "lldb/lldb-private.h"
#include "llvm/ADT/StringExtras.h"

using namespace lldb;
using namespace lldb_private;

#include "clang/Basic/Version.h"
#include "swift/Basic/Version.h"

#ifdef HAVE_SVN_VERSION_INC
#include "SVNVersion.inc"
#endif

#ifdef HAVE_APPLE_VERSION_INC
#include "AppleVersion.inc"
#endif

static const char *GetLLDBRevision() {
#ifdef LLDB_REVISION
  return LLDB_REVISION;
#else
  return nullptr;
#endif
}

static const char *GetLLDBRepository() {
#ifdef LLDB_REPOSITORY
  return LLDB_REPOSITORY;
#else
  return NULL;
#endif
}

<<<<<<< HEAD
#if LLDB_IS_BUILDBOT_BUILD
static std::string GetBuildDate() {
#if defined(LLDB_BUILD_DATE)
  return std::string(LLDB_BUILD_DATE);
#else
  return std::string();
#endif
}
#endif

=======
>>>>>>> bf5ac2c4
#define QUOTE(str) #str
#define EXPAND_AND_QUOTE(str) QUOTE(str)

const char *lldb_private::GetVersion() {
  // On platforms other than Darwin, report a version number in the same style
  // as the clang tool.
  static std::string g_version_str;
  if (g_version_str.empty()) {
    g_version_str += "lldb version ";
    g_version_str += CLANG_VERSION_STRING;

    const char *lldb_repo = GetLLDBRepository();
    const char *lldb_rev = GetLLDBRevision();
    if (lldb_repo || lldb_rev) {
      g_version_str += " (";
      if (lldb_repo)
        g_version_str += lldb_repo;
      if (lldb_rev) {
        g_version_str += " revision ";
        g_version_str += lldb_rev;
      }
      g_version_str += ")";
    }
    
#if LLDB_IS_BUILDBOT_BUILD
    std::string build_date = GetBuildDate();
    if(!build_date.empty())
      g_version_str += " (buildbot " + build_date + ")";
#endif

    auto const swift_version = swift::version::getSwiftNumericVersion();
    g_version_str += "\n  Swift-";
    g_version_str += llvm::utostr(swift_version.first) + ".";
    g_version_str += llvm::utostr(swift_version.second);
    std::string swift_rev(swift::version::getSwiftRevision());
    if (swift_rev.length() > 0) {
      g_version_str += " (revision " + swift_rev + ")";
    }

    std::string clang_rev(clang::getClangRevision());
    if (clang_rev.length() > 0) {
      g_version_str += "\n  clang revision ";
      g_version_str += clang_rev;
    }
    std::string llvm_rev(clang::getLLVMRevision());
    if (llvm_rev.length() > 0) {
      g_version_str += "\n  llvm revision ";
      g_version_str += llvm_rev;
    }
  }
  return g_version_str.c_str();
}<|MERGE_RESOLUTION|>--- conflicted
+++ resolved
@@ -40,7 +40,6 @@
 #endif
 }
 
-<<<<<<< HEAD
 #if LLDB_IS_BUILDBOT_BUILD
 static std::string GetBuildDate() {
 #if defined(LLDB_BUILD_DATE)
@@ -51,8 +50,6 @@
 }
 #endif
 
-=======
->>>>>>> bf5ac2c4
 #define QUOTE(str) #str
 #define EXPAND_AND_QUOTE(str) QUOTE(str)
 
