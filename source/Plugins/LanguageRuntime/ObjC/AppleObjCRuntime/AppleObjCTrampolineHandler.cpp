//===-- AppleObjCTrampolineHandler.cpp ----------------------------*- C++ -*-===//
//
//                     The LLVM Compiler Infrastructure
//
// This file is distributed under the University of Illinois Open Source
// License. See LICENSE.TXT for details.
//
//===----------------------------------------------------------------------===//

#include "AppleObjCTrampolineHandler.h"

// C Includes
// C++ Includes
// Other libraries and framework includes
// Project includes
#include "AppleThreadPlanStepThroughObjCTrampoline.h"

#include "lldb/Breakpoint/StoppointCallbackContext.h"
#include "lldb/Core/ConstString.h"
#include "lldb/Core/Debugger.h"
#include "lldb/Core/Log.h"
#include "lldb/Core/Module.h"
#include "lldb/Core/StreamFile.h"
#include "lldb/Core/Value.h"
#include "lldb/Expression/DiagnosticManager.h"
#include "lldb/Expression/FunctionCaller.h"
#include "lldb/Expression/UserExpression.h"
#include "lldb/Expression/UtilityFunction.h"
#include "lldb/Host/FileSpec.h"
#include "lldb/Symbol/ClangASTContext.h"
#include "lldb/Symbol/Symbol.h"
#include "lldb/Target/ABI.h"
#include "lldb/Target/ExecutionContext.h"
#include "lldb/Target/ObjCLanguageRuntime.h"
#include "lldb/Target/Process.h"
#include "lldb/Target/RegisterContext.h"
#include "lldb/Target/Target.h"
#include "lldb/Target/Thread.h"
#include "lldb/Target/ThreadPlanRunToAddress.h"

#include "llvm/ADT/STLExtras.h"

using namespace lldb;
using namespace lldb_private;

const char *AppleObjCTrampolineHandler::g_lookup_implementation_function_name = "__lldb_objc_find_implementation_for_selector";
const char *AppleObjCTrampolineHandler::g_lookup_implementation_function_code = NULL;
const char *AppleObjCTrampolineHandler::g_lookup_implementation_with_stret_function_code = "                               \n\
extern \"C\"                                                                                                    \n\
{                                                                                                               \n\
    extern void *class_getMethodImplementation(void *objc_class, void *sel);                                    \n\
    extern void *class_getMethodImplementation_stret(void *objc_class, void *sel);                              \n\
    extern void * object_getClass (id object);                                                                  \n\
    extern void * sel_getUid(char *name);                                                                       \n\
    extern int printf(const char *format, ...);                                                                 \n\
}                                                                                                               \n\
extern \"C\" void * __lldb_objc_find_implementation_for_selector (void *object,                                 \n\
                                                    void *sel,                                                  \n\
                                                    int is_stret,                                               \n\
                                                    int is_super,                                               \n\
                                                    int is_super2,                                              \n\
                                                    int is_fixup,                                               \n\
                                                    int is_fixed,                                               \n\
                                                    int debug)                                                  \n\
{                                                                                                               \n\
    struct __lldb_imp_return_struct                                                                             \n\
    {                                                                                                           \n\
        void *class_addr;                                                                                       \n\
        void *sel_addr;                                                                                         \n\
        void *impl_addr;                                                                                        \n\
    };                                                                                                          \n\
                                                                                                                \n\
    struct __lldb_objc_class {                                                                                  \n\
        void *isa;                                                                                              \n\
        void *super_ptr;                                                                                        \n\
    };                                                                                                          \n\
    struct __lldb_objc_super {                                                                                  \n\
        void *reciever;                                                                                         \n\
        struct __lldb_objc_class *class_ptr;                                                                    \n\
    };                                                                                                          \n\
    struct __lldb_msg_ref {                                                                                     \n\
        void *dont_know;                                                                                        \n\
        void *sel;                                                                                              \n\
    };                                                                                                          \n\
                                                                                                                \n\
    struct __lldb_imp_return_struct return_struct;                                                              \n\
                                                                                                                \n\
    if (debug)                                                                                                  \n\
        printf (\"\\n*** Called with obj: 0x%p sel: 0x%p is_stret: %d is_super: %d, \"                          \n\
                \"is_super2: %d, is_fixup: %d, is_fixed: %d\\n\",                                               \n\
                 object, sel, is_stret, is_super, is_super2, is_fixup, is_fixed);                               \n\
    if (is_super)                                                                                               \n\
    {                                                                                                           \n\
        if (is_super2)                                                                                          \n\
        {                                                                                                       \n\
            return_struct.class_addr = ((__lldb_objc_super *) object)->class_ptr->super_ptr;                    \n\
        }                                                                                                       \n\
        else                                                                                                    \n\
        {                                                                                                       \n\
            return_struct.class_addr = ((__lldb_objc_super *) object)->class_ptr;                               \n\
        }                                                                                                       \n\
    }                                                                                                           \n\
    else                                                                                                        \n\
    {                                                                                                           \n\
        // This code seems a little funny, but has its reasons...                                               \n\
        // The call to [object class] is here because if this is a class, and has not been called into          \n\
        // yet, we need to do something to force the class to initialize itself.                                \n\
        // Then the call to object_getClass will actually return the correct class, either the class            \n\
        // if object is a class instance, or the meta-class if it is a class pointer.                           \n\
        void *class_ptr = (void *) [(id) object class];                                                         \n\
        return_struct.class_addr = (id)  object_getClass((id) object);                                          \n\
        if (debug)                                                                                              \n\
        {                                                                                                       \n\
            if (class_ptr == object)                                                                            \n\
            {                                                                                                   \n\
                printf (\"Found a class object, need to use the meta class %p -> %p\\n\",                       \n\
                        class_ptr, return_struct.class_addr);                                                   \n\
            }                                                                                                   \n\
            else                                                                                                \n\
            {                                                                                                   \n\
                 printf (\"[object class] returned: %p object_getClass: %p.\\n\",                               \n\
                 class_ptr, return_struct.class_addr);                                                          \n\
            }                                                                                                   \n\
        }                                                                                                       \n\
    }                                                                                                           \n\
                                                                                                                \n\
    if (is_fixup)                                                                                               \n\
    {                                                                                                           \n\
        if (is_fixed)                                                                                           \n\
        {                                                                                                       \n\
            return_struct.sel_addr = ((__lldb_msg_ref *) sel)->sel;                                             \n\
        }                                                                                                       \n\
        else                                                                                                    \n\
        {                                                                                                       \n\
            char *sel_name = (char *) ((__lldb_msg_ref *) sel)->sel;                                            \n\
            return_struct.sel_addr = sel_getUid (sel_name);                                                     \n\
            if (debug)                                                                                          \n\
                printf (\"\\n*** Got fixed up selector: %p for name %s.\\n\",                                   \n\
                        return_struct.sel_addr, sel_name);                                                      \n\
        }                                                                                                       \n\
    }                                                                                                           \n\
    else                                                                                                        \n\
    {                                                                                                           \n\
        return_struct.sel_addr = sel;                                                                           \n\
    }                                                                                                           \n\
                                                                                                                \n\
    if (is_stret)                                                                                               \n\
    {                                                                                                           \n\
        return_struct.impl_addr = class_getMethodImplementation_stret (return_struct.class_addr,                \n\
                                                                       return_struct.sel_addr);                 \n\
    }                                                                                                           \n\
    else                                                                                                        \n\
    {                                                                                                           \n\
        return_struct.impl_addr = class_getMethodImplementation (return_struct.class_addr,                      \n\
                                                                       return_struct.sel_addr);                 \n\
    }                                                                                                           \n\
    if (debug)                                                                                                  \n\
        printf (\"\\n*** Returning implementation: %p.\\n\", return_struct.impl_addr);                          \n\
                                                                                                                \n\
    return return_struct.impl_addr;                                                                             \n\
}                                                                                                               \n\
";
const char *AppleObjCTrampolineHandler::g_lookup_implementation_no_stret_function_code = "                      \n\
extern \"C\"                                                                                                    \n\
{                                                                                                               \n\
    extern void *class_getMethodImplementation(void *objc_class, void *sel);                                    \n\
    extern void * object_getClass (id object);                                                                  \n\
    extern void * sel_getUid(char *name);                                                                       \n\
    extern int printf(const char *format, ...);                                                                 \n\
}                                                                                                               \n\
extern \"C\" void * __lldb_objc_find_implementation_for_selector (void *object,                                 \n\
                                                    void *sel,                                                  \n\
                                                    int is_stret,                                               \n\
                                                    int is_super,                                               \n\
                                                    int is_super2,                                              \n\
                                                    int is_fixup,                                               \n\
                                                    int is_fixed,                                               \n\
                                                    int debug)                                                  \n\
{                                                                                                               \n\
    struct __lldb_imp_return_struct                                                                             \n\
    {                                                                                                           \n\
        void *class_addr;                                                                                       \n\
        void *sel_addr;                                                                                         \n\
        void *impl_addr;                                                                                        \n\
    };                                                                                                          \n\
                                                                                                                \n\
    struct __lldb_objc_class {                                                                                  \n\
        void *isa;                                                                                              \n\
        void *super_ptr;                                                                                        \n\
    };                                                                                                          \n\
    struct __lldb_objc_super {                                                                                  \n\
        void *reciever;                                                                                         \n\
        struct __lldb_objc_class *class_ptr;                                                                    \n\
    };                                                                                                          \n\
    struct __lldb_msg_ref {                                                                                     \n\
        void *dont_know;                                                                                        \n\
        void *sel;                                                                                              \n\
    };                                                                                                          \n\
                                                                                                                \n\
    struct __lldb_imp_return_struct return_struct;                                                              \n\
                                                                                                                \n\
    if (debug)                                                                                                  \n\
        printf (\"\\n*** Called with obj: 0x%p sel: 0x%p is_stret: %d is_super: %d, \"                          \n\
                \"is_super2: %d, is_fixup: %d, is_fixed: %d\\n\",                                               \n\
                 object, sel, is_stret, is_super, is_super2, is_fixup, is_fixed);                               \n\
    if (is_super)                                                                                               \n\
    {                                                                                                           \n\
        if (is_super2)                                                                                          \n\
        {                                                                                                       \n\
            return_struct.class_addr = ((__lldb_objc_super *) object)->class_ptr->super_ptr;                    \n\
        }                                                                                                       \n\
        else                                                                                                    \n\
        {                                                                                                       \n\
            return_struct.class_addr = ((__lldb_objc_super *) object)->class_ptr;                               \n\
        }                                                                                                       \n\
    }                                                                                                           \n\
    else                                                                                                        \n\
    {                                                                                                           \n\
        // This code seems a little funny, but has its reasons...                                               \n\
        // The call to [object class] is here because if this is a class, and has not been called into          \n\
        // yet, we need to do something to force the class to initialize itself.                                \n\
        // Then the call to object_getClass will actually return the correct class, either the class            \n\
        // if object is a class instance, or the meta-class if it is a class pointer.                           \n\
        void *class_ptr = (void *) [(id) object class];                                                         \n\
        return_struct.class_addr = (id)  object_getClass((id) object);                                          \n\
        if (debug)                                                                                              \n\
        {                                                                                                       \n\
            if (class_ptr == object)                                                                            \n\
            {                                                                                                   \n\
                printf (\"Found a class object, need to return the meta class %p -> %p\\n\",                    \n\
                        class_ptr, return_struct.class_addr);                                                   \n\
            }                                                                                                   \n\
            else                                                                                                \n\
            {                                                                                                   \n\
                 printf (\"[object class] returned: %p object_getClass: %p.\\n\",                               \n\
                 class_ptr, return_struct.class_addr);                                                          \n\
            }                                                                                                   \n\
        }                                                                                                       \n\
    }                                                                                                           \n\
                                                                                                                \n\
    if (is_fixup)                                                                                               \n\
    {                                                                                                           \n\
        if (is_fixed)                                                                                           \n\
        {                                                                                                       \n\
            return_struct.sel_addr = ((__lldb_msg_ref *) sel)->sel;                                             \n\
        }                                                                                                       \n\
        else                                                                                                    \n\
        {                                                                                                       \n\
            char *sel_name = (char *) ((__lldb_msg_ref *) sel)->sel;                                            \n\
            return_struct.sel_addr = sel_getUid (sel_name);                                                     \n\
            if (debug)                                                                                          \n\
                printf (\"\\n*** Got fixed up selector: %p for name %s.\\n\",                                   \n\
                        return_struct.sel_addr, sel_name);                                                      \n\
        }                                                                                                       \n\
    }                                                                                                           \n\
    else                                                                                                        \n\
    {                                                                                                           \n\
        return_struct.sel_addr = sel;                                                                           \n\
    }                                                                                                           \n\
                                                                                                                \n\
    return_struct.impl_addr = class_getMethodImplementation (return_struct.class_addr,                          \n\
                                                             return_struct.sel_addr);                           \n\
    if (debug)                                                                                                  \n\
        printf (\"\\n*** Returning implementation: 0x%p.\\n\", return_struct.impl_addr);                        \n\
                                                                                                                \n\
    return return_struct.impl_addr;                                                                             \n\
}                                                                                                               \n\
";

AppleObjCTrampolineHandler::AppleObjCVTables::VTableRegion::VTableRegion(AppleObjCVTables *owner, lldb::addr_t header_addr) :
    m_valid (true),
    m_owner(owner),
    m_header_addr (header_addr),
    m_code_start_addr(0),
    m_code_end_addr (0),
    m_next_region (0)
{
    SetUpRegion ();
}

AppleObjCTrampolineHandler::~AppleObjCTrampolineHandler()
{
}

void
AppleObjCTrampolineHandler::AppleObjCVTables::VTableRegion::SetUpRegion()
{
    // The header looks like:
    //
    //   uint16_t headerSize
    //   uint16_t descSize
    //   uint32_t descCount
    //   void * next
    //
    // First read in the header:
    
    char memory_buffer[16];
    ProcessSP process_sp = m_owner->GetProcessSP();
    if (!process_sp)
        return;
    DataExtractor data(memory_buffer, sizeof(memory_buffer), 
                       process_sp->GetByteOrder(),
                       process_sp->GetAddressByteSize());
    size_t actual_size = 8 + process_sp->GetAddressByteSize();
    Error error;
    size_t bytes_read = process_sp->ReadMemory (m_header_addr, memory_buffer, actual_size, error);
    if (bytes_read != actual_size)
    {
        m_valid = false;
        return;
    }
    
    lldb::offset_t offset = 0;
    const uint16_t header_size = data.GetU16(&offset);
    const uint16_t descriptor_size = data.GetU16(&offset);
    const size_t num_descriptors = data.GetU32(&offset);
    
    m_next_region = data.GetPointer(&offset);
    
    // If the header size is 0, that means we've come in too early before this data is set up.
    // Set ourselves as not valid, and continue.
    if (header_size == 0 || num_descriptors == 0)
    {
        m_valid = false;
        return;
    }
    
    // Now read in all the descriptors:
    // The descriptor looks like:
    //
    // uint32_t offset
    // uint32_t flags
    //
    // Where offset is either 0 - in which case it is unused, or
    // it is the offset of the vtable code from the beginning of the descriptor record.
    // Below, we'll convert that into an absolute code address, since I don't want to have
    // to compute it over and over.
    
    // Ingest the whole descriptor array:
    const lldb::addr_t desc_ptr = m_header_addr + header_size;
    const size_t desc_array_size = num_descriptors * descriptor_size;
    DataBufferSP data_sp(new DataBufferHeap (desc_array_size, '\0'));
    uint8_t* dst = (uint8_t*)data_sp->GetBytes();

    DataExtractor desc_extractor (dst, desc_array_size,
                                  process_sp->GetByteOrder(),
                                  process_sp->GetAddressByteSize());
    bytes_read = process_sp->ReadMemory(desc_ptr, dst, desc_array_size, error);
    if (bytes_read != desc_array_size)
    {
        m_valid = false;
        return;
    }
    
    // The actual code for the vtables will be laid out consecutively, so I also
    // compute the start and end of the whole code block.

    offset = 0;
    m_code_start_addr = 0;
    m_code_end_addr = 0;

    for (size_t i = 0; i < num_descriptors; i++)
    {
        lldb::addr_t start_offset = offset;
        uint32_t voffset = desc_extractor.GetU32 (&offset);
        uint32_t flags  = desc_extractor.GetU32 (&offset);
        lldb::addr_t code_addr = desc_ptr + start_offset + voffset;
        m_descriptors.push_back (VTableDescriptor(flags, code_addr));
        
        if (m_code_start_addr == 0 || code_addr < m_code_start_addr)
            m_code_start_addr = code_addr;
        if (code_addr > m_code_end_addr)
            m_code_end_addr = code_addr;
            
        offset = start_offset + descriptor_size;
    }
    // Finally, a little bird told me that all the vtable code blocks are the same size.  
    // Let's compute the blocks and if they are all the same add the size to the code end address:
    lldb::addr_t code_size = 0;
    bool all_the_same = true;
    for (size_t i = 0; i < num_descriptors - 1; i++)
    {
        lldb::addr_t this_size = m_descriptors[i + 1].code_start - m_descriptors[i].code_start;
        if (code_size == 0)
            code_size = this_size;
        else
        {
            if (this_size != code_size)
                all_the_same = false;
            if (this_size > code_size)
                code_size = this_size;
        }
    }
    if (all_the_same)
        m_code_end_addr += code_size;
}

bool 
AppleObjCTrampolineHandler::AppleObjCVTables::VTableRegion::AddressInRegion (lldb::addr_t addr, uint32_t &flags)
{
    if (!IsValid())
        return false;
        
    if (addr < m_code_start_addr || addr > m_code_end_addr)
        return false;
        
    std::vector<VTableDescriptor>::iterator pos, end = m_descriptors.end();
    for (pos = m_descriptors.begin(); pos != end; pos++)
    {
        if (addr <= (*pos).code_start)
        {
            flags = (*pos).flags;
            return true;
        }
    }
    return false;
}

void
AppleObjCTrampolineHandler::AppleObjCVTables::VTableRegion::Dump (Stream &s)
{
    s.Printf ("Header addr: 0x%" PRIx64 " Code start: 0x%" PRIx64 " Code End: 0x%" PRIx64 " Next: 0x%" PRIx64 "\n",
              m_header_addr, m_code_start_addr, m_code_end_addr, m_next_region);
    size_t num_elements = m_descriptors.size();
    for (size_t i = 0; i < num_elements; i++)
    {
        s.Indent();
        s.Printf ("Code start: 0x%" PRIx64 " Flags: %d\n", m_descriptors[i].code_start, m_descriptors[i].flags);
    }
}
        
AppleObjCTrampolineHandler::AppleObjCVTables::AppleObjCVTables (const ProcessSP &process_sp, 
                                                                const ModuleSP &objc_module_sp) :
    m_process_wp (),
    m_trampoline_header (LLDB_INVALID_ADDRESS),
    m_trampolines_changed_bp_id (LLDB_INVALID_BREAK_ID),
    m_objc_module_sp (objc_module_sp)
{
    if (process_sp)
        m_process_wp = process_sp;
}

AppleObjCTrampolineHandler::AppleObjCVTables::~AppleObjCVTables()
{
    ProcessSP process_sp = GetProcessSP ();
    if (process_sp)
    {
        if (m_trampolines_changed_bp_id != LLDB_INVALID_BREAK_ID)
            process_sp->GetTarget().RemoveBreakpointByID (m_trampolines_changed_bp_id);
    }
}

bool
AppleObjCTrampolineHandler::AppleObjCVTables::InitializeVTableSymbols ()
{
    if (m_trampoline_header != LLDB_INVALID_ADDRESS)
        return true;

    ProcessSP process_sp = GetProcessSP ();
    if (process_sp)
    {
        Target &target = process_sp->GetTarget();
        
        const ModuleList &target_modules = target.GetImages();
        Mutex::Locker modules_locker(target_modules.GetMutex());
        size_t num_modules = target_modules.GetSize();
        if (!m_objc_module_sp)
        {
            for (size_t i = 0; i < num_modules; i++)
            {
                if (process_sp->GetObjCLanguageRuntime()->IsModuleObjCLibrary (target_modules.GetModuleAtIndexUnlocked(i)))
                {
                    m_objc_module_sp = target_modules.GetModuleAtIndexUnlocked(i);
                    break;
                }
            }
        }
        
        if (m_objc_module_sp)
        {
            ConstString trampoline_name ("gdb_objc_trampolines");
            const Symbol *trampoline_symbol = m_objc_module_sp->FindFirstSymbolWithNameAndType (trampoline_name, 
                                                                                                eSymbolTypeData);
            if (trampoline_symbol != NULL)
            {
                m_trampoline_header = trampoline_symbol->GetLoadAddress(&target);
                if (m_trampoline_header == LLDB_INVALID_ADDRESS)
                    return false;
                
                // Next look up the "changed" symbol and set a breakpoint on that...
                ConstString changed_name ("gdb_objc_trampolines_changed");
                const Symbol *changed_symbol = m_objc_module_sp->FindFirstSymbolWithNameAndType (changed_name, 
                                                                                                 eSymbolTypeCode);
                if (changed_symbol != NULL)
                {
                    const Address changed_symbol_addr = changed_symbol->GetAddress();
                    if (!changed_symbol_addr.IsValid())
                        return false;
                        
                    lldb::addr_t changed_addr = changed_symbol_addr.GetOpcodeLoadAddress (&target);
                    if (changed_addr != LLDB_INVALID_ADDRESS)
                    {
                        BreakpointSP trampolines_changed_bp_sp = target.CreateBreakpoint (changed_addr, true, false);
                        if (trampolines_changed_bp_sp)
                        {
                            m_trampolines_changed_bp_id = trampolines_changed_bp_sp->GetID();
                            trampolines_changed_bp_sp->SetCallback (RefreshTrampolines, this, true);
                            trampolines_changed_bp_sp->SetBreakpointKind ("objc-trampolines-changed");
                            return true;
                        }
                    }
                }
            }
        }
    }
    return false;
}
    
bool 
AppleObjCTrampolineHandler::AppleObjCVTables::RefreshTrampolines (void *baton, 
                                                                  StoppointCallbackContext *context, 
                                                                  lldb::user_id_t break_id, 
                                                                  lldb::user_id_t break_loc_id)
{
    AppleObjCVTables *vtable_handler = (AppleObjCVTables *) baton;
    if (vtable_handler->InitializeVTableSymbols())
    {
        // The Update function is called with the address of an added region.  So we grab that address, and
        // feed it into ReadRegions.  Of course, our friend the ABI will get the values for us.
        ExecutionContext exe_ctx (context->exe_ctx_ref);
        Process *process = exe_ctx.GetProcessPtr();
        const ABI *abi = process->GetABI().get();
        
        ClangASTContext *clang_ast_context = process->GetTarget().GetScratchClangASTContext();
        ValueList argument_values;
        Value input_value;
        CompilerType clang_void_ptr_type = clang_ast_context->GetBasicType(eBasicTypeVoid).GetPointerType();

        input_value.SetValueType (Value::eValueTypeScalar);
        //input_value.SetContext (Value::eContextTypeClangType, clang_void_ptr_type);
        input_value.SetCompilerType (clang_void_ptr_type);
        argument_values.PushValue(input_value);
        
        bool success = abi->GetArgumentValues (exe_ctx.GetThreadRef(), argument_values);
        if (!success)
            return false;
            
        // Now get a pointer value from the zeroth argument.
        Error error;
        DataExtractor data;
        error = argument_values.GetValueAtIndex(0)->GetValueAsData (&exe_ctx, 
                                                                    data, 
                                                                    0,
                                                                    NULL);
        lldb::offset_t offset = 0;
        lldb::addr_t region_addr = data.GetPointer(&offset);
        
        if (region_addr != 0)
            vtable_handler->ReadRegions(region_addr);
    }
    return false;
}

bool
AppleObjCTrampolineHandler::AppleObjCVTables::ReadRegions ()
{
    // The no argument version reads the start region from the value of the gdb_regions_header, and 
    // gets started from there.
    
    m_regions.clear();
    if (!InitializeVTableSymbols())
        return false;
    Error error;
    ProcessSP process_sp = GetProcessSP ();
    if (process_sp)
    {
        lldb::addr_t region_addr = process_sp->ReadPointerFromMemory (m_trampoline_header, error);
        if (error.Success())
            return ReadRegions (region_addr);
    }
    return false;
}

bool
AppleObjCTrampolineHandler::AppleObjCVTables::ReadRegions (lldb::addr_t region_addr)
{
    ProcessSP process_sp = GetProcessSP ();
    if (!process_sp)
        return false;
        
    Log *log(lldb_private::GetLogIfAllCategoriesSet (LIBLLDB_LOG_STEP));
    
    // We aren't starting at the trampoline symbol.
    InitializeVTableSymbols ();
    lldb::addr_t next_region = region_addr;
    
    // Read in the sizes of the headers.
    while (next_region != 0) 
    {
        m_regions.push_back (VTableRegion(this, next_region));
        if (!m_regions.back().IsValid())
        {
            m_regions.clear();
            return false;
        }
        if (log)
        {
            StreamString s;
            m_regions.back().Dump(s);
            log->Printf("Read vtable region: \n%s", s.GetData());
        }
        
        next_region = m_regions.back().GetNextRegionAddr();
    }
    
    return true;
}
    
bool
AppleObjCTrampolineHandler::AppleObjCVTables::IsAddressInVTables (lldb::addr_t addr, uint32_t &flags)
{
    region_collection::iterator pos, end = m_regions.end();
    for (pos = m_regions.begin(); pos != end; pos++)
    {
        if ((*pos).AddressInRegion (addr, flags))
            return true;
    }
    return false;
}

const AppleObjCTrampolineHandler::DispatchFunction
AppleObjCTrampolineHandler::g_dispatch_functions[] =
{
    // NAME                              STRET  SUPER  SUPER2  FIXUP TYPE
    {"objc_msgSend",                     false, false, false, DispatchFunction::eFixUpNone    },
    {"objc_msgSend_fixup",               false, false, false, DispatchFunction::eFixUpToFix   },
    {"objc_msgSend_fixedup",             false, false, false, DispatchFunction::eFixUpFixed   },
    {"objc_msgSend_stret",               true,  false, false, DispatchFunction::eFixUpNone    },
    {"objc_msgSend_stret_fixup",         true,  false, false, DispatchFunction::eFixUpToFix   },
    {"objc_msgSend_stret_fixedup",       true,  false, false, DispatchFunction::eFixUpFixed   },
    {"objc_msgSend_fpret",               false, false, false, DispatchFunction::eFixUpNone    },
    {"objc_msgSend_fpret_fixup",         false, false, false, DispatchFunction::eFixUpToFix   },
    {"objc_msgSend_fpret_fixedup",       false, false, false, DispatchFunction::eFixUpFixed   },
    {"objc_msgSend_fp2ret",              false, false,  true, DispatchFunction::eFixUpNone    },
    {"objc_msgSend_fp2ret_fixup",        false, false,  true, DispatchFunction::eFixUpToFix   },
    {"objc_msgSend_fp2ret_fixedup",      false, false,  true, DispatchFunction::eFixUpFixed   },
    {"objc_msgSendSuper",                false, true,  false, DispatchFunction::eFixUpNone    },
    {"objc_msgSendSuper_stret",          true,  true,  false, DispatchFunction::eFixUpNone    },
    {"objc_msgSendSuper2",               false, true,   true, DispatchFunction::eFixUpNone    },
    {"objc_msgSendSuper2_fixup",         false, true,   true, DispatchFunction::eFixUpToFix   },
    {"objc_msgSendSuper2_fixedup",       false, true,   true, DispatchFunction::eFixUpFixed   },
    {"objc_msgSendSuper2_stret",         true,  true,   true, DispatchFunction::eFixUpNone    },
    {"objc_msgSendSuper2_stret_fixup",   true,  true,   true, DispatchFunction::eFixUpToFix   },
    {"objc_msgSendSuper2_stret_fixedup", true,  true,   true, DispatchFunction::eFixUpFixed   },
};

AppleObjCTrampolineHandler::AppleObjCTrampolineHandler (const ProcessSP &process_sp, 
                                                        const ModuleSP &objc_module_sp) :
    m_process_wp (),
    m_objc_module_sp (objc_module_sp),
    m_impl_fn_addr (LLDB_INVALID_ADDRESS),
    m_impl_stret_fn_addr (LLDB_INVALID_ADDRESS),
    m_msg_forward_addr (LLDB_INVALID_ADDRESS)
{
    if (process_sp)
        m_process_wp = process_sp;
    // Look up the known resolution functions:
    
    ConstString get_impl_name("class_getMethodImplementation");
    ConstString get_impl_stret_name("class_getMethodImplementation_stret");
    ConstString msg_forward_name("_objc_msgForward");
    ConstString msg_forward_stret_name("_objc_msgForward_stret");
    
    Target *target = process_sp ? &process_sp->GetTarget() : NULL;
    const Symbol *class_getMethodImplementation = m_objc_module_sp->FindFirstSymbolWithNameAndType (get_impl_name, eSymbolTypeCode);
    const Symbol *class_getMethodImplementation_stret = m_objc_module_sp->FindFirstSymbolWithNameAndType (get_impl_stret_name, eSymbolTypeCode);
    const Symbol *msg_forward = m_objc_module_sp->FindFirstSymbolWithNameAndType (msg_forward_name, eSymbolTypeCode);
    const Symbol *msg_forward_stret = m_objc_module_sp->FindFirstSymbolWithNameAndType (msg_forward_stret_name, eSymbolTypeCode);
    
    if (class_getMethodImplementation)
        m_impl_fn_addr = class_getMethodImplementation->GetAddress().GetOpcodeLoadAddress (target);
    if  (class_getMethodImplementation_stret)
        m_impl_stret_fn_addr = class_getMethodImplementation_stret->GetAddress().GetOpcodeLoadAddress (target);
    if (msg_forward)
        m_msg_forward_addr = msg_forward->GetAddress().GetOpcodeLoadAddress(target);
    if  (msg_forward_stret)
        m_msg_forward_stret_addr = msg_forward_stret->GetAddress().GetOpcodeLoadAddress(target);
    
    // FIXME: Do some kind of logging here.
    if (m_impl_fn_addr == LLDB_INVALID_ADDRESS)
    {
        // If we can't even find the ordinary get method implementation function, then we aren't going to be able to
        // step through any method dispatches.  Warn to that effect and get out of here.
        if (process_sp->CanJIT())
        {
            process_sp->GetTarget().GetDebugger().GetErrorFile()->Printf ("Could not find implementation lookup function \"%s\""
                                                                          " step in through ObjC method dispatch will not work.\n",
                                                                          get_impl_name.AsCString());
        }
        return;
    }
    else if (m_impl_stret_fn_addr == LLDB_INVALID_ADDRESS)
    {
        // It there is no stret return lookup function, assume that it is the same as the straight lookup:
        m_impl_stret_fn_addr = m_impl_fn_addr;
        // Also we will use the version of the lookup code that doesn't rely on the stret version of the function.
        g_lookup_implementation_function_code = g_lookup_implementation_no_stret_function_code;
    }
    else
    {
        g_lookup_implementation_function_code = g_lookup_implementation_with_stret_function_code;
    }
        
    // Look up the addresses for the objc dispatch functions and cache them.  For now I'm inspecting the symbol
    // names dynamically to figure out how to dispatch to them.  If it becomes more complicated than this we can 
    // turn the g_dispatch_functions char * array into a template table, and populate the DispatchFunction map
    // from there.

    for (size_t i = 0; i != llvm::array_lengthof(g_dispatch_functions); i++)
    {
        ConstString name_const_str(g_dispatch_functions[i].name);
        const Symbol *msgSend_symbol = m_objc_module_sp->FindFirstSymbolWithNameAndType (name_const_str, eSymbolTypeCode);
        if (msgSend_symbol && msgSend_symbol->ValueIsAddress())
        {
            // FixMe: Make g_dispatch_functions static table of DispatchFunctions, and have the map be address->index.
            // Problem is we also need to lookup the dispatch function.  For now we could have a side table of stret & non-stret
            // dispatch functions.  If that's as complex as it gets, we're fine.
            
            lldb::addr_t sym_addr = msgSend_symbol->GetAddressRef().GetOpcodeLoadAddress(target);
            
            m_msgSend_map.insert(std::pair<lldb::addr_t, int>(sym_addr, i));
        }
    }
    
    // Build our vtable dispatch handler here:
    m_vtables_ap.reset(new AppleObjCVTables(process_sp, m_objc_module_sp));
    if (m_vtables_ap.get())
        m_vtables_ap->ReadRegions();        
}

lldb::addr_t
AppleObjCTrampolineHandler::SetupDispatchFunction(Thread &thread, ValueList &dispatch_values)
{
<<<<<<< HEAD
    ExecutionContext exe_ctx(thread.shared_from_this());
    DiagnosticManager diagnostics;
    Log *log(lldb_private::GetLogIfAllCategoriesSet(LIBLLDB_LOG_STEP));
=======
    ThreadSP thread_sp(thread.shared_from_this());
    ExecutionContext exe_ctx (thread_sp);
    DiagnosticManager diagnostics;
    Log *log(lldb_private::GetLogIfAllCategoriesSet(LIBLLDB_LOG_STEP));

>>>>>>> e119e26c
    lldb::addr_t args_addr = LLDB_INVALID_ADDRESS;
    FunctionCaller *impl_function_caller = nullptr;

    // Scope for mutex locker:
    {
        Mutex::Locker locker(m_impl_function_mutex);
        
        // First stage is to make the ClangUtility to hold our injected function:

        if (!m_impl_code.get())
        {
            if (g_lookup_implementation_function_code != NULL)
            {
                Error error;
                m_impl_code.reset (exe_ctx.GetTargetRef().GetUtilityFunctionForLanguage (g_lookup_implementation_function_code,
                                                                                         eLanguageTypeObjC,
                                                                                         g_lookup_implementation_function_name,
                                                                                         error));
                if (error.Fail())
                {
                    if (log)
                        log->Printf ("Failed to get Utility Function for implementation lookup: %s.", error.AsCString());
                    m_impl_code.reset();
                    return args_addr;
                }

                if (!m_impl_code->Install(diagnostics, exe_ctx))
                {
                    if (log)
                    {
                        log->Printf("Failed to install implementation lookup.");
                        diagnostics.Dump(log);
                    }
                    m_impl_code.reset();
                    return args_addr;
                }
            }
            else
            {
                if (log)
                    log->Printf("No method lookup implementation code.");
                return LLDB_INVALID_ADDRESS;
            }

            // Next make the runner function for our implementation utility function.
            ClangASTContext *clang_ast_context = thread.GetProcess()->GetTarget().GetScratchClangASTContext();
            CompilerType clang_void_ptr_type = clang_ast_context->GetBasicType(eBasicTypeVoid).GetPointerType();
            Error error;
            
            impl_function_caller = m_impl_code->MakeFunctionCaller(clang_void_ptr_type,
                                                                   dispatch_values,
                                                                   thread_sp,
                                                                   error);
            if (error.Fail())
            {
                if (log)
                    log->Printf ("Error getting function caller for dispatch lookup: \"%s\".", error.AsCString());
                return args_addr;
            }
        }
        else
        {
            impl_function_caller = m_impl_code->GetFunctionCaller();
        }
    }

    diagnostics.Clear();

    // Now write down the argument values for this particular call.  This looks like it might be a race condition
    // if other threads were calling into here, but actually it isn't because we allocate a new args structure for
    // this call by passing args_addr = LLDB_INVALID_ADDRESS...

    if (impl_function_caller->WriteFunctionArguments(exe_ctx, args_addr, dispatch_values, diagnostics))
    {
        if (log)
        {
            log->Printf("Error writing function arguments.");
            diagnostics.Dump(log);
        }
        return args_addr;
    }

    return args_addr;
}

ThreadPlanSP
AppleObjCTrampolineHandler::GetStepThroughDispatchPlan (Thread &thread, bool stop_others)
{
    ThreadPlanSP ret_plan_sp;
    lldb::addr_t curr_pc = thread.GetRegisterContext()->GetPC();
    
    DispatchFunction this_dispatch;
    bool found_it = false;
    
    // First step is to look and see if we are in one of the known ObjC dispatch functions.  We've already compiled
    // a table of same, so consult it.
    
    MsgsendMap::iterator pos;
    pos = m_msgSend_map.find (curr_pc);
    if (pos != m_msgSend_map.end())
    {
        this_dispatch = g_dispatch_functions[(*pos).second];
        found_it = true;
    }
    
    // Next check to see if we are in a vtable region:
    
    if (!found_it)
    {
        uint32_t flags;
        if (m_vtables_ap.get())
        {
            found_it = m_vtables_ap->IsAddressInVTables (curr_pc, flags);
            if (found_it)
            {
                this_dispatch.name = "vtable";
                this_dispatch.stret_return 
                        = (flags & AppleObjCVTables::eOBJC_TRAMPOLINE_STRET) == AppleObjCVTables::eOBJC_TRAMPOLINE_STRET;
                this_dispatch.is_super = false;
                this_dispatch.is_super2 = false;
                this_dispatch.fixedup = DispatchFunction::eFixUpFixed;
            }
        }
    }
    
    if (found_it)
    {
        Log *log(lldb_private::GetLogIfAllCategoriesSet (LIBLLDB_LOG_STEP));

        // We are decoding a method dispatch.  
        // First job is to pull the arguments out:
        
        lldb::StackFrameSP thread_cur_frame = thread.GetStackFrameAtIndex(0);
        
        const ABI *abi = NULL;
        ProcessSP process_sp (thread.CalculateProcess());
        if (process_sp)
            abi = process_sp->GetABI().get();
        if (abi == NULL)
            return ret_plan_sp;
            
        TargetSP target_sp (thread.CalculateTarget());
        
        ClangASTContext *clang_ast_context = target_sp->GetScratchClangASTContext();
        ValueList argument_values;
        Value void_ptr_value;
        CompilerType clang_void_ptr_type = clang_ast_context->GetBasicType(eBasicTypeVoid).GetPointerType();
        void_ptr_value.SetValueType (Value::eValueTypeScalar);
        //void_ptr_value.SetContext (Value::eContextTypeClangType, clang_void_ptr_type);
        void_ptr_value.SetCompilerType (clang_void_ptr_type);
        
        int obj_index;
        int sel_index;
        
        // If this is a struct return dispatch, then the first argument is the
        // return struct pointer, and the object is the second, and the selector is the third.
        // Otherwise the object is the first and the selector the second.
        if (this_dispatch.stret_return)
        {
            obj_index = 1;
            sel_index = 2;
            argument_values.PushValue(void_ptr_value);
            argument_values.PushValue(void_ptr_value);
            argument_values.PushValue(void_ptr_value);
        }
        else
        {
            obj_index = 0;
            sel_index = 1;
            argument_values.PushValue(void_ptr_value);
            argument_values.PushValue(void_ptr_value);
        }

        
        bool success = abi->GetArgumentValues (thread, argument_values);
        if (!success)
            return ret_plan_sp;
        
        lldb::addr_t obj_addr = argument_values.GetValueAtIndex(obj_index)->GetScalar().ULongLong();
        if (obj_addr == 0x0)
        {
            if (log)
                log->Printf("Asked to step to dispatch to nil object, returning empty plan.");
            return ret_plan_sp;
        }
        
        ExecutionContext exe_ctx (thread.shared_from_this());
        Process *process = exe_ctx.GetProcessPtr();
        // isa_addr will store the class pointer that the method is being dispatched to - so either the class
        // directly or the super class if this is one of the objc_msgSendSuper flavors.  That's mostly used to
        // look up the class/selector pair in our cache.
        
        lldb::addr_t isa_addr = LLDB_INVALID_ADDRESS;
        lldb::addr_t sel_addr = argument_values.GetValueAtIndex(sel_index)->GetScalar().ULongLong();
         
        // Figure out the class this is being dispatched to and see if we've already cached this method call,
        // If so we can push a run-to-address plan directly.  Otherwise we have to figure out where
        // the implementation lives.

        if (this_dispatch.is_super)
        {
            if (this_dispatch.is_super2)
            {
               // In the objc_msgSendSuper2 case, we don't get the object directly, we get a structure containing
               // the object and the class to which the super message is being sent.  So we need to dig the super
               // out of the class and use that.
               
                Value super_value(*(argument_values.GetValueAtIndex(obj_index)));
                super_value.GetScalar() += process->GetAddressByteSize();
                super_value.ResolveValue (&exe_ctx);
                
                if (super_value.GetScalar().IsValid())
                {
                
                    // isa_value now holds the class pointer.  The second word of the class pointer is the super-class pointer:
                    super_value.GetScalar() += process->GetAddressByteSize();
                    super_value.ResolveValue (&exe_ctx);
                    if (super_value.GetScalar().IsValid())
                        isa_addr = super_value.GetScalar().ULongLong();
                    else
                    {
                       if (log)
                        log->Printf("Failed to extract the super class value from the class in objc_super.");
                    }
                }
                else
                {
                   if (log)
                    log->Printf("Failed to extract the class value from objc_super.");
                }
            }
            else
            {
               // In the objc_msgSendSuper case, we don't get the object directly, we get a two element structure containing
               // the object and the super class to which the super message is being sent.  So the class we want is
               // the second element of this structure.
               
                Value super_value(*(argument_values.GetValueAtIndex(obj_index)));
                super_value.GetScalar() += process->GetAddressByteSize();
                super_value.ResolveValue (&exe_ctx);
                
                if (super_value.GetScalar().IsValid())
                {
                    isa_addr = super_value.GetScalar().ULongLong();
                }
                else
                {
                   if (log)
                    log->Printf("Failed to extract the class value from objc_super.");
                }
            }
        }
        else
        {
            // In the direct dispatch case, the object->isa is the class pointer we want.
            
            // This is a little cheesy, but since object->isa is the first field,
            // making the object value a load address value and resolving it will get
            // the pointer sized data pointed to by that value...
            
            // Note, it isn't a fatal error not to be able to get the address from the object, since this might
            // be a "tagged pointer" which isn't a real object, but rather some word length encoded dingus.
            
            Value isa_value(*(argument_values.GetValueAtIndex(obj_index)));

            isa_value.SetValueType(Value::eValueTypeLoadAddress);
            isa_value.ResolveValue(&exe_ctx);
            if (isa_value.GetScalar().IsValid())
            {
                isa_addr = isa_value.GetScalar().ULongLong();
            }
            else
            {
               if (log)
                log->Printf("Failed to extract the isa value from object.");
            }

        } 
        
        // Okay, we've got the address of the class for which we're resolving this, let's see if it's in our cache:
        lldb::addr_t impl_addr = LLDB_INVALID_ADDRESS;
        
        if (isa_addr != LLDB_INVALID_ADDRESS)
        {
            if (log)
            {
                log->Printf("Resolving call for class - 0x%" PRIx64 " and selector - 0x%" PRIx64,
                            isa_addr, sel_addr);
            }
            ObjCLanguageRuntime *objc_runtime = thread.GetProcess()->GetObjCLanguageRuntime ();
            assert(objc_runtime != NULL);
            
            impl_addr = objc_runtime->LookupInMethodCache (isa_addr, sel_addr);
        }                                      
                                                                                                                          
        if (impl_addr != LLDB_INVALID_ADDRESS)
        {
            // Yup, it was in the cache, so we can run to that address directly.
            
            if (log)
                log->Printf ("Found implementation address in cache: 0x%" PRIx64, impl_addr);
                 
            ret_plan_sp.reset (new ThreadPlanRunToAddress (thread, impl_addr, stop_others));
        }
        else
        {
            // We haven't seen this class/selector pair yet.  Look it up.
            StreamString errors;
            Address impl_code_address;
            
            ValueList dispatch_values;
            
            // We've will inject a little function in the target that takes the object, selector and some flags,
            // and figures out the implementation.  Looks like:
            //      void *__lldb_objc_find_implementation_for_selector (void *object, 
            //                                                          void *sel, 
            //                                                          int is_stret, 
            //                                                          int is_super, 
            //                                                          int is_super2, 
            //                                                          int is_fixup, 
            //                                                          int is_fixed,
            //                                                          int debug)
            // So set up the arguments for that call.
            
            dispatch_values.PushValue (*(argument_values.GetValueAtIndex(obj_index)));
            dispatch_values.PushValue (*(argument_values.GetValueAtIndex(sel_index)));
            
            Value flag_value;
            CompilerType clang_int_type = clang_ast_context->GetBuiltinTypeForEncodingAndBitSize(lldb::eEncodingSint, 32);
            flag_value.SetValueType (Value::eValueTypeScalar);
            //flag_value.SetContext (Value::eContextTypeClangType, clang_int_type);
            flag_value.SetCompilerType (clang_int_type);
            
            if (this_dispatch.stret_return)
                flag_value.GetScalar() = 1;
            else
                flag_value.GetScalar() = 0;
            dispatch_values.PushValue (flag_value);
                    
            if (this_dispatch.is_super)
                flag_value.GetScalar() = 1;
            else
                flag_value.GetScalar() = 0;
            dispatch_values.PushValue (flag_value);
                    
            if (this_dispatch.is_super2)
                flag_value.GetScalar() = 1;
            else
                flag_value.GetScalar() = 0;
            dispatch_values.PushValue (flag_value);
                    
            switch (this_dispatch.fixedup)
            {
              case DispatchFunction::eFixUpNone:
                 flag_value.GetScalar() = 0;
                 dispatch_values.PushValue (flag_value);
                 dispatch_values.PushValue (flag_value);
                 break;
              case DispatchFunction::eFixUpFixed:
                 flag_value.GetScalar() = 1;
                 dispatch_values.PushValue (flag_value);
                 flag_value.GetScalar() = 1;
                 dispatch_values.PushValue (flag_value);
                 break;
              case DispatchFunction::eFixUpToFix:
                 flag_value.GetScalar() = 1;
                 dispatch_values.PushValue (flag_value);
                 flag_value.GetScalar() = 0;
                 dispatch_values.PushValue (flag_value);
                 break;
            }
            if (log && log->GetVerbose())
                flag_value.GetScalar() = 1;
            else
                flag_value.GetScalar() = 0;  // FIXME - Set to 0 when debugging is done.
            dispatch_values.PushValue (flag_value);
            
            
            // The step through code might have to fill in the cache, so it is not safe to run only one thread.
            // So we override the stop_others value passed in to us here:
            const bool trampoline_stop_others = false;
            ret_plan_sp.reset (new AppleThreadPlanStepThroughObjCTrampoline (thread,
                                                                             this,
                                                                             dispatch_values,
                                                                             isa_addr,
                                                                             sel_addr,
                                                                             trampoline_stop_others));
            if (log)
            {
                StreamString s;
                ret_plan_sp->GetDescription(&s, eDescriptionLevelFull);
                log->Printf("Using ObjC step plan: %s.\n", s.GetData());
            }
        }
    }
    
    return ret_plan_sp;
}

FunctionCaller *
AppleObjCTrampolineHandler::GetLookupImplementationFunctionCaller ()
{
    return m_impl_code->GetFunctionCaller();
}<|MERGE_RESOLUTION|>--- conflicted
+++ resolved
@@ -741,17 +741,11 @@
 lldb::addr_t
 AppleObjCTrampolineHandler::SetupDispatchFunction(Thread &thread, ValueList &dispatch_values)
 {
-<<<<<<< HEAD
-    ExecutionContext exe_ctx(thread.shared_from_this());
-    DiagnosticManager diagnostics;
-    Log *log(lldb_private::GetLogIfAllCategoriesSet(LIBLLDB_LOG_STEP));
-=======
     ThreadSP thread_sp(thread.shared_from_this());
     ExecutionContext exe_ctx (thread_sp);
     DiagnosticManager diagnostics;
     Log *log(lldb_private::GetLogIfAllCategoriesSet(LIBLLDB_LOG_STEP));
 
->>>>>>> e119e26c
     lldb::addr_t args_addr = LLDB_INVALID_ADDRESS;
     FunctionCaller *impl_function_caller = nullptr;
 
