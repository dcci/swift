--- conflicted
+++ resolved
@@ -1895,7 +1895,6 @@
             idx, name, &field_bit_offset, nullptr, nullptr);
         const size_t field_bit_width = field_compiler_type.GetBitSize(&thread);
 
-<<<<<<< HEAD
         bool child_is_base_class = false;
         int32_t child_byte_offset = 0;
 
@@ -1917,12 +1916,8 @@
                   language_flags);
         }
 
-        // if we don't know the size of the field (e.g. invalid type), just bail
-        // out
-=======
         // if we don't know the size of the field (e.g. invalid type), just
         // bail out
->>>>>>> 0c8a6dca
         if (field_bit_width == 0)
           break;
 
@@ -2108,17 +2103,7 @@
             already_copied = true;
         }
 
-<<<<<<< HEAD
         if (!already_copied) {
-        // These two tests are just sanity checks.  If I somehow get the
-        // type calculation wrong above it is better to just return nothing
-        // than to assert or crash.
-          if (!copy_from_extractor)
-            return return_valobj_sp;
-          if (copy_from_offset + field_byte_width >
-              copy_from_extractor->GetByteSize())
-            return return_valobj_sp;
-=======
         // These two tests are just sanity checks.  If I somehow get the type
         // calculation wrong above it is better to just return nothing than to
         // assert or crash.
@@ -2127,7 +2112,6 @@
         if (copy_from_offset + field_byte_width >
             copy_from_extractor->GetByteSize())
           return return_valobj_sp;
->>>>>>> 0c8a6dca
 
           copy_from_extractor->CopyByteOrderedData(
               copy_from_offset, field_byte_width,
@@ -2144,7 +2128,6 @@
       }
     }
 
-<<<<<<< HEAD
     // The SysV x86_64 ABI specifies that the return address for MEMORY
     // objects be placed in rax on exit from the function.  However, the
     // Swift variant of the ABI does not do that.  It passes the value in
@@ -2152,15 +2135,13 @@
     // on the way out.  Since rax is volatile, there's no way for me to recover
     // the original value on the way out, so for Swift I can't reconstruct
     // the return value from a MEMORY struct.
-=======
+
     // FIXME: This is just taking a guess, rax may very well no longer hold the
     // return storage location.
     // If we are going to do this right, when we make a new frame we should
     // check to see if it uses a memory return, and if we are at the first
     // instruction and if so stash away the return location.  Then we would
     // only return the memory return value if we know it is valid.
->>>>>>> 0c8a6dca
-
     if (is_memory && !is_swift_type) {
       unsigned rax_id =
           reg_ctx_sp->GetRegisterInfoByName("rax", 0)->kinds[eRegisterKindLLDB];
