--- conflicted
+++ resolved
@@ -605,67 +605,9 @@
 
   // See if the file is present in any of the module_search_paths_ptr
   // directories.
-<<<<<<< HEAD
-  if (!module_sp && module_search_paths_ptr && platform_file) {
-    // create a vector of all the file / directory names in platform_file
-    // e.g. this might be
-    // /System/Library/PrivateFrameworks/UIFoundation.framework/UIFoundation
-    //
-    // We'll need to look in the module_search_paths_ptr directories for
-    // both "UIFoundation" and "UIFoundation.framework" -- most likely the
-    // latter will be the one we find there.
-
-    FileSpec platform_pull_apart(platform_file);
-    std::vector<std::string> path_parts;
-    ConstString unix_root_dir("/");
-    while (true) {
-      ConstString part = platform_pull_apart.GetLastPathComponent();
-      platform_pull_apart.RemoveLastPathComponent();
-      if (part.IsEmpty() || part == unix_root_dir)
-        break;
-      path_parts.push_back(part.AsCString());
-    }
-    const size_t path_parts_size = path_parts.size();
-
-    size_t num_module_search_paths = module_search_paths_ptr->GetSize();
-    for (size_t i = 0; i < num_module_search_paths; ++i) {
-      LLDB_LOGV(log, "searching for binary in search-path {0}",
-                module_search_paths_ptr->GetFileSpecAtIndex(i));
-      // Create a new FileSpec with this module_search_paths_ptr
-      // plus just the filename ("UIFoundation"), then the parent
-      // dir plus filename ("UIFoundation.framework/UIFoundation")
-      // etc - up to four names (to handle "Foo.framework/Contents/MacOS/Foo")
-
-      for (size_t j = 0; j < 4 && j < path_parts_size - 1; ++j) {
-        FileSpec path_to_try(module_search_paths_ptr->GetFileSpecAtIndex(i));
-
-        // Add the components backwards.  For
-        // .../PrivateFrameworks/UIFoundation.framework/UIFoundation
-        // path_parts is
-        //   [0] UIFoundation
-        //   [1] UIFoundation.framework
-        //   [2] PrivateFrameworks
-        //
-        // and if 'j' is 2, we want to append path_parts[1] and then
-        // path_parts[0], aka
-        // 'UIFoundation.framework/UIFoundation', to the module_search_paths_ptr
-        // path.
-
-        for (int k = j; k >= 0; --k) {
-          path_to_try.AppendPathComponent(path_parts[k]);
-        }
-
-        if (path_to_try.Exists()) {
-          ModuleSpec new_module_spec(module_spec);
-          new_module_spec.GetFileSpec() = path_to_try;
-          Status new_error(Platform::GetSharedModule(
-              new_module_spec, process, module_sp, NULL, old_module_sp_ptr,
-              did_create_ptr));
-=======
   if (!module_sp)
     error = PlatformDarwin::FindBundleBinaryInExecSearchPaths (module_spec, process, module_sp,
             module_search_paths_ptr, old_module_sp_ptr, did_create_ptr);
->>>>>>> 9e0efee1
 
   if (error.Success())
     return error;
