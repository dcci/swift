--- conflicted
+++ resolved
@@ -79,14 +79,10 @@
 
   lldb_private::FileSpec LocateExecutable(const char *basename) override;
 
-<<<<<<< HEAD
   static bool IsUnitTestExecutable(lldb_private::Module &module);
   static lldb::ModuleSP GetUnitTestModule(lldb_private::ModuleList &modules);
 
-  lldb_private::Error
-=======
   lldb_private::Status
->>>>>>> 15663172
   LaunchProcess(lldb_private::ProcessLaunchInfo &launch_info) override;
 
   static std::tuple<uint32_t, uint32_t, uint32_t, llvm::StringRef>
