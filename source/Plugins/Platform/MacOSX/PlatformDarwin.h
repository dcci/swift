--- conflicted
+++ resolved
@@ -133,11 +133,7 @@
 
   const char *GetDeveloperDirectory();
 
-<<<<<<< HEAD
-  lldb_private::Error
-=======
   lldb_private::Status
->>>>>>> 3eed417c
   FindBundleBinaryInExecSearchPaths (const lldb_private::ModuleSpec &module_spec, lldb_private::Process *process,
                                      lldb::ModuleSP &module_sp, const lldb_private::FileSpecList *module_search_paths_ptr, 
                                      lldb::ModuleSP *old_module_sp_ptr, bool *did_create_ptr);
