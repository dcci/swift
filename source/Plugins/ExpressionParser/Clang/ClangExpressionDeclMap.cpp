--- conflicted
+++ resolved
@@ -1562,7 +1562,6 @@
           m_ast_context->getDiagnostics().Report(diag_id) << error.AsCString();
         }
 
-<<<<<<< HEAD
         if (data_symbol) {
           std::string warning("got name from symbols: ");
           warning.append(name.AsCString());
@@ -1578,93 +1577,12 @@
   }
 }
 
-  // static opaque_compiler_type_t
-  // MaybePromoteToBlockPointerType
-  //(
-  //    ASTContext *ast_context,
-  //    opaque_compiler_type_t candidate_type
-  //)
-  //{
-  //    if (!candidate_type)
-  //        return candidate_type;
-  //
-  //    QualType candidate_qual_type =
-  //    QualType::getFromOpaquePtr(candidate_type);
-  //
-  //    const PointerType *candidate_pointer_type =
-  //    dyn_cast<PointerType>(candidate_qual_type);
-  //
-  //    if (!candidate_pointer_type)
-  //        return candidate_type;
-  //
-  //    QualType pointee_qual_type = candidate_pointer_type->getPointeeType();
-  //
-  //    const RecordType *pointee_record_type =
-  //    dyn_cast<RecordType>(pointee_qual_type);
-  //
-  //    if (!pointee_record_type)
-  //        return candidate_type;
-  //
-  //    RecordDecl *pointee_record_decl = pointee_record_type->getDecl();
-  //
-  //    if (!pointee_record_decl->isRecord())
-  //        return candidate_type;
-  //
-  //    if
-  //    (!pointee_record_decl->getName().startswith(llvm::StringRef("__block_literal_")))
-  //        return candidate_type;
-  //
-  //    QualType generic_function_type =
-  //    ast_context->getFunctionNoProtoType(ast_context->UnknownAnyTy);
-  //    QualType block_pointer_type =
-  //    ast_context->getBlockPointerType(generic_function_type);
-  //
-  //    return block_pointer_type.getAsOpaquePtr();
-  //}
-
-  bool ClangExpressionDeclMap::GetVariableValue(
-      VariableSP & var, lldb_private::Value & var_location,
-      TypeFromUser * user_type, TypeFromParser * parser_type) {
-    Log *log(lldb_private::GetLogIfAllCategoriesSet(LIBLLDB_LOG_EXPRESSIONS));
-
-    Type *var_type = var->GetType();
-=======
-    if (target && !context.m_found.variable && !namespace_decl) {
-      // We couldn't find a non-symbol variable for this.  Now we'll hunt for
-      // a generic
-      // data symbol, and -- if it is found -- treat it as a variable.
-      Status error;
-
-      const Symbol *data_symbol =
-          m_parser_vars->m_sym_ctx.FindBestGlobalDataSymbol(name, error);
-
-      if (!error.Success()) {
-        const unsigned diag_id =
-            m_ast_context->getDiagnostics().getCustomDiagID(
-                clang::DiagnosticsEngine::Level::Error, "%0");
-        m_ast_context->getDiagnostics().Report(diag_id) << error.AsCString();
-      }
-
-      if (data_symbol) {
-        std::string warning("got name from symbols: ");
-        warning.append(name.AsCString());
-        const unsigned diag_id =
-            m_ast_context->getDiagnostics().getCustomDiagID(
-                clang::DiagnosticsEngine::Level::Warning, "%0");
-        m_ast_context->getDiagnostics().Report(diag_id) << warning.c_str();
-        AddOneGenericVariable(context, *data_symbol, current_id);
-        context.m_found.variable = true;
-      }
-    }
-  }
-}
-
 bool ClangExpressionDeclMap::GetVariableValue(VariableSP &var,
                                               lldb_private::Value &var_location,
                                               TypeFromUser *user_type,
                                               TypeFromParser *parser_type) {
   Log *log(lldb_private::GetLogIfAllCategoriesSet(LIBLLDB_LOG_EXPRESSIONS));
->>>>>>> 99e62df5
+    Type *var_type = var->GetType();
 
     if (!var_type) {
       if (log)
