--- conflicted
+++ resolved
@@ -74,23 +74,16 @@
 }
 
 unsigned
-<<<<<<< HEAD
-ClangFunctionCaller::CompileFunction(DiagnosticManager &diagnostic_manager)
-=======
 
 ClangFunctionCaller::CompileFunction (lldb::ThreadSP thread_to_use_sp, 
                                       DiagnosticManager &diagnostic_manager)
->>>>>>> e119e26c
 {
     if (m_compiled)
         return 0;
 
-<<<<<<< HEAD
-=======
     // Compilation might call code, make sure to keep on the thread the caller indicated.
     ThreadList::ExpressionExecutionThreadPusher execution_thread_pusher(thread_to_use_sp);
     
->>>>>>> e119e26c
     // FIXME: How does clang tell us there's no return value?  We need to handle that case.
     unsigned num_errors = 0;
     
