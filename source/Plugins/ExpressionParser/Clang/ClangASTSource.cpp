--- conflicted
+++ resolved
@@ -322,14 +322,11 @@
 
                 TagDecl *candidate_tag_decl = const_cast<TagDecl*>(tag_type->getDecl());
 
-<<<<<<< HEAD
-=======
                 // We have found a type by basename and we need to make sure the decl contexts
                 // are the same before we can try to complete this type with another
                 if (!ClangASTContext::DeclsAreEquivalent (tag_decl, candidate_tag_decl))
                     continue;
 
->>>>>>> d9db0bf5
                 if (m_ast_importer_sp->CompleteTagDeclWithOrigin (tag_decl, candidate_tag_decl))
                     found = true;
             }
