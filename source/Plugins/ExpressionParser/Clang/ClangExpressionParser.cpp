//===-- ClangExpressionParser.cpp -------------------------------*- C++ -*-===//
//
//                     The LLVM Compiler Infrastructure
//
// This file is distributed under the University of Illinois Open Source
// License. See LICENSE.TXT for details.
//
//===----------------------------------------------------------------------===//

// C Includes
// C++ Includes
// Other libraries and framework includes
#include "clang/AST/ASTContext.h"
#include "clang/AST/ASTDiagnostic.h"
#include "clang/AST/ExternalASTSource.h"
#include "clang/Basic/DiagnosticIDs.h"
#include "clang/Basic/FileManager.h"
#include "clang/Basic/SourceLocation.h"
#include "clang/Basic/TargetInfo.h"
#include "clang/Basic/Version.h" 
#include "clang/CodeGen/CodeGenAction.h"
#include "clang/CodeGen/ObjectFilePCHContainerOperations.h"
#include "clang/CodeGen/ModuleBuilder.h"
#include "clang/Edit/Commit.h"
#include "clang/Edit/EditsReceiver.h"
#include "clang/Edit/EditedSource.h"
#include "clang/Frontend/CompilerInstance.h"
#include "clang/Frontend/CompilerInvocation.h"
#include "clang/Frontend/FrontendActions.h"
#include "clang/Frontend/FrontendDiagnostic.h"
#include "clang/Frontend/FrontendPluginRegistry.h"
#include "clang/Frontend/TextDiagnosticBuffer.h"
#include "clang/Frontend/TextDiagnosticPrinter.h"
#include "clang/Lex/HeaderSearch.h"
#include "clang/Lex/Preprocessor.h"
#include "clang/Parse/ParseAST.h"
#include "clang/Rewrite/Frontend/FrontendActions.h"
#include "clang/Rewrite/Core/Rewriter.h"
#include "clang/Sema/SemaConsumer.h"
#include "clang/StaticAnalyzer/Frontend/FrontendActions.h"

#include "llvm/ADT/StringRef.h"
#include "llvm/ExecutionEngine/ExecutionEngine.h"
#include "llvm/Support/Debug.h"
#include "llvm/Support/FileSystem.h"
#include "llvm/Support/TargetSelect.h"

#pragma clang diagnostic push
#pragma clang diagnostic ignored "-Wglobal-constructors"
#include "llvm/ExecutionEngine/MCJIT.h"
#pragma clang diagnostic pop

#include "llvm/IR/LLVMContext.h"
#include "llvm/IR/Module.h"
#include "llvm/Support/ErrorHandling.h"
#include "llvm/Support/MemoryBuffer.h"
#include "llvm/Support/DynamicLibrary.h"
#include "llvm/Support/Host.h"
#include "llvm/Support/Signals.h"

// Project includes
#include "ClangExpressionParser.h"
#include "ClangDiagnostic.h"

#include "ClangASTSource.h"
#include "ClangExpressionHelper.h"
#include "ClangExpressionDeclMap.h"
#include "ClangModulesDeclVendor.h"
#include "ClangPersistentVariables.h"
#include "IRForTarget.h"

#include "lldb/Core/ArchSpec.h"
#include "lldb/Core/DataBufferHeap.h"
#include "lldb/Core/Debugger.h"
#include "lldb/Core/Disassembler.h"
#include "lldb/Core/Log.h"
#include "lldb/Core/Module.h"
#include "lldb/Core/Stream.h"
#include "lldb/Core/StreamFile.h"
#include "lldb/Core/StreamString.h"
#include "lldb/Core/StringList.h"
<<<<<<< HEAD
#include "lldb/Expression/ExpressionSourceCode.h"
#include "lldb/Expression/IRExecutionUnit.h"
=======
>>>>>>> e119e26c
#include "lldb/Expression/IRDynamicChecks.h"
#include "lldb/Expression/IRExecutionUnit.h"
#include "lldb/Expression/IRInterpreter.h"
#include "lldb/Host/File.h"
#include "lldb/Host/HostInfo.h"
#include "lldb/Symbol/ClangASTContext.h"
#include "lldb/Symbol/SymbolVendor.h"
#include "lldb/Target/ExecutionContext.h"
#include "lldb/Target/Language.h"
#include "lldb/Target/ObjCLanguageRuntime.h"
#include "lldb/Target/Process.h"
#include "lldb/Target/Target.h"
#include "lldb/Target/ThreadPlanCallFunction.h"
#include "lldb/Utility/LLDBAssert.h"

using namespace clang;
using namespace llvm;
using namespace lldb_private;

//===----------------------------------------------------------------------===//
// Utility Methods for Clang
//===----------------------------------------------------------------------===//


class ClangExpressionParser::LLDBPreprocessorCallbacks : public PPCallbacks
{
    ClangModulesDeclVendor     &m_decl_vendor;
    ClangPersistentVariables   &m_persistent_vars;
    StreamString                m_error_stream;
    bool                        m_has_errors = false;

public:
    LLDBPreprocessorCallbacks(ClangModulesDeclVendor &decl_vendor,
                              ClangPersistentVariables &persistent_vars) :
        m_decl_vendor(decl_vendor),
        m_persistent_vars(persistent_vars)
    {
    }
    
    void
    moduleImport(SourceLocation import_location,
                 clang::ModuleIdPath path,
                 const clang::Module * /*null*/) override
    {
        std::vector<ConstString> string_path;
        
        for (const std::pair<IdentifierInfo *, SourceLocation> &component : path)
        {
            string_path.push_back(ConstString(component.first->getName()));
        }
     
        StreamString error_stream;
        
        ClangModulesDeclVendor::ModuleVector exported_modules;
        
        if (!m_decl_vendor.AddModule(string_path, &exported_modules, m_error_stream))
        {
            m_has_errors = true;
        }
        
        for (ClangModulesDeclVendor::ModuleID module : exported_modules)
        {
            m_persistent_vars.AddHandLoadedClangModule(module);
        }
    }
    
    bool hasErrors()
    {
        return m_has_errors;
    }
    
    const std::string &getErrorString()
    {
        return m_error_stream.GetString();
    }
};

class ClangDiagnosticManagerAdapter : public clang::DiagnosticConsumer
{
public:
    ClangDiagnosticManagerAdapter() : m_passthrough(new clang::TextDiagnosticBuffer) {}

    ClangDiagnosticManagerAdapter(const std::shared_ptr<clang::TextDiagnosticBuffer> &passthrough)
        : m_passthrough(passthrough)
    {
    }

    void
    ResetManager(DiagnosticManager *manager = nullptr)
    {
        m_manager = manager;
    }

    void
    HandleDiagnostic(DiagnosticsEngine::Level DiagLevel, const clang::Diagnostic &Info)
    {
        if (m_manager)
        {
            llvm::SmallVector<char, 32> diag_str;
            Info.FormatDiagnostic(diag_str);
            diag_str.push_back('\0');
            const char *data = diag_str.data();

            DiagnosticSeverity severity;
            bool make_new_diagnostic = true;
            
            switch (DiagLevel)
            {
                case DiagnosticsEngine::Level::Fatal:
                case DiagnosticsEngine::Level::Error:
                    severity = eDiagnosticSeverityError;
                    break;
                case DiagnosticsEngine::Level::Warning:
                    severity = eDiagnosticSeverityWarning;
                    break;
                case DiagnosticsEngine::Level::Remark:
                case DiagnosticsEngine::Level::Ignored:
                    severity = eDiagnosticSeverityRemark;
                    break;
                case DiagnosticsEngine::Level::Note:
                    m_manager->AppendMessageToDiagnostic(data);
                    make_new_diagnostic = false;
            }
            if (make_new_diagnostic)
            {
                ClangDiagnostic *new_diagnostic = new ClangDiagnostic(data, severity, Info.getID());
                m_manager->AddDiagnostic(new_diagnostic);
                
                // Don't store away warning fixits, since the compiler doesn't have enough
                // context in an expression for the warning to be useful.
                // FIXME: Should we try to filter out FixIts that apply to our generated
                // code, and not the user's expression?
                if (severity == eDiagnosticSeverityError)
                {
                    size_t num_fixit_hints = Info.getNumFixItHints();
<<<<<<< HEAD
                    for (int i = 0; i < num_fixit_hints; i++)
=======
                    for (size_t i = 0; i < num_fixit_hints; i++)
>>>>>>> e119e26c
                    {
                        const clang::FixItHint &fixit = Info.getFixItHint(i);
                        if (!fixit.isNull())
                            new_diagnostic->AddFixitHint(fixit);
                    }
                }
            }
        }
        
        m_passthrough->HandleDiagnostic(DiagLevel, Info);
    }

    void
    FlushDiagnostics(DiagnosticsEngine &Diags)
    {
        m_passthrough->FlushDiagnostics(Diags);
    }

    DiagnosticConsumer *
    clone(DiagnosticsEngine &Diags) const
    {
        return new ClangDiagnosticManagerAdapter(m_passthrough);
    }

    clang::TextDiagnosticBuffer *
    GetPassthrough()
    {
        return m_passthrough.get();
    }

private:
    DiagnosticManager *m_manager = nullptr;
    std::shared_ptr<clang::TextDiagnosticBuffer> m_passthrough;
};

<<<<<<< HEAD
class LoggingDiagnosticConsumer : public clang::DiagnosticConsumer
{
public:
    LoggingDiagnosticConsumer ()
    {
        m_log = lldb_private::GetLogIfAllCategoriesSet (LIBLLDB_LOG_EXPRESSIONS);
        m_passthrough.reset(new clang::TextDiagnosticBuffer);
    }
    
    LoggingDiagnosticConsumer (const std::shared_ptr<clang::TextDiagnosticBuffer> &passthrough)
    {
        m_log = lldb_private::GetLogIfAllCategoriesSet (LIBLLDB_LOG_EXPRESSIONS);
        m_passthrough = passthrough;
    }
    
    void HandleDiagnostic (DiagnosticsEngine::Level DiagLevel, const clang::Diagnostic &Info)
    {
        if (m_log)
        {
            llvm::SmallVector<char, 32> diag_str;
            Info.FormatDiagnostic(diag_str);
            diag_str.push_back('\0');
            const char *data = diag_str.data();
            m_log->Printf("[clang] COMPILER DIAGNOSTIC: %s", data);

            lldbassert(Info.getID() != clang::diag::err_unsupported_ast_node && "'log enable lldb expr' to investigate.");
        }
        
        m_passthrough->HandleDiagnostic(DiagLevel, Info);
    }
    
    void FlushDiagnostics (DiagnosticsEngine &Diags)
    {
        m_passthrough->FlushDiagnostics(Diags);
    }
    
    DiagnosticConsumer *clone (DiagnosticsEngine &Diags) const
    {
        return new LoggingDiagnosticConsumer (m_passthrough);
    }
    
    clang::TextDiagnosticBuffer *GetPassthrough()
    {
        return m_passthrough.get();
    }
private:
    Log * m_log;
    std::shared_ptr<clang::TextDiagnosticBuffer> m_passthrough;
};

=======
>>>>>>> e119e26c
//===----------------------------------------------------------------------===//
// Implementation of ClangExpressionParser
//===----------------------------------------------------------------------===//

ClangExpressionParser::ClangExpressionParser (ExecutionContextScope *exe_scope,
                                              Expression &expr,
                                              bool generate_debug_info) :
    ExpressionParser (exe_scope, expr, generate_debug_info),
    m_compiler (),
    m_builtin_context (),
    m_selector_table (),
    m_code_generator (),
    m_pp_callbacks(nullptr)
{
    Log *log(lldb_private::GetLogIfAllCategoriesSet (LIBLLDB_LOG_EXPRESSIONS));

    // 1. Create a new compiler instance.
    m_compiler.reset(new CompilerInstance());
    
    // Register the support for object-file-wrapped Clang modules.
    std::shared_ptr<clang::PCHContainerOperations> pch_operations = m_compiler->getPCHContainerOperations();
    pch_operations->registerWriter(llvm::make_unique<ObjectFilePCHContainerWriter>());
    pch_operations->registerReader(llvm::make_unique<ObjectFilePCHContainerReader>());

    // 2. Install the target.

    lldb::LanguageType frame_lang = expr.Language(); // defaults to lldb::eLanguageTypeUnknown
    bool overridden_target_opts = false;
    lldb_private::LanguageRuntime *lang_rt = nullptr;
    lldb::TargetSP target_sp;
    if (exe_scope)
        target_sp = exe_scope->CalculateTarget();

    ArchSpec target_arch;
    if (target_sp)
        target_arch = target_sp->GetArchitecture();

    const auto target_machine = target_arch.GetMachine();

    // If the expression is being evaluated in the context of an existing
    // stack frame, we introspect to see if the language runtime is available.
    auto frame = exe_scope->CalculateStackFrame();

    // Make sure the user hasn't provided a preferred execution language
    // with `expression --language X -- ...`
    if (frame && frame_lang == lldb::eLanguageTypeUnknown)
        frame_lang = frame->GetLanguage();

    if (frame_lang != lldb::eLanguageTypeUnknown)
    {
        lang_rt = exe_scope->CalculateProcess()->GetLanguageRuntime(frame_lang);
        if (log)
            log->Printf("Frame has language of type %s", Language::GetNameForLanguageType(frame_lang));
    }

    // 2. Configure the compiler with a set of default options that are appropriate
    // for most situations.
    if (target_sp && target_arch.IsValid())
    {
        std::string triple = target_arch.GetTriple().str();
        m_compiler->getTargetOpts().Triple = triple;
        if (log)
            log->Printf("Using %s as the target triple", m_compiler->getTargetOpts().Triple.c_str());
    }
    else
    {
        // If we get here we don't have a valid target and just have to guess.
        // Sometimes this will be ok to just use the host target triple (when we evaluate say "2+3", but other
        // expressions like breakpoint conditions and other things that _are_ target specific really shouldn't just be
        // using the host triple. In such a case the language runtime should expose an overridden options set (3),
        // below.
        m_compiler->getTargetOpts().Triple = llvm::sys::getDefaultTargetTriple();
        if (log)
            log->Printf("Using default target triple of %s", m_compiler->getTargetOpts().Triple.c_str());
    }
    
    m_compiler->getTargetOpts().CPU = "";

    // Now add some special fixes for known architectures:
    // Any arm32 iOS environment, but not on arm64
    if (m_compiler->getTargetOpts().Triple.find("arm64") == std::string::npos &&
        m_compiler->getTargetOpts().Triple.find("arm") != std::string::npos &&
        m_compiler->getTargetOpts().Triple.find("ios") != std::string::npos)
    {
        m_compiler->getTargetOpts().ABI = "apcs-gnu";
    }
    // Supported subsets of x86
    if (target_machine == llvm::Triple::x86 ||
        target_machine == llvm::Triple::x86_64)
    {
        m_compiler->getTargetOpts().Features.push_back("+sse");
        m_compiler->getTargetOpts().Features.push_back("+sse2");
    }

    // Set the target CPU to generate code for.
    // This will be empty for any CPU that doesn't really need to make a special CPU string.
    m_compiler->getTargetOpts().CPU = target_arch.GetClangTargetCPU();

    // 3. Now allow the runtime to provide custom configuration options for the target.
    // In this case, a specialized language runtime is available and we can query it for extra options.
    // For 99% of use cases, this will not be needed and should be provided when basic platform detection is not enough.
    if (lang_rt)
        overridden_target_opts = lang_rt->GetOverrideExprOptions(m_compiler->getTargetOpts());

    if (overridden_target_opts)
        if (log)
        {
            log->Debug("Using overridden target options for the expression evaluation");

            auto opts = m_compiler->getTargetOpts();
            log->Debug("Triple: '%s'", opts.Triple.c_str());
            log->Debug("CPU: '%s'", opts.CPU.c_str());
            log->Debug("FPMath: '%s'", opts.FPMath.c_str());
            log->Debug("ABI: '%s'", opts.ABI.c_str());
            log->Debug("LinkerVersion: '%s'", opts.LinkerVersion.c_str());
            StringList::LogDump(log, opts.FeaturesAsWritten, "FeaturesAsWritten");
            StringList::LogDump(log, opts.Features, "Features");
            StringList::LogDump(log, opts.Reciprocals, "Reciprocals");
        }

    // 4. Create and install the target on the compiler.
    m_compiler->createDiagnostics();
    auto target_info = TargetInfo::CreateTargetInfo(m_compiler->getDiagnostics(), m_compiler->getInvocation().TargetOpts);
    if (log)
    {
        log->Printf("Using SIMD alignment: %d", target_info->getSimdDefaultAlign());
        log->Printf("Target datalayout string: '%s'", target_info->getDataLayout().getStringRepresentation().c_str());
        log->Printf("Target ABI: '%s'", target_info->getABI().str().c_str());
        log->Printf("Target vector alignment: %d", target_info->getMaxVectorAlign());
    }
    m_compiler->setTarget(target_info);

    assert (m_compiler->hasTarget());

    // 5. Set language options.
    lldb::LanguageType language = expr.Language();

    switch (language)
    {
    case lldb::eLanguageTypeC:
    case lldb::eLanguageTypeC89:
    case lldb::eLanguageTypeC99:
    case lldb::eLanguageTypeC11:
        // FIXME: the following language option is a temporary workaround,
        // to "ask for C, get C++."
        // For now, the expression parser must use C++ anytime the
        // language is a C family language, because the expression parser
        // uses features of C++ to capture values.
        m_compiler->getLangOpts().CPlusPlus = true;
        break;
    case lldb::eLanguageTypeObjC:
        m_compiler->getLangOpts().ObjC1 = true;
        m_compiler->getLangOpts().ObjC2 = true;
        // FIXME: the following language option is a temporary workaround,
        // to "ask for ObjC, get ObjC++" (see comment above).
        m_compiler->getLangOpts().CPlusPlus = true;
        break;
    case lldb::eLanguageTypeC_plus_plus:
    case lldb::eLanguageTypeC_plus_plus_11:
    case lldb::eLanguageTypeC_plus_plus_14:
        m_compiler->getLangOpts().CPlusPlus11 = true;
        m_compiler->getHeaderSearchOpts().UseLibcxx = true;
        LLVM_FALLTHROUGH;
    case lldb::eLanguageTypeC_plus_plus_03:
        m_compiler->getLangOpts().CPlusPlus = true;
        // FIXME: the following language option is a temporary workaround,
        // to "ask for C++, get ObjC++".  Apple hopes to remove this requirement
        // on non-Apple platforms, but for now it is needed.
        m_compiler->getLangOpts().ObjC1 = true;
        break;
    case lldb::eLanguageTypeObjC_plus_plus:
    case lldb::eLanguageTypeUnknown:
    default:
        m_compiler->getLangOpts().ObjC1 = true;
        m_compiler->getLangOpts().ObjC2 = true;
        m_compiler->getLangOpts().CPlusPlus = true;
        m_compiler->getLangOpts().CPlusPlus11 = true;
        m_compiler->getHeaderSearchOpts().UseLibcxx = true;
        break;
    }

    m_compiler->getLangOpts().Bool = true;
    m_compiler->getLangOpts().WChar = true;
    m_compiler->getLangOpts().Blocks = true;
    m_compiler->getLangOpts().DebuggerSupport = true; // Features specifically for debugger clients
    if (expr.DesiredResultType() == Expression::eResultTypeId)
        m_compiler->getLangOpts().DebuggerCastResultToId = true;

    m_compiler->getLangOpts().CharIsSigned =
            ArchSpec(m_compiler->getTargetOpts().Triple.c_str()).CharIsSignedByDefault();

    // Spell checking is a nice feature, but it ends up completing a
    // lot of types that we didn't strictly speaking need to complete.
    // As a result, we spend a long time parsing and importing debug
    // information.
    m_compiler->getLangOpts().SpellChecking = false;

    lldb::ProcessSP process_sp;
    if (exe_scope)
        process_sp = exe_scope->CalculateProcess();

    if (process_sp && m_compiler->getLangOpts().ObjC1)
    {
        if (process_sp->GetObjCLanguageRuntime())
        {
            if (process_sp->GetObjCLanguageRuntime()->GetRuntimeVersion() == ObjCLanguageRuntime::ObjCRuntimeVersions::eAppleObjC_V2)
                m_compiler->getLangOpts().ObjCRuntime.set(ObjCRuntime::MacOSX, VersionTuple(10, 7));
            else
                m_compiler->getLangOpts().ObjCRuntime.set(ObjCRuntime::FragileMacOSX, VersionTuple(10, 7));

            if (process_sp->GetObjCLanguageRuntime()->HasNewLiteralsAndIndexing())
                m_compiler->getLangOpts().DebuggerObjCLiteral = true;
        }
    }

    m_compiler->getLangOpts().ThreadsafeStatics = false;
    m_compiler->getLangOpts().AccessControl = false; // Debuggers get universal access
    m_compiler->getLangOpts().DollarIdents = true; // $ indicates a persistent variable name

    // Set CodeGen options
    m_compiler->getCodeGenOpts().EmitDeclMetadata = true;
    m_compiler->getCodeGenOpts().InstrumentFunctions = false;
    m_compiler->getCodeGenOpts().DisableFPElim = true;
    m_compiler->getCodeGenOpts().OmitLeafFramePointer = false;
    if (generate_debug_info)
        m_compiler->getCodeGenOpts().setDebugInfo(codegenoptions::FullDebugInfo);
    else
        m_compiler->getCodeGenOpts().setDebugInfo(codegenoptions::NoDebugInfo);

    // Disable some warnings.
    m_compiler->getDiagnostics().setSeverityForGroup(clang::diag::Flavor::WarningOrError,
        "unused-value", clang::diag::Severity::Ignored, SourceLocation());
    m_compiler->getDiagnostics().setSeverityForGroup(clang::diag::Flavor::WarningOrError,
        "odr", clang::diag::Severity::Ignored, SourceLocation());

    // Inform the target of the language options
    //
    // FIXME: We shouldn't need to do this, the target should be immutable once
    // created. This complexity should be lifted elsewhere.
    m_compiler->getTarget().adjust(m_compiler->getLangOpts());

    // 6. Set up the diagnostic buffer for reporting errors

    m_compiler->getDiagnostics().setClient(new ClangDiagnosticManagerAdapter);

    // 7. Set up the source management objects inside the compiler

    clang::FileSystemOptions file_system_options;
    m_file_manager.reset(new clang::FileManager(file_system_options));

    if (!m_compiler->hasSourceManager())
        m_compiler->createSourceManager(*m_file_manager.get());

    m_compiler->createFileManager();
    m_compiler->createPreprocessor(TU_Complete);
    
    if (ClangModulesDeclVendor *decl_vendor = target_sp->GetClangModulesDeclVendor())
    {
        ClangPersistentVariables *clang_persistent_vars = llvm::cast<ClangPersistentVariables>(target_sp->GetPersistentExpressionStateForLanguage(lldb::eLanguageTypeC));
        std::unique_ptr<PPCallbacks> pp_callbacks(new LLDBPreprocessorCallbacks(*decl_vendor, *clang_persistent_vars));
        m_pp_callbacks = static_cast<LLDBPreprocessorCallbacks*>(pp_callbacks.get());
        m_compiler->getPreprocessor().addPPCallbacks(std::move(pp_callbacks));
    }
        
    // 8. Most of this we get from the CompilerInstance, but we
    // also want to give the context an ExternalASTSource.
    m_selector_table.reset(new SelectorTable());
    m_builtin_context.reset(new Builtin::Context());

    std::unique_ptr<clang::ASTContext> ast_context(new ASTContext(m_compiler->getLangOpts(),
                                                                  m_compiler->getSourceManager(),
                                                                  m_compiler->getPreprocessor().getIdentifierTable(),
                                                                  *m_selector_table.get(),
                                                                  *m_builtin_context.get()));
    
    ast_context->InitBuiltinTypes(m_compiler->getTarget());

    ClangExpressionHelper *type_system_helper = dyn_cast<ClangExpressionHelper>(m_expr.GetTypeSystemHelper());
    ClangExpressionDeclMap *decl_map = type_system_helper->DeclMap();

    if (decl_map)
    {
        llvm::IntrusiveRefCntPtr<clang::ExternalASTSource> ast_source(decl_map->CreateProxy());
        decl_map->InstallASTContext(ast_context.get());
        ast_context->setExternalSource(ast_source);
    }

    m_ast_context.reset(new ClangASTContext(m_compiler->getTargetOpts().Triple.c_str()));
    m_ast_context->setASTContext(ast_context.get());
    m_compiler->setASTContext(ast_context.release());

    std::string module_name("$__lldb_module");

    m_llvm_context.reset(new LLVMContext());

    m_code_generator.reset(CreateLLVMCodeGen(m_compiler->getDiagnostics(),
                                             module_name,
                                             m_compiler->getHeaderSearchOpts(),
                                             m_compiler->getPreprocessorOpts(),
                                             m_compiler->getCodeGenOpts(),
                                             *m_llvm_context));
}

ClangExpressionParser::~ClangExpressionParser()
{
}

unsigned
<<<<<<< HEAD
ClangExpressionParser::Parse (DiagnosticManager &diagnostic_manager,
                              uint32_t first_line,
                              uint32_t last_line,
                              uint32_t line_offset)
=======
ClangExpressionParser::Parse(DiagnosticManager &diagnostic_manager)
>>>>>>> e119e26c
{
    ClangDiagnosticManagerAdapter *adapter =
        static_cast<ClangDiagnosticManagerAdapter *>(m_compiler->getDiagnostics().getClient());
    clang::TextDiagnosticBuffer *diag_buf = adapter->GetPassthrough();
    diag_buf->FlushDiagnostics(m_compiler->getDiagnostics());

    adapter->ResetManager(&diagnostic_manager);

    const char *expr_text = m_expr.Text();

    clang::SourceManager &source_mgr = m_compiler->getSourceManager();
    bool created_main_file = false;
    if (m_expr.GetOptions() && m_expr.GetOptions()->GetPoundLineFilePath() == NULL && m_compiler->getCodeGenOpts().getDebugInfo() == codegenoptions::FullDebugInfo)
    {
<<<<<<< HEAD
        std::string temp_source_path;
        if (ExpressionSourceCode::SaveExpressionTextToTempFile(expr_text, *m_expr.GetOptions(), temp_source_path))
        {
            auto file = m_file_manager->getFile(temp_source_path);
            if (file)
            {
                SourceMgr.setMainFileID(SourceMgr.createFileID (file,
                                                                SourceLocation(),
                                                                SrcMgr::C_User));
                created_main_file = true;
=======
        int temp_fd = -1;
        llvm::SmallString<PATH_MAX> result_path;
        FileSpec tmpdir_file_spec;
        if (HostInfo::GetLLDBPath(lldb::ePathTypeLLDBTempSystemDir, tmpdir_file_spec))
        {
            tmpdir_file_spec.AppendPathComponent("lldb-%%%%%%.expr");
            std::string temp_source_path = tmpdir_file_spec.GetPath();
            llvm::sys::fs::createUniqueFile(temp_source_path, temp_fd, result_path);
        }
        else
        {
            llvm::sys::fs::createTemporaryFile("lldb", "expr", temp_fd, result_path);
        }

        if (temp_fd != -1)
        {
            lldb_private::File file(temp_fd, true);
            const size_t expr_text_len = strlen(expr_text);
            size_t bytes_written = expr_text_len;
            if (file.Write(expr_text, bytes_written).Success())
            {
                if (bytes_written == expr_text_len)
                {
                    file.Close();
                    source_mgr.setMainFileID(source_mgr.createFileID(m_file_manager->getFile(result_path),
                                                                     SourceLocation(), SrcMgr::C_User));
                    created_main_file = true;
                }
>>>>>>> e119e26c
            }
        }
    }

    if (!created_main_file)
    {
        std::unique_ptr<MemoryBuffer> memory_buffer = MemoryBuffer::getMemBufferCopy(expr_text, __FUNCTION__);
        source_mgr.setMainFileID(source_mgr.createFileID(std::move(memory_buffer)));
    }

    diag_buf->BeginSourceFile(m_compiler->getLangOpts(), &m_compiler->getPreprocessor());

    ClangExpressionHelper *type_system_helper = dyn_cast<ClangExpressionHelper>(m_expr.GetTypeSystemHelper());

    ASTConsumer *ast_transformer = type_system_helper->ASTTransformer(m_code_generator.get());

    if (ClangExpressionDeclMap *decl_map = type_system_helper->DeclMap())
        decl_map->InstallCodeGenerator(m_code_generator.get());

    if (ast_transformer)
    {
        ast_transformer->Initialize(m_compiler->getASTContext());
        ParseAST(m_compiler->getPreprocessor(), ast_transformer, m_compiler->getASTContext());
    }
    else
    {
        m_code_generator->Initialize(m_compiler->getASTContext());
        ParseAST(m_compiler->getPreprocessor(), m_code_generator.get(), m_compiler->getASTContext());
    }

    diag_buf->EndSourceFile();

    unsigned num_errors = diag_buf->getNumErrors();

    if (m_pp_callbacks && m_pp_callbacks->hasErrors())
    {
        num_errors++;
        diagnostic_manager.PutCString(eDiagnosticSeverityError, "while importing modules:");
        diagnostic_manager.AppendMessageToDiagnostic(m_pp_callbacks->getErrorString().c_str());
    }

    if (!num_errors)
    {
        if (type_system_helper->DeclMap() && !type_system_helper->DeclMap()->ResolveUnknownTypes())
        {
            diagnostic_manager.Printf(eDiagnosticSeverityError, "Couldn't infer the type of a variable");
            num_errors++;
        }
    }

    if (!num_errors)
    {
        type_system_helper->CommitPersistentDecls();
    }

    adapter->ResetManager();

    return num_errors;
}

bool
ClangExpressionParser::RewriteExpression(DiagnosticManager &diagnostic_manager)
{
    clang::SourceManager &source_manager = m_compiler->getSourceManager();
    clang::edit::EditedSource editor(source_manager, m_compiler->getLangOpts(), nullptr);
    clang::edit::Commit commit(editor);
    clang::Rewriter rewriter(source_manager, m_compiler->getLangOpts());
    
    class RewritesReceiver : public edit::EditsReceiver {
      Rewriter &rewrite;

    public:
      RewritesReceiver(Rewriter &in_rewrite) : rewrite(in_rewrite) { }

      void insert(SourceLocation loc, StringRef text) override {
        rewrite.InsertText(loc, text);
      }
      void replace(CharSourceRange range, StringRef text) override {
        rewrite.ReplaceText(range.getBegin(), rewrite.getRangeSize(range), text);
      }
    };
    
    RewritesReceiver rewrites_receiver(rewriter);
    
    const DiagnosticList &diagnostics = diagnostic_manager.Diagnostics();
    size_t num_diags = diagnostics.size();
    if (num_diags == 0)
        return false;
    
    for (const Diagnostic *diag : diagnostic_manager.Diagnostics())
    {
        const ClangDiagnostic *diagnostic = llvm::dyn_cast<ClangDiagnostic>(diag);
        if (diagnostic && diagnostic->HasFixIts())
        {
             for (const FixItHint &fixit : diagnostic->FixIts())
             {
                // This is cobbed from clang::Rewrite::FixItRewriter.
                if (fixit.CodeToInsert.empty())
                {
                  if (fixit.InsertFromRange.isValid())
                  {
                      commit.insertFromRange(fixit.RemoveRange.getBegin(),
                                             fixit.InsertFromRange, /*afterToken=*/false,
                                             fixit.BeforePreviousInsertions);
                  }
                  else
                    commit.remove(fixit.RemoveRange);
                }
                else
                {
                  if (fixit.RemoveRange.isTokenRange() ||
                      fixit.RemoveRange.getBegin() != fixit.RemoveRange.getEnd())
                    commit.replace(fixit.RemoveRange, fixit.CodeToInsert);
                  else
                    commit.insert(fixit.RemoveRange.getBegin(), fixit.CodeToInsert,
                                /*afterToken=*/false, fixit.BeforePreviousInsertions);
                }
            }
        }
    }
    
    // FIXME - do we want to try to propagate specific errors here?
    if (!commit.isCommitable())
        return false;
    else if (!editor.commit(commit))
        return false;
    
    // Now play all the edits, and stash the result in the diagnostic manager.
    editor.applyRewrites(rewrites_receiver);
    RewriteBuffer &main_file_buffer = rewriter.getEditBuffer(source_manager.getMainFileID());

    std::string fixed_expression;
    llvm::raw_string_ostream out_stream(fixed_expression);
    
    main_file_buffer.write(out_stream);
    out_stream.flush();
    diagnostic_manager.SetFixedExpression(fixed_expression);
    
    return true;
}

static bool FindFunctionInModule (ConstString &mangled_name,
                                  llvm::Module *module,
                                  const char *orig_name)
{
    for (const auto &func : module->getFunctionList())
    {
        const StringRef &name = func.getName();
        if (name.find(orig_name) != StringRef::npos)
        {
            mangled_name.SetString(name);
            return true;
        }
    }

    return false;
}

lldb_private::Error
ClangExpressionParser::PrepareForExecution (lldb::addr_t &func_addr,
                                            lldb::addr_t &func_end,
                                            lldb::IRExecutionUnitSP &execution_unit_sp,
                                            ExecutionContext &exe_ctx,
                                            bool &can_interpret,
                                            ExecutionPolicy execution_policy)
{
	func_addr = LLDB_INVALID_ADDRESS;
	func_end = LLDB_INVALID_ADDRESS;
    Log *log(lldb_private::GetLogIfAllCategoriesSet (LIBLLDB_LOG_EXPRESSIONS));

    lldb_private::Error err;

    std::unique_ptr<llvm::Module> llvm_module_ap (m_code_generator->ReleaseModule());

    if (!llvm_module_ap.get())
    {
        err.SetErrorToGenericError();
        err.SetErrorString("IR doesn't contain a module");
        return err;
    }
<<<<<<< HEAD
    
    for (llvm::Function &function : *llvm_module_ap.get()) {
        llvm::AttributeSet attributes = function.getAttributes();
        llvm::AttrBuilder attributes_to_remove;
        
        attributes_to_remove.addAttribute("target-cpu");
        
        function.setAttributes(attributes.removeAttributes(function.getContext(), llvm::AttributeSet::FunctionIndex, llvm::AttributeSet::get(function.getContext(), llvm::AttributeSet::FunctionIndex, attributes_to_remove)));
    }
=======
>>>>>>> e119e26c

    ConstString function_name;

    if (execution_policy != eExecutionPolicyTopLevel)
    {
        // Find the actual name of the function (it's often mangled somehow)

        if (!FindFunctionInModule(function_name, llvm_module_ap.get(), m_expr.FunctionName()))
        {
            err.SetErrorToGenericError();
            err.SetErrorStringWithFormat("Couldn't find %s() in the module", m_expr.FunctionName());
            return err;
        }
        else
        {
            if (log)
                log->Printf("Found function %s for %s", function_name.AsCString(), m_expr.FunctionName());
        }
    }

    SymbolContext sc;

    if (lldb::StackFrameSP frame_sp = exe_ctx.GetFrameSP())
    {
        sc = frame_sp->GetSymbolContext(lldb::eSymbolContextEverything);
    }
    else if (lldb::TargetSP target_sp = exe_ctx.GetTargetSP())
    {
        sc.target_sp = target_sp;
    }

    execution_unit_sp.reset(new IRExecutionUnit (m_llvm_context, // handed off here
                                                 llvm_module_ap, // handed off here
                                                 function_name,
                                                 exe_ctx.GetTargetSP(),
                                                 sc,
                                                 m_compiler->getTargetOpts().Features));

    ClangExpressionHelper *type_system_helper = dyn_cast<ClangExpressionHelper>(m_expr.GetTypeSystemHelper());
    ClangExpressionDeclMap *decl_map = type_system_helper->DeclMap(); // result can be NULL

    if (decl_map)
    {
        Stream *error_stream = NULL;
        Target *target = exe_ctx.GetTargetPtr();
        if (target)
            error_stream = target->GetDebugger().GetErrorFile().get();

        IRForTarget ir_for_target(decl_map, m_expr.NeedsVariableResolution(), *execution_unit_sp, error_stream,
                                  function_name.AsCString());

        bool ir_can_run = ir_for_target.runOnModule(*execution_unit_sp->GetModule());

        Process *process = exe_ctx.GetProcessPtr();

        if (execution_policy != eExecutionPolicyAlways && execution_policy != eExecutionPolicyTopLevel)
        {
<<<<<<< HEAD
            Error interpret_error;
=======
            lldb_private::Error interpret_error;
>>>>>>> e119e26c

            bool interpret_function_calls = !process ? false : process->CanInterpretFunctionCalls();
            can_interpret =
                IRInterpreter::CanInterpret(*execution_unit_sp->GetModule(), *execution_unit_sp->GetFunction(),
                                            interpret_error, interpret_function_calls);

            if (!can_interpret && execution_policy == eExecutionPolicyNever)
            {
                err.SetErrorStringWithFormat("Can't run the expression locally: %s", interpret_error.AsCString());
                return err;
            }
        }

        if (!ir_can_run)
        {
            err.SetErrorString("The expression could not be prepared to run in the target");
            return err;
        }

        if (!process && execution_policy == eExecutionPolicyAlways)
        {
            err.SetErrorString("Expression needed to run in the target, but the target can't be run");
            return err;
        }

        if (!process && execution_policy == eExecutionPolicyTopLevel)
        {
            err.SetErrorString(
                "Top-level code needs to be inserted into a runnable target, but the target can't be run");
            return err;
        }

        if (execution_policy == eExecutionPolicyAlways ||
            (execution_policy != eExecutionPolicyTopLevel && !can_interpret))
        {
            if (m_expr.NeedsValidation() && process)
            {
                if (!process->GetDynamicCheckers())
                {
                    DynamicCheckerFunctions *dynamic_checkers = new DynamicCheckerFunctions();

                    DiagnosticManager install_diagnostics;

                    if (!dynamic_checkers->Install(install_diagnostics, exe_ctx))
                    {
                        if (install_diagnostics.Diagnostics().size())
                            err.SetErrorString("couldn't install checkers, unknown error");
                        else
                            err.SetErrorString(install_diagnostics.GetString().c_str());

                        return err;
                    }

                    process->SetDynamicCheckers(dynamic_checkers);

                    if (log)
                        log->Printf("== [ClangUserExpression::Evaluate] Finished installing dynamic checkers ==");
                }

                IRDynamicChecks ir_dynamic_checks(*process->GetDynamicCheckers(), function_name.AsCString());

                if (!ir_dynamic_checks.runOnModule(*execution_unit_sp->GetModule()))
                {
                    err.SetErrorToGenericError();
                    err.SetErrorString("Couldn't add dynamic checks to the expression");
                    return err;
                }
            }
        }

        if (execution_policy == eExecutionPolicyAlways || execution_policy == eExecutionPolicyTopLevel ||
            !can_interpret)
        {
            execution_unit_sp->GetRunnableInfo(err, func_addr, func_end);
        }
    }
    else
    {
        execution_unit_sp->GetRunnableInfo(err, func_addr, func_end);
    }

    return err;
}

lldb_private::Error
ClangExpressionParser::RunStaticInitializers (lldb::IRExecutionUnitSP &execution_unit_sp,
                                              ExecutionContext &exe_ctx)
{
<<<<<<< HEAD
    Error err;
=======
    lldb_private::Error err;
>>>>>>> e119e26c
    
    lldbassert(execution_unit_sp.get());
    lldbassert(exe_ctx.HasThreadScope());
    
    if (!execution_unit_sp.get())
    {
        err.SetErrorString ("can't run static initializers for a NULL execution unit");
        return err;
    }
    
    if (!exe_ctx.HasThreadScope())
    {
        err.SetErrorString ("can't run static initializers without a thread");
        return err;
    }
    
    std::vector<lldb::addr_t> static_initializers;
    
    execution_unit_sp->GetStaticInitializers(static_initializers);
    
    for (lldb::addr_t static_initializer : static_initializers)
    {
        EvaluateExpressionOptions options;
                
        lldb::ThreadPlanSP call_static_initializer(new ThreadPlanCallFunction(exe_ctx.GetThreadRef(),
                                                                              Address(static_initializer),
                                                                              CompilerType(),
                                                                              llvm::ArrayRef<lldb::addr_t>(),
                                                                              options));
        
        DiagnosticManager execution_errors;
        lldb::ExpressionResults results = exe_ctx.GetThreadRef().GetProcess()->RunThreadPlan(exe_ctx, call_static_initializer, options, execution_errors);
        
        if (results != lldb::eExpressionCompleted)
        {
            err.SetErrorStringWithFormat ("couldn't run static initializer: %s", execution_errors.GetString().c_str());
            return err;
        }
    }
    
    return err;
}<|MERGE_RESOLUTION|>--- conflicted
+++ resolved
@@ -79,11 +79,7 @@
 #include "lldb/Core/StreamFile.h"
 #include "lldb/Core/StreamString.h"
 #include "lldb/Core/StringList.h"
-<<<<<<< HEAD
 #include "lldb/Expression/ExpressionSourceCode.h"
-#include "lldb/Expression/IRExecutionUnit.h"
-=======
->>>>>>> e119e26c
 #include "lldb/Expression/IRDynamicChecks.h"
 #include "lldb/Expression/IRExecutionUnit.h"
 #include "lldb/Expression/IRInterpreter.h"
@@ -219,11 +215,7 @@
                 if (severity == eDiagnosticSeverityError)
                 {
                     size_t num_fixit_hints = Info.getNumFixItHints();
-<<<<<<< HEAD
-                    for (int i = 0; i < num_fixit_hints; i++)
-=======
                     for (size_t i = 0; i < num_fixit_hints; i++)
->>>>>>> e119e26c
                     {
                         const clang::FixItHint &fixit = Info.getFixItHint(i);
                         if (!fixit.isNull())
@@ -259,7 +251,6 @@
     std::shared_ptr<clang::TextDiagnosticBuffer> m_passthrough;
 };
 
-<<<<<<< HEAD
 class LoggingDiagnosticConsumer : public clang::DiagnosticConsumer
 {
 public:
@@ -310,8 +301,6 @@
     std::shared_ptr<clang::TextDiagnosticBuffer> m_passthrough;
 };
 
-=======
->>>>>>> e119e26c
 //===----------------------------------------------------------------------===//
 // Implementation of ClangExpressionParser
 //===----------------------------------------------------------------------===//
@@ -620,14 +609,10 @@
 }
 
 unsigned
-<<<<<<< HEAD
 ClangExpressionParser::Parse (DiagnosticManager &diagnostic_manager,
                               uint32_t first_line,
                               uint32_t last_line,
                               uint32_t line_offset)
-=======
-ClangExpressionParser::Parse(DiagnosticManager &diagnostic_manager)
->>>>>>> e119e26c
 {
     ClangDiagnosticManagerAdapter *adapter =
         static_cast<ClangDiagnosticManagerAdapter *>(m_compiler->getDiagnostics().getClient());
@@ -638,11 +623,10 @@
 
     const char *expr_text = m_expr.Text();
 
-    clang::SourceManager &source_mgr = m_compiler->getSourceManager();
+    clang::SourceManager &SourceMgr = m_compiler->getSourceManager();
     bool created_main_file = false;
     if (m_expr.GetOptions() && m_expr.GetOptions()->GetPoundLineFilePath() == NULL && m_compiler->getCodeGenOpts().getDebugInfo() == codegenoptions::FullDebugInfo)
     {
-<<<<<<< HEAD
         std::string temp_source_path;
         if (ExpressionSourceCode::SaveExpressionTextToTempFile(expr_text, *m_expr.GetOptions(), temp_source_path))
         {
@@ -653,36 +637,6 @@
                                                                 SourceLocation(),
                                                                 SrcMgr::C_User));
                 created_main_file = true;
-=======
-        int temp_fd = -1;
-        llvm::SmallString<PATH_MAX> result_path;
-        FileSpec tmpdir_file_spec;
-        if (HostInfo::GetLLDBPath(lldb::ePathTypeLLDBTempSystemDir, tmpdir_file_spec))
-        {
-            tmpdir_file_spec.AppendPathComponent("lldb-%%%%%%.expr");
-            std::string temp_source_path = tmpdir_file_spec.GetPath();
-            llvm::sys::fs::createUniqueFile(temp_source_path, temp_fd, result_path);
-        }
-        else
-        {
-            llvm::sys::fs::createTemporaryFile("lldb", "expr", temp_fd, result_path);
-        }
-
-        if (temp_fd != -1)
-        {
-            lldb_private::File file(temp_fd, true);
-            const size_t expr_text_len = strlen(expr_text);
-            size_t bytes_written = expr_text_len;
-            if (file.Write(expr_text, bytes_written).Success())
-            {
-                if (bytes_written == expr_text_len)
-                {
-                    file.Close();
-                    source_mgr.setMainFileID(source_mgr.createFileID(m_file_manager->getFile(result_path),
-                                                                     SourceLocation(), SrcMgr::C_User));
-                    created_main_file = true;
-                }
->>>>>>> e119e26c
             }
         }
     }
@@ -690,7 +644,7 @@
     if (!created_main_file)
     {
         std::unique_ptr<MemoryBuffer> memory_buffer = MemoryBuffer::getMemBufferCopy(expr_text, __FUNCTION__);
-        source_mgr.setMainFileID(source_mgr.createFileID(std::move(memory_buffer)));
+        SourceMgr.setMainFileID(SourceMgr.createFileID(std::move(memory_buffer)));
     }
 
     diag_buf->BeginSourceFile(m_compiler->getLangOpts(), &m_compiler->getPreprocessor());
@@ -863,8 +817,7 @@
         err.SetErrorString("IR doesn't contain a module");
         return err;
     }
-<<<<<<< HEAD
-    
+
     for (llvm::Function &function : *llvm_module_ap.get()) {
         llvm::AttributeSet attributes = function.getAttributes();
         llvm::AttrBuilder attributes_to_remove;
@@ -873,8 +826,6 @@
         
         function.setAttributes(attributes.removeAttributes(function.getContext(), llvm::AttributeSet::FunctionIndex, llvm::AttributeSet::get(function.getContext(), llvm::AttributeSet::FunctionIndex, attributes_to_remove)));
     }
-=======
->>>>>>> e119e26c
 
     ConstString function_name;
 
@@ -932,11 +883,7 @@
 
         if (execution_policy != eExecutionPolicyAlways && execution_policy != eExecutionPolicyTopLevel)
         {
-<<<<<<< HEAD
-            Error interpret_error;
-=======
             lldb_private::Error interpret_error;
->>>>>>> e119e26c
 
             bool interpret_function_calls = !process ? false : process->CanInterpretFunctionCalls();
             can_interpret =
@@ -1025,11 +972,7 @@
 ClangExpressionParser::RunStaticInitializers (lldb::IRExecutionUnitSP &execution_unit_sp,
                                               ExecutionContext &exe_ctx)
 {
-<<<<<<< HEAD
-    Error err;
-=======
     lldb_private::Error err;
->>>>>>> e119e26c
     
     lldbassert(execution_unit_sp.get());
     lldbassert(exe_ctx.HasThreadScope());
