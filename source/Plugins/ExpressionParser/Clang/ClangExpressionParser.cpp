--- conflicted
+++ resolved
@@ -357,16 +357,11 @@
       log->Printf("Using default target triple of %s",
                   m_compiler->getTargetOpts().Triple.c_str());
   }
-<<<<<<< HEAD
 
   m_compiler->getTargetOpts().CPU = "";
 
-  // Now add some special fixes for known architectures:
-  // Any arm32 iOS environment, but not on arm64
-=======
   // Now add some special fixes for known architectures: Any arm32 iOS
   // environment, but not on arm64
->>>>>>> 0c8a6dca
   if (m_compiler->getTargetOpts().Triple.find("arm64") == std::string::npos &&
       m_compiler->getTargetOpts().Triple.find("arm") != std::string::npos &&
       m_compiler->getTargetOpts().Triple.find("ios") != std::string::npos) {
