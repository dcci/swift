//===-- ClangExpressionParser.cpp -------------------------------*- C++ -*-===//
//
//                     The LLVM Compiler Infrastructure
//
// This file is distributed under the University of Illinois Open Source
// License. See LICENSE.TXT for details.
//
//===----------------------------------------------------------------------===//

// C Includes
// C++ Includes
// Other libraries and framework includes
#include "clang/AST/ASTContext.h"
#include "clang/AST/ExternalASTSource.h"
#include "clang/Basic/FileManager.h"
#include "clang/Basic/SourceLocation.h"
#include "clang/Basic/TargetInfo.h"
#include "clang/Basic/Version.h"
#include "clang/CodeGen/CodeGenAction.h"
#include "clang/CodeGen/ObjectFilePCHContainerOperations.h"
#include "clang/CodeGen/ModuleBuilder.h"
#include "clang/Frontend/CompilerInstance.h"
#include "clang/Frontend/CompilerInvocation.h"
#include "clang/Frontend/FrontendActions.h"
#include "clang/Frontend/FrontendDiagnostic.h"
#include "clang/Frontend/FrontendPluginRegistry.h"
#include "clang/Frontend/TextDiagnosticBuffer.h"
#include "clang/Frontend/TextDiagnosticPrinter.h"
#include "clang/Lex/HeaderSearch.h"
#include "clang/Lex/Preprocessor.h"
#include "clang/Parse/ParseAST.h"
#include "clang/Rewrite/Frontend/FrontendActions.h"
#include "clang/Sema/SemaConsumer.h"
#include "clang/StaticAnalyzer/Frontend/FrontendActions.h"

#include "llvm/ADT/StringRef.h"
#include "llvm/ExecutionEngine/ExecutionEngine.h"
#include "llvm/Support/Debug.h"
#include "llvm/Support/FileSystem.h"
#include "llvm/Support/TargetSelect.h"

#include "llvm/ExecutionEngine/MCJIT.h"
#include "llvm/IR/LLVMContext.h"
#include "llvm/IR/Module.h"
#include "llvm/Support/ErrorHandling.h"
#include "llvm/Support/MemoryBuffer.h"
#include "llvm/Support/DynamicLibrary.h"
#include "llvm/Support/Host.h"
#include "llvm/Support/Signals.h"

// Project includes
#include "ClangExpressionParser.h"

#include "ClangASTSource.h"
#include "ClangExpressionHelper.h"
#include "ClangExpressionDeclMap.h"
#include "ClangModulesDeclVendor.h"
#include "ClangPersistentVariables.h"
#include "IRForTarget.h"

#include "lldb/Core/ArchSpec.h"
#include "lldb/Core/DataBufferHeap.h"
#include "lldb/Core/Debugger.h"
#include "lldb/Core/Disassembler.h"
#include "lldb/Core/Log.h"
#include "lldb/Core/Module.h"
#include "lldb/Core/Stream.h"
#include "lldb/Core/StreamFile.h"
#include "lldb/Core/StringList.h"
#include "lldb/Core/StreamString.h"
#include "lldb/Expression/ExpressionSourceCode.h"
#include "lldb/Expression/IRExecutionUnit.h"
#include "lldb/Expression/IRDynamicChecks.h"
#include "lldb/Expression/IRInterpreter.h"
#include "lldb/Host/File.h"
#include "lldb/Host/HostInfo.h"
#include "lldb/Symbol/ClangASTContext.h"
#include "lldb/Symbol/SymbolVendor.h"
#include "lldb/Target/ExecutionContext.h"
#include "lldb/Target/ObjCLanguageRuntime.h"
#include "lldb/Target/Process.h"
#include "lldb/Target/Target.h"
#include "lldb/Target/Language.h"

using namespace clang;
using namespace llvm;
using namespace lldb_private;

//===----------------------------------------------------------------------===//
// Utility Methods for Clang
//===----------------------------------------------------------------------===//

std::string GetBuiltinIncludePath(const char *Argv0) {
    SmallString<128> P(llvm::sys::fs::getMainExecutable(
        Argv0, (void *)(intptr_t) GetBuiltinIncludePath));

    if (!P.empty()) {
        llvm::sys::path::remove_filename(P); // Remove /clang from foo/bin/clang
        llvm::sys::path::remove_filename(P); // Remove /bin   from foo/bin

        // Get foo/lib/clang/<version>/include
        llvm::sys::path::append(P, "lib", "clang", CLANG_VERSION_STRING,
                                "include");
    }

    return P.str();
}

class ClangExpressionParser::LLDBPreprocessorCallbacks : public PPCallbacks
{
    ClangModulesDeclVendor     &m_decl_vendor;
    ClangPersistentVariables   &m_persistent_vars;
    StreamString                m_error_stream;
    bool                        m_has_errors = false;

public:
    LLDBPreprocessorCallbacks(ClangModulesDeclVendor &decl_vendor,
                              ClangPersistentVariables &persistent_vars) :
        m_decl_vendor(decl_vendor),
        m_persistent_vars(persistent_vars)
    {
    }
    
    void
    moduleImport(SourceLocation import_location,
                 clang::ModuleIdPath path,
                 const clang::Module * /*null*/) override
    {
        std::vector<ConstString> string_path;
        
        for (const std::pair<IdentifierInfo *, SourceLocation> &component : path)
        {
            string_path.push_back(ConstString(component.first->getName()));
        }
     
        StreamString error_stream;
        
        ClangModulesDeclVendor::ModuleVector exported_modules;
        
        if (!m_decl_vendor.AddModule(string_path, &exported_modules, m_error_stream))
        {
            m_has_errors = true;
        }
        
        for (ClangModulesDeclVendor::ModuleID module : exported_modules)
        {
            m_persistent_vars.AddHandLoadedClangModule(module);
        }
    }
    
    bool hasErrors()
    {
        return m_has_errors;
    }
    
    const std::string &getErrorString()
    {
        return m_error_stream.GetString();
    }
};

//===----------------------------------------------------------------------===//
// Implementation of ClangExpressionParser
//===----------------------------------------------------------------------===//

ClangExpressionParser::ClangExpressionParser (ExecutionContextScope *exe_scope,
                                              Expression &expr,
                                              bool generate_debug_info) :
    ExpressionParser (exe_scope, expr, generate_debug_info),
    m_compiler (),
    m_builtin_context (),
    m_selector_table (),
    m_code_generator (),
    m_pp_callbacks(nullptr)
{
    Log *log(lldb_private::GetLogIfAllCategoriesSet (LIBLLDB_LOG_EXPRESSIONS));

    // 1. Create a new compiler instance.
    m_compiler.reset(new CompilerInstance());
<<<<<<< HEAD
    
    // Register the support for object-file-wrapped Clang modules.
    std::shared_ptr<clang::PCHContainerOperations> pch_operations = m_compiler->getPCHContainerOperations();
    pch_operations->registerWriter(llvm::make_unique<ObjectFilePCHContainerWriter>());
    pch_operations->registerReader(llvm::make_unique<ObjectFilePCHContainerReader>());

    // 2. Install the target.

=======
    lldb::LanguageType frame_lang = expr.Language(); // defaults to lldb::eLanguageTypeUnknown
    bool overridden_target_opts = false;
    lldb_private::LanguageRuntime *lang_rt = nullptr;
>>>>>>> 270bb4d4
    lldb::TargetSP target_sp;
    if (exe_scope)
        target_sp = exe_scope->CalculateTarget();

    // If the expression is being evaluated in the context of an existing
    // stack frame, we introspect to see if the language runtime is available.
    auto frame = exe_scope->CalculateStackFrame();

    // Make sure the user hasn't provided a preferred execution language
    // with `expression --language X -- ...`
    if (frame && frame_lang == lldb::eLanguageTypeUnknown)
        frame_lang = frame->GetLanguage();

    if (frame_lang != lldb::eLanguageTypeUnknown)
    {
        lang_rt = exe_scope->CalculateProcess()->GetLanguageRuntime(frame_lang);
        if (log)
            log->Printf("Frame has language of type %s", Language::GetNameForLanguageType(frame_lang));
    }

    // 2. Configure the compiler with a set of default options that are appropriate
    // for most situations.
    if (target_sp && target_sp->GetArchitecture().IsValid())
    {
        std::string triple = target_sp->GetArchitecture().GetTriple().str();
        m_compiler->getTargetOpts().Triple = triple;
        if (log)
            log->Printf("Using %s as the target triple", m_compiler->getTargetOpts().Triple.c_str());
    }
    else
    {
        // If we get here we don't have a valid target and just have to guess.
        // Sometimes this will be ok to just use the host target triple (when we evaluate say "2+3", but other
        // expressions like breakpoint conditions and other things that _are_ target specific really shouldn't just be
        // using the host triple. In such a case the language runtime should expose an overridden options set (3),
        // below.
        m_compiler->getTargetOpts().Triple = llvm::sys::getDefaultTargetTriple();
        if (log)
            log->Printf("Using default target triple of %s", m_compiler->getTargetOpts().Triple.c_str());
    }
<<<<<<< HEAD
    
    m_compiler->getTargetOpts().CPU = "";

    if (target_sp->GetArchitecture().GetMachine() == llvm::Triple::x86 ||
        target_sp->GetArchitecture().GetMachine() == llvm::Triple::x86_64)
    {
        m_compiler->getTargetOpts().Features.push_back("+sse");
        m_compiler->getTargetOpts().Features.push_back("+sse2");
    }

=======
    // Now add some special fixes for known architectures:
>>>>>>> 270bb4d4
    // Any arm32 iOS environment, but not on arm64
    if (m_compiler->getTargetOpts().Triple.find("arm64") == std::string::npos &&
        m_compiler->getTargetOpts().Triple.find("arm") != std::string::npos &&
        m_compiler->getTargetOpts().Triple.find("ios") != std::string::npos)
    {
        m_compiler->getTargetOpts().ABI = "apcs-gnu";
    }
    // Supported subsets of x86
    if (target_sp->GetArchitecture().GetMachine() == llvm::Triple::x86 ||
        target_sp->GetArchitecture().GetMachine() == llvm::Triple::x86_64)
    {
        m_compiler->getTargetOpts().Features.push_back("+sse");
        m_compiler->getTargetOpts().Features.push_back("+sse2");
    }

    // 3. Now allow the runtime to provide custom configuration options for the target.
    // In this case, a specialized language runtime is available and we can query it for extra options.
    // For 99% of use cases, this will not be needed and should be provided when basic platform detection is not enough.
    if (lang_rt)
        overridden_target_opts = lang_rt->GetOverrideExprOptions(m_compiler->getTargetOpts());

    if (overridden_target_opts)
        if (log)
        {
            log->Debug("Using overridden target options for the expression evaluation");

            auto opts = m_compiler->getTargetOpts();
            log->Debug("Triple: '%s'", opts.Triple.c_str());
            log->Debug("CPU: '%s'", opts.CPU.c_str());
            log->Debug("FPMath: '%s'", opts.FPMath.c_str());
            log->Debug("ABI: '%s'", opts.ABI.c_str());
            log->Debug("LinkerVersion: '%s'", opts.LinkerVersion.c_str());
            StringList::LogDump(log, opts.FeaturesAsWritten, "FeaturesAsWritten");
            StringList::LogDump(log, opts.Features, "Features");
            StringList::LogDump(log, opts.Reciprocals, "Reciprocals");
        }

    // 4. Create and install the target on the compiler.
    m_compiler->createDiagnostics();
    auto target_info = TargetInfo::CreateTargetInfo(m_compiler->getDiagnostics(), m_compiler->getInvocation().TargetOpts);
    if (log)
    {
        log->Printf("Using SIMD alignment: %d", target_info->getSimdDefaultAlign());
        log->Printf("Target datalayout string: '%s'", target_info->getDataLayoutString());
        log->Printf("Target ABI: '%s'", target_info->getABI().str().c_str());
        log->Printf("Target vector alignment: %d", target_info->getMaxVectorAlign());
    }
    m_compiler->setTarget(target_info);

    assert (m_compiler->hasTarget());

    // 5. Set language options.
    lldb::LanguageType language = expr.Language();

    switch (language)
    {
    case lldb::eLanguageTypeC:
    case lldb::eLanguageTypeC89:
    case lldb::eLanguageTypeC99:
    case lldb::eLanguageTypeC11:
        // FIXME: the following language option is a temporary workaround,
        // to "ask for C, get C++."
        // For now, the expression parser must use C++ anytime the
        // language is a C family language, because the expression parser
        // uses features of C++ to capture values.
        m_compiler->getLangOpts().CPlusPlus = true;
        break;
    case lldb::eLanguageTypeObjC:
        m_compiler->getLangOpts().ObjC1 = true;
        m_compiler->getLangOpts().ObjC2 = true;
        // FIXME: the following language option is a temporary workaround,
        // to "ask for ObjC, get ObjC++" (see comment above).
        m_compiler->getLangOpts().CPlusPlus = true;
        break;
    case lldb::eLanguageTypeC_plus_plus:
    case lldb::eLanguageTypeC_plus_plus_11:
    case lldb::eLanguageTypeC_plus_plus_14:
        m_compiler->getLangOpts().CPlusPlus11 = true;
        m_compiler->getHeaderSearchOpts().UseLibcxx = true;
        LLVM_FALLTHROUGH;
    case lldb::eLanguageTypeC_plus_plus_03:
        m_compiler->getLangOpts().CPlusPlus = true;
        // FIXME: the following language option is a temporary workaround,
        // to "ask for C++, get ObjC++".  Apple hopes to remove this requirement
        // on non-Apple platforms, but for now it is needed.
        m_compiler->getLangOpts().ObjC1 = true;
        break;
    case lldb::eLanguageTypeObjC_plus_plus:
    case lldb::eLanguageTypeUnknown:
    default:
        m_compiler->getLangOpts().ObjC1 = true;
        m_compiler->getLangOpts().ObjC2 = true;
        m_compiler->getLangOpts().CPlusPlus = true;
        m_compiler->getLangOpts().CPlusPlus11 = true;
        m_compiler->getHeaderSearchOpts().UseLibcxx = true;
        break;
    }

    m_compiler->getLangOpts().Bool = true;
    m_compiler->getLangOpts().WChar = true;
    m_compiler->getLangOpts().Blocks = true;
    m_compiler->getLangOpts().DebuggerSupport = true; // Features specifically for debugger clients
    if (expr.DesiredResultType() == Expression::eResultTypeId)
        m_compiler->getLangOpts().DebuggerCastResultToId = true;

    m_compiler->getLangOpts().CharIsSigned =
            ArchSpec(m_compiler->getTargetOpts().Triple.c_str()).CharIsSignedByDefault();

    // Spell checking is a nice feature, but it ends up completing a
    // lot of types that we didn't strictly speaking need to complete.
    // As a result, we spend a long time parsing and importing debug
    // information.
    m_compiler->getLangOpts().SpellChecking = false;

    lldb::ProcessSP process_sp;
    if (exe_scope)
        process_sp = exe_scope->CalculateProcess();

    if (process_sp && m_compiler->getLangOpts().ObjC1)
    {
        if (process_sp->GetObjCLanguageRuntime())
        {
            if (process_sp->GetObjCLanguageRuntime()->GetRuntimeVersion() == ObjCLanguageRuntime::ObjCRuntimeVersions::eAppleObjC_V2)
                m_compiler->getLangOpts().ObjCRuntime.set(ObjCRuntime::MacOSX, VersionTuple(10, 7));
            else
                m_compiler->getLangOpts().ObjCRuntime.set(ObjCRuntime::FragileMacOSX, VersionTuple(10, 7));

            if (process_sp->GetObjCLanguageRuntime()->HasNewLiteralsAndIndexing())
                m_compiler->getLangOpts().DebuggerObjCLiteral = true;
        }
    }

    m_compiler->getLangOpts().ThreadsafeStatics = false;
    m_compiler->getLangOpts().AccessControl = false; // Debuggers get universal access
    m_compiler->getLangOpts().DollarIdents = true; // $ indicates a persistent variable name

    // Set CodeGen options
    m_compiler->getCodeGenOpts().EmitDeclMetadata = true;
    m_compiler->getCodeGenOpts().InstrumentFunctions = false;
    m_compiler->getCodeGenOpts().DisableFPElim = true;
    m_compiler->getCodeGenOpts().OmitLeafFramePointer = false;
    if (generate_debug_info)
        m_compiler->getCodeGenOpts().setDebugInfo(codegenoptions::FullDebugInfo);
    else
        m_compiler->getCodeGenOpts().setDebugInfo(codegenoptions::NoDebugInfo);

    // Disable some warnings.
    m_compiler->getDiagnostics().setSeverityForGroup(clang::diag::Flavor::WarningOrError,
        "unused-value", clang::diag::Severity::Ignored, SourceLocation());
    m_compiler->getDiagnostics().setSeverityForGroup(clang::diag::Flavor::WarningOrError,
        "odr", clang::diag::Severity::Ignored, SourceLocation());

    // Inform the target of the language options
    //
    // FIXME: We shouldn't need to do this, the target should be immutable once
    // created. This complexity should be lifted elsewhere.
    m_compiler->getTarget().adjust(m_compiler->getLangOpts());

    // 6. Set up the diagnostic buffer for reporting errors

    m_compiler->getDiagnostics().setClient(new clang::TextDiagnosticBuffer);

    // 7. Set up the source management objects inside the compiler

    clang::FileSystemOptions file_system_options;
    m_file_manager.reset(new clang::FileManager(file_system_options));

    if (!m_compiler->hasSourceManager())
        m_compiler->createSourceManager(*m_file_manager.get());

    m_compiler->createFileManager();
    m_compiler->createPreprocessor(TU_Complete);
    
    if (ClangModulesDeclVendor *decl_vendor = target_sp->GetClangModulesDeclVendor())
    {
        ClangPersistentVariables *clang_persistent_vars = llvm::cast<ClangPersistentVariables>(target_sp->GetPersistentExpressionStateForLanguage(lldb::eLanguageTypeC));
        std::unique_ptr<PPCallbacks> pp_callbacks(new LLDBPreprocessorCallbacks(*decl_vendor, *clang_persistent_vars));
        m_pp_callbacks = static_cast<LLDBPreprocessorCallbacks*>(pp_callbacks.get());
        m_compiler->getPreprocessor().addPPCallbacks(std::move(pp_callbacks));
    }
        
    // 8. Most of this we get from the CompilerInstance, but we
    // also want to give the context an ExternalASTSource.
    m_selector_table.reset(new SelectorTable());
    m_builtin_context.reset(new Builtin::Context());

    std::unique_ptr<clang::ASTContext> ast_context(new ASTContext(m_compiler->getLangOpts(),
                                                                  m_compiler->getSourceManager(),
                                                                  m_compiler->getPreprocessor().getIdentifierTable(),
                                                                  *m_selector_table.get(),
                                                                  *m_builtin_context.get()));
    
    ast_context->InitBuiltinTypes(m_compiler->getTarget());

    ClangExpressionHelper *type_system_helper = dyn_cast<ClangExpressionHelper>(m_expr.GetTypeSystemHelper());
    ClangExpressionDeclMap *decl_map = type_system_helper->DeclMap();

    if (decl_map)
    {
        llvm::IntrusiveRefCntPtr<clang::ExternalASTSource> ast_source(decl_map->CreateProxy());
        decl_map->InstallASTContext(ast_context.get());
        ast_context->setExternalSource(ast_source);
    }

    m_ast_context.reset(new ClangASTContext(m_compiler->getTargetOpts().Triple.c_str()));
    m_ast_context->setASTContext(ast_context.get());
    m_compiler->setASTContext(ast_context.release());

    std::string module_name("$__lldb_module");

    m_llvm_context.reset(new LLVMContext());

    m_code_generator.reset(CreateLLVMCodeGen(m_compiler->getDiagnostics(),
                                             module_name,
                                             m_compiler->getHeaderSearchOpts(),
                                             m_compiler->getPreprocessorOpts(),
                                             m_compiler->getCodeGenOpts(),
                                             *m_llvm_context));
}

ClangExpressionParser::~ClangExpressionParser()
{
}

unsigned
ClangExpressionParser::Parse (Stream &stream,
                              uint32_t first_line,
                              uint32_t last_line,
                              uint32_t line_offset)
{
    TextDiagnosticBuffer *diag_buf = static_cast<TextDiagnosticBuffer*>(m_compiler->getDiagnostics().getClient());

    diag_buf->FlushDiagnostics (m_compiler->getDiagnostics());

    const char *expr_text = m_expr.Text();

    clang::SourceManager &SourceMgr = m_compiler->getSourceManager();
    bool created_main_file = false;
<<<<<<< HEAD
    if (m_expr.GetOptions() && m_expr.GetOptions()->GetPoundLineFilePath() == NULL && m_compiler->getCodeGenOpts().getDebugInfo() == CodeGenOptions::FullDebugInfo)
=======
    if (m_compiler->getCodeGenOpts().getDebugInfo() == codegenoptions::FullDebugInfo)
>>>>>>> 270bb4d4
    {
        std::string temp_source_path;
        if (ExpressionSourceCode::SaveExpressionTextToTempFile(expr_text, *m_expr.GetOptions(), temp_source_path))
        {
            auto file = m_file_manager->getFile(temp_source_path);
            if (file)
            {
                SourceMgr.setMainFileID(SourceMgr.createFileID (file,
                                                                SourceLocation(),
                                                                SrcMgr::C_User));
                created_main_file = true;
            }
        }
    }

    if (!created_main_file)
    {
        std::unique_ptr<MemoryBuffer> memory_buffer = MemoryBuffer::getMemBufferCopy(expr_text, __FUNCTION__);
        SourceMgr.setMainFileID(SourceMgr.createFileID(std::move(memory_buffer)));
    }

    diag_buf->BeginSourceFile(m_compiler->getLangOpts(), &m_compiler->getPreprocessor());

    ClangExpressionHelper *type_system_helper = dyn_cast<ClangExpressionHelper>(m_expr.GetTypeSystemHelper());

    ASTConsumer *ast_transformer = type_system_helper->ASTTransformer(m_code_generator.get());

    if (ClangExpressionDeclMap *decl_map = type_system_helper->DeclMap())
        decl_map->InstallCodeGenerator(m_code_generator.get());

    if (ast_transformer)
    {
        ast_transformer->Initialize(m_compiler->getASTContext());
        ParseAST(m_compiler->getPreprocessor(), ast_transformer, m_compiler->getASTContext());
    }
    else
    {
        m_code_generator->Initialize(m_compiler->getASTContext());
        ParseAST(m_compiler->getPreprocessor(), m_code_generator.get(), m_compiler->getASTContext());
    }

    diag_buf->EndSourceFile();

    TextDiagnosticBuffer::const_iterator diag_iterator;

    int num_errors = 0;
    
    if (m_pp_callbacks && m_pp_callbacks->hasErrors())
    {
        num_errors++;
        
        stream.PutCString(m_pp_callbacks->getErrorString().c_str());
    }

    for (diag_iterator = diag_buf->warn_begin();
         diag_iterator != diag_buf->warn_end();
         ++diag_iterator)
        stream.Printf("warning: %s\n", (*diag_iterator).second.c_str());

    for (diag_iterator = diag_buf->err_begin();
         diag_iterator != diag_buf->err_end();
         ++diag_iterator)
    {
        num_errors++;
        stream.Printf("error: %s\n", (*diag_iterator).second.c_str());
    }

    for (diag_iterator = diag_buf->note_begin();
         diag_iterator != diag_buf->note_end();
         ++diag_iterator)
        stream.Printf("note: %s\n", (*diag_iterator).second.c_str());

    if (!num_errors)
    {
        if (type_system_helper->DeclMap() && !type_system_helper->DeclMap()->ResolveUnknownTypes())
        {
            stream.Printf("error: Couldn't infer the type of a variable\n");
            num_errors++;
        }
    }
    
    stream.Printf ("error: %d errors parsing expression\n", num_errors);
    return num_errors;
}

static bool FindFunctionInModule (ConstString &mangled_name,
                                  llvm::Module *module,
                                  const char *orig_name)
{
    for (llvm::Module::iterator fi = module->getFunctionList().begin(), fe = module->getFunctionList().end();
         fi != fe;
         ++fi)
    {
        if (fi->getName().str().find(orig_name) != std::string::npos)
        {
            mangled_name.SetCString(fi->getName().str().c_str());
            return true;
        }
    }

    return false;
}

Error
ClangExpressionParser::PrepareForExecution (lldb::addr_t &func_addr,
                                            lldb::addr_t &func_end,
                                            lldb::IRExecutionUnitSP &execution_unit_sp,
                                            ExecutionContext &exe_ctx,
                                            bool &can_interpret,
                                            ExecutionPolicy execution_policy)
{
	func_addr = LLDB_INVALID_ADDRESS;
	func_end = LLDB_INVALID_ADDRESS;
    Log *log(lldb_private::GetLogIfAllCategoriesSet (LIBLLDB_LOG_EXPRESSIONS));

    Error err;

    std::unique_ptr<llvm::Module> llvm_module_ap (m_code_generator->ReleaseModule());

    if (!llvm_module_ap.get())
    {
        err.SetErrorToGenericError();
        err.SetErrorString("IR doesn't contain a module");
        return err;
    }
    
    for (llvm::Function &function : *llvm_module_ap.get()) {
        llvm::AttributeSet attributes = function.getAttributes();
        llvm::AttrBuilder attributes_to_remove;
        
        attributes_to_remove.addAttribute("target-cpu");
        
        function.setAttributes(attributes.removeAttributes(function.getContext(), llvm::AttributeSet::FunctionIndex, llvm::AttributeSet::get(function.getContext(), llvm::AttributeSet::FunctionIndex, attributes_to_remove)));
    }

    // Find the actual name of the function (it's often mangled somehow)

    ConstString function_name;

    if (!FindFunctionInModule(function_name, llvm_module_ap.get(), m_expr.FunctionName()))
    {
        err.SetErrorToGenericError();
        err.SetErrorStringWithFormat("Couldn't find %s() in the module", m_expr.FunctionName());
        return err;
    }
    else
    {
        if (log)
            log->Printf("Found function %s for %s", function_name.AsCString(), m_expr.FunctionName());
    }
    
    SymbolContext sc;
    
    if (lldb::StackFrameSP frame_sp = exe_ctx.GetFrameSP())
    {
        sc = frame_sp->GetSymbolContext(lldb::eSymbolContextEverything);
    }
    else if (lldb::TargetSP target_sp = exe_ctx.GetTargetSP())
    {
        sc.target_sp = target_sp;
    }

    execution_unit_sp.reset(new IRExecutionUnit (m_llvm_context, // handed off here
                                                 llvm_module_ap, // handed off here
                                                 function_name,
                                                 exe_ctx.GetTargetSP(),
                                                 sc,
                                                 m_compiler->getTargetOpts().Features));

    ClangExpressionHelper *type_system_helper = dyn_cast<ClangExpressionHelper>(m_expr.GetTypeSystemHelper());
    ClangExpressionDeclMap *decl_map = type_system_helper->DeclMap(); // result can be NULL

    if (decl_map)
    {
        Stream *error_stream = NULL;
        Target *target = exe_ctx.GetTargetPtr();
        if (target)
            error_stream = target->GetDebugger().GetErrorFile().get();

        IRForTarget ir_for_target(decl_map,
                                  m_expr.NeedsVariableResolution(),
                                  *execution_unit_sp,
                                  error_stream,
                                  function_name.AsCString());

        bool ir_can_run = ir_for_target.runOnModule(*execution_unit_sp->GetModule());

        Error interpret_error;
        Process *process = exe_ctx.GetProcessPtr();

        bool interpret_function_calls = !process ? false : process->CanInterpretFunctionCalls();
        can_interpret = IRInterpreter::CanInterpret(*execution_unit_sp->GetModule(), *execution_unit_sp->GetFunction(), interpret_error, interpret_function_calls);


        if (!ir_can_run)
        {
            err.SetErrorString("The expression could not be prepared to run in the target");
            return err;
        }

        if (!can_interpret && execution_policy == eExecutionPolicyNever)
        {
            err.SetErrorStringWithFormat("Can't run the expression locally: %s", interpret_error.AsCString());
            return err;
        }

        if (!process && execution_policy == eExecutionPolicyAlways)
        {
            err.SetErrorString("Expression needed to run in the target, but the target can't be run");
            return err;
        }

        if (execution_policy == eExecutionPolicyAlways || !can_interpret)
        {
            if (m_expr.NeedsValidation() && process)
            {
                if (!process->GetDynamicCheckers())
                {
                    DynamicCheckerFunctions *dynamic_checkers = new DynamicCheckerFunctions();

                    StreamString install_errors;

                    if (!dynamic_checkers->Install(install_errors, exe_ctx))
                    {
                        if (install_errors.GetString().empty())
                            err.SetErrorString ("couldn't install checkers, unknown error");
                        else
                            err.SetErrorString (install_errors.GetString().c_str());

                        return err;
                    }

                    process->SetDynamicCheckers(dynamic_checkers);

                    if (log)
                        log->Printf("== [ClangUserExpression::Evaluate] Finished installing dynamic checkers ==");
                }

                IRDynamicChecks ir_dynamic_checks(*process->GetDynamicCheckers(), function_name.AsCString());

                if (!ir_dynamic_checks.runOnModule(*execution_unit_sp->GetModule()))
                {
                    err.SetErrorToGenericError();
                    err.SetErrorString("Couldn't add dynamic checks to the expression");
                    return err;
                }
            }

            execution_unit_sp->GetRunnableInfo(err, func_addr, func_end);
        }
    }
    else
    {
        execution_unit_sp->GetRunnableInfo(err, func_addr, func_end);
    }

    return err;
}<|MERGE_RESOLUTION|>--- conflicted
+++ resolved
@@ -177,7 +177,6 @@
 
     // 1. Create a new compiler instance.
     m_compiler.reset(new CompilerInstance());
-<<<<<<< HEAD
     
     // Register the support for object-file-wrapped Clang modules.
     std::shared_ptr<clang::PCHContainerOperations> pch_operations = m_compiler->getPCHContainerOperations();
@@ -186,11 +185,9 @@
 
     // 2. Install the target.
 
-=======
     lldb::LanguageType frame_lang = expr.Language(); // defaults to lldb::eLanguageTypeUnknown
     bool overridden_target_opts = false;
     lldb_private::LanguageRuntime *lang_rt = nullptr;
->>>>>>> 270bb4d4
     lldb::TargetSP target_sp;
     if (exe_scope)
         target_sp = exe_scope->CalculateTarget();
@@ -231,20 +228,10 @@
         if (log)
             log->Printf("Using default target triple of %s", m_compiler->getTargetOpts().Triple.c_str());
     }
-<<<<<<< HEAD
     
     m_compiler->getTargetOpts().CPU = "";
 
-    if (target_sp->GetArchitecture().GetMachine() == llvm::Triple::x86 ||
-        target_sp->GetArchitecture().GetMachine() == llvm::Triple::x86_64)
-    {
-        m_compiler->getTargetOpts().Features.push_back("+sse");
-        m_compiler->getTargetOpts().Features.push_back("+sse2");
-    }
-
-=======
     // Now add some special fixes for known architectures:
->>>>>>> 270bb4d4
     // Any arm32 iOS environment, but not on arm64
     if (m_compiler->getTargetOpts().Triple.find("arm64") == std::string::npos &&
         m_compiler->getTargetOpts().Triple.find("arm") != std::string::npos &&
@@ -387,9 +374,9 @@
     m_compiler->getCodeGenOpts().DisableFPElim = true;
     m_compiler->getCodeGenOpts().OmitLeafFramePointer = false;
     if (generate_debug_info)
-        m_compiler->getCodeGenOpts().setDebugInfo(codegenoptions::FullDebugInfo);
+        m_compiler->getCodeGenOpts().setDebugInfo(CodeGenOptions::FullDebugInfo);
     else
-        m_compiler->getCodeGenOpts().setDebugInfo(codegenoptions::NoDebugInfo);
+        m_compiler->getCodeGenOpts().setDebugInfo(CodeGenOptions::NoDebugInfo);
 
     // Disable some warnings.
     m_compiler->getDiagnostics().setSeverityForGroup(clang::diag::Flavor::WarningOrError,
@@ -483,11 +470,7 @@
 
     clang::SourceManager &SourceMgr = m_compiler->getSourceManager();
     bool created_main_file = false;
-<<<<<<< HEAD
     if (m_expr.GetOptions() && m_expr.GetOptions()->GetPoundLineFilePath() == NULL && m_compiler->getCodeGenOpts().getDebugInfo() == CodeGenOptions::FullDebugInfo)
-=======
-    if (m_compiler->getCodeGenOpts().getDebugInfo() == codegenoptions::FullDebugInfo)
->>>>>>> 270bb4d4
     {
         std::string temp_source_path;
         if (ExpressionSourceCode::SaveExpressionTextToTempFile(expr_text, *m_expr.GetOptions(), temp_source_path))
