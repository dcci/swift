--- conflicted
+++ resolved
@@ -64,24 +64,6 @@
       const CompilerType &compiler_type, lldb::ByteOrder byte_order,
       uint32_t addr_byte_size) override;
 
-<<<<<<< HEAD
-  //----------------------------------------------------------------------
-  /// Return the next entry in the sequence of strings "$0", "$1", ... for
-  /// use naming persistent expression convenience variables.
-  ///
-  /// @param[in] language_type
-  ///     The language for the expression, which can affect the prefix
-  ///
-  /// @param[in] is_error
-  ///     If true, an error variable name is produced.
-  ///
-  /// @return
-  ///     A string that contains the next persistent variable name.
-  //----------------------------------------------------------------------
-  ConstString GetNextPersistentVariableName(bool is_error = false) override;
-
-=======
->>>>>>> e6276dab
   void RemovePersistentVariable(lldb::ExpressionVariableSP variable) override;
   llvm::StringRef
   GetPersistentVariablePrefix(bool is_error) const override {
