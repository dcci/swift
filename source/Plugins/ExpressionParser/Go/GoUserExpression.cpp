--- conflicted
+++ resolved
@@ -651,18 +651,6 @@
 GoPersistentExpressionState::GoPersistentExpressionState()
     : PersistentExpressionState(eKindGo) {}
 
-<<<<<<< HEAD
-GoPersistentExpressionState::GetNextPersistentVariableName(bool is_error) {
-  char name_cstr[256];
-  // We can't use the same variable format as clang.
-  ::snprintf(name_cstr, sizeof(name_cstr), "$go%u",
-             m_next_persistent_variable_id++);
-  ConstString name(name_cstr);
-  return name;
-}
-
-=======
->>>>>>> dbb63b08
 void GoPersistentExpressionState::RemovePersistentVariable(
     lldb::ExpressionVariableSP variable) {
   RemoveVariable(variable);
