--- conflicted
+++ resolved
@@ -147,13 +147,9 @@
 lldb::addr_t
 AppleGetQueuesHandler::SetupGetQueuesFunction (Thread &thread, ValueList &get_queues_arglist)
 {
-<<<<<<< HEAD
+    ThreadSP thread_sp(thread.shared_from_this());
     ExecutionContext exe_ctx(thread.shared_from_this());
-=======
-    ThreadSP thread_sp(thread.shared_from_this());
-    ExecutionContext exe_ctx (thread_sp);
-
->>>>>>> e119e26c
+
     Address impl_code_address;
     DiagnosticManager diagnostics;
     Log *log(lldb_private::GetLogIfAllCategoriesSet(LIBLLDB_LOG_SYSTEM_RUNTIME));
