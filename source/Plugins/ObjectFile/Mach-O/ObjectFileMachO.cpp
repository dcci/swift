//===-- ObjectFileMachO.cpp -------------------------------------*- C++ -*-===//
//
//                     The LLVM Compiler Infrastructure
//
// This file is distributed under the University of Illinois Open Source
// License. See LICENSE.TXT for details.
//
//===----------------------------------------------------------------------===//

// C Includes
// C++ Includes
// Other libraries and framework includes
#include "llvm/ADT/StringRef.h" 

// Project includes
#include "lldb/Core/ArchSpec.h"
#include "lldb/Core/DataBuffer.h"
#include "lldb/Core/Debugger.h"
#include "lldb/Core/Error.h"
#include "lldb/Core/FileSpecList.h"
#include "lldb/Core/Log.h"
#include "lldb/Core/Module.h"
#include "lldb/Core/ModuleSpec.h"
#include "lldb/Core/PluginManager.h"
#include "lldb/Core/RangeMap.h"
#include "lldb/Core/Section.h"
#include "lldb/Core/StreamFile.h"
#include "lldb/Core/StreamString.h"
#include "lldb/Core/Timer.h"
#include "lldb/Core/UUID.h"
#include "lldb/Host/Host.h"
#include "lldb/Host/FileSpec.h"
#include "lldb/Symbol/DWARFCallFrameInfo.h"
#include "lldb/Symbol/ObjectFile.h"
#include "lldb/Target/MemoryRegionInfo.h"
#include "lldb/Target/Platform.h"
#include "lldb/Target/Process.h"
#include "lldb/Target/SectionLoadList.h"
#include "lldb/Target/Target.h"
#include "lldb/Target/Thread.h"
#include "lldb/Target/ThreadList.h"
#include "Plugins/Process/Utility/RegisterContextDarwin_arm.h"
#include "Plugins/Process/Utility/RegisterContextDarwin_arm64.h"
#include "Plugins/Process/Utility/RegisterContextDarwin_i386.h"
#include "Plugins/Process/Utility/RegisterContextDarwin_x86_64.h"

#include "lldb/Utility/SafeMachO.h"

#include "ObjectFileMachO.h"

#if defined (__APPLE__) && (defined (__arm__) || defined (__arm64__) || defined (__aarch64__))
// GetLLDBSharedCacheUUID() needs to call dlsym()
#include <dlfcn.h>
#endif

#ifndef __APPLE__
#include "Utility/UuidCompatibility.h"
#endif

#define THUMB_ADDRESS_BIT_MASK 0xfffffffffffffffeull
using namespace lldb;
using namespace lldb_private;
using namespace llvm::MachO;

// Some structure definitions needed for parsing the dyld shared cache files
// found on iOS devices.

struct lldb_copy_dyld_cache_header_v1
{
    char        magic[16];            // e.g. "dyld_v0    i386", "dyld_v1   armv7", etc.
    uint32_t    mappingOffset;        // file offset to first dyld_cache_mapping_info
    uint32_t    mappingCount;         // number of dyld_cache_mapping_info entries
    uint32_t    imagesOffset;
    uint32_t    imagesCount;
    uint64_t    dyldBaseAddress;
    uint64_t    codeSignatureOffset;
    uint64_t    codeSignatureSize;
    uint64_t    slideInfoOffset;
    uint64_t    slideInfoSize;
    uint64_t    localSymbolsOffset;
    uint64_t    localSymbolsSize;
    uint8_t     uuid[16];             // v1 and above, also recorded in dyld_all_image_infos v13 and later
};

struct lldb_copy_dyld_cache_mapping_info
{
    uint64_t        address;
    uint64_t        size;
    uint64_t        fileOffset;
    uint32_t        maxProt;
    uint32_t        initProt;
};

struct lldb_copy_dyld_cache_local_symbols_info
{
    uint32_t        nlistOffset;
    uint32_t        nlistCount;
    uint32_t        stringsOffset;
    uint32_t        stringsSize;
    uint32_t        entriesOffset;
    uint32_t        entriesCount;
};
struct lldb_copy_dyld_cache_local_symbols_entry
{
    uint32_t        dylibOffset;
    uint32_t        nlistStartIndex;
    uint32_t        nlistCount;
};


class RegisterContextDarwin_x86_64_Mach : public RegisterContextDarwin_x86_64
{
public:
    RegisterContextDarwin_x86_64_Mach (lldb_private::Thread &thread, const DataExtractor &data) :
        RegisterContextDarwin_x86_64 (thread, 0)
    {
        SetRegisterDataFrom_LC_THREAD (data);
    }

    void
    InvalidateAllRegisters() override
    {
        // Do nothing... registers are always valid...
    }

    void
    SetRegisterDataFrom_LC_THREAD (const DataExtractor &data)
    {
        lldb::offset_t offset = 0;
        SetError (GPRRegSet, Read, -1);
        SetError (FPURegSet, Read, -1);
        SetError (EXCRegSet, Read, -1);
        bool done = false;

        while (!done)
        {
            int flavor = data.GetU32 (&offset);
            if (flavor == 0)
                done = true;
            else
            {
                uint32_t i;
                uint32_t count = data.GetU32 (&offset);
                switch (flavor)
                {
                    case GPRRegSet:
                        for (i=0; i<count; ++i)
                            (&gpr.rax)[i] = data.GetU64(&offset);
                        SetError (GPRRegSet, Read, 0);
                        done = true;

                        break;
                    case FPURegSet:
                        // TODO: fill in FPU regs....
                        //SetError (FPURegSet, Read, -1);
                        done = true;

                        break;
                    case EXCRegSet:
                        exc.trapno = data.GetU32(&offset);
                        exc.err = data.GetU32(&offset);
                        exc.faultvaddr = data.GetU64(&offset);
                        SetError (EXCRegSet, Read, 0);
                        done = true;
                        break;
                    case 7:
                    case 8:
                    case 9:
                        // fancy flavors that encapsulate of the above
                        // flavors...
                        break;

                    default:
                        done = true;
                        break;
                }
            }
        }
    }

    static size_t
    WriteRegister (RegisterContext *reg_ctx, const char *name, const char *alt_name, size_t reg_byte_size, Stream &data)
    {
        const RegisterInfo *reg_info = reg_ctx->GetRegisterInfoByName(name);
        if (reg_info == NULL)
            reg_info = reg_ctx->GetRegisterInfoByName(alt_name);
        if (reg_info)
        {
            lldb_private::RegisterValue reg_value;
            if (reg_ctx->ReadRegister(reg_info, reg_value))
            {
                if (reg_info->byte_size >= reg_byte_size)
                    data.Write(reg_value.GetBytes(), reg_byte_size);
                else
                {
                    data.Write(reg_value.GetBytes(), reg_info->byte_size);
                    for (size_t i=0, n = reg_byte_size - reg_info->byte_size; i<n; ++ i)
                        data.PutChar(0);
                }
                return reg_byte_size;
            }
        }
        // Just write zeros if all else fails
        for (size_t i=0; i<reg_byte_size; ++ i)
            data.PutChar(0);
        return reg_byte_size;
    }

    static bool
    Create_LC_THREAD (Thread *thread, Stream &data)
    {
        RegisterContextSP reg_ctx_sp (thread->GetRegisterContext());
        if (reg_ctx_sp)
        {
            RegisterContext *reg_ctx = reg_ctx_sp.get();

            data.PutHex32 (GPRRegSet);  // Flavor
            data.PutHex32 (GPRWordCount);
            WriteRegister (reg_ctx, "rax", NULL, 8, data);
            WriteRegister (reg_ctx, "rbx", NULL, 8, data);
            WriteRegister (reg_ctx, "rcx", NULL, 8, data);
            WriteRegister (reg_ctx, "rdx", NULL, 8, data);
            WriteRegister (reg_ctx, "rdi", NULL, 8, data);
            WriteRegister (reg_ctx, "rsi", NULL, 8, data);
            WriteRegister (reg_ctx, "rbp", NULL, 8, data);
            WriteRegister (reg_ctx, "rsp", NULL, 8, data);
            WriteRegister (reg_ctx, "r8", NULL, 8, data);
            WriteRegister (reg_ctx, "r9", NULL, 8, data);
            WriteRegister (reg_ctx, "r10", NULL, 8, data);
            WriteRegister (reg_ctx, "r11", NULL, 8, data);
            WriteRegister (reg_ctx, "r12", NULL, 8, data);
            WriteRegister (reg_ctx, "r13", NULL, 8, data);
            WriteRegister (reg_ctx, "r14", NULL, 8, data);
            WriteRegister (reg_ctx, "r15", NULL, 8, data);
            WriteRegister (reg_ctx, "rip", NULL, 8, data);
            WriteRegister (reg_ctx, "rflags", NULL, 8, data);
            WriteRegister (reg_ctx, "cs", NULL, 8, data);
            WriteRegister (reg_ctx, "fs", NULL, 8, data);
            WriteRegister (reg_ctx, "gs", NULL, 8, data);

//            // Write out the FPU registers
//            const size_t fpu_byte_size = sizeof(FPU);
//            size_t bytes_written = 0;
//            data.PutHex32 (FPURegSet);
//            data.PutHex32 (fpu_byte_size/sizeof(uint64_t));
//            bytes_written += data.PutHex32(0);                                   // uint32_t pad[0]
//            bytes_written += data.PutHex32(0);                                   // uint32_t pad[1]
//            bytes_written += WriteRegister (reg_ctx, "fcw", "fctrl", 2, data);   // uint16_t    fcw;    // "fctrl"
//            bytes_written += WriteRegister (reg_ctx, "fsw" , "fstat", 2, data);  // uint16_t    fsw;    // "fstat"
//            bytes_written += WriteRegister (reg_ctx, "ftw" , "ftag", 1, data);   // uint8_t     ftw;    // "ftag"
//            bytes_written += data.PutHex8  (0);                                  // uint8_t pad1;
//            bytes_written += WriteRegister (reg_ctx, "fop" , NULL, 2, data);     // uint16_t    fop;    // "fop"
//            bytes_written += WriteRegister (reg_ctx, "fioff", "ip", 4, data);    // uint32_t    ip;     // "fioff"
//            bytes_written += WriteRegister (reg_ctx, "fiseg", NULL, 2, data);    // uint16_t    cs;     // "fiseg"
//            bytes_written += data.PutHex16 (0);                                  // uint16_t    pad2;
//            bytes_written += WriteRegister (reg_ctx, "dp", "fooff" , 4, data);   // uint32_t    dp;     // "fooff"
//            bytes_written += WriteRegister (reg_ctx, "foseg", NULL, 2, data);    // uint16_t    ds;     // "foseg"
//            bytes_written += data.PutHex16 (0);                                  // uint16_t    pad3;
//            bytes_written += WriteRegister (reg_ctx, "mxcsr", NULL, 4, data);    // uint32_t    mxcsr;
//            bytes_written += WriteRegister (reg_ctx, "mxcsrmask", NULL, 4, data);// uint32_t    mxcsrmask;
//            bytes_written += WriteRegister (reg_ctx, "stmm0", NULL, sizeof(MMSReg), data);
//            bytes_written += WriteRegister (reg_ctx, "stmm1", NULL, sizeof(MMSReg), data);
//            bytes_written += WriteRegister (reg_ctx, "stmm2", NULL, sizeof(MMSReg), data);
//            bytes_written += WriteRegister (reg_ctx, "stmm3", NULL, sizeof(MMSReg), data);
//            bytes_written += WriteRegister (reg_ctx, "stmm4", NULL, sizeof(MMSReg), data);
//            bytes_written += WriteRegister (reg_ctx, "stmm5", NULL, sizeof(MMSReg), data);
//            bytes_written += WriteRegister (reg_ctx, "stmm6", NULL, sizeof(MMSReg), data);
//            bytes_written += WriteRegister (reg_ctx, "stmm7", NULL, sizeof(MMSReg), data);
//            bytes_written += WriteRegister (reg_ctx, "xmm0" , NULL, sizeof(XMMReg), data);
//            bytes_written += WriteRegister (reg_ctx, "xmm1" , NULL, sizeof(XMMReg), data);
//            bytes_written += WriteRegister (reg_ctx, "xmm2" , NULL, sizeof(XMMReg), data);
//            bytes_written += WriteRegister (reg_ctx, "xmm3" , NULL, sizeof(XMMReg), data);
//            bytes_written += WriteRegister (reg_ctx, "xmm4" , NULL, sizeof(XMMReg), data);
//            bytes_written += WriteRegister (reg_ctx, "xmm5" , NULL, sizeof(XMMReg), data);
//            bytes_written += WriteRegister (reg_ctx, "xmm6" , NULL, sizeof(XMMReg), data);
//            bytes_written += WriteRegister (reg_ctx, "xmm7" , NULL, sizeof(XMMReg), data);
//            bytes_written += WriteRegister (reg_ctx, "xmm8" , NULL, sizeof(XMMReg), data);
//            bytes_written += WriteRegister (reg_ctx, "xmm9" , NULL, sizeof(XMMReg), data);
//            bytes_written += WriteRegister (reg_ctx, "xmm10", NULL, sizeof(XMMReg), data);
//            bytes_written += WriteRegister (reg_ctx, "xmm11", NULL, sizeof(XMMReg), data);
//            bytes_written += WriteRegister (reg_ctx, "xmm12", NULL, sizeof(XMMReg), data);
//            bytes_written += WriteRegister (reg_ctx, "xmm13", NULL, sizeof(XMMReg), data);
//            bytes_written += WriteRegister (reg_ctx, "xmm14", NULL, sizeof(XMMReg), data);
//            bytes_written += WriteRegister (reg_ctx, "xmm15", NULL, sizeof(XMMReg), data);
//            
//            // Fill rest with zeros
//            for (size_t i=0, n = fpu_byte_size - bytes_written; i<n; ++ i)
//                data.PutChar(0);
            
            // Write out the EXC registers
            data.PutHex32 (EXCRegSet);
            data.PutHex32 (EXCWordCount);
            WriteRegister (reg_ctx, "trapno", NULL, 4, data);
            WriteRegister (reg_ctx, "err", NULL, 4, data);
            WriteRegister (reg_ctx, "faultvaddr", NULL, 8, data);
            return true;
        }
        return false;
    }

protected:
    int
    DoReadGPR(lldb::tid_t tid, int flavor, GPR &gpr) override
    {
        return 0;
    }

    int
    DoReadFPU(lldb::tid_t tid, int flavor, FPU &fpu) override
    {
        return 0;
    }

    int
    DoReadEXC(lldb::tid_t tid, int flavor, EXC &exc) override
    {
        return 0;
    }

    int
    DoWriteGPR(lldb::tid_t tid, int flavor, const GPR &gpr) override
    {
        return 0;
    }

    int
    DoWriteFPU(lldb::tid_t tid, int flavor, const FPU &fpu) override
    {
        return 0;
    }

    int
    DoWriteEXC(lldb::tid_t tid, int flavor, const EXC &exc) override
    {
        return 0;
    }
};

class RegisterContextDarwin_i386_Mach : public RegisterContextDarwin_i386
{
public:
    RegisterContextDarwin_i386_Mach (lldb_private::Thread &thread, const DataExtractor &data) :
    RegisterContextDarwin_i386 (thread, 0)
    {
        SetRegisterDataFrom_LC_THREAD (data);
    }

    void
    InvalidateAllRegisters() override
    {
        // Do nothing... registers are always valid...
    }

    void
    SetRegisterDataFrom_LC_THREAD (const DataExtractor &data)
    {
        lldb::offset_t offset = 0;
        SetError (GPRRegSet, Read, -1);
        SetError (FPURegSet, Read, -1);
        SetError (EXCRegSet, Read, -1);
        bool done = false;

        while (!done)
        {
            int flavor = data.GetU32 (&offset);
            if (flavor == 0)
                done = true;
            else
            {
                uint32_t i;
                uint32_t count = data.GetU32 (&offset);
                switch (flavor)
                {
                    case GPRRegSet:
                        for (i=0; i<count; ++i)
                            (&gpr.eax)[i] = data.GetU32(&offset);
                        SetError (GPRRegSet, Read, 0);
                        done = true;

                        break;
                    case FPURegSet:
                        // TODO: fill in FPU regs....
                        //SetError (FPURegSet, Read, -1);
                        done = true;

                        break;
                    case EXCRegSet:
                        exc.trapno = data.GetU32(&offset);
                        exc.err = data.GetU32(&offset);
                        exc.faultvaddr = data.GetU32(&offset);
                        SetError (EXCRegSet, Read, 0);
                        done = true;
                        break;
                    case 7:
                    case 8:
                    case 9:
                        // fancy flavors that encapsulate of the above
                        // flavors...
                        break;

                    default:
                        done = true;
                        break;
                }
            }
        }
    }

    static size_t
    WriteRegister (RegisterContext *reg_ctx, const char *name, const char *alt_name, size_t reg_byte_size, Stream &data)
    {
        const RegisterInfo *reg_info = reg_ctx->GetRegisterInfoByName(name);
        if (reg_info == NULL)
            reg_info = reg_ctx->GetRegisterInfoByName(alt_name);
        if (reg_info)
        {
            lldb_private::RegisterValue reg_value;
            if (reg_ctx->ReadRegister(reg_info, reg_value))
            {
                if (reg_info->byte_size >= reg_byte_size)
                    data.Write(reg_value.GetBytes(), reg_byte_size);
                else
                {
                    data.Write(reg_value.GetBytes(), reg_info->byte_size);
                    for (size_t i=0, n = reg_byte_size - reg_info->byte_size; i<n; ++ i)
                        data.PutChar(0);
                }
                return reg_byte_size;
            }
        }
        // Just write zeros if all else fails
        for (size_t i=0; i<reg_byte_size; ++ i)
            data.PutChar(0);
        return reg_byte_size;
    }

    static bool
    Create_LC_THREAD (Thread *thread, Stream &data)
    {
        RegisterContextSP reg_ctx_sp (thread->GetRegisterContext());
        if (reg_ctx_sp)
        {
            RegisterContext *reg_ctx = reg_ctx_sp.get();

            data.PutHex32 (GPRRegSet);  // Flavor
            data.PutHex32 (GPRWordCount);
            WriteRegister (reg_ctx, "eax", NULL, 4, data);
            WriteRegister (reg_ctx, "ebx", NULL, 4, data);
            WriteRegister (reg_ctx, "ecx", NULL, 4, data);
            WriteRegister (reg_ctx, "edx", NULL, 4, data);
            WriteRegister (reg_ctx, "edi", NULL, 4, data);
            WriteRegister (reg_ctx, "esi", NULL, 4, data);
            WriteRegister (reg_ctx, "ebp", NULL, 4, data);
            WriteRegister (reg_ctx, "esp", NULL, 4, data);
            WriteRegister (reg_ctx, "ss", NULL, 4, data);
            WriteRegister (reg_ctx, "eflags", NULL, 4, data);
            WriteRegister (reg_ctx, "eip", NULL, 4, data);
            WriteRegister (reg_ctx, "cs", NULL, 4, data);
            WriteRegister (reg_ctx, "ds", NULL, 4, data);
            WriteRegister (reg_ctx, "es", NULL, 4, data);
            WriteRegister (reg_ctx, "fs", NULL, 4, data);
            WriteRegister (reg_ctx, "gs", NULL, 4, data);

            // Write out the EXC registers
            data.PutHex32 (EXCRegSet);
            data.PutHex32 (EXCWordCount);
            WriteRegister (reg_ctx, "trapno", NULL, 4, data);
            WriteRegister (reg_ctx, "err", NULL, 4, data);
            WriteRegister (reg_ctx, "faultvaddr", NULL, 4, data);
            return true;
        }
        return false;
    }

protected:
    int
    DoReadGPR(lldb::tid_t tid, int flavor, GPR &gpr) override
    {
        return 0;
    }

    int
    DoReadFPU(lldb::tid_t tid, int flavor, FPU &fpu) override
    {
        return 0;
    }

    int
    DoReadEXC(lldb::tid_t tid, int flavor, EXC &exc) override
    {
        return 0;
    }

    int
    DoWriteGPR(lldb::tid_t tid, int flavor, const GPR &gpr) override
    {
        return 0;
    }

    int
    DoWriteFPU(lldb::tid_t tid, int flavor, const FPU &fpu) override
    {
        return 0;
    }

    int
    DoWriteEXC(lldb::tid_t tid, int flavor, const EXC &exc) override
    {
        return 0;
    }
};

class RegisterContextDarwin_arm_Mach : public RegisterContextDarwin_arm
{
public:
    RegisterContextDarwin_arm_Mach (lldb_private::Thread &thread, const DataExtractor &data) :
        RegisterContextDarwin_arm (thread, 0)
    {
        SetRegisterDataFrom_LC_THREAD (data);
    }

    void
    InvalidateAllRegisters() override
    {
        // Do nothing... registers are always valid...
    }

    void
    SetRegisterDataFrom_LC_THREAD (const DataExtractor &data)
    {
        lldb::offset_t offset = 0;
        SetError (GPRRegSet, Read, -1);
        SetError (FPURegSet, Read, -1);
        SetError (EXCRegSet, Read, -1);
        bool done = false;

        while (!done)
        {
            int flavor = data.GetU32 (&offset);
            uint32_t count = data.GetU32 (&offset);
            lldb::offset_t next_thread_state = offset + (count * 4);
            switch (flavor)
            {
                case GPRRegSet:
                    for (uint32_t i=0; i<count; ++i)
                    {
                        gpr.r[i] = data.GetU32(&offset);
                    }

                    // Note that gpr.cpsr is also copied by the above loop; this loop technically extends 
                    // one element past the end of the gpr.r[] array.

                    SetError (GPRRegSet, Read, 0);
                    offset = next_thread_state;
                    break;

                case FPURegSet:
                    {
                        uint8_t  *fpu_reg_buf = (uint8_t*) &fpu.floats.s[0];
                        const int fpu_reg_buf_size = sizeof (fpu.floats);
                        if (data.ExtractBytes (offset, fpu_reg_buf_size, eByteOrderLittle, fpu_reg_buf) == fpu_reg_buf_size)
                        {
                            offset += fpu_reg_buf_size;
                            fpu.fpscr = data.GetU32(&offset);
                            SetError (FPURegSet, Read, 0);
                        }
                        else
                        {
                            done = true;
                        }
                    }
                    offset = next_thread_state;
                    break;

                case EXCRegSet:
                    if (count == 3)
                    {
                        exc.exception = data.GetU32(&offset);
                        exc.fsr = data.GetU32(&offset);
                        exc.far = data.GetU32(&offset);
                        SetError (EXCRegSet, Read, 0);
                    }
                    done = true;
                    offset = next_thread_state;
                    break;

                // Unknown register set flavor, stop trying to parse.
                default:
                    done = true;
            }
        }
    }

    static size_t
    WriteRegister (RegisterContext *reg_ctx, const char *name, const char *alt_name, size_t reg_byte_size, Stream &data)
    {
        const RegisterInfo *reg_info = reg_ctx->GetRegisterInfoByName(name);
        if (reg_info == NULL)
            reg_info = reg_ctx->GetRegisterInfoByName(alt_name);
        if (reg_info)
        {
            lldb_private::RegisterValue reg_value;
            if (reg_ctx->ReadRegister(reg_info, reg_value))
            {
                if (reg_info->byte_size >= reg_byte_size)
                    data.Write(reg_value.GetBytes(), reg_byte_size);
                else
                {
                    data.Write(reg_value.GetBytes(), reg_info->byte_size);
                    for (size_t i=0, n = reg_byte_size - reg_info->byte_size; i<n; ++ i)
                        data.PutChar(0);
                }
                return reg_byte_size;
            }
        }
        // Just write zeros if all else fails
        for (size_t i=0; i<reg_byte_size; ++ i)
            data.PutChar(0);
        return reg_byte_size;
    }

    static bool
    Create_LC_THREAD (Thread *thread, Stream &data)
    {
        RegisterContextSP reg_ctx_sp (thread->GetRegisterContext());
        if (reg_ctx_sp)
        {
            RegisterContext *reg_ctx = reg_ctx_sp.get();

            data.PutHex32 (GPRRegSet);  // Flavor
            data.PutHex32 (GPRWordCount);
            WriteRegister (reg_ctx, "r0", NULL, 4, data);
            WriteRegister (reg_ctx, "r1", NULL, 4, data);
            WriteRegister (reg_ctx, "r2", NULL, 4, data);
            WriteRegister (reg_ctx, "r3", NULL, 4, data);
            WriteRegister (reg_ctx, "r4", NULL, 4, data);
            WriteRegister (reg_ctx, "r5", NULL, 4, data);
            WriteRegister (reg_ctx, "r6", NULL, 4, data);
            WriteRegister (reg_ctx, "r7", NULL, 4, data);
            WriteRegister (reg_ctx, "r8", NULL, 4, data);
            WriteRegister (reg_ctx, "r9", NULL, 4, data);
            WriteRegister (reg_ctx, "r10", NULL, 4, data);
            WriteRegister (reg_ctx, "r11", NULL, 4, data);
            WriteRegister (reg_ctx, "r12", NULL, 4, data);
            WriteRegister (reg_ctx, "sp", NULL, 4, data);
            WriteRegister (reg_ctx, "lr", NULL, 4, data);
            WriteRegister (reg_ctx, "pc", NULL, 4, data);
            WriteRegister (reg_ctx, "cpsr", NULL, 4, data);

            // Write out the EXC registers
//            data.PutHex32 (EXCRegSet);
//            data.PutHex32 (EXCWordCount);
//            WriteRegister (reg_ctx, "exception", NULL, 4, data);
//            WriteRegister (reg_ctx, "fsr", NULL, 4, data);
//            WriteRegister (reg_ctx, "far", NULL, 4, data);
            return true;
        }
        return false;
    }

protected:
    int
    DoReadGPR(lldb::tid_t tid, int flavor, GPR &gpr) override
    {
        return -1;
    }

    int
    DoReadFPU(lldb::tid_t tid, int flavor, FPU &fpu) override
    {
        return -1;
    }

    int
    DoReadEXC(lldb::tid_t tid, int flavor, EXC &exc) override
    {
        return -1;
    }

    int
    DoReadDBG(lldb::tid_t tid, int flavor, DBG &dbg) override
    {
        return -1;
    }

    int
    DoWriteGPR(lldb::tid_t tid, int flavor, const GPR &gpr) override
    {
        return 0;
    }

    int
    DoWriteFPU(lldb::tid_t tid, int flavor, const FPU &fpu) override
    {
        return 0;
    }

    int
    DoWriteEXC(lldb::tid_t tid, int flavor, const EXC &exc) override
    {
        return 0;
    }

    int
    DoWriteDBG(lldb::tid_t tid, int flavor, const DBG &dbg) override
    {
        return -1;
    }
};

class RegisterContextDarwin_arm64_Mach : public RegisterContextDarwin_arm64
{
public:
    RegisterContextDarwin_arm64_Mach (lldb_private::Thread &thread, const DataExtractor &data) :
        RegisterContextDarwin_arm64 (thread, 0)
    {
        SetRegisterDataFrom_LC_THREAD (data);
    }
    
    void
    InvalidateAllRegisters() override
    {
        // Do nothing... registers are always valid...
    }
    
    void
    SetRegisterDataFrom_LC_THREAD (const DataExtractor &data)
    {
        lldb::offset_t offset = 0;
        SetError (GPRRegSet, Read, -1);
        SetError (FPURegSet, Read, -1);
        SetError (EXCRegSet, Read, -1);
        bool done = false;
        while (!done)
        {
            int flavor = data.GetU32 (&offset);
            uint32_t count = data.GetU32 (&offset);
            lldb::offset_t next_thread_state = offset + (count * 4);
            switch (flavor)
            {
                case GPRRegSet:
                    // x0-x29 + fp + lr + sp + pc (== 33 64-bit registers) plus cpsr (1 32-bit register)
                    if (count >= (33 * 2) + 1)
                    {
                        for (uint32_t i=0; i<33; ++i)
                            gpr.x[i] = data.GetU64(&offset);
                        gpr.cpsr = data.GetU32(&offset);
                        SetError (GPRRegSet, Read, 0);
                    }
                    offset = next_thread_state;
                    break;
                case FPURegSet:
                    {
                        uint8_t *fpu_reg_buf = (uint8_t*) &fpu.v[0];
                        const int fpu_reg_buf_size = sizeof (fpu);
                        if (fpu_reg_buf_size == count
                            && data.ExtractBytes (offset, fpu_reg_buf_size, eByteOrderLittle, fpu_reg_buf) == fpu_reg_buf_size)
                        {
                            SetError (FPURegSet, Read, 0);
                        }
                        else
                        {
                            done = true;
                        }
                    }
                    offset = next_thread_state;
                    break;
                case EXCRegSet:
                    if (count == 4)
                    {
                        exc.far = data.GetU64(&offset);
                        exc.esr = data.GetU32(&offset);
                        exc.exception = data.GetU32(&offset);
                        SetError (EXCRegSet, Read, 0);
                    }
                    offset = next_thread_state;
                    break;
                default:
                    done = true;
                    break;
            }
        }
    }

    static size_t
    WriteRegister (RegisterContext *reg_ctx, const char *name, const char *alt_name, size_t reg_byte_size, Stream &data)
    {
        const RegisterInfo *reg_info = reg_ctx->GetRegisterInfoByName(name);
        if (reg_info == NULL)
            reg_info = reg_ctx->GetRegisterInfoByName(alt_name);
        if (reg_info)
        {
            lldb_private::RegisterValue reg_value;
            if (reg_ctx->ReadRegister(reg_info, reg_value))
            {
                if (reg_info->byte_size >= reg_byte_size)
                    data.Write(reg_value.GetBytes(), reg_byte_size);
                else
                {
                    data.Write(reg_value.GetBytes(), reg_info->byte_size);
                    for (size_t i=0, n = reg_byte_size - reg_info->byte_size; i<n; ++ i)
                        data.PutChar(0);
                }
                return reg_byte_size;
            }
        }
        // Just write zeros if all else fails
        for (size_t i=0; i<reg_byte_size; ++ i)
            data.PutChar(0);
        return reg_byte_size;
    }

    static bool
    Create_LC_THREAD (Thread *thread, Stream &data)
    {
        RegisterContextSP reg_ctx_sp (thread->GetRegisterContext());
        if (reg_ctx_sp)
        {
            RegisterContext *reg_ctx = reg_ctx_sp.get();

            data.PutHex32 (GPRRegSet);  // Flavor
            data.PutHex32 (GPRWordCount);
            WriteRegister (reg_ctx, "x0", NULL, 8, data);
            WriteRegister (reg_ctx, "x1", NULL, 8, data);
            WriteRegister (reg_ctx, "x2", NULL, 8, data);
            WriteRegister (reg_ctx, "x3", NULL, 8, data);
            WriteRegister (reg_ctx, "x4", NULL, 8, data);
            WriteRegister (reg_ctx, "x5", NULL, 8, data);
            WriteRegister (reg_ctx, "x6", NULL, 8, data);
            WriteRegister (reg_ctx, "x7", NULL, 8, data);
            WriteRegister (reg_ctx, "x8", NULL, 8, data);
            WriteRegister (reg_ctx, "x9", NULL, 8, data);
            WriteRegister (reg_ctx, "x10", NULL, 8, data);
            WriteRegister (reg_ctx, "x11", NULL, 8, data);
            WriteRegister (reg_ctx, "x12", NULL, 8, data);
            WriteRegister (reg_ctx, "x13", NULL, 8, data);
            WriteRegister (reg_ctx, "x14", NULL, 8, data);
            WriteRegister (reg_ctx, "x15", NULL, 8, data);
            WriteRegister (reg_ctx, "x16", NULL, 8, data);
            WriteRegister (reg_ctx, "x17", NULL, 8, data);
            WriteRegister (reg_ctx, "x18", NULL, 8, data);
            WriteRegister (reg_ctx, "x19", NULL, 8, data);
            WriteRegister (reg_ctx, "x20", NULL, 8, data);
            WriteRegister (reg_ctx, "x21", NULL, 8, data);
            WriteRegister (reg_ctx, "x22", NULL, 8, data);
            WriteRegister (reg_ctx, "x23", NULL, 8, data);
            WriteRegister (reg_ctx, "x24", NULL, 8, data);
            WriteRegister (reg_ctx, "x25", NULL, 8, data);
            WriteRegister (reg_ctx, "x26", NULL, 8, data);
            WriteRegister (reg_ctx, "x27", NULL, 8, data);
            WriteRegister (reg_ctx, "x28", NULL, 8, data);
            WriteRegister (reg_ctx, "fp", NULL, 8, data);
            WriteRegister (reg_ctx, "lr", NULL, 8, data);
            WriteRegister (reg_ctx, "sp", NULL, 8, data);
            WriteRegister (reg_ctx, "pc", NULL, 8, data);
            WriteRegister (reg_ctx, "cpsr", NULL, 4, data);

            // Write out the EXC registers
//            data.PutHex32 (EXCRegSet);
//            data.PutHex32 (EXCWordCount);
//            WriteRegister (reg_ctx, "far", NULL, 8, data);
//            WriteRegister (reg_ctx, "esr", NULL, 4, data);
//            WriteRegister (reg_ctx, "exception", NULL, 4, data);
            return true;
        }
        return false;
    }

protected:
    int
    DoReadGPR(lldb::tid_t tid, int flavor, GPR &gpr) override
    {
        return -1;
    }
    
    int
    DoReadFPU(lldb::tid_t tid, int flavor, FPU &fpu) override
    {
        return -1;
    }
    
    int
    DoReadEXC(lldb::tid_t tid, int flavor, EXC &exc) override
    {
        return -1;
    }

    int
    DoReadDBG(lldb::tid_t tid, int flavor, DBG &dbg) override
    {
        return -1;
    }
    
    int
    DoWriteGPR(lldb::tid_t tid, int flavor, const GPR &gpr) override
    {
        return 0;
    }
    
    int
    DoWriteFPU(lldb::tid_t tid, int flavor, const FPU &fpu) override
    {
        return 0;
    }
    
    int
    DoWriteEXC(lldb::tid_t tid, int flavor, const EXC &exc) override
    {
        return 0;
    }
    
    int
    DoWriteDBG(lldb::tid_t tid, int flavor, const DBG &dbg) override
    {
        return -1;
    }
};

static uint32_t
MachHeaderSizeFromMagic(uint32_t magic)
{
    switch (magic)
    {
        case MH_MAGIC:
        case MH_CIGAM:
            return sizeof(struct mach_header);
            
        case MH_MAGIC_64:
        case MH_CIGAM_64:
            return sizeof(struct mach_header_64);
            break;
            
        default:
            break;
    }
    return 0;
}

#define MACHO_NLIST_ARM_SYMBOL_IS_THUMB 0x0008

void
ObjectFileMachO::Initialize()
{
    PluginManager::RegisterPlugin (GetPluginNameStatic(),
                                   GetPluginDescriptionStatic(),
                                   CreateInstance,
                                   CreateMemoryInstance,
                                   GetModuleSpecifications,
                                   SaveCore);
}

void
ObjectFileMachO::Terminate()
{
    PluginManager::UnregisterPlugin (CreateInstance);
}

lldb_private::ConstString
ObjectFileMachO::GetPluginNameStatic()
{
    static ConstString g_name("mach-o");
    return g_name;
}

const char *
ObjectFileMachO::GetPluginDescriptionStatic()
{
    return "Mach-o object file reader (32 and 64 bit)";
}

ObjectFile *
ObjectFileMachO::CreateInstance (const lldb::ModuleSP &module_sp,
                                 DataBufferSP& data_sp,
                                 lldb::offset_t data_offset,
                                 const FileSpec* file,
                                 lldb::offset_t file_offset,
                                 lldb::offset_t length)
{
    if (!data_sp)
    {
        data_sp = file->MemoryMapFileContentsIfLocal(file_offset, length);
        data_offset = 0;
    }

    if (ObjectFileMachO::MagicBytesMatch(data_sp, data_offset, length))
    {
        // Update the data to contain the entire file if it doesn't already
        if (data_sp->GetByteSize() < length)
        {
            data_sp = file->MemoryMapFileContentsIfLocal(file_offset, length);
            data_offset = 0;
        }
        std::unique_ptr<ObjectFile> objfile_ap(new ObjectFileMachO (module_sp, data_sp, data_offset, file, file_offset, length));
        if (objfile_ap.get() && objfile_ap->ParseHeader())
            return objfile_ap.release();
    }
    return NULL;
}

ObjectFile *
ObjectFileMachO::CreateMemoryInstance (const lldb::ModuleSP &module_sp,
                                       DataBufferSP& data_sp,
                                       const ProcessSP &process_sp,
                                       lldb::addr_t header_addr)
{
    if (ObjectFileMachO::MagicBytesMatch(data_sp, 0, data_sp->GetByteSize()))
    {
        std::unique_ptr<ObjectFile> objfile_ap(new ObjectFileMachO (module_sp, data_sp, process_sp, header_addr));
        if (objfile_ap.get() && objfile_ap->ParseHeader())
            return objfile_ap.release();
    }
    return NULL;
}

size_t
ObjectFileMachO::GetModuleSpecifications (const lldb_private::FileSpec& file,
                                          lldb::DataBufferSP& data_sp,
                                          lldb::offset_t data_offset,
                                          lldb::offset_t file_offset,
                                          lldb::offset_t length,
                                          lldb_private::ModuleSpecList &specs)
{
    const size_t initial_count = specs.GetSize();
    
    if (ObjectFileMachO::MagicBytesMatch(data_sp, 0, data_sp->GetByteSize()))
    {
        DataExtractor data;
        data.SetData(data_sp);
        llvm::MachO::mach_header header;
        if (ParseHeader (data, &data_offset, header))
        {
            size_t header_and_load_cmds = header.sizeofcmds + MachHeaderSizeFromMagic(header.magic);
            if (header_and_load_cmds >= data_sp->GetByteSize())
            {
                data_sp = file.ReadFileContents(file_offset, header_and_load_cmds);
                data.SetData(data_sp);
                data_offset = MachHeaderSizeFromMagic(header.magic);
            }
            if (data_sp)
            {
                ModuleSpec spec;
                spec.GetFileSpec() = file;
                spec.SetObjectOffset(file_offset);
                spec.SetObjectSize(length);

                if (GetArchitecture (header, data, data_offset, spec.GetArchitecture()))
                {
                    if (spec.GetArchitecture().IsValid())
                    {
                        GetUUID (header, data, data_offset, spec.GetUUID());
                        specs.Append(spec);
                    }
                }
            }
        }
    }
    return specs.GetSize() - initial_count;
}

const ConstString &
ObjectFileMachO::GetSegmentNameTEXT()
{
    static ConstString g_segment_name_TEXT ("__TEXT");
    return g_segment_name_TEXT;
}

const ConstString &
ObjectFileMachO::GetSegmentNameDATA()
{
    static ConstString g_segment_name_DATA ("__DATA");
    return g_segment_name_DATA;
}

const ConstString &
ObjectFileMachO::GetSegmentNameDATA_DIRTY()
{
    static ConstString g_segment_name ("__DATA_DIRTY");
    return g_segment_name;
}

const ConstString &
ObjectFileMachO::GetSegmentNameDATA_CONST()
{
    static ConstString g_segment_name ("__DATA_CONST");
    return g_segment_name;
}

const ConstString &
ObjectFileMachO::GetSegmentNameOBJC()
{
    static ConstString g_segment_name_OBJC ("__OBJC");
    return g_segment_name_OBJC;
}

const ConstString &
ObjectFileMachO::GetSegmentNameLINKEDIT()
{
    static ConstString g_section_name_LINKEDIT ("__LINKEDIT");
    return g_section_name_LINKEDIT;
}

const ConstString &
ObjectFileMachO::GetSectionNameEHFrame()
{
    static ConstString g_section_name_eh_frame ("__eh_frame");
    return g_section_name_eh_frame;
}

bool
ObjectFileMachO::MagicBytesMatch (DataBufferSP& data_sp,
                                  lldb::addr_t data_offset,
                                  lldb::addr_t data_length)
{
    DataExtractor data;
    data.SetData (data_sp, data_offset, data_length);
    lldb::offset_t offset = 0;
    uint32_t magic = data.GetU32(&offset);
    return MachHeaderSizeFromMagic(magic) != 0;
}

ObjectFileMachO::ObjectFileMachO(const lldb::ModuleSP &module_sp,
                                 DataBufferSP& data_sp,
                                 lldb::offset_t data_offset,
                                 const FileSpec* file,
                                 lldb::offset_t file_offset,
                                 lldb::offset_t length) :
    ObjectFile(module_sp, file, file_offset, length, data_sp, data_offset),
    m_mach_segments(),
    m_mach_sections(),
    m_entry_point_address(),
    m_thread_context_offsets(),
    m_thread_context_offsets_valid(false)
{
    ::memset (&m_header, 0, sizeof(m_header));
    ::memset (&m_dysymtab, 0, sizeof(m_dysymtab));
}

ObjectFileMachO::ObjectFileMachO (const lldb::ModuleSP &module_sp,
                                  lldb::DataBufferSP& header_data_sp,
                                  const lldb::ProcessSP &process_sp,
                                  lldb::addr_t header_addr) :
    ObjectFile(module_sp, process_sp, header_addr, header_data_sp),
    m_mach_segments(),
    m_mach_sections(),
    m_entry_point_address(),
    m_thread_context_offsets(),
    m_thread_context_offsets_valid(false)
{
    ::memset (&m_header, 0, sizeof(m_header));
    ::memset (&m_dysymtab, 0, sizeof(m_dysymtab));
}

bool
ObjectFileMachO::ParseHeader (DataExtractor &data,
                              lldb::offset_t *data_offset_ptr,
                              llvm::MachO::mach_header &header)
{
    data.SetByteOrder (endian::InlHostByteOrder());
    // Leave magic in the original byte order
    header.magic = data.GetU32(data_offset_ptr);
    bool can_parse = false;
    bool is_64_bit = false;
    switch (header.magic)
    {
        case MH_MAGIC:
            data.SetByteOrder (endian::InlHostByteOrder());
            data.SetAddressByteSize(4);
            can_parse = true;
            break;
            
        case MH_MAGIC_64:
            data.SetByteOrder (endian::InlHostByteOrder());
            data.SetAddressByteSize(8);
            can_parse = true;
            is_64_bit = true;
            break;
            
        case MH_CIGAM:
            data.SetByteOrder(endian::InlHostByteOrder() == eByteOrderBig ? eByteOrderLittle : eByteOrderBig);
            data.SetAddressByteSize(4);
            can_parse = true;
            break;
            
        case MH_CIGAM_64:
            data.SetByteOrder(endian::InlHostByteOrder() == eByteOrderBig ? eByteOrderLittle : eByteOrderBig);
            data.SetAddressByteSize(8);
            is_64_bit = true;
            can_parse = true;
            break;
            
        default:
            break;
    }
    
    if (can_parse)
    {
        data.GetU32(data_offset_ptr, &header.cputype, 6);
        if (is_64_bit)
            *data_offset_ptr += 4;
        return true;
    }
    else
    {
        memset(&header, 0, sizeof(header));
    }
    return false;
}

bool
ObjectFileMachO::ParseHeader ()
{
    ModuleSP module_sp(GetModule());
    if (module_sp)
    {
        lldb_private::Mutex::Locker locker(module_sp->GetMutex());
        bool can_parse = false;
        lldb::offset_t offset = 0;
        m_data.SetByteOrder (endian::InlHostByteOrder());
        // Leave magic in the original byte order
        m_header.magic = m_data.GetU32(&offset);
        switch (m_header.magic)
        {
        case MH_MAGIC:
            m_data.SetByteOrder (endian::InlHostByteOrder());
            m_data.SetAddressByteSize(4);
            can_parse = true;
            break;

        case MH_MAGIC_64:
            m_data.SetByteOrder (endian::InlHostByteOrder());
            m_data.SetAddressByteSize(8);
            can_parse = true;
            break;

        case MH_CIGAM:
            m_data.SetByteOrder(endian::InlHostByteOrder() == eByteOrderBig ? eByteOrderLittle : eByteOrderBig);
            m_data.SetAddressByteSize(4);
            can_parse = true;
            break;

        case MH_CIGAM_64:
            m_data.SetByteOrder(endian::InlHostByteOrder() == eByteOrderBig ? eByteOrderLittle : eByteOrderBig);
            m_data.SetAddressByteSize(8);
            can_parse = true;
            break;

        default:
            break;
        }

        if (can_parse)
        {
            m_data.GetU32(&offset, &m_header.cputype, 6);

            
            ArchSpec mach_arch;
            
            if (GetArchitecture (mach_arch))
            {
                // Check if the module has a required architecture
                const ArchSpec &module_arch = module_sp->GetArchitecture();
                if (module_arch.IsValid() && !module_arch.IsCompatibleMatch(mach_arch))
                    return false;

                if (SetModulesArchitecture (mach_arch))
                {
                    const size_t header_and_lc_size = m_header.sizeofcmds + MachHeaderSizeFromMagic(m_header.magic);
                    if (m_data.GetByteSize() < header_and_lc_size)
                    {
                        DataBufferSP data_sp;
                        ProcessSP process_sp (m_process_wp.lock());
                        if (process_sp)
                        {
                            data_sp = ReadMemory (process_sp, m_memory_addr, header_and_lc_size);
                        }
                        else
                        {
                            // Read in all only the load command data from the file on disk
                            data_sp = m_file.ReadFileContents(m_file_offset, header_and_lc_size);
                            if (data_sp->GetByteSize() != header_and_lc_size)
                                return false;
                        }
                        if (data_sp)
                            m_data.SetData (data_sp);
                    }
                }
                return true;
            }
        }
        else
        {
            memset(&m_header, 0, sizeof(struct mach_header));
        }
    }
    return false;
}

ByteOrder
ObjectFileMachO::GetByteOrder () const
{
    return m_data.GetByteOrder ();
}

bool
ObjectFileMachO::IsExecutable() const
{
    return m_header.filetype == MH_EXECUTE;
}

uint32_t
ObjectFileMachO::GetAddressByteSize () const
{
    return m_data.GetAddressByteSize ();
}

AddressClass
ObjectFileMachO::GetAddressClass (lldb::addr_t file_addr)
{
    Symtab *symtab = GetSymtab();
    if (symtab)
    {
        Symbol *symbol = symtab->FindSymbolContainingFileAddress(file_addr);
        if (symbol)
        {
            if (symbol->ValueIsAddress())
            {
                SectionSP section_sp (symbol->GetAddressRef().GetSection());
                if (section_sp)
                {
                    const lldb::SectionType section_type = section_sp->GetType();
                    switch (section_type)
                    {
                    case eSectionTypeInvalid:
                        return eAddressClassUnknown;

                    case eSectionTypeCode:
                        if (m_header.cputype == llvm::MachO::CPU_TYPE_ARM)
                        {
                            // For ARM we have a bit in the n_desc field of the symbol
                            // that tells us ARM/Thumb which is bit 0x0008.
                            if (symbol->GetFlags() & MACHO_NLIST_ARM_SYMBOL_IS_THUMB)
                                return eAddressClassCodeAlternateISA;
                        }
                        return eAddressClassCode;

                    case eSectionTypeContainer:
                        return eAddressClassUnknown;

                    case eSectionTypeData:
                    case eSectionTypeDataCString:
                    case eSectionTypeDataCStringPointers:
                    case eSectionTypeDataSymbolAddress:
                    case eSectionTypeData4:
                    case eSectionTypeData8:
                    case eSectionTypeData16:
                    case eSectionTypeDataPointers:
                    case eSectionTypeZeroFill:
                    case eSectionTypeDataObjCMessageRefs:
                    case eSectionTypeDataObjCCFStrings:
                    case eSectionTypeGoSymtab:
                        return eAddressClassData;

                    case eSectionTypeDebug:
                    case eSectionTypeDWARFDebugAbbrev:
                    case eSectionTypeDWARFDebugAddr:
                    case eSectionTypeDWARFDebugAranges:
                    case eSectionTypeDWARFDebugFrame:
                    case eSectionTypeDWARFDebugInfo:
                    case eSectionTypeDWARFDebugLine:
                    case eSectionTypeDWARFDebugLoc:
                    case eSectionTypeDWARFDebugMacInfo:
                    case eSectionTypeDWARFDebugPubNames:
                    case eSectionTypeDWARFDebugPubTypes:
                    case eSectionTypeDWARFDebugRanges:
                    case eSectionTypeDWARFDebugStr:
                    case eSectionTypeDWARFDebugStrOffsets:
                    case eSectionTypeDWARFAppleNames:
                    case eSectionTypeDWARFAppleTypes:
                    case eSectionTypeDWARFAppleExternalTypes:
                    case eSectionTypeDWARFAppleNamespaces:
                    case eSectionTypeDWARFAppleObjC:
                    case eSectionTypeSwiftModules:
                        return eAddressClassDebug;

                    case eSectionTypeEHFrame:
                    case eSectionTypeARMexidx:
                    case eSectionTypeARMextab:
                    case eSectionTypeCompactUnwind:
                        return eAddressClassRuntime;

                    case eSectionTypeELFSymbolTable:
                    case eSectionTypeELFDynamicSymbols:
                    case eSectionTypeELFRelocationEntries:
                    case eSectionTypeELFDynamicLinkInfo:
                    case eSectionTypeOther:
                        return eAddressClassUnknown;
                    }
                }
            }

            const SymbolType symbol_type = symbol->GetType();
            switch (symbol_type)
            {
            case eSymbolTypeAny:            return eAddressClassUnknown;
            case eSymbolTypeAbsolute:       return eAddressClassUnknown;

            case eSymbolTypeCode:
            case eSymbolTypeTrampoline:
            case eSymbolTypeResolver:
                if (m_header.cputype == llvm::MachO::CPU_TYPE_ARM)
                {
                    // For ARM we have a bit in the n_desc field of the symbol
                    // that tells us ARM/Thumb which is bit 0x0008.
                    if (symbol->GetFlags() & MACHO_NLIST_ARM_SYMBOL_IS_THUMB)
                        return eAddressClassCodeAlternateISA;
                }
                return eAddressClassCode;

            case eSymbolTypeData:           return eAddressClassData;
            case eSymbolTypeRuntime:        return eAddressClassRuntime;
            case eSymbolTypeException:      return eAddressClassRuntime;
            case eSymbolTypeSourceFile:     return eAddressClassDebug;
            case eSymbolTypeHeaderFile:     return eAddressClassDebug;
            case eSymbolTypeObjectFile:     return eAddressClassDebug;
            case eSymbolTypeCommonBlock:    return eAddressClassDebug;
            case eSymbolTypeBlock:          return eAddressClassDebug;
            case eSymbolTypeLocal:          return eAddressClassData;
            case eSymbolTypeParam:          return eAddressClassData;
            case eSymbolTypeVariable:       return eAddressClassData;
            case eSymbolTypeVariableType:   return eAddressClassDebug;
            case eSymbolTypeLineEntry:      return eAddressClassDebug;
            case eSymbolTypeLineHeader:     return eAddressClassDebug;
            case eSymbolTypeScopeBegin:     return eAddressClassDebug;
            case eSymbolTypeScopeEnd:       return eAddressClassDebug;
            case eSymbolTypeAdditional:     return eAddressClassUnknown;
            case eSymbolTypeCompiler:       return eAddressClassDebug;
            case eSymbolTypeInstrumentation:return eAddressClassDebug;
            case eSymbolTypeUndefined:      return eAddressClassUnknown;
            case eSymbolTypeObjCClass:      return eAddressClassRuntime;
            case eSymbolTypeObjCMetaClass:  return eAddressClassRuntime;
            case eSymbolTypeObjCIVar:       return eAddressClassRuntime;
            case eSymbolTypeIVarOffset:     return eAddressClassRuntime;
            case eSymbolTypeMetadata:       return eAddressClassRuntime;
            case eSymbolTypeReExported:     return eAddressClassRuntime;
            case eSymbolTypeASTFile:        return eAddressClassDebug;
            }
        }
    }
    return eAddressClassUnknown;
}

Symtab *
ObjectFileMachO::GetSymtab()
{
    ModuleSP module_sp(GetModule());
    if (module_sp)
    {
        lldb_private::Mutex::Locker locker(module_sp->GetMutex());
        if (m_symtab_ap.get() == NULL)
        {
            m_symtab_ap.reset(new Symtab(this));
            Mutex::Locker symtab_locker (m_symtab_ap->GetMutex());
            ParseSymtab ();
            m_symtab_ap->Finalize ();
        }
    }
    return m_symtab_ap.get();
}

bool
ObjectFileMachO::IsStripped ()
{
    if (m_dysymtab.cmd == 0)
    {
        ModuleSP module_sp(GetModule());
        if (module_sp)
        {
            lldb::offset_t offset = MachHeaderSizeFromMagic(m_header.magic);
            for (uint32_t i=0; i<m_header.ncmds; ++i)
            {
                const lldb::offset_t load_cmd_offset = offset;
                
                load_command lc;
                if (m_data.GetU32(&offset, &lc.cmd, 2) == NULL)
                    break;
                if (lc.cmd == LC_DYSYMTAB)
                {
                    m_dysymtab.cmd = lc.cmd;
                    m_dysymtab.cmdsize = lc.cmdsize;
                    if (m_data.GetU32 (&offset, &m_dysymtab.ilocalsym, (sizeof(m_dysymtab) / sizeof(uint32_t)) - 2) == NULL)
                    {
                        // Clear m_dysymtab if we were unable to read all items from the load command
                        ::memset (&m_dysymtab, 0, sizeof(m_dysymtab));
                    }
                }
                offset = load_cmd_offset + lc.cmdsize;
            }
        }
    }
    if (m_dysymtab.cmd)
        return m_dysymtab.nlocalsym <= 1;
    return false;
}

void
ObjectFileMachO::CreateSections (SectionList &unified_section_list)
{
    if (!m_sections_ap.get())
    {
        m_sections_ap.reset(new SectionList());
        
        const bool is_dsym = (m_header.filetype == MH_DSYM);
        lldb::user_id_t segID = 0;
        lldb::user_id_t sectID = 0;
        lldb::offset_t offset = MachHeaderSizeFromMagic(m_header.magic);
        uint32_t i;
        const bool is_core = GetType() == eTypeCoreFile;
        //bool dump_sections = false;
        ModuleSP module_sp (GetModule());
        // First look up any LC_ENCRYPTION_INFO load commands
        typedef RangeArray<uint32_t, uint32_t, 8> EncryptedFileRanges;
        EncryptedFileRanges encrypted_file_ranges;
        encryption_info_command encryption_cmd;
        for (i=0; i<m_header.ncmds; ++i)
        {
            const lldb::offset_t load_cmd_offset = offset;
            if (m_data.GetU32(&offset, &encryption_cmd, 2) == NULL)
                break;

            // LC_ENCRYPTION_INFO and LC_ENCRYPTION_INFO_64 have the same sizes for
            // the 3 fields we care about, so treat them the same.
            if (encryption_cmd.cmd == LC_ENCRYPTION_INFO || encryption_cmd.cmd == LC_ENCRYPTION_INFO_64)
            {
                if (m_data.GetU32(&offset, &encryption_cmd.cryptoff, 3))
                {
                    if (encryption_cmd.cryptid != 0)
                    {
                        EncryptedFileRanges::Entry entry;
                        entry.SetRangeBase(encryption_cmd.cryptoff);
                        entry.SetByteSize(encryption_cmd.cryptsize);
                        encrypted_file_ranges.Append(entry);
                    }
                }
            }
            offset = load_cmd_offset + encryption_cmd.cmdsize;
        }

        bool section_file_addresses_changed = false;

        offset = MachHeaderSizeFromMagic(m_header.magic);

        struct segment_command_64 load_cmd;
        for (i=0; i<m_header.ncmds; ++i)
        {
            const lldb::offset_t load_cmd_offset = offset;
            if (m_data.GetU32(&offset, &load_cmd, 2) == NULL)
                break;

            if (load_cmd.cmd == LC_SEGMENT || load_cmd.cmd == LC_SEGMENT_64)
            {
                if (m_data.GetU8(&offset, (uint8_t*)load_cmd.segname, 16))
                {
                    bool add_section = true;
                    bool add_to_unified = true;
                    ConstString const_segname (load_cmd.segname, std::min<size_t>(strlen(load_cmd.segname), sizeof(load_cmd.segname)));

                    SectionSP unified_section_sp(unified_section_list.FindSectionByName(const_segname));
                    if (is_dsym && unified_section_sp)
                    {
                        if (const_segname == GetSegmentNameLINKEDIT())
                        {
                            // We need to keep the __LINKEDIT segment private to this object file only
                            add_to_unified = false;
                        }
                        else
                        {
                            // This is the dSYM file and this section has already been created by
                            // the object file, no need to create it.
                            add_section = false;
                        }
                    }
                    load_cmd.vmaddr = m_data.GetAddress(&offset);
                    load_cmd.vmsize = m_data.GetAddress(&offset);
                    load_cmd.fileoff = m_data.GetAddress(&offset);
                    load_cmd.filesize = m_data.GetAddress(&offset);
                    if (m_length != 0 && load_cmd.filesize != 0)
                    {
                        if (load_cmd.fileoff > m_length)
                        {
                            // We have a load command that says it extends past the end of the file.  This is likely
                            // a corrupt file.  We don't have any way to return an error condition here (this method
                            // was likely invoked from something like ObjectFile::GetSectionList()) -- all we can do
                            // is null out the SectionList vector and if a process has been set up, dump a message
                            // to stdout.  The most common case here is core file debugging with a truncated file.
                            const char *lc_segment_name = load_cmd.cmd == LC_SEGMENT_64 ? "LC_SEGMENT_64" : "LC_SEGMENT";
                            module_sp->ReportWarning("load command %u %s has a fileoff (0x%" PRIx64 ") that extends beyond the end of the file (0x%" PRIx64 "), ignoring this section",
                                                   i,
                                                   lc_segment_name,
                                                   load_cmd.fileoff,
                                                   m_length);
                            
                            load_cmd.fileoff = 0;
                            load_cmd.filesize = 0;
                        }
                        
                        if (load_cmd.fileoff + load_cmd.filesize > m_length)
                        {
                            // We have a load command that says it extends past the end of the file.  This is likely
                            // a corrupt file.  We don't have any way to return an error condition here (this method
                            // was likely invoked from something like ObjectFile::GetSectionList()) -- all we can do
                            // is null out the SectionList vector and if a process has been set up, dump a message
                            // to stdout.  The most common case here is core file debugging with a truncated file.
                            const char *lc_segment_name = load_cmd.cmd == LC_SEGMENT_64 ? "LC_SEGMENT_64" : "LC_SEGMENT";
                            GetModule()->ReportWarning("load command %u %s has a fileoff + filesize (0x%" PRIx64 ") that extends beyond the end of the file (0x%" PRIx64 "), the segment will be truncated to match",
                                                     i,
                                                     lc_segment_name,
                                                     load_cmd.fileoff + load_cmd.filesize,
                                                     m_length);
                            
                            // Tuncase the length
                            load_cmd.filesize = m_length - load_cmd.fileoff;
                        }
                    }
                    if (m_data.GetU32(&offset, &load_cmd.maxprot, 4))
                    {

                        const bool segment_is_encrypted = (load_cmd.flags & SG_PROTECTED_VERSION_1) != 0;

                        // Keep a list of mach segments around in case we need to
                        // get at data that isn't stored in the abstracted Sections.
                        m_mach_segments.push_back (load_cmd);

                        // Use a segment ID of the segment index shifted left by 8 so they
                        // never conflict with any of the sections.
                        SectionSP segment_sp;
                        if (add_section && (const_segname || is_core))
                        {
                            segment_sp.reset(new Section (module_sp,              // Module to which this section belongs
                                                          this,                   // Object file to which this sections belongs
                                                          ++segID << 8,           // Section ID is the 1 based segment index shifted right by 8 bits as not to collide with any of the 256 section IDs that are possible
                                                          const_segname,          // Name of this section
                                                          eSectionTypeContainer,  // This section is a container of other sections.
                                                          load_cmd.vmaddr,        // File VM address == addresses as they are found in the object file
                                                          load_cmd.vmsize,        // VM size in bytes of this section
                                                          load_cmd.fileoff,       // Offset to the data for this section in the file
                                                          load_cmd.filesize,      // Size in bytes of this section as found in the file
                                                          0,                      // Segments have no alignment information
                                                          load_cmd.flags));       // Flags for this section

                            segment_sp->SetIsEncrypted (segment_is_encrypted);
                            m_sections_ap->AddSection(segment_sp);
                            if (add_to_unified)
                                unified_section_list.AddSection(segment_sp);
                        }
                        else if (unified_section_sp)
                        {
                            if (is_dsym && unified_section_sp->GetFileAddress() != load_cmd.vmaddr)
                            {
                                // Check to see if the module was read from memory?
                                if (module_sp->GetObjectFile()->GetHeaderAddress().IsValid())
                                {
                                    // We have a module that is in memory and needs to have its
                                    // file address adjusted. We need to do this because when we
                                    // load a file from memory, its addresses will be slid already,
                                    // yet the addresses in the new symbol file will still be unslid.
                                    // Since everything is stored as section offset, this shouldn't
                                    // cause any problems.

                                    // Make sure we've parsed the symbol table from the 
                                    // ObjectFile before we go around changing its Sections.
                                    module_sp->GetObjectFile()->GetSymtab();
                                    // eh_frame would present the same problems but we parse that on
                                    // a per-function basis as-needed so it's more difficult to
                                    // remove its use of the Sections.  Realistically, the environments
                                    // where this code path will be taken will not have eh_frame sections.

                                    unified_section_sp->SetFileAddress(load_cmd.vmaddr);

                                    // Notify the module that the section addresses have been changed once
                                    // we're done so any file-address caches can be updated.
                                    section_file_addresses_changed = true;
                                }
                            }
                            m_sections_ap->AddSection(unified_section_sp);
                        }

                        struct section_64 sect64;
                        ::memset (&sect64, 0, sizeof(sect64));
                        // Push a section into our mach sections for the section at
                        // index zero (NO_SECT) if we don't have any mach sections yet...
                        if (m_mach_sections.empty())
                            m_mach_sections.push_back(sect64);
                        uint32_t segment_sect_idx;
                        const lldb::user_id_t first_segment_sectID = sectID + 1;


                        const uint32_t num_u32s = load_cmd.cmd == LC_SEGMENT ? 7 : 8;
                        for (segment_sect_idx=0; segment_sect_idx<load_cmd.nsects; ++segment_sect_idx)
                        {
                            if (m_data.GetU8(&offset, (uint8_t*)sect64.sectname, sizeof(sect64.sectname)) == NULL)
                                break;
                            if (m_data.GetU8(&offset, (uint8_t*)sect64.segname, sizeof(sect64.segname)) == NULL)
                                break;
                            sect64.addr = m_data.GetAddress(&offset);
                            sect64.size = m_data.GetAddress(&offset);

                            if (m_data.GetU32(&offset, &sect64.offset, num_u32s) == NULL)
                                break;

                            // Keep a list of mach sections around in case we need to
                            // get at data that isn't stored in the abstracted Sections.
                            m_mach_sections.push_back (sect64);

                            if (add_section)
                            {
                                ConstString section_name (sect64.sectname, std::min<size_t>(strlen(sect64.sectname), sizeof(sect64.sectname)));
                                if (!const_segname)
                                {
                                    // We have a segment with no name so we need to conjure up
                                    // segments that correspond to the section's segname if there
                                    // isn't already such a section. If there is such a section,
                                    // we resize the section so that it spans all sections.
                                    // We also mark these sections as fake so address matches don't
                                    // hit if they land in the gaps between the child sections.
                                    const_segname.SetTrimmedCStringWithLength(sect64.segname, sizeof(sect64.segname));
                                    segment_sp = unified_section_list.FindSectionByName (const_segname);
                                    if (segment_sp.get())
                                    {
                                        Section *segment = segment_sp.get();
                                        // Grow the section size as needed.
                                        const lldb::addr_t sect64_min_addr = sect64.addr;
                                        const lldb::addr_t sect64_max_addr = sect64_min_addr + sect64.size;
                                        const lldb::addr_t curr_seg_byte_size = segment->GetByteSize();
                                        const lldb::addr_t curr_seg_min_addr = segment->GetFileAddress();
                                        const lldb::addr_t curr_seg_max_addr = curr_seg_min_addr + curr_seg_byte_size;
                                        if (sect64_min_addr >= curr_seg_min_addr)
                                        {
                                            const lldb::addr_t new_seg_byte_size = sect64_max_addr - curr_seg_min_addr;
                                            // Only grow the section size if needed
                                            if (new_seg_byte_size > curr_seg_byte_size)
                                                segment->SetByteSize (new_seg_byte_size);
                                        }
                                        else
                                        {
                                            // We need to change the base address of the segment and
                                            // adjust the child section offsets for all existing children.
                                            const lldb::addr_t slide_amount = sect64_min_addr - curr_seg_min_addr;
                                            segment->Slide(slide_amount, false);
                                            segment->GetChildren().Slide(-slide_amount, false);
                                            segment->SetByteSize (curr_seg_max_addr - sect64_min_addr);
                                        }

                                        // Grow the section size as needed.
                                        if (sect64.offset)
                                        {
                                            const lldb::addr_t segment_min_file_offset = segment->GetFileOffset();
                                            const lldb::addr_t segment_max_file_offset = segment_min_file_offset + segment->GetFileSize();

                                            const lldb::addr_t section_min_file_offset = sect64.offset;
                                            const lldb::addr_t section_max_file_offset = section_min_file_offset + sect64.size;
                                            const lldb::addr_t new_file_offset = std::min (section_min_file_offset, segment_min_file_offset);
                                            const lldb::addr_t new_file_size = std::max (section_max_file_offset, segment_max_file_offset) - new_file_offset;
                                            segment->SetFileOffset (new_file_offset);
                                            segment->SetFileSize (new_file_size);
                                        }
                                    }
                                    else
                                    {
                                        // Create a fake section for the section's named segment
                                        segment_sp.reset(new Section (segment_sp,            // Parent section
                                                                      module_sp,             // Module to which this section belongs
                                                                      this,                  // Object file to which this section belongs
                                                                      ++segID << 8,          // Section ID is the 1 based segment index shifted right by 8 bits as not to collide with any of the 256 section IDs that are possible
                                                                      const_segname,         // Name of this section
                                                                      eSectionTypeContainer, // This section is a container of other sections.
                                                                      sect64.addr,           // File VM address == addresses as they are found in the object file
                                                                      sect64.size,           // VM size in bytes of this section
                                                                      sect64.offset,         // Offset to the data for this section in the file
                                                                      sect64.offset ? sect64.size : 0,        // Size in bytes of this section as found in the file
                                                                      sect64.align,
                                                                      load_cmd.flags));      // Flags for this section
                                        segment_sp->SetIsFake(true);
                                        
                                        m_sections_ap->AddSection(segment_sp);
                                        if (add_to_unified)
                                            unified_section_list.AddSection(segment_sp);
                                        segment_sp->SetIsEncrypted (segment_is_encrypted);
                                    }
                                }
                                assert (segment_sp.get());

                                lldb::SectionType sect_type = eSectionTypeOther;

                                if (sect64.flags & (S_ATTR_PURE_INSTRUCTIONS | S_ATTR_SOME_INSTRUCTIONS))
                                    sect_type = eSectionTypeCode;
                                else
                                {
                                    uint32_t mach_sect_type = sect64.flags & SECTION_TYPE;
                                    static ConstString g_sect_name_objc_data ("__objc_data");
                                    static ConstString g_sect_name_objc_msgrefs ("__objc_msgrefs");
                                    static ConstString g_sect_name_objc_selrefs ("__objc_selrefs");
                                    static ConstString g_sect_name_objc_classrefs ("__objc_classrefs");
                                    static ConstString g_sect_name_objc_superrefs ("__objc_superrefs");
                                    static ConstString g_sect_name_objc_const ("__objc_const");
                                    static ConstString g_sect_name_objc_classlist ("__objc_classlist");
                                    static ConstString g_sect_name_cfstring ("__cfstring");

                                    static ConstString g_sect_name_dwarf_debug_abbrev ("__debug_abbrev");
                                    static ConstString g_sect_name_dwarf_debug_aranges ("__debug_aranges");
                                    static ConstString g_sect_name_dwarf_debug_frame ("__debug_frame");
                                    static ConstString g_sect_name_dwarf_debug_info ("__debug_info");
                                    static ConstString g_sect_name_dwarf_debug_line ("__debug_line");
                                    static ConstString g_sect_name_dwarf_debug_loc ("__debug_loc");
                                    static ConstString g_sect_name_dwarf_debug_macinfo ("__debug_macinfo");
                                    static ConstString g_sect_name_dwarf_debug_pubnames ("__debug_pubnames");
                                    static ConstString g_sect_name_dwarf_debug_pubtypes ("__debug_pubtypes");
                                    static ConstString g_sect_name_dwarf_debug_ranges ("__debug_ranges");
                                    static ConstString g_sect_name_dwarf_debug_str ("__debug_str");
                                    static ConstString g_sect_name_dwarf_apple_names ("__apple_names");
                                    static ConstString g_sect_name_dwarf_apple_types ("__apple_types");
                                    static ConstString g_sect_name_dwarf_apple_exttypes ("__apple_exttypes");
                                    static ConstString g_sect_name_dwarf_apple_namespaces ("__apple_namespac");
                                    static ConstString g_sect_name_dwarf_apple_objc ("__apple_objc");
                                    static ConstString g_sect_name_eh_frame ("__eh_frame");
                                    static ConstString g_sect_name_compact_unwind ("__unwind_info");
                                    static ConstString g_sect_name_text ("__text");
                                    static ConstString g_sect_name_data ("__data");
                                    static ConstString g_sect_name_swift_ast_old ("__ast");
                                    static ConstString g_sect_name_swift_ast ("__swift_ast");
                                    static ConstString g_sect_name_go_symtab ("__gosymtab");

                                    if (section_name == g_sect_name_dwarf_debug_abbrev)
                                        sect_type = eSectionTypeDWARFDebugAbbrev;
                                    else if (section_name == g_sect_name_dwarf_debug_aranges)
                                        sect_type = eSectionTypeDWARFDebugAranges;
                                    else if (section_name == g_sect_name_dwarf_debug_frame)
                                        sect_type = eSectionTypeDWARFDebugFrame;
                                    else if (section_name == g_sect_name_dwarf_debug_info)
                                        sect_type = eSectionTypeDWARFDebugInfo;
                                    else if (section_name == g_sect_name_dwarf_debug_line)
                                        sect_type = eSectionTypeDWARFDebugLine;
                                    else if (section_name == g_sect_name_dwarf_debug_loc)
                                        sect_type = eSectionTypeDWARFDebugLoc;
                                    else if (section_name == g_sect_name_dwarf_debug_macinfo)
                                        sect_type = eSectionTypeDWARFDebugMacInfo;
                                    else if (section_name == g_sect_name_dwarf_debug_pubnames)
                                        sect_type = eSectionTypeDWARFDebugPubNames;
                                    else if (section_name == g_sect_name_dwarf_debug_pubtypes)
                                        sect_type = eSectionTypeDWARFDebugPubTypes;
                                    else if (section_name == g_sect_name_dwarf_debug_ranges)
                                        sect_type = eSectionTypeDWARFDebugRanges;
                                    else if (section_name == g_sect_name_dwarf_debug_str)
                                        sect_type = eSectionTypeDWARFDebugStr;
                                    else if (section_name == g_sect_name_dwarf_apple_names)
                                        sect_type = eSectionTypeDWARFAppleNames;
                                    else if (section_name == g_sect_name_dwarf_apple_types)
                                        sect_type = eSectionTypeDWARFAppleTypes;
                                    else if (section_name == g_sect_name_dwarf_apple_exttypes)
                                        sect_type = eSectionTypeDWARFAppleExternalTypes;
                                    else if (section_name == g_sect_name_dwarf_apple_namespaces)
                                        sect_type = eSectionTypeDWARFAppleNamespaces;
                                    else if (section_name == g_sect_name_dwarf_apple_objc)
                                        sect_type = eSectionTypeDWARFAppleObjC;
                                    else if (section_name == g_sect_name_objc_selrefs)
                                        sect_type = eSectionTypeDataCStringPointers;
                                    else if (section_name == g_sect_name_objc_msgrefs)
                                        sect_type = eSectionTypeDataObjCMessageRefs;
                                    else if (section_name == g_sect_name_eh_frame)
                                        sect_type = eSectionTypeEHFrame;
                                    else if (section_name == g_sect_name_compact_unwind)
                                        sect_type = eSectionTypeCompactUnwind;
                                    else if (section_name == g_sect_name_cfstring)
                                        sect_type = eSectionTypeDataObjCCFStrings;
                                    else if (section_name == g_sect_name_swift_ast ||
                                             section_name == g_sect_name_swift_ast_old)
                                        sect_type = eSectionTypeSwiftModules;
                                    else if (section_name == g_sect_name_go_symtab)
                                        sect_type = eSectionTypeGoSymtab;
                                    else if (section_name == g_sect_name_objc_data ||
                                             section_name == g_sect_name_objc_classrefs ||
                                             section_name == g_sect_name_objc_superrefs ||
                                             section_name == g_sect_name_objc_const ||
                                             section_name == g_sect_name_objc_classlist)
                                    {
                                        sect_type = eSectionTypeDataPointers;
                                    }

                                    if (sect_type == eSectionTypeOther)
                                    {
                                        switch (mach_sect_type)
                                        {
                                        // TODO: categorize sections by other flags for regular sections
                                        case S_REGULAR:
                                            if (section_name == g_sect_name_text)
                                                sect_type = eSectionTypeCode;
                                            else if (section_name == g_sect_name_data)
                                                sect_type = eSectionTypeData;
                                            else
                                                sect_type = eSectionTypeOther;
                                            break;
                                        case S_ZEROFILL:                   sect_type = eSectionTypeZeroFill; break;
                                        case S_CSTRING_LITERALS:           sect_type = eSectionTypeDataCString;    break; // section with only literal C strings
                                        case S_4BYTE_LITERALS:             sect_type = eSectionTypeData4;    break; // section with only 4 byte literals
                                        case S_8BYTE_LITERALS:             sect_type = eSectionTypeData8;    break; // section with only 8 byte literals
                                        case S_LITERAL_POINTERS:           sect_type = eSectionTypeDataPointers;  break; // section with only pointers to literals
                                        case S_NON_LAZY_SYMBOL_POINTERS:   sect_type = eSectionTypeDataPointers;  break; // section with only non-lazy symbol pointers
                                        case S_LAZY_SYMBOL_POINTERS:       sect_type = eSectionTypeDataPointers;  break; // section with only lazy symbol pointers
                                        case S_SYMBOL_STUBS:               sect_type = eSectionTypeCode;  break; // section with only symbol stubs, byte size of stub in the reserved2 field
                                        case S_MOD_INIT_FUNC_POINTERS:     sect_type = eSectionTypeDataPointers;    break; // section with only function pointers for initialization
                                        case S_MOD_TERM_FUNC_POINTERS:     sect_type = eSectionTypeDataPointers; break; // section with only function pointers for termination
                                        case S_COALESCED:                  sect_type = eSectionTypeOther; break;
                                        case S_GB_ZEROFILL:                sect_type = eSectionTypeZeroFill; break;
                                        case S_INTERPOSING:                sect_type = eSectionTypeCode;  break; // section with only pairs of function pointers for interposing
                                        case S_16BYTE_LITERALS:            sect_type = eSectionTypeData16; break; // section with only 16 byte literals
                                        case S_DTRACE_DOF:                 sect_type = eSectionTypeDebug; break;
                                        case S_LAZY_DYLIB_SYMBOL_POINTERS: sect_type = eSectionTypeDataPointers;  break;
                                        default: break;
                                        }
                                    }
                                }

                                SectionSP section_sp(new Section (segment_sp,
                                                                  module_sp,
                                                                  this,
                                                                  ++sectID,
                                                                  section_name,
                                                                  sect_type,
                                                                  sect64.addr - segment_sp->GetFileAddress(),
                                                                  sect64.size,
                                                                  sect64.offset,
                                                                  sect64.offset == 0 ? 0 : sect64.size,
                                                                  sect64.align,
                                                                  sect64.flags));
                                // Set the section to be encrypted to match the segment

                                bool section_is_encrypted = false;
                                if (!segment_is_encrypted && load_cmd.filesize != 0)
                                    section_is_encrypted = encrypted_file_ranges.FindEntryThatContains(sect64.offset) != NULL;

                                section_sp->SetIsEncrypted (segment_is_encrypted || section_is_encrypted);
                                segment_sp->GetChildren().AddSection(section_sp);

                                if (segment_sp->IsFake())
                                {
                                    segment_sp.reset();
                                    const_segname.Clear();
                                }
                            }
                        }
                        if (segment_sp && is_dsym)
                        {
                            if (first_segment_sectID <= sectID)
                            {
                                lldb::user_id_t sect_uid;
                                for (sect_uid = first_segment_sectID; sect_uid <= sectID; ++sect_uid)
                                {
                                    SectionSP curr_section_sp(segment_sp->GetChildren().FindSectionByID (sect_uid));
                                    SectionSP next_section_sp;
                                    if (sect_uid + 1 <= sectID)
                                        next_section_sp = segment_sp->GetChildren().FindSectionByID (sect_uid+1);

                                    if (curr_section_sp.get())
                                    {
                                        if (curr_section_sp->GetByteSize() == 0)
                                        {
                                            if (next_section_sp.get() != NULL)
                                                curr_section_sp->SetByteSize ( next_section_sp->GetFileAddress() - curr_section_sp->GetFileAddress() );
                                            else
                                                curr_section_sp->SetByteSize ( load_cmd.vmsize );
                                        }
                                    }
                                }
                            }
                        }
                    }
                }
            }
            else if (load_cmd.cmd == LC_DYSYMTAB)
            {
                m_dysymtab.cmd = load_cmd.cmd;
                m_dysymtab.cmdsize = load_cmd.cmdsize;
                m_data.GetU32 (&offset, &m_dysymtab.ilocalsym, (sizeof(m_dysymtab) / sizeof(uint32_t)) - 2);
            }

            offset = load_cmd_offset + load_cmd.cmdsize;
        }


        if (section_file_addresses_changed && module_sp.get())
        {
            module_sp->SectionFileAddressesChanged();
        }
    }
}

class MachSymtabSectionInfo
{
public:
    MachSymtabSectionInfo (SectionList *section_list) :
        m_section_list (section_list),
        m_section_infos()
    {
        // Get the number of sections down to a depth of 1 to include
        // all segments and their sections, but no other sections that
        // may be added for debug map or
        m_section_infos.resize(section_list->GetNumSections(1));
    }

    SectionSP
    GetSection (uint8_t n_sect, addr_t file_addr)
    {
        if (n_sect == 0)
            return SectionSP();
        if (n_sect < m_section_infos.size())
        {
            if (!m_section_infos[n_sect].section_sp)
            {
                SectionSP section_sp (m_section_list->FindSectionByID (n_sect));
                m_section_infos[n_sect].section_sp = section_sp;
                if (section_sp)
                {
                    m_section_infos[n_sect].vm_range.SetBaseAddress (section_sp->GetFileAddress());
                    m_section_infos[n_sect].vm_range.SetByteSize (section_sp->GetByteSize());
                }
                else
                {
                    Host::SystemLog (Host::eSystemLogError, "error: unable to find section for section %u\n", n_sect);
                }
            }
            if (m_section_infos[n_sect].vm_range.Contains(file_addr))
            {
                // Symbol is in section.
                return m_section_infos[n_sect].section_sp;
            }
            else if (m_section_infos[n_sect].vm_range.GetByteSize () == 0 &&
                     m_section_infos[n_sect].vm_range.GetBaseAddress() == file_addr)
            {
                // Symbol is in section with zero size, but has the same start
                // address as the section. This can happen with linker symbols
                // (symbols that start with the letter 'l' or 'L'.
                return m_section_infos[n_sect].section_sp;
            }
        }
        return m_section_list->FindSectionContainingFileAddress(file_addr);
    }

protected:
    struct SectionInfo
    {
        SectionInfo () :
            vm_range(),
            section_sp ()
        {
        }

        VMRange vm_range;
        SectionSP section_sp;
    };
    SectionList *m_section_list;
    std::vector<SectionInfo> m_section_infos;
};

struct TrieEntry
{
    TrieEntry () :
        name(),
        address(LLDB_INVALID_ADDRESS),
        flags (0),
        other(0),
        import_name()
    {
    }
    
    void
    Clear ()
    {
        name.Clear();
        address = LLDB_INVALID_ADDRESS;
        flags = 0;
        other = 0;
        import_name.Clear();
    }
    
    void
    Dump () const
    {
        printf ("0x%16.16llx 0x%16.16llx 0x%16.16llx \"%s\"",
                static_cast<unsigned long long>(address),
                static_cast<unsigned long long>(flags),
                static_cast<unsigned long long>(other), name.GetCString());
        if (import_name)
            printf (" -> \"%s\"\n", import_name.GetCString());
        else
            printf ("\n");
    }
    ConstString		name;
    uint64_t		address;
    uint64_t		flags;
    uint64_t		other;
    ConstString		import_name;
};

struct TrieEntryWithOffset
{
	lldb::offset_t nodeOffset;
	TrieEntry entry;

    TrieEntryWithOffset (lldb::offset_t offset) :
        nodeOffset (offset),
        entry()
    {
    }

    void
    Dump (uint32_t idx) const
    {
        printf ("[%3u] 0x%16.16llx: ", idx,
                static_cast<unsigned long long>(nodeOffset));
        entry.Dump();
    }

	bool
    operator<(const TrieEntryWithOffset& other) const
    {
        return ( nodeOffset < other.nodeOffset );
    }
};

static bool
ParseTrieEntries (DataExtractor &data,
                  lldb::offset_t offset,
                  const bool is_arm,
                  std::vector<llvm::StringRef> &nameSlices,
                  std::set<lldb::addr_t> &resolver_addresses,
                  std::vector<TrieEntryWithOffset>& output)
{
	if (!data.ValidOffset(offset))
        return true;

	const uint64_t terminalSize = data.GetULEB128(&offset);
	lldb::offset_t children_offset = offset + terminalSize;
	if ( terminalSize != 0 ) {
		TrieEntryWithOffset e (offset);
		e.entry.flags = data.GetULEB128(&offset);
        const char *import_name = NULL;
		if ( e.entry.flags & EXPORT_SYMBOL_FLAGS_REEXPORT ) {
			e.entry.address = 0;
			e.entry.other = data.GetULEB128(&offset); // dylib ordinal
            import_name = data.GetCStr(&offset);
		}
		else {
			e.entry.address = data.GetULEB128(&offset);
			if ( e.entry.flags & EXPORT_SYMBOL_FLAGS_STUB_AND_RESOLVER )
            {
				e.entry.other = data.GetULEB128(&offset);
                uint64_t resolver_addr = e.entry.other;
                if (is_arm)
                    resolver_addr &= THUMB_ADDRESS_BIT_MASK;
                resolver_addresses.insert(resolver_addr);
            }
			else
				e.entry.other = 0;
		}
        // Only add symbols that are reexport symbols with a valid import name
        if (EXPORT_SYMBOL_FLAGS_REEXPORT & e.entry.flags && import_name && import_name[0])
        {
            std::string name;
            if (!nameSlices.empty())
            {
                for (auto name_slice: nameSlices)
                    name.append(name_slice.data(), name_slice.size());
            }
            if (name.size() > 1)
            {
                // Skip the leading '_'
                e.entry.name.SetCStringWithLength(name.c_str() + 1,name.size() - 1);
            }
            if (import_name)
            {
                // Skip the leading '_'
                e.entry.import_name.SetCString(import_name+1);                
            }
            output.push_back(e);
        }
	}
    
	const uint8_t childrenCount = data.GetU8(&children_offset);
	for (uint8_t i=0; i < childrenCount; ++i) {
        const char *cstr = data.GetCStr(&children_offset);
        if (cstr)
            nameSlices.push_back(llvm::StringRef(cstr));
        else
            return false; // Corrupt data
        lldb::offset_t childNodeOffset = data.GetULEB128(&children_offset);
		if (childNodeOffset)
        {
            if (!ParseTrieEntries(data,
                                 childNodeOffset,
                                 is_arm,
                                 nameSlices,
                                 resolver_addresses,
                                 output))
            {
                return false;
            }
        }
        nameSlices.pop_back();
	}
    return true;
}

// Read the UUID out of a dyld_shared_cache file on-disk.
UUID
ObjectFileMachO::GetSharedCacheUUID (FileSpec dyld_shared_cache, const ByteOrder byte_order, const uint32_t addr_byte_size)
{
    UUID dsc_uuid;
    DataBufferSP dsc_data_sp = dyld_shared_cache.MemoryMapFileContentsIfLocal(0, sizeof(struct lldb_copy_dyld_cache_header_v1));
    if (dsc_data_sp)
    {
        DataExtractor dsc_header_data (dsc_data_sp, byte_order, addr_byte_size);

        char version_str[7];
        lldb::offset_t offset = 0;
        memcpy (version_str, dsc_header_data.GetData (&offset, 6), 6);
        version_str[6] = '\0';
        if (strcmp (version_str, "dyld_v") == 0)
        {
            offset = offsetof (struct lldb_copy_dyld_cache_header_v1, uuid);
            uint8_t uuid_bytes[sizeof (uuid_t)];
            memcpy (uuid_bytes, dsc_header_data.GetData (&offset, sizeof (uuid_t)), sizeof (uuid_t));
            dsc_uuid.SetBytes (uuid_bytes);
        }
    }
    return dsc_uuid;
}

size_t
ObjectFileMachO::ParseSymtab ()
{
    Timer scoped_timer(__PRETTY_FUNCTION__,
                       "ObjectFileMachO::ParseSymtab () module = %s",
                       m_file.GetFilename().AsCString(""));
    ModuleSP module_sp (GetModule());
    if (!module_sp)
        return 0;

    struct symtab_command symtab_load_command = { 0, 0, 0, 0, 0, 0 };
    struct linkedit_data_command function_starts_load_command = { 0, 0, 0, 0 };
    struct dyld_info_command dyld_info = { 0, 0, 0, 0, 0, 0, 0, 0, 0, 0, 0, 0 };
    typedef AddressDataArray<lldb::addr_t, bool, 100> FunctionStarts;
    FunctionStarts function_starts;
    lldb::offset_t offset = MachHeaderSizeFromMagic(m_header.magic);
    uint32_t i;
    FileSpecList dylib_files;
    Log *log(lldb_private::GetLogIfAllCategoriesSet (LIBLLDB_LOG_SYMBOLS));
    static const llvm::StringRef g_objc_v2_prefix_class ("_OBJC_CLASS_$_");
    static const llvm::StringRef g_objc_v2_prefix_metaclass ("_OBJC_METACLASS_$_");
    static const llvm::StringRef g_objc_v2_prefix_ivar ("_OBJC_IVAR_$_");

    for (i=0; i<m_header.ncmds; ++i)
    {
        const lldb::offset_t cmd_offset = offset;
        // Read in the load command and load command size
        struct load_command lc;
        if (m_data.GetU32(&offset, &lc, 2) == NULL)
            break;
        // Watch for the symbol table load command
        switch (lc.cmd)
        {
        case LC_SYMTAB:
            symtab_load_command.cmd = lc.cmd;
            symtab_load_command.cmdsize = lc.cmdsize;
            // Read in the rest of the symtab load command
            if (m_data.GetU32(&offset, &symtab_load_command.symoff, 4) == 0) // fill in symoff, nsyms, stroff, strsize fields
                return 0;
            if (symtab_load_command.symoff == 0)
            {
                if (log)
                    module_sp->LogMessage(log, "LC_SYMTAB.symoff == 0");
                return 0;
            }

            if (symtab_load_command.stroff == 0)
            {
                if (log)
                    module_sp->LogMessage(log, "LC_SYMTAB.stroff == 0");
                return 0;
            }

            if (symtab_load_command.nsyms == 0)
            {
                if (log)
                    module_sp->LogMessage(log, "LC_SYMTAB.nsyms == 0");
                return 0;
            }

            if (symtab_load_command.strsize == 0)
            {
                if (log)
                    module_sp->LogMessage(log, "LC_SYMTAB.strsize == 0");
                return 0;
            }
            break;

        case LC_DYLD_INFO:
        case LC_DYLD_INFO_ONLY:
            if (m_data.GetU32(&offset, &dyld_info.rebase_off, 10))
            {
                dyld_info.cmd = lc.cmd;
                dyld_info.cmdsize = lc.cmdsize;
            }
            else
            {
                memset (&dyld_info, 0, sizeof(dyld_info));
            }
            break;

        case LC_LOAD_DYLIB:
        case LC_LOAD_WEAK_DYLIB:
        case LC_REEXPORT_DYLIB:
        case LC_LOADFVMLIB:
        case LC_LOAD_UPWARD_DYLIB:
            {
                uint32_t name_offset = cmd_offset + m_data.GetU32(&offset);
                const char *path = m_data.PeekCStr(name_offset);
                if (path)
                {
                    FileSpec file_spec(path, false);
                    // Strip the path if there is @rpath, @executable, etc so we just use the basename
                    if (path[0] == '@')
                        file_spec.GetDirectory().Clear();
                    
                    if (lc.cmd == LC_REEXPORT_DYLIB)
                    {
                        m_reexported_dylibs.AppendIfUnique(file_spec);
                    }

                    dylib_files.Append(file_spec);
                }
            }
            break;

        case LC_FUNCTION_STARTS:
            function_starts_load_command.cmd = lc.cmd;
            function_starts_load_command.cmdsize = lc.cmdsize;
            if (m_data.GetU32(&offset, &function_starts_load_command.dataoff, 2) == NULL) // fill in symoff, nsyms, stroff, strsize fields
                memset (&function_starts_load_command, 0, sizeof(function_starts_load_command));
            break;

        default:
            break;
        }
        offset = cmd_offset + lc.cmdsize;
    }

    if (symtab_load_command.cmd)
    {
        Symtab *symtab = m_symtab_ap.get();
        SectionList *section_list = GetSectionList();
        if (section_list == NULL)
            return 0;

        const uint32_t addr_byte_size = m_data.GetAddressByteSize();
        const ByteOrder byte_order = m_data.GetByteOrder();
        bool bit_width_32 = addr_byte_size == 4;
        const size_t nlist_byte_size = bit_width_32 ? sizeof(struct nlist) : sizeof(struct nlist_64);

        DataExtractor nlist_data (NULL, 0, byte_order, addr_byte_size);
        DataExtractor strtab_data (NULL, 0, byte_order, addr_byte_size);
        DataExtractor function_starts_data (NULL, 0, byte_order, addr_byte_size);
        DataExtractor indirect_symbol_index_data (NULL, 0, byte_order, addr_byte_size);
        DataExtractor dyld_trie_data (NULL, 0, byte_order, addr_byte_size);

        const addr_t nlist_data_byte_size = symtab_load_command.nsyms * nlist_byte_size;
        const addr_t strtab_data_byte_size = symtab_load_command.strsize;
        addr_t strtab_addr = LLDB_INVALID_ADDRESS;

        ProcessSP process_sp (m_process_wp.lock());
        Process *process = process_sp.get();
        
        uint32_t memory_module_load_level = eMemoryModuleLoadLevelComplete;

        if (process && m_header.filetype != llvm::MachO::MH_OBJECT)
        {
            Target &target = process->GetTarget();
            
            memory_module_load_level = target.GetMemoryModuleLoadLevel();

            SectionSP linkedit_section_sp(section_list->FindSectionByName(GetSegmentNameLINKEDIT()));
            // Reading mach file from memory in a process or core file...

            if (linkedit_section_sp)
            {
                addr_t linkedit_load_addr = linkedit_section_sp->GetLoadBaseAddress(&target);
                if (linkedit_load_addr == LLDB_INVALID_ADDRESS)
                {
                    // We might be trying to access the symbol table before the __LINKEDIT's load
                    // address has been set in the target. We can't fail to read the symbol table,
                    // so calculate the right address manually
                    linkedit_load_addr = CalculateSectionLoadAddressForMemoryImage(m_memory_addr, GetMachHeaderSection(), linkedit_section_sp.get());
                }

                const addr_t linkedit_file_offset = linkedit_section_sp->GetFileOffset();
                const addr_t symoff_addr = linkedit_load_addr + symtab_load_command.symoff - linkedit_file_offset;
                strtab_addr = linkedit_load_addr + symtab_load_command.stroff - linkedit_file_offset;

                bool data_was_read = false;

#if defined (__APPLE__) && (defined (__arm__) || defined (__arm64__) || defined (__aarch64__))
                if (m_header.flags & 0x80000000u && process->GetAddressByteSize() == sizeof (void*))
                {
                    // This mach-o memory file is in the dyld shared cache. If this
                    // program is not remote and this is iOS, then this process will
                    // share the same shared cache as the process we are debugging and
                    // we can read the entire __LINKEDIT from the address space in this
                    // process. This is a needed optimization that is used for local iOS
                    // debugging only since all shared libraries in the shared cache do
                    // not have corresponding files that exist in the file system of the
                    // device. They have been combined into a single file. This means we
                    // always have to load these files from memory. All of the symbol and
                    // string tables from all of the __LINKEDIT sections from the shared
                    // libraries in the shared cache have been merged into a single large
                    // symbol and string table. Reading all of this symbol and string table
                    // data across can slow down debug launch times, so we optimize this by
                    // reading the memory for the __LINKEDIT section from this process.

                    UUID lldb_shared_cache(GetLLDBSharedCacheUUID());
                    UUID process_shared_cache(GetProcessSharedCacheUUID(process));
                    bool use_lldb_cache = true;
                    if (lldb_shared_cache.IsValid() && process_shared_cache.IsValid() && lldb_shared_cache != process_shared_cache)
                    {
                            use_lldb_cache = false;
                            ModuleSP module_sp (GetModule());
                            if (module_sp)
                                module_sp->ReportWarning ("shared cache in process does not match lldb's own shared cache, startup will be slow.");

                    }

                    PlatformSP platform_sp (target.GetPlatform());
                    if (platform_sp && platform_sp->IsHost() && use_lldb_cache)
                    {
                        data_was_read = true;
                        nlist_data.SetData((void *)symoff_addr, nlist_data_byte_size, eByteOrderLittle);
                        strtab_data.SetData((void *)strtab_addr, strtab_data_byte_size, eByteOrderLittle);
                        if (function_starts_load_command.cmd)
                        {
                            const addr_t func_start_addr = linkedit_load_addr + function_starts_load_command.dataoff - linkedit_file_offset;
                            function_starts_data.SetData ((void *)func_start_addr, function_starts_load_command.datasize, eByteOrderLittle);
                        }
                    }
                }
#endif

                if (!data_was_read)
                {
                    if (memory_module_load_level == eMemoryModuleLoadLevelComplete)
                    {
                        DataBufferSP nlist_data_sp (ReadMemory (process_sp, symoff_addr, nlist_data_byte_size));
                        if (nlist_data_sp)
                            nlist_data.SetData (nlist_data_sp, 0, nlist_data_sp->GetByteSize());
                        // Load strings individually from memory when loading from memory since shared cache
                        // string tables contain strings for all symbols from all shared cached libraries
                        //DataBufferSP strtab_data_sp (ReadMemory (process_sp, strtab_addr, strtab_data_byte_size));
                        //if (strtab_data_sp)
                        //    strtab_data.SetData (strtab_data_sp, 0, strtab_data_sp->GetByteSize());
                        if (m_dysymtab.nindirectsyms != 0)
                        {
                            const addr_t indirect_syms_addr = linkedit_load_addr + m_dysymtab.indirectsymoff - linkedit_file_offset;
                            DataBufferSP indirect_syms_data_sp (ReadMemory (process_sp, indirect_syms_addr, m_dysymtab.nindirectsyms * 4));
                            if (indirect_syms_data_sp)
                                indirect_symbol_index_data.SetData (indirect_syms_data_sp, 0, indirect_syms_data_sp->GetByteSize());
                        }
                    }
                    
                    if (memory_module_load_level >= eMemoryModuleLoadLevelPartial)
                    {
                        if (function_starts_load_command.cmd)
                        {
                            const addr_t func_start_addr = linkedit_load_addr + function_starts_load_command.dataoff - linkedit_file_offset;
                            DataBufferSP func_start_data_sp (ReadMemory (process_sp, func_start_addr, function_starts_load_command.datasize));
                            if (func_start_data_sp)
                                function_starts_data.SetData (func_start_data_sp, 0, func_start_data_sp->GetByteSize());
                        }
                    }
                }
            }
        }
        else
        {
            nlist_data.SetData (m_data,
                                symtab_load_command.symoff,
                                nlist_data_byte_size);
            strtab_data.SetData (m_data,
                                 symtab_load_command.stroff,
                                 strtab_data_byte_size);
            
            if (dyld_info.export_size > 0)
            {
                dyld_trie_data.SetData (m_data,
                                        dyld_info.export_off,
                                        dyld_info.export_size);
            }

            if (m_dysymtab.nindirectsyms != 0)
            {
                indirect_symbol_index_data.SetData (m_data,
                                                    m_dysymtab.indirectsymoff,
                                                    m_dysymtab.nindirectsyms * 4);
            }
            if (function_starts_load_command.cmd)
            {
                function_starts_data.SetData (m_data,
                                              function_starts_load_command.dataoff,
                                              function_starts_load_command.datasize);
            }
        }

        if (nlist_data.GetByteSize() == 0 && memory_module_load_level == eMemoryModuleLoadLevelComplete)
        {
            if (log)
                module_sp->LogMessage(log, "failed to read nlist data");
            return 0;
        }

        const bool have_strtab_data = strtab_data.GetByteSize() > 0;
        if (!have_strtab_data)
        {
            if (process)
            {
                if (strtab_addr == LLDB_INVALID_ADDRESS)
                {
                    if (log)
                        module_sp->LogMessage(log, "failed to locate the strtab in memory");
                    return 0;
                }
            }
            else
            {
                if (log)
                    module_sp->LogMessage(log, "failed to read strtab data");
                return 0;
            }
        }

        const ConstString &g_segment_name_TEXT = GetSegmentNameTEXT();
        const ConstString &g_segment_name_DATA = GetSegmentNameDATA();
        const ConstString &g_segment_name_DATA_DIRTY = GetSegmentNameDATA_DIRTY();
        const ConstString &g_segment_name_DATA_CONST = GetSegmentNameDATA_CONST();
        const ConstString &g_segment_name_OBJC = GetSegmentNameOBJC();
        const ConstString &g_section_name_eh_frame = GetSectionNameEHFrame();
        SectionSP text_section_sp(section_list->FindSectionByName(g_segment_name_TEXT));
        SectionSP data_section_sp(section_list->FindSectionByName(g_segment_name_DATA));
        SectionSP data_dirty_section_sp(section_list->FindSectionByName(g_segment_name_DATA_DIRTY));
        SectionSP data_const_section_sp(section_list->FindSectionByName(g_segment_name_DATA_CONST));
        SectionSP objc_section_sp(section_list->FindSectionByName(g_segment_name_OBJC));
        SectionSP eh_frame_section_sp;
        if (text_section_sp.get())
            eh_frame_section_sp = text_section_sp->GetChildren().FindSectionByName (g_section_name_eh_frame);
        else
            eh_frame_section_sp = section_list->FindSectionByName (g_section_name_eh_frame);

        const bool is_arm = (m_header.cputype == llvm::MachO::CPU_TYPE_ARM);

        // lldb works best if it knows the start address of all functions in a module.
        // Linker symbols or debug info are normally the best source of information for start addr / size but
        // they may be stripped in a released binary.
        // Two additional sources of information exist in Mach-O binaries:
        //    LC_FUNCTION_STARTS - a list of ULEB128 encoded offsets of each function's start address in the
        //                         binary, relative to the text section.
        //    eh_frame           - the eh_frame FDEs have the start addr & size of each function
        //  LC_FUNCTION_STARTS is the fastest source to read in, and is present on all modern binaries.
        //  Binaries built to run on older releases may need to use eh_frame information.

        if (text_section_sp && function_starts_data.GetByteSize())
        {
            FunctionStarts::Entry function_start_entry;
            function_start_entry.data = false;
            lldb::offset_t function_start_offset = 0;
            function_start_entry.addr = text_section_sp->GetFileAddress();
            uint64_t delta;
            while ((delta = function_starts_data.GetULEB128(&function_start_offset)) > 0)
            {
                // Now append the current entry
                function_start_entry.addr += delta;
                function_starts.Append(function_start_entry);
            }
        }
        else
        {
            // If m_type is eTypeDebugInfo, then this is a dSYM - it will have the load command claiming an eh_frame
            // but it doesn't actually have the eh_frame content.  And if we have a dSYM, we don't need to do any
            // of this fill-in-the-missing-symbols works anyway - the debug info should give us all the functions in
            // the module.
            if (text_section_sp.get() && eh_frame_section_sp.get() && m_type != eTypeDebugInfo)
            {
                DWARFCallFrameInfo eh_frame(*this, eh_frame_section_sp, eRegisterKindEHFrame, true);
                DWARFCallFrameInfo::FunctionAddressAndSizeVector functions;
                eh_frame.GetFunctionAddressAndSizeVector (functions);
                addr_t text_base_addr = text_section_sp->GetFileAddress();
                size_t count = functions.GetSize();
                for (size_t i = 0; i < count; ++i)
                {
                    const DWARFCallFrameInfo::FunctionAddressAndSizeVector::Entry *func = functions.GetEntryAtIndex (i);
                    if (func)
                    {
                        FunctionStarts::Entry function_start_entry;
                        function_start_entry.addr = func->base - text_base_addr;
                        function_starts.Append(function_start_entry);
                    }
                }
            }
        }

        const size_t function_starts_count = function_starts.GetSize();

        const user_id_t TEXT_eh_frame_sectID =
            eh_frame_section_sp.get() ? eh_frame_section_sp->GetID()
                                      : static_cast<user_id_t>(NO_SECT);

        lldb::offset_t nlist_data_offset = 0;

        uint32_t N_SO_index = UINT32_MAX;

        MachSymtabSectionInfo section_info (section_list);
        std::vector<uint32_t> N_FUN_indexes;
        std::vector<uint32_t> N_NSYM_indexes;
        std::vector<uint32_t> N_INCL_indexes;
        std::vector<uint32_t> N_BRAC_indexes;
        std::vector<uint32_t> N_COMM_indexes;
        typedef std::multimap <uint64_t, uint32_t> ValueToSymbolIndexMap;
        typedef std::map <uint32_t, uint32_t> NListIndexToSymbolIndexMap;
        typedef std::map <const char *, uint32_t> ConstNameToSymbolIndexMap;
        ValueToSymbolIndexMap N_FUN_addr_to_sym_idx;
        ValueToSymbolIndexMap N_STSYM_addr_to_sym_idx;
        ConstNameToSymbolIndexMap N_GSYM_name_to_sym_idx;
        // Any symbols that get merged into another will get an entry
        // in this map so we know
        NListIndexToSymbolIndexMap m_nlist_idx_to_sym_idx;
        uint32_t nlist_idx = 0;
        Symbol *symbol_ptr = NULL;

        uint32_t sym_idx = 0;
        Symbol *sym = NULL;
        size_t num_syms = 0;
        std::string memory_symbol_name;
        uint32_t unmapped_local_symbols_found = 0;

        std::vector<TrieEntryWithOffset> trie_entries;
        std::set<lldb::addr_t> resolver_addresses;

        if (dyld_trie_data.GetByteSize() > 0)
        {
            std::vector<llvm::StringRef> nameSlices;
            ParseTrieEntries (dyld_trie_data,
                              0,
                              is_arm,
                              nameSlices,
                              resolver_addresses,
                              trie_entries);
            
            ConstString text_segment_name ("__TEXT");
            SectionSP text_segment_sp = GetSectionList()->FindSectionByName(text_segment_name);
            if (text_segment_sp)
            {
                const lldb::addr_t text_segment_file_addr = text_segment_sp->GetFileAddress();
                if (text_segment_file_addr != LLDB_INVALID_ADDRESS)
                {
                    for (auto &e : trie_entries)
                        e.entry.address += text_segment_file_addr;
                }
            }
        }

        typedef std::set<ConstString> IndirectSymbols;
        IndirectSymbols indirect_symbol_names;

#if defined (__APPLE__) && (defined (__arm__) || defined (__arm64__) || defined (__aarch64__))

        // Some recent builds of the dyld_shared_cache (hereafter: DSC) have been optimized by moving LOCAL
        // symbols out of the memory mapped portion of the DSC. The symbol information has all been retained,
        // but it isn't available in the normal nlist data. However, there *are* duplicate entries of *some*
        // LOCAL symbols in the normal nlist data. To handle this situation correctly, we must first attempt
        // to parse any DSC unmapped symbol information. If we find any, we set a flag that tells the normal
        // nlist parser to ignore all LOCAL symbols.

        if (m_header.flags & 0x80000000u)
        {
            // Before we can start mapping the DSC, we need to make certain the target process is actually
            // using the cache we can find.

            // Next we need to determine the correct path for the dyld shared cache.

            ArchSpec header_arch;
            GetArchitecture(header_arch);
            char dsc_path[PATH_MAX];
            char dsc_path_development[PATH_MAX];

            snprintf(dsc_path, sizeof(dsc_path), "%s%s%s",
                     "/System/Library/Caches/com.apple.dyld/",  /* IPHONE_DYLD_SHARED_CACHE_DIR */
                     "dyld_shared_cache_",          /* DYLD_SHARED_CACHE_BASE_NAME */
                     header_arch.GetArchitectureName());

            snprintf(dsc_path_development, sizeof(dsc_path), "%s%s%s%s",
                     "/System/Library/Caches/com.apple.dyld/",  /* IPHONE_DYLD_SHARED_CACHE_DIR */
                     "dyld_shared_cache_",          /* DYLD_SHARED_CACHE_BASE_NAME */
                     header_arch.GetArchitectureName(),
                     ".development");

            FileSpec dsc_nondevelopment_filespec(dsc_path, false);
            FileSpec dsc_development_filespec(dsc_path_development, false);
            FileSpec dsc_filespec;

            UUID dsc_uuid;
            UUID process_shared_cache_uuid;

            if (process)
            {
                process_shared_cache_uuid = GetProcessSharedCacheUUID(process);
            }

            // First see if we can find an exact match for the inferior process shared cache UUID in
            // the development or non-development shared caches on disk.
            if (process_shared_cache_uuid.IsValid())
            {
                if (dsc_development_filespec.Exists())
                {
                    UUID dsc_development_uuid = GetSharedCacheUUID (dsc_development_filespec, byte_order, addr_byte_size);
                    if (dsc_development_uuid.IsValid() && dsc_development_uuid == process_shared_cache_uuid)
                    {
                        dsc_filespec = dsc_development_filespec;
                        dsc_uuid = dsc_development_uuid;
                    }
                }
                if (!dsc_uuid.IsValid() && dsc_nondevelopment_filespec.Exists())
                {
                    UUID dsc_nondevelopment_uuid = GetSharedCacheUUID (dsc_nondevelopment_filespec, byte_order, addr_byte_size);
                    if (dsc_nondevelopment_uuid.IsValid() && dsc_nondevelopment_uuid == process_shared_cache_uuid)
                    {
                        dsc_filespec = dsc_nondevelopment_filespec;
                        dsc_uuid = dsc_nondevelopment_uuid;
                    }
                }
            }

            // Failing a UUID match, prefer the development dyld_shared cache if both are present.
            if (!dsc_filespec.Exists())
            {
                if (dsc_development_filespec.Exists())
                {
                    dsc_filespec = dsc_development_filespec;
                }
                else
                {
                    dsc_filespec = dsc_nondevelopment_filespec;
                }
            }

            /* The dyld_cache_header has a pointer to the dyld_cache_local_symbols_info structure (localSymbolsOffset).
               The dyld_cache_local_symbols_info structure gives us three things:
                 1. The start and count of the nlist records in the dyld_shared_cache file
                 2. The start and size of the strings for these nlist records
                 3. The start and count of dyld_cache_local_symbols_entry entries

               There is one dyld_cache_local_symbols_entry per dylib/framework in the dyld shared cache.
               The "dylibOffset" field is the Mach-O header of this dylib/framework in the dyld shared cache.
               The dyld_cache_local_symbols_entry also lists the start of this dylib/framework's nlist records
               and the count of how many nlist records there are for this dylib/framework.
            */

            // Process the dyld shared cache header to find the unmapped symbols

            DataBufferSP dsc_data_sp = dsc_filespec.MemoryMapFileContentsIfLocal(0, sizeof(struct lldb_copy_dyld_cache_header_v1));
            if (!dsc_uuid.IsValid())
            {
                dsc_uuid = GetSharedCacheUUID (dsc_filespec, byte_order, addr_byte_size);
            }
            if (dsc_data_sp)
            {
                DataExtractor dsc_header_data (dsc_data_sp, byte_order, addr_byte_size);

                bool uuid_match = true;
                if (dsc_uuid.IsValid() && process)
                {
                    if (process_shared_cache_uuid.IsValid() && dsc_uuid != process_shared_cache_uuid)
                    {
                        // The on-disk dyld_shared_cache file is not the same as the one in this
                        // process' memory, don't use it.
                        uuid_match = false;
                        ModuleSP module_sp (GetModule());
                        if (module_sp)
                            module_sp->ReportWarning ("process shared cache does not match on-disk dyld_shared_cache file, some symbol names will be missing.");
                    }
                }

                offset = offsetof (struct lldb_copy_dyld_cache_header_v1, mappingOffset);

                uint32_t mappingOffset = dsc_header_data.GetU32(&offset);

                // If the mappingOffset points to a location inside the header, we've
                // opened an old dyld shared cache, and should not proceed further.
                if (uuid_match && mappingOffset >= sizeof(struct lldb_copy_dyld_cache_header_v1))
                {

                    DataBufferSP dsc_mapping_info_data_sp = dsc_filespec.MemoryMapFileContentsIfLocal(mappingOffset, sizeof (struct lldb_copy_dyld_cache_mapping_info));
                    DataExtractor dsc_mapping_info_data(dsc_mapping_info_data_sp, byte_order, addr_byte_size);
                    offset = 0;

                    // The File addresses (from the in-memory Mach-O load commands) for the shared libraries
                    // in the shared library cache need to be adjusted by an offset to match up with the
                    // dylibOffset identifying field in the dyld_cache_local_symbol_entry's.  This offset is
                    // recorded in mapping_offset_value.
                    const uint64_t mapping_offset_value = dsc_mapping_info_data.GetU64(&offset);

                    offset = offsetof (struct lldb_copy_dyld_cache_header_v1, localSymbolsOffset);
                    uint64_t localSymbolsOffset = dsc_header_data.GetU64(&offset);
                    uint64_t localSymbolsSize = dsc_header_data.GetU64(&offset);

                    if (localSymbolsOffset && localSymbolsSize)
                    {
                        // Map the local symbols
                        if (DataBufferSP dsc_local_symbols_data_sp = dsc_filespec.MemoryMapFileContentsIfLocal(localSymbolsOffset, localSymbolsSize))
                        {
                            DataExtractor dsc_local_symbols_data(dsc_local_symbols_data_sp, byte_order, addr_byte_size);

                            offset = 0;

                            typedef std::map<ConstString, uint16_t> UndefinedNameToDescMap;
                            typedef std::map<uint32_t, ConstString> SymbolIndexToName;
                            UndefinedNameToDescMap undefined_name_to_desc;
                            SymbolIndexToName reexport_shlib_needs_fixup;


                            // Read the local_symbols_infos struct in one shot
                            struct lldb_copy_dyld_cache_local_symbols_info local_symbols_info;
                            dsc_local_symbols_data.GetU32(&offset, &local_symbols_info.nlistOffset, 6);

                            SectionSP text_section_sp(section_list->FindSectionByName(GetSegmentNameTEXT()));

                            uint32_t header_file_offset = (text_section_sp->GetFileAddress() - mapping_offset_value);

                            offset = local_symbols_info.entriesOffset;
                            for (uint32_t entry_index = 0; entry_index < local_symbols_info.entriesCount; entry_index++)
                            {
                                struct lldb_copy_dyld_cache_local_symbols_entry local_symbols_entry;
                                local_symbols_entry.dylibOffset = dsc_local_symbols_data.GetU32(&offset);
                                local_symbols_entry.nlistStartIndex = dsc_local_symbols_data.GetU32(&offset);
                                local_symbols_entry.nlistCount = dsc_local_symbols_data.GetU32(&offset);

                                if (header_file_offset == local_symbols_entry.dylibOffset)
                                {
                                    unmapped_local_symbols_found = local_symbols_entry.nlistCount;

                                    // The normal nlist code cannot correctly size the Symbols array, we need to allocate it here.
                                    sym = symtab->Resize (symtab_load_command.nsyms + m_dysymtab.nindirectsyms + unmapped_local_symbols_found - m_dysymtab.nlocalsym);
                                    num_syms = symtab->GetNumSymbols();

                                    nlist_data_offset = local_symbols_info.nlistOffset + (nlist_byte_size * local_symbols_entry.nlistStartIndex);
                                    uint32_t string_table_offset = local_symbols_info.stringsOffset;

                                    for (uint32_t nlist_index = 0; nlist_index < local_symbols_entry.nlistCount; nlist_index++)
                                    {
                                        /////////////////////////////
                                        {
                                            struct nlist_64 nlist;
                                            if (!dsc_local_symbols_data.ValidOffsetForDataOfSize(nlist_data_offset, nlist_byte_size))
                                                break;

                                            nlist.n_strx  = dsc_local_symbols_data.GetU32_unchecked(&nlist_data_offset);
                                            nlist.n_type  = dsc_local_symbols_data.GetU8_unchecked (&nlist_data_offset);
                                            nlist.n_sect  = dsc_local_symbols_data.GetU8_unchecked (&nlist_data_offset);
                                            nlist.n_desc  = dsc_local_symbols_data.GetU16_unchecked (&nlist_data_offset);
                                            nlist.n_value = dsc_local_symbols_data.GetAddress_unchecked (&nlist_data_offset);

                                            SymbolType type = eSymbolTypeInvalid;
                                            const char *symbol_name = dsc_local_symbols_data.PeekCStr(string_table_offset + nlist.n_strx);

                                            if (symbol_name == NULL)
                                            {
                                                // No symbol should be NULL, even the symbols with no
                                                // string values should have an offset zero which points
                                                // to an empty C-string
                                                Host::SystemLog (Host::eSystemLogError,
                                                                 "error: DSC unmapped local symbol[%u] has invalid string table offset 0x%x in %s, ignoring symbol\n",
                                                                 entry_index,
                                                                 nlist.n_strx,
                                                                 module_sp->GetFileSpec().GetPath().c_str());
                                                continue;
                                            }
                                            if (symbol_name[0] == '\0')
                                                symbol_name = NULL;

                                            const char *symbol_name_non_abi_mangled = NULL;

                                            SectionSP symbol_section;
                                            uint32_t symbol_byte_size = 0;
                                            bool add_nlist = true;
                                            bool is_debug = ((nlist.n_type & N_STAB) != 0);
                                            bool demangled_is_synthesized = false;
                                            bool is_gsym = false;
                                            bool set_value = true;

                                            assert (sym_idx < num_syms);

                                            sym[sym_idx].SetDebug (is_debug);

                                            if (is_debug)
                                            {
                                                switch (nlist.n_type)
                                                {
                                                    case N_GSYM:
                                                        // global symbol: name,,NO_SECT,type,0
                                                        // Sometimes the N_GSYM value contains the address.

                                                        // FIXME: In the .o files, we have a GSYM and a debug symbol for all the ObjC data.  They
                                                        // have the same address, but we want to ensure that we always find only the real symbol,
                                                        // 'cause we don't currently correctly attribute the GSYM one to the ObjCClass/Ivar/MetaClass
                                                        // symbol type.  This is a temporary hack to make sure the ObjectiveC symbols get treated
                                                        // correctly.  To do this right, we should coalesce all the GSYM & global symbols that have the
                                                        // same address.

                                                        if (symbol_name && symbol_name[0] == '_' && symbol_name[1] == '_'  && symbol_name[2] == 'T' && symbol_name[3] == 'M' && symbol_name[4] == 'd')
                                                        {
                                                            add_nlist = false;
                                                            break;
                                                        }

                                                        is_gsym = true;
                                                        sym[sym_idx].SetExternal(true);

                                                        if (symbol_name && symbol_name[0] == '_' && symbol_name[1] ==  'O')
                                                        {
                                                            llvm::StringRef symbol_name_ref(symbol_name);
                                                            if (symbol_name_ref.startswith(g_objc_v2_prefix_class))
                                                            {
                                                                symbol_name_non_abi_mangled = symbol_name + 1;
                                                                symbol_name = symbol_name + g_objc_v2_prefix_class.size();
                                                                type = eSymbolTypeObjCClass;
                                                                demangled_is_synthesized = true;

                                                            }
                                                            else if (symbol_name_ref.startswith(g_objc_v2_prefix_metaclass))
                                                            {
                                                                symbol_name_non_abi_mangled = symbol_name + 1;
                                                                symbol_name = symbol_name + g_objc_v2_prefix_metaclass.size();
                                                                type = eSymbolTypeObjCMetaClass;
                                                                demangled_is_synthesized = true;
                                                            }
                                                            else if (symbol_name_ref.startswith(g_objc_v2_prefix_ivar))
                                                            {
                                                                symbol_name_non_abi_mangled = symbol_name + 1;
                                                                symbol_name = symbol_name + g_objc_v2_prefix_ivar.size();
                                                                type = eSymbolTypeObjCIVar;
                                                                demangled_is_synthesized = true;
                                                            }
                                                        }
                                                        else
                                                        {
                                                            if (nlist.n_value != 0)
                                                                symbol_section = section_info.GetSection (nlist.n_sect, nlist.n_value);
                                                            type = eSymbolTypeData;
                                                        }
                                                        break;

                                                    case N_FNAME:
                                                        // procedure name (f77 kludge): name,,NO_SECT,0,0
                                                        type = eSymbolTypeCompiler;
                                                        break;

                                                    case N_FUN:
                                                        // procedure: name,,n_sect,linenumber,address
                                                        if (symbol_name)
                                                        {
                                                            type = eSymbolTypeCode;
                                                            symbol_section = section_info.GetSection (nlist.n_sect, nlist.n_value);

                                                            N_FUN_addr_to_sym_idx.insert(std::make_pair(nlist.n_value, sym_idx));
                                                            // We use the current number of symbols in the symbol table in lieu of
                                                            // using nlist_idx in case we ever start trimming entries out
                                                            N_FUN_indexes.push_back(sym_idx);
                                                        }
                                                        else
                                                        {
                                                            type = eSymbolTypeCompiler;

                                                            if ( !N_FUN_indexes.empty() )
                                                            {
                                                                // Copy the size of the function into the original STAB entry so we don't have
                                                                // to hunt for it later
                                                                symtab->SymbolAtIndex(N_FUN_indexes.back())->SetByteSize(nlist.n_value);
                                                                N_FUN_indexes.pop_back();
                                                                // We don't really need the end function STAB as it contains the size which
                                                                // we already placed with the original symbol, so don't add it if we want a
                                                                // minimal symbol table
                                                                add_nlist = false;
                                                            }
                                                        }
                                                        break;

                                                    case N_STSYM:
                                                        // static symbol: name,,n_sect,type,address
                                                        N_STSYM_addr_to_sym_idx.insert(std::make_pair(nlist.n_value, sym_idx));
                                                        symbol_section = section_info.GetSection (nlist.n_sect, nlist.n_value);
                                                        if (symbol_name && symbol_name[0])
                                                        {
                                                            type = ObjectFile::GetSymbolTypeFromName(symbol_name+1, eSymbolTypeData);
                                                        }
                                                        break;

                                                    case N_LCSYM:
                                                        // .lcomm symbol: name,,n_sect,type,address
                                                        symbol_section = section_info.GetSection (nlist.n_sect, nlist.n_value);
                                                        type = eSymbolTypeCommonBlock;
                                                        break;

                                                    case N_BNSYM:
                                                        // We use the current number of symbols in the symbol table in lieu of
                                                        // using nlist_idx in case we ever start trimming entries out
                                                        // Skip these if we want minimal symbol tables
                                                        add_nlist = false;
                                                        break;

                                                    case N_ENSYM:
                                                        // Set the size of the N_BNSYM to the terminating index of this N_ENSYM
                                                        // so that we can always skip the entire symbol if we need to navigate
                                                        // more quickly at the source level when parsing STABS
                                                        // Skip these if we want minimal symbol tables
                                                        add_nlist = false;
                                                        break;

                                                    case N_OPT:
                                                        // emitted with gcc2_compiled and in gcc source
                                                        type = eSymbolTypeCompiler;
                                                        break;

                                                    case N_RSYM:
                                                        // register sym: name,,NO_SECT,type,register
                                                        type = eSymbolTypeVariable;
                                                        break;

                                                    case N_SLINE:
                                                        // src line: 0,,n_sect,linenumber,address
                                                        symbol_section = section_info.GetSection (nlist.n_sect, nlist.n_value);
                                                        type = eSymbolTypeLineEntry;
                                                        break;

                                                    case N_SSYM:
                                                        // structure elt: name,,NO_SECT,type,struct_offset
                                                        type = eSymbolTypeVariableType;
                                                        break;

                                                    case N_SO:
                                                        // source file name
                                                        type = eSymbolTypeSourceFile;
                                                        if (symbol_name == NULL)
                                                        {
                                                            add_nlist = false;
                                                            if (N_SO_index != UINT32_MAX)
                                                            {
                                                                // Set the size of the N_SO to the terminating index of this N_SO
                                                                // so that we can always skip the entire N_SO if we need to navigate
                                                                // more quickly at the source level when parsing STABS
                                                                symbol_ptr = symtab->SymbolAtIndex(N_SO_index);
                                                                symbol_ptr->SetByteSize(sym_idx);
                                                                symbol_ptr->SetSizeIsSibling(true);
                                                            }
                                                            N_NSYM_indexes.clear();
                                                            N_INCL_indexes.clear();
                                                            N_BRAC_indexes.clear();
                                                            N_COMM_indexes.clear();
                                                            N_FUN_indexes.clear();
                                                            N_SO_index = UINT32_MAX;
                                                        }
                                                        else
                                                        {
                                                            // We use the current number of symbols in the symbol table in lieu of
                                                            // using nlist_idx in case we ever start trimming entries out
                                                            const bool N_SO_has_full_path = symbol_name[0] == '/';
                                                            if (N_SO_has_full_path)
                                                            {
                                                                if ((N_SO_index == sym_idx - 1) && ((sym_idx - 1) < num_syms))
                                                                {
                                                                    // We have two consecutive N_SO entries where the first contains a directory
                                                                    // and the second contains a full path.
                                                                    sym[sym_idx - 1].GetMangled().SetValue(ConstString(symbol_name), false);
                                                                    m_nlist_idx_to_sym_idx[nlist_idx] = sym_idx - 1;
                                                                    add_nlist = false;
                                                                }
                                                                else
                                                                {
                                                                    // This is the first entry in a N_SO that contains a directory or
                                                                    // a full path to the source file
                                                                    N_SO_index = sym_idx;
                                                                }
                                                            }
                                                            else if ((N_SO_index == sym_idx - 1) && ((sym_idx - 1) < num_syms))
                                                            {
                                                                // This is usually the second N_SO entry that contains just the filename,
                                                                // so here we combine it with the first one if we are minimizing the symbol table
                                                                const char *so_path = sym[sym_idx - 1].GetMangled().GetDemangledName().AsCString();
                                                                if (so_path && so_path[0])
                                                                {
                                                                    std::string full_so_path (so_path);
                                                                    const size_t double_slash_pos = full_so_path.find("//");
                                                                    if (double_slash_pos != std::string::npos)
                                                                    {
                                                                        // The linker has been generating bad N_SO entries with doubled up paths
                                                                        // in the format "%s%s" where the first string in the DW_AT_comp_dir,
                                                                        // and the second is the directory for the source file so you end up with
                                                                        // a path that looks like "/tmp/src//tmp/src/"
                                                                        FileSpec so_dir(so_path, false);
                                                                        if (!so_dir.Exists())
                                                                        {
                                                                            so_dir.SetFile(&full_so_path[double_slash_pos + 1], false);
                                                                            if (so_dir.Exists())
                                                                            {
                                                                                // Trim off the incorrect path
                                                                                full_so_path.erase(0, double_slash_pos + 1);
                                                                            }
                                                                        }
                                                                    }
                                                                    if (*full_so_path.rbegin() != '/')
                                                                        full_so_path += '/';
                                                                    full_so_path += symbol_name;
                                                                    sym[sym_idx - 1].GetMangled().SetValue(ConstString(full_so_path.c_str()), false);
                                                                    add_nlist = false;
                                                                    m_nlist_idx_to_sym_idx[nlist_idx] = sym_idx - 1;
                                                                }
                                                            }
                                                            else
                                                            {
                                                                // This could be a relative path to a N_SO
                                                                N_SO_index = sym_idx;
                                                            }
                                                        }
                                                        break;

                                                    case N_OSO:
                                                        // object file name: name,,0,0,st_mtime
                                                        type = eSymbolTypeObjectFile;
                                                        break;

                                                    case N_LSYM:
                                                        // local sym: name,,NO_SECT,type,offset
                                                        type = eSymbolTypeLocal;
                                                        break;

                                                        //----------------------------------------------------------------------
                                                        // INCL scopes
                                                        //----------------------------------------------------------------------
                                                    case N_BINCL:
                                                        // include file beginning: name,,NO_SECT,0,sum
                                                        // We use the current number of symbols in the symbol table in lieu of
                                                        // using nlist_idx in case we ever start trimming entries out
                                                        N_INCL_indexes.push_back(sym_idx);
                                                        type = eSymbolTypeScopeBegin;
                                                        break;

                                                    case N_EINCL:
                                                        // include file end: name,,NO_SECT,0,0
                                                        // Set the size of the N_BINCL to the terminating index of this N_EINCL
                                                        // so that we can always skip the entire symbol if we need to navigate
                                                        // more quickly at the source level when parsing STABS
                                                        if ( !N_INCL_indexes.empty() )
                                                        {
                                                            symbol_ptr = symtab->SymbolAtIndex(N_INCL_indexes.back());
                                                            symbol_ptr->SetByteSize(sym_idx + 1);
                                                            symbol_ptr->SetSizeIsSibling(true);
                                                            N_INCL_indexes.pop_back();
                                                        }
                                                        type = eSymbolTypeScopeEnd;
                                                        break;

                                                    case N_SOL:
                                                        // #included file name: name,,n_sect,0,address
                                                        type = eSymbolTypeHeaderFile;

                                                        // We currently don't use the header files on darwin
                                                        add_nlist = false;
                                                        break;

                                                    case N_PARAMS:
                                                        // compiler parameters: name,,NO_SECT,0,0
                                                        type = eSymbolTypeCompiler;
                                                        break;

                                                    case N_VERSION:
                                                        // compiler version: name,,NO_SECT,0,0
                                                        type = eSymbolTypeCompiler;
                                                        break;

                                                    case N_OLEVEL:
                                                        // compiler -O level: name,,NO_SECT,0,0
                                                        type = eSymbolTypeCompiler;
                                                        break;

                                                    case N_PSYM:
                                                        // parameter: name,,NO_SECT,type,offset
                                                        type = eSymbolTypeVariable;
                                                        break;

                                                    case N_ENTRY:
                                                        // alternate entry: name,,n_sect,linenumber,address
                                                        symbol_section = section_info.GetSection (nlist.n_sect, nlist.n_value);
                                                        type = eSymbolTypeLineEntry;
                                                        break;

                                                        //----------------------------------------------------------------------
                                                        // Left and Right Braces
                                                        //----------------------------------------------------------------------
                                                    case N_LBRAC:
                                                        // left bracket: 0,,NO_SECT,nesting level,address
                                                        // We use the current number of symbols in the symbol table in lieu of
                                                        // using nlist_idx in case we ever start trimming entries out
                                                        symbol_section = section_info.GetSection (nlist.n_sect, nlist.n_value);
                                                        N_BRAC_indexes.push_back(sym_idx);
                                                        type = eSymbolTypeScopeBegin;
                                                        break;

                                                    case N_RBRAC:
                                                        // right bracket: 0,,NO_SECT,nesting level,address
                                                        // Set the size of the N_LBRAC to the terminating index of this N_RBRAC
                                                        // so that we can always skip the entire symbol if we need to navigate
                                                        // more quickly at the source level when parsing STABS
                                                        symbol_section = section_info.GetSection (nlist.n_sect, nlist.n_value);
                                                        if ( !N_BRAC_indexes.empty() )
                                                        {
                                                            symbol_ptr = symtab->SymbolAtIndex(N_BRAC_indexes.back());
                                                            symbol_ptr->SetByteSize(sym_idx + 1);
                                                            symbol_ptr->SetSizeIsSibling(true);
                                                            N_BRAC_indexes.pop_back();
                                                        }
                                                        type = eSymbolTypeScopeEnd;
                                                        break;

                                                    case N_EXCL:
                                                        // deleted include file: name,,NO_SECT,0,sum
                                                        type = eSymbolTypeHeaderFile;
                                                        break;

                                                        //----------------------------------------------------------------------
                                                        // COMM scopes
                                                        //----------------------------------------------------------------------
                                                    case N_BCOMM:
                                                        // begin common: name,,NO_SECT,0,0
                                                        // We use the current number of symbols in the symbol table in lieu of
                                                        // using nlist_idx in case we ever start trimming entries out
                                                        type = eSymbolTypeScopeBegin;
                                                        N_COMM_indexes.push_back(sym_idx);
                                                        break;

                                                    case N_ECOML:
                                                        // end common (local name): 0,,n_sect,0,address
                                                        symbol_section = section_info.GetSection (nlist.n_sect, nlist.n_value);
                                                        // Fall through

                                                    case N_ECOMM:
                                                        // end common: name,,n_sect,0,0
                                                        // Set the size of the N_BCOMM to the terminating index of this N_ECOMM/N_ECOML
                                                        // so that we can always skip the entire symbol if we need to navigate
                                                        // more quickly at the source level when parsing STABS
                                                        if ( !N_COMM_indexes.empty() )
                                                        {
                                                            symbol_ptr = symtab->SymbolAtIndex(N_COMM_indexes.back());
                                                            symbol_ptr->SetByteSize(sym_idx + 1);
                                                            symbol_ptr->SetSizeIsSibling(true);
                                                            N_COMM_indexes.pop_back();
                                                        }
                                                        type = eSymbolTypeScopeEnd;
                                                        break;

                                                    case N_LENG:
                                                        // second stab entry with length information
                                                        type = eSymbolTypeAdditional;
                                                        break;

                                                    default: break;
                                                }
                                            }
                                            else
                                            {
                                                //uint8_t n_pext    = N_PEXT & nlist.n_type;
                                                uint8_t n_type  = N_TYPE & nlist.n_type;
                                                sym[sym_idx].SetExternal((N_EXT & nlist.n_type) != 0);

                                                switch (n_type)
                                                {
                                                    case N_INDR:
                                                        {
                                                            const char *reexport_name_cstr = strtab_data.PeekCStr(nlist.n_value);
                                                            if (reexport_name_cstr && reexport_name_cstr[0])
                                                            {
                                                                type = eSymbolTypeReExported;
                                                                ConstString reexport_name(reexport_name_cstr + ((reexport_name_cstr[0] == '_') ? 1 : 0));
                                                                sym[sym_idx].SetReExportedSymbolName(reexport_name);
                                                                set_value = false;
                                                                reexport_shlib_needs_fixup[sym_idx] = reexport_name;
                                                                indirect_symbol_names.insert(ConstString(symbol_name + ((symbol_name[0] == '_') ? 1 : 0)));
                                                            }
                                                            else
                                                                type = eSymbolTypeUndefined;
                                                        }
                                                        break;
                                                        
                                                    case N_UNDF:
                                                        if (symbol_name && symbol_name[0])
                                                        {
                                                            ConstString undefined_name(symbol_name + ((symbol_name[0] == '_') ? 1 : 0));
                                                            undefined_name_to_desc[undefined_name] = nlist.n_desc;
                                                        }
                                                        // Fall through
                                                    case N_PBUD:
                                                        type = eSymbolTypeUndefined;
                                                        break;

                                                    case N_ABS:
                                                        type = eSymbolTypeAbsolute;
                                                        break;

                                                    case N_SECT:
                                                        {
                                                            symbol_section = section_info.GetSection (nlist.n_sect, nlist.n_value);

                                                            if (symbol_section == NULL)
                                                            {
                                                                // TODO: warn about this?
                                                                add_nlist = false;
                                                                break;
                                                            }

                                                            if (TEXT_eh_frame_sectID == nlist.n_sect)
                                                            {
                                                                type = eSymbolTypeException;
                                                            }
                                                            else
                                                            {
                                                                uint32_t section_type = symbol_section->Get() & SECTION_TYPE;

                                                                switch (section_type)
                                                                {
                                                                    case S_CSTRING_LITERALS:           type = eSymbolTypeData;    break; // section with only literal C strings
                                                                    case S_4BYTE_LITERALS:             type = eSymbolTypeData;    break; // section with only 4 byte literals
                                                                    case S_8BYTE_LITERALS:             type = eSymbolTypeData;    break; // section with only 8 byte literals
                                                                    case S_LITERAL_POINTERS:           type = eSymbolTypeTrampoline; break; // section with only pointers to literals
                                                                    case S_NON_LAZY_SYMBOL_POINTERS:   type = eSymbolTypeTrampoline; break; // section with only non-lazy symbol pointers
                                                                    case S_LAZY_SYMBOL_POINTERS:       type = eSymbolTypeTrampoline; break; // section with only lazy symbol pointers
                                                                    case S_SYMBOL_STUBS:               type = eSymbolTypeTrampoline; break; // section with only symbol stubs, byte size of stub in the reserved2 field
                                                                    case S_MOD_INIT_FUNC_POINTERS:     type = eSymbolTypeCode;    break; // section with only function pointers for initialization
                                                                    case S_MOD_TERM_FUNC_POINTERS:     type = eSymbolTypeCode;    break; // section with only function pointers for termination
                                                                    case S_INTERPOSING:                type = eSymbolTypeTrampoline;  break; // section with only pairs of function pointers for interposing
                                                                    case S_16BYTE_LITERALS:            type = eSymbolTypeData;    break; // section with only 16 byte literals
                                                                    case S_DTRACE_DOF:                 type = eSymbolTypeInstrumentation; break;
                                                                    case S_LAZY_DYLIB_SYMBOL_POINTERS: type = eSymbolTypeTrampoline; break;
                                                                    default:
                                                                        switch (symbol_section->GetType())
                                                                        {
                                                                            case lldb::eSectionTypeCode:
                                                                                type = eSymbolTypeCode;
                                                                                break;
                                                                            case eSectionTypeData:
                                                                            case eSectionTypeDataCString:            // Inlined C string data
                                                                            case eSectionTypeDataCStringPointers:    // Pointers to C string data
                                                                            case eSectionTypeDataSymbolAddress:      // Address of a symbol in the symbol table
                                                                            case eSectionTypeData4:
                                                                            case eSectionTypeData8:
                                                                            case eSectionTypeData16:
                                                                                type = eSymbolTypeData;
                                                                                break;
                                                                            default:
                                                                                break;
                                                                        }
                                                                        break;
                                                                }

                                                                if (type == eSymbolTypeInvalid)
                                                                {
                                                                    const char *symbol_sect_name = symbol_section->GetName().AsCString();
                                                                    if (symbol_section->IsDescendant (text_section_sp.get()))
                                                                    {
                                                                        if (symbol_section->IsClear(S_ATTR_PURE_INSTRUCTIONS |
                                                                                                    S_ATTR_SELF_MODIFYING_CODE |
                                                                                                    S_ATTR_SOME_INSTRUCTIONS))
                                                                            type = eSymbolTypeData;
                                                                        else
                                                                            type = eSymbolTypeCode;
                                                                    }
                                                                    else if (symbol_section->IsDescendant(data_section_sp.get()) ||
                                                                             symbol_section->IsDescendant(data_dirty_section_sp.get()) ||
                                                                             symbol_section->IsDescendant(data_const_section_sp.get()))
                                                                    {
                                                                        if (symbol_sect_name && ::strstr (symbol_sect_name, "__objc") == symbol_sect_name)
                                                                        {
                                                                            type = eSymbolTypeRuntime;
                                                                            
                                                                            if (symbol_name)
                                                                            {
                                                                                llvm::StringRef symbol_name_ref(symbol_name);
                                                                                if (symbol_name_ref.startswith("_OBJC_"))
                                                                                {
                                                                                    static const llvm::StringRef g_objc_v2_prefix_class ("_OBJC_CLASS_$_");
                                                                                    static const llvm::StringRef g_objc_v2_prefix_metaclass ("_OBJC_METACLASS_$_");
                                                                                    static const llvm::StringRef g_objc_v2_prefix_ivar ("_OBJC_IVAR_$_");
                                                                                    if (symbol_name_ref.startswith(g_objc_v2_prefix_class))
                                                                                    {
                                                                                        symbol_name_non_abi_mangled = symbol_name + 1;
                                                                                        symbol_name = symbol_name + g_objc_v2_prefix_class.size();
                                                                                        type = eSymbolTypeObjCClass;
                                                                                        demangled_is_synthesized = true;
                                                                                    }
                                                                                    else if (symbol_name_ref.startswith(g_objc_v2_prefix_metaclass))
                                                                                    {
                                                                                        symbol_name_non_abi_mangled = symbol_name + 1;
                                                                                        symbol_name = symbol_name + g_objc_v2_prefix_metaclass.size();
                                                                                        type = eSymbolTypeObjCMetaClass;
                                                                                        demangled_is_synthesized = true;
                                                                                    }
                                                                                    else if (symbol_name_ref.startswith(g_objc_v2_prefix_ivar))
                                                                                    {
                                                                                        symbol_name_non_abi_mangled = symbol_name + 1;
                                                                                        symbol_name = symbol_name + g_objc_v2_prefix_ivar.size();
                                                                                        type = eSymbolTypeObjCIVar;
                                                                                        demangled_is_synthesized = true;
                                                                                    }
<<<<<<< HEAD
                                                                                }
                                                                                else if (symbol_name_ref.startswith("__TM"))
                                                                                {
                                                                                    type = eSymbolTypeMetadata;
=======
>>>>>>> 7577898c
                                                                                }
                                                                            }
                                                                        }
                                                                        else if (symbol_sect_name && ::strstr (symbol_sect_name, "__gcc_except_tab") == symbol_sect_name)
                                                                        {
                                                                            type = eSymbolTypeException;
                                                                        }
                                                                        else
                                                                        {
                                                                            type = eSymbolTypeData;
                                                                        }
                                                                    }
                                                                    else if (symbol_sect_name && ::strstr (symbol_sect_name, "__IMPORT") == symbol_sect_name)
                                                                    {
                                                                        type = eSymbolTypeTrampoline;
                                                                    }
                                                                    else if (symbol_section->IsDescendant(objc_section_sp.get()))
                                                                    {
                                                                        type = eSymbolTypeRuntime;
                                                                        if (symbol_name && symbol_name[0] == '.')
                                                                        {
                                                                            llvm::StringRef symbol_name_ref(symbol_name);
                                                                            static const llvm::StringRef g_objc_v1_prefix_class (".objc_class_name_");
                                                                            if (symbol_name_ref.startswith(g_objc_v1_prefix_class))
                                                                            {
                                                                                symbol_name_non_abi_mangled = symbol_name;
                                                                                symbol_name = symbol_name + g_objc_v1_prefix_class.size();
                                                                                type = eSymbolTypeObjCClass;
                                                                                demangled_is_synthesized = true;
                                                                            }
                                                                        }
                                                                    }
                                                                }
                                                            }
                                                        }
                                                        break;
                                                }
                                            }

                                            if (add_nlist)
                                            {
                                                uint64_t symbol_value = nlist.n_value;
                                                if (symbol_name_non_abi_mangled)
                                                {
                                                    sym[sym_idx].GetMangled().SetMangledName (ConstString(symbol_name_non_abi_mangled));
                                                    sym[sym_idx].GetMangled().SetDemangledName (ConstString(symbol_name));
                                                }
                                                else
                                                {
                                                    bool symbol_name_is_mangled = false;
                                                    
                                                    if (symbol_name && symbol_name[0] == '_')
                                                    {
                                                        symbol_name_is_mangled = symbol_name[1] == '_';
                                                        symbol_name++;  // Skip the leading underscore
                                                    }

                                                    if (symbol_name)
                                                    {
                                                        ConstString const_symbol_name(symbol_name);
                                                        sym[sym_idx].GetMangled().SetValue(const_symbol_name, symbol_name_is_mangled);
                                                        if (is_gsym && is_debug)
                                                        {
                                                            const char *gsym_name = sym[sym_idx].GetMangled().GetName(Mangled::ePreferMangled).GetCString();
                                                            if (gsym_name)
                                                                N_GSYM_name_to_sym_idx[gsym_name] = sym_idx;
                                                        }
                                                    }
                                                }
                                                if (symbol_section)
                                                {
                                                    const addr_t section_file_addr = symbol_section->GetFileAddress();
                                                    if (symbol_byte_size == 0 && function_starts_count > 0)
                                                    {
                                                        addr_t symbol_lookup_file_addr = nlist.n_value;
                                                        // Do an exact address match for non-ARM addresses, else get the closest since
                                                        // the symbol might be a thumb symbol which has an address with bit zero set
                                                        FunctionStarts::Entry *func_start_entry = function_starts.FindEntry (symbol_lookup_file_addr, !is_arm);
                                                        if (is_arm && func_start_entry)
                                                        {
                                                            // Verify that the function start address is the symbol address (ARM)
                                                            // or the symbol address + 1 (thumb)
                                                            if (func_start_entry->addr != symbol_lookup_file_addr &&
                                                                func_start_entry->addr != (symbol_lookup_file_addr + 1))
                                                            {
                                                                // Not the right entry, NULL it out...
                                                                func_start_entry = NULL;
                                                            }
                                                        }
                                                        if (func_start_entry)
                                                        {
                                                            func_start_entry->data = true;

                                                            addr_t symbol_file_addr = func_start_entry->addr;
                                                            uint32_t symbol_flags = 0;
                                                            if (is_arm)
                                                            {
                                                                if (symbol_file_addr & 1)
                                                                    symbol_flags = MACHO_NLIST_ARM_SYMBOL_IS_THUMB;
                                                                symbol_file_addr &= THUMB_ADDRESS_BIT_MASK;
                                                            }

                                                            const FunctionStarts::Entry *next_func_start_entry = function_starts.FindNextEntry (func_start_entry);
                                                            const addr_t section_end_file_addr = section_file_addr + symbol_section->GetByteSize();
                                                            if (next_func_start_entry)
                                                            {
                                                                addr_t next_symbol_file_addr = next_func_start_entry->addr;
                                                                // Be sure the clear the Thumb address bit when we calculate the size
                                                                // from the current and next address
                                                                if (is_arm)
                                                                    next_symbol_file_addr &= THUMB_ADDRESS_BIT_MASK;
                                                                symbol_byte_size = std::min<lldb::addr_t>(next_symbol_file_addr - symbol_file_addr, section_end_file_addr - symbol_file_addr);
                                                            }
                                                            else
                                                            {
                                                                symbol_byte_size = section_end_file_addr - symbol_file_addr;
                                                            }
                                                        }
                                                    }
                                                    symbol_value -= section_file_addr;
                                                }

                                                if (is_debug == false)
                                                {
                                                    if (type == eSymbolTypeCode)
                                                    {
                                                        // See if we can find a N_FUN entry for any code symbols.
                                                        // If we do find a match, and the name matches, then we
                                                        // can merge the two into just the function symbol to avoid
                                                        // duplicate entries in the symbol table
                                                        std::pair<ValueToSymbolIndexMap::const_iterator, ValueToSymbolIndexMap::const_iterator> range;
                                                        range = N_FUN_addr_to_sym_idx.equal_range(nlist.n_value);
                                                        if (range.first != range.second)
                                                        {
                                                            bool found_it = false;
                                                            for (ValueToSymbolIndexMap::const_iterator pos = range.first; pos != range.second; ++pos)
                                                            {
                                                                if (sym[sym_idx].GetMangled().GetName(Mangled::ePreferMangled) == sym[pos->second].GetMangled().GetName(Mangled::ePreferMangled))
                                                                {
                                                                    m_nlist_idx_to_sym_idx[nlist_idx] = pos->second;
                                                                    // We just need the flags from the linker symbol, so put these flags
                                                                    // into the N_FUN flags to avoid duplicate symbols in the symbol table
                                                                    sym[pos->second].SetExternal(sym[sym_idx].IsExternal());
                                                                    sym[pos->second].SetFlags (nlist.n_type << 16 | nlist.n_desc);
                                                                    if (resolver_addresses.find(nlist.n_value) != resolver_addresses.end())
                                                                        sym[pos->second].SetType (eSymbolTypeResolver);
                                                                    sym[sym_idx].Clear();
                                                                    found_it = true;
                                                                    break;
                                                                }
                                                            }
                                                            if (found_it)
                                                                continue;
                                                        }
                                                        else
                                                        {
                                                            if (resolver_addresses.find(nlist.n_value) != resolver_addresses.end())
                                                                type = eSymbolTypeResolver;
                                                        }
                                                    }
                                                    else if (type == eSymbolTypeData          ||
                                                             type == eSymbolTypeObjCClass     ||
                                                             type == eSymbolTypeObjCMetaClass ||
                                                             type == eSymbolTypeObjCIVar      )
                                                    {
                                                        // See if we can find a N_STSYM entry for any data symbols.
                                                        // If we do find a match, and the name matches, then we
                                                        // can merge the two into just the Static symbol to avoid
                                                        // duplicate entries in the symbol table
                                                        std::pair<ValueToSymbolIndexMap::const_iterator, ValueToSymbolIndexMap::const_iterator> range;
                                                        range = N_STSYM_addr_to_sym_idx.equal_range(nlist.n_value);
                                                        if (range.first != range.second)
                                                        {
                                                            bool found_it = false;
                                                            for (ValueToSymbolIndexMap::const_iterator pos = range.first; pos != range.second; ++pos)
                                                            {
                                                                if (sym[sym_idx].GetMangled().GetName(Mangled::ePreferMangled) == sym[pos->second].GetMangled().GetName(Mangled::ePreferMangled))
                                                                {
                                                                    m_nlist_idx_to_sym_idx[nlist_idx] = pos->second;
                                                                    // We just need the flags from the linker symbol, so put these flags
                                                                    // into the N_STSYM flags to avoid duplicate symbols in the symbol table
                                                                    sym[pos->second].SetExternal(sym[sym_idx].IsExternal());
                                                                    sym[pos->second].SetFlags (nlist.n_type << 16 | nlist.n_desc);
                                                                    sym[sym_idx].Clear();
                                                                    found_it = true;
                                                                    break;
                                                                }
                                                            }
                                                            if (found_it)
                                                                continue;
                                                        }
                                                        else
                                                        {
                                                            const char *gsym_name = sym[sym_idx].GetMangled().GetName(Mangled::ePreferMangled).GetCString();
                                                            if (gsym_name)
                                                            {
                                                                // Combine N_GSYM stab entries with the non stab symbol
                                                                ConstNameToSymbolIndexMap::const_iterator pos = N_GSYM_name_to_sym_idx.find(gsym_name);
                                                                if (pos != N_GSYM_name_to_sym_idx.end())
                                                                {
                                                                    const uint32_t GSYM_sym_idx = pos->second;
                                                                    m_nlist_idx_to_sym_idx[nlist_idx] = GSYM_sym_idx;
                                                                    // Copy the address, because often the N_GSYM address has an invalid address of zero
                                                                    // when the global is a common symbol
                                                                    sym[GSYM_sym_idx].GetAddressRef().SetSection (symbol_section);
                                                                    sym[GSYM_sym_idx].GetAddressRef().SetOffset (symbol_value);
                                                                    // We just need the flags from the linker symbol, so put these flags
                                                                    // into the N_GSYM flags to avoid duplicate symbols in the symbol table
                                                                    sym[GSYM_sym_idx].SetFlags (nlist.n_type << 16 | nlist.n_desc);
                                                                    sym[sym_idx].Clear();
                                                                    continue;
                                                                }
                                                                else
                                                                {
                                                                    if (symbol_name &&
                                                                        symbol_name[0] == '_' &&
                                                                        symbol_name[1] == 'T')
                                                                    {
                                                                        if (symbol_name[2] == 'W' &&
                                                                            symbol_name[3] == 'v' &&
                                                                            symbol_name[4] == 'd')
                                                                        {
                                                                            type = eSymbolTypeIVarOffset;
                                                                        }
                                                                        else if (symbol_name[2] == 'M' &&
                                                                                 symbol_name[3] != 0)
                                                                        {
                                                                            type = eSymbolTypeMetadata;
                                                                        }
                                                                    }
                                                                }
                                                            }
                                                        }
                                                    }
                                                }

                                                sym[sym_idx].SetID (nlist_idx);
                                                sym[sym_idx].SetType (type);
                                                if (set_value)
                                                {
                                                    sym[sym_idx].GetAddressRef().SetSection (symbol_section);
                                                    sym[sym_idx].GetAddressRef().SetOffset (symbol_value);
                                                }
                                                sym[sym_idx].SetFlags (nlist.n_type << 16 | nlist.n_desc);

                                                if (symbol_byte_size > 0)
                                                    sym[sym_idx].SetByteSize(symbol_byte_size);

                                                if (demangled_is_synthesized)
                                                    sym[sym_idx].SetDemangledNameIsSynthesized(true);
                                                ++sym_idx;
                                            }
                                            else
                                            {
                                                sym[sym_idx].Clear();
                                            }

                                        }
                                        /////////////////////////////
                                    }
                                    break; // No more entries to consider
                                }
                            }

                            for (const auto &pos :reexport_shlib_needs_fixup)
                            {
                                const auto undef_pos = undefined_name_to_desc.find(pos.second);
                                if (undef_pos != undefined_name_to_desc.end())
                                {
                                    const uint8_t dylib_ordinal = llvm::MachO::GET_LIBRARY_ORDINAL(undef_pos->second);
                                    if (dylib_ordinal > 0 && dylib_ordinal < dylib_files.GetSize())
                                        sym[pos.first].SetReExportedSymbolSharedLibrary(dylib_files.GetFileSpecAtIndex(dylib_ordinal-1));
                                }
                            }
                        }
                    }
                }
            }
        }

        // Must reset this in case it was mutated above!
        nlist_data_offset = 0;
#endif

        if (nlist_data.GetByteSize() > 0)
        {

            // If the sym array was not created while parsing the DSC unmapped
            // symbols, create it now.
            if (sym == NULL)
            {
                sym = symtab->Resize (symtab_load_command.nsyms + m_dysymtab.nindirectsyms);
                num_syms = symtab->GetNumSymbols();
            }

            if (unmapped_local_symbols_found)
            {
                assert(m_dysymtab.ilocalsym == 0);
                nlist_data_offset += (m_dysymtab.nlocalsym * nlist_byte_size);
                nlist_idx = m_dysymtab.nlocalsym;
            }
            else
            {
                nlist_idx = 0;
            }

            typedef std::map<ConstString, uint16_t> UndefinedNameToDescMap;
            typedef std::map<uint32_t, ConstString> SymbolIndexToName;
            UndefinedNameToDescMap undefined_name_to_desc;
            SymbolIndexToName reexport_shlib_needs_fixup;
            for (; nlist_idx < symtab_load_command.nsyms; ++nlist_idx)
            {
                struct nlist_64 nlist;
                if (!nlist_data.ValidOffsetForDataOfSize(nlist_data_offset, nlist_byte_size))
                    break;

                nlist.n_strx  = nlist_data.GetU32_unchecked(&nlist_data_offset);
                nlist.n_type  = nlist_data.GetU8_unchecked (&nlist_data_offset);
                nlist.n_sect  = nlist_data.GetU8_unchecked (&nlist_data_offset);
                nlist.n_desc  = nlist_data.GetU16_unchecked (&nlist_data_offset);
                nlist.n_value = nlist_data.GetAddress_unchecked (&nlist_data_offset);

                SymbolType type = eSymbolTypeInvalid;
                const char *symbol_name = NULL;

                if (have_strtab_data)
                {
                    symbol_name = strtab_data.PeekCStr(nlist.n_strx);

                    if (symbol_name == NULL)
                    {
                        // No symbol should be NULL, even the symbols with no
                        // string values should have an offset zero which points
                        // to an empty C-string
                        Host::SystemLog (Host::eSystemLogError,
                                         "error: symbol[%u] has invalid string table offset 0x%x in %s, ignoring symbol\n",
                                         nlist_idx,
                                         nlist.n_strx,
                                         module_sp->GetFileSpec().GetPath().c_str());
                        continue;
                    }
                    if (symbol_name[0] == '\0')
                        symbol_name = NULL;
                }
                else
                {
                    const addr_t str_addr = strtab_addr + nlist.n_strx;
                    Error str_error;
                    if (process->ReadCStringFromMemory(str_addr, memory_symbol_name, str_error))
                        symbol_name = memory_symbol_name.c_str();
                }
                const char *symbol_name_non_abi_mangled = NULL;

                SectionSP symbol_section;
                lldb::addr_t symbol_byte_size = 0;
                bool add_nlist = true;
                bool is_gsym = false;
                bool is_debug = ((nlist.n_type & N_STAB) != 0);
                bool demangled_is_synthesized = false;
                bool set_value = true;
                assert (sym_idx < num_syms);

                sym[sym_idx].SetDebug (is_debug);

                if (is_debug)
                {
                    switch (nlist.n_type)
                    {
                    case N_GSYM:
                        // global symbol: name,,NO_SECT,type,0
                        // Sometimes the N_GSYM value contains the address.

                        // FIXME: In the .o files, we have a GSYM and a debug symbol for all the ObjC data.  They
                        // have the same address, but we want to ensure that we always find only the real symbol,
                        // 'cause we don't currently correctly attribute the GSYM one to the ObjCClass/Ivar/MetaClass
                        // symbol type.  This is a temporary hack to make sure the ObjectiveC symbols get treated
                        // correctly.  To do this right, we should coalesce all the GSYM & global symbols that have the
                        // same address.
                        if (symbol_name && symbol_name[0] == '_' && symbol_name[1] == '_'  && symbol_name[2] == 'T' && symbol_name[3] == 'M' && symbol_name[4] == 'd')
                        {
                            add_nlist = false;
                            break;
                        }
                        
                        is_gsym = true;
                        sym[sym_idx].SetExternal(true);

                        if (symbol_name && symbol_name[0] == '_' && symbol_name[1] ==  'O')
                        {
                            llvm::StringRef symbol_name_ref(symbol_name);
                            if (symbol_name_ref.startswith(g_objc_v2_prefix_class))
                            {
                                symbol_name_non_abi_mangled = symbol_name + 1;
                                symbol_name = symbol_name + g_objc_v2_prefix_class.size();
                                type = eSymbolTypeObjCClass;
                                demangled_is_synthesized = true;
                                
                            }
                            else if (symbol_name_ref.startswith(g_objc_v2_prefix_metaclass))
                            {
                                symbol_name_non_abi_mangled = symbol_name + 1;
                                symbol_name = symbol_name + g_objc_v2_prefix_metaclass.size();
                                type = eSymbolTypeObjCMetaClass;
                                demangled_is_synthesized = true;
                            }
                            else if (symbol_name_ref.startswith(g_objc_v2_prefix_ivar))
                            {
                                symbol_name_non_abi_mangled = symbol_name + 1;
                                symbol_name = symbol_name + g_objc_v2_prefix_ivar.size();
                                type = eSymbolTypeObjCIVar;
                                demangled_is_synthesized = true;
                            }
                        }
                        else
                        {
                            if (nlist.n_value != 0)
                                symbol_section = section_info.GetSection (nlist.n_sect, nlist.n_value);
                            type = eSymbolTypeData;
                        }
                        break;

                    case N_FNAME:
                        // procedure name (f77 kludge): name,,NO_SECT,0,0
                        type = eSymbolTypeCompiler;
                        break;

                    case N_FUN:
                        // procedure: name,,n_sect,linenumber,address
                        if (symbol_name)
                        {
                            type = eSymbolTypeCode;
                            symbol_section = section_info.GetSection (nlist.n_sect, nlist.n_value);

                            N_FUN_addr_to_sym_idx.insert(std::make_pair(nlist.n_value, sym_idx));
                            // We use the current number of symbols in the symbol table in lieu of
                            // using nlist_idx in case we ever start trimming entries out
                            N_FUN_indexes.push_back(sym_idx);
                        }
                        else
                        {
                            type = eSymbolTypeCompiler;

                            if ( !N_FUN_indexes.empty() )
                            {
                                // Copy the size of the function into the original STAB entry so we don't have
                                // to hunt for it later
                                symtab->SymbolAtIndex(N_FUN_indexes.back())->SetByteSize(nlist.n_value);
                                N_FUN_indexes.pop_back();
                                // We don't really need the end function STAB as it contains the size which
                                // we already placed with the original symbol, so don't add it if we want a
                                // minimal symbol table
                                add_nlist = false;
                            }
                        }
                        break;

                    case N_STSYM:
                        // static symbol: name,,n_sect,type,address
                        N_STSYM_addr_to_sym_idx.insert(std::make_pair(nlist.n_value, sym_idx));
                        symbol_section = section_info.GetSection (nlist.n_sect, nlist.n_value);
                        if (symbol_name && symbol_name[0])
                        {
                            type = ObjectFile::GetSymbolTypeFromName(symbol_name+1, eSymbolTypeData);
                        }
                        break;

                    case N_LCSYM:
                        // .lcomm symbol: name,,n_sect,type,address
                        symbol_section = section_info.GetSection (nlist.n_sect, nlist.n_value);
                        type = eSymbolTypeCommonBlock;
                        break;

                    case N_BNSYM:
                        // We use the current number of symbols in the symbol table in lieu of
                        // using nlist_idx in case we ever start trimming entries out
                        // Skip these if we want minimal symbol tables
                        add_nlist = false;
                        break;

                    case N_ENSYM:
                        // Set the size of the N_BNSYM to the terminating index of this N_ENSYM
                        // so that we can always skip the entire symbol if we need to navigate
                        // more quickly at the source level when parsing STABS
                        // Skip these if we want minimal symbol tables
                        add_nlist = false;
                        break;


                    case N_OPT:
                        // emitted with gcc2_compiled and in gcc source
                        type = eSymbolTypeCompiler;
                        break;

                    case N_RSYM:
                        // register sym: name,,NO_SECT,type,register
                        type = eSymbolTypeVariable;
                        break;

                    case N_SLINE:
                        // src line: 0,,n_sect,linenumber,address
                        symbol_section = section_info.GetSection (nlist.n_sect, nlist.n_value);
                        type = eSymbolTypeLineEntry;
                        break;

                    case N_SSYM:
                        // structure elt: name,,NO_SECT,type,struct_offset
                        type = eSymbolTypeVariableType;
                        break;

                    case N_SO:
                        // source file name
                        type = eSymbolTypeSourceFile;
                        if (symbol_name == NULL)
                        {
                            add_nlist = false;
                            if (N_SO_index != UINT32_MAX)
                            {
                                // Set the size of the N_SO to the terminating index of this N_SO
                                // so that we can always skip the entire N_SO if we need to navigate
                                // more quickly at the source level when parsing STABS
                                symbol_ptr = symtab->SymbolAtIndex(N_SO_index);
                                symbol_ptr->SetByteSize(sym_idx);
                                symbol_ptr->SetSizeIsSibling(true);
                            }
                            N_NSYM_indexes.clear();
                            N_INCL_indexes.clear();
                            N_BRAC_indexes.clear();
                            N_COMM_indexes.clear();
                            N_FUN_indexes.clear();
                            N_SO_index = UINT32_MAX;
                        }
                        else
                        {
                            // We use the current number of symbols in the symbol table in lieu of
                            // using nlist_idx in case we ever start trimming entries out
                            const bool N_SO_has_full_path = symbol_name[0] == '/';
                            if (N_SO_has_full_path)
                            {
                                if ((N_SO_index == sym_idx - 1) && ((sym_idx - 1) < num_syms))
                                {
                                    // We have two consecutive N_SO entries where the first contains a directory
                                    // and the second contains a full path.
                                    sym[sym_idx - 1].GetMangled().SetValue(ConstString(symbol_name), false);
                                    m_nlist_idx_to_sym_idx[nlist_idx] = sym_idx - 1;
                                    add_nlist = false;
                                }
                                else
                                {
                                    // This is the first entry in a N_SO that contains a directory or
                                    // a full path to the source file
                                    N_SO_index = sym_idx;
                                }
                            }
                            else if ((N_SO_index == sym_idx - 1) && ((sym_idx - 1) < num_syms))
                            {
                                // This is usually the second N_SO entry that contains just the filename,
                                // so here we combine it with the first one if we are minimizing the symbol table
                                const char *so_path = sym[sym_idx - 1].GetMangled().GetDemangledName(lldb::eLanguageTypeUnknown).AsCString();
                                if (so_path && so_path[0])
                                {
                                    std::string full_so_path (so_path);
                                    const size_t double_slash_pos = full_so_path.find("//");
                                    if (double_slash_pos != std::string::npos)
                                    {
                                        // The linker has been generating bad N_SO entries with doubled up paths
                                        // in the format "%s%s" where the first string in the DW_AT_comp_dir,
                                        // and the second is the directory for the source file so you end up with
                                        // a path that looks like "/tmp/src//tmp/src/"
                                        FileSpec so_dir(so_path, false);
                                        if (!so_dir.Exists())
                                        {
                                            so_dir.SetFile(&full_so_path[double_slash_pos + 1], false);
                                            if (so_dir.Exists())
                                            {
                                                // Trim off the incorrect path
                                                full_so_path.erase(0, double_slash_pos + 1);
                                            }
                                        }
                                    }
                                    if (*full_so_path.rbegin() != '/')
                                        full_so_path += '/';
                                    full_so_path += symbol_name;
                                    sym[sym_idx - 1].GetMangled().SetValue(ConstString(full_so_path.c_str()), false);
                                    add_nlist = false;
                                    m_nlist_idx_to_sym_idx[nlist_idx] = sym_idx - 1;
                                }
                            }
                            else
                            {
                                // This could be a relative path to a N_SO
                                N_SO_index = sym_idx;
                            }
                        }
                        break;

                    case N_OSO:
                        // object file name: name,,0,0,st_mtime
                        type = eSymbolTypeObjectFile;
                        break;

                    case N_LSYM:
                        // local sym: name,,NO_SECT,type,offset
                        type = eSymbolTypeLocal;
                        break;

                    //----------------------------------------------------------------------
                    // INCL scopes
                    //----------------------------------------------------------------------
                    case N_BINCL:
                        // include file beginning: name,,NO_SECT,0,sum
                        // We use the current number of symbols in the symbol table in lieu of
                        // using nlist_idx in case we ever start trimming entries out
                        N_INCL_indexes.push_back(sym_idx);
                        type = eSymbolTypeScopeBegin;
                        break;

                    case N_EINCL:
                        // include file end: name,,NO_SECT,0,0
                        // Set the size of the N_BINCL to the terminating index of this N_EINCL
                        // so that we can always skip the entire symbol if we need to navigate
                        // more quickly at the source level when parsing STABS
                        if ( !N_INCL_indexes.empty() )
                        {
                            symbol_ptr = symtab->SymbolAtIndex(N_INCL_indexes.back());
                            symbol_ptr->SetByteSize(sym_idx + 1);
                            symbol_ptr->SetSizeIsSibling(true);
                            N_INCL_indexes.pop_back();
                        }
                        type = eSymbolTypeScopeEnd;
                        break;

                    case N_SOL:
                        // #included file name: name,,n_sect,0,address
                        type = eSymbolTypeHeaderFile;

                        // We currently don't use the header files on darwin
                        add_nlist = false;
                        break;

                    case N_PARAMS:
                        // compiler parameters: name,,NO_SECT,0,0
                        type = eSymbolTypeCompiler;
                        break;

                    case N_VERSION:
                        // compiler version: name,,NO_SECT,0,0
                        type = eSymbolTypeCompiler;
                        break;

                    case N_OLEVEL:
                        // compiler -O level: name,,NO_SECT,0,0
                        type = eSymbolTypeCompiler;
                        break;

                    case N_PSYM:
                        // parameter: name,,NO_SECT,type,offset
                        type = eSymbolTypeVariable;
                        break;

                    case N_ENTRY:
                        // alternate entry: name,,n_sect,linenumber,address
                        symbol_section = section_info.GetSection (nlist.n_sect, nlist.n_value);
                        type = eSymbolTypeLineEntry;
                        break;

                    //----------------------------------------------------------------------
                    // Left and Right Braces
                    //----------------------------------------------------------------------
                    case N_LBRAC:
                        // left bracket: 0,,NO_SECT,nesting level,address
                        // We use the current number of symbols in the symbol table in lieu of
                        // using nlist_idx in case we ever start trimming entries out
                        symbol_section = section_info.GetSection (nlist.n_sect, nlist.n_value);
                        N_BRAC_indexes.push_back(sym_idx);
                        type = eSymbolTypeScopeBegin;
                        break;

                    case N_RBRAC:
                        // right bracket: 0,,NO_SECT,nesting level,address
                        // Set the size of the N_LBRAC to the terminating index of this N_RBRAC
                        // so that we can always skip the entire symbol if we need to navigate
                        // more quickly at the source level when parsing STABS
                        symbol_section = section_info.GetSection (nlist.n_sect, nlist.n_value);
                        if ( !N_BRAC_indexes.empty() )
                        {
                            symbol_ptr = symtab->SymbolAtIndex(N_BRAC_indexes.back());
                            symbol_ptr->SetByteSize(sym_idx + 1);
                            symbol_ptr->SetSizeIsSibling(true);
                            N_BRAC_indexes.pop_back();
                        }
                        type = eSymbolTypeScopeEnd;
                        break;

                    case N_EXCL:
                        // deleted include file: name,,NO_SECT,0,sum
                        type = eSymbolTypeHeaderFile;
                        break;

                    //----------------------------------------------------------------------
                    // COMM scopes
                    //----------------------------------------------------------------------
                    case N_BCOMM:
                        // begin common: name,,NO_SECT,0,0
                        // We use the current number of symbols in the symbol table in lieu of
                        // using nlist_idx in case we ever start trimming entries out
                        type = eSymbolTypeScopeBegin;
                        N_COMM_indexes.push_back(sym_idx);
                        break;

                    case N_ECOML:
                        // end common (local name): 0,,n_sect,0,address
                        symbol_section = section_info.GetSection (nlist.n_sect, nlist.n_value);
                        // Fall through

                    case N_ECOMM:
                        // end common: name,,n_sect,0,0
                        // Set the size of the N_BCOMM to the terminating index of this N_ECOMM/N_ECOML
                        // so that we can always skip the entire symbol if we need to navigate
                        // more quickly at the source level when parsing STABS
                        if ( !N_COMM_indexes.empty() )
                        {
                            symbol_ptr = symtab->SymbolAtIndex(N_COMM_indexes.back());
                            symbol_ptr->SetByteSize(sym_idx + 1);
                            symbol_ptr->SetSizeIsSibling(true);
                            N_COMM_indexes.pop_back();
                        }
                        type = eSymbolTypeScopeEnd;
                        break;

                    case N_LENG:
                        // second stab entry with length information
                        type = eSymbolTypeAdditional;
                        break;

                    case N_AST:
                        // A path to a compiler AST file
                        type = eSymbolTypeASTFile;
                        break;

                    default: break;
                    }
                }
                else
                {
                    //uint8_t n_pext    = N_PEXT & nlist.n_type;
                    uint8_t n_type  = N_TYPE & nlist.n_type;
                    sym[sym_idx].SetExternal((N_EXT & nlist.n_type) != 0);

                    switch (n_type)
                    {
                    case N_INDR:
                        {
                            const char *reexport_name_cstr = strtab_data.PeekCStr(nlist.n_value);
                            if (reexport_name_cstr && reexport_name_cstr[0])
                            {
                                type = eSymbolTypeReExported;
                                ConstString reexport_name(reexport_name_cstr + ((reexport_name_cstr[0] == '_') ? 1 : 0));
                                sym[sym_idx].SetReExportedSymbolName(reexport_name);
                                set_value = false;
                                reexport_shlib_needs_fixup[sym_idx] = reexport_name;
                                indirect_symbol_names.insert(ConstString(symbol_name + ((symbol_name[0] == '_') ? 1 : 0)));
                            }
                            else
                                type = eSymbolTypeUndefined;
                        }
                        break;

                    case N_UNDF:
                        if (symbol_name && symbol_name[0])
                        {
                            ConstString undefined_name(symbol_name + ((symbol_name[0] == '_') ? 1 : 0));
                            undefined_name_to_desc[undefined_name] = nlist.n_desc;
                        }
                        // Fall through
                    case N_PBUD:
                        type = eSymbolTypeUndefined;
                        break;

                    case N_ABS:
                        type = eSymbolTypeAbsolute;
                        break;

                    case N_SECT:
                        {
                            symbol_section = section_info.GetSection (nlist.n_sect, nlist.n_value);

                            if (!symbol_section)
                            {
                                // TODO: warn about this?
                                add_nlist = false;
                                break;
                            }

                            if (TEXT_eh_frame_sectID == nlist.n_sect)
                            {
                                type = eSymbolTypeException;
                            }
                            else
                            {
                                uint32_t section_type = symbol_section->Get() & SECTION_TYPE;

                                switch (section_type)
                                {
                                case S_CSTRING_LITERALS:           type = eSymbolTypeData;    break; // section with only literal C strings
                                case S_4BYTE_LITERALS:             type = eSymbolTypeData;    break; // section with only 4 byte literals
                                case S_8BYTE_LITERALS:             type = eSymbolTypeData;    break; // section with only 8 byte literals
                                case S_LITERAL_POINTERS:           type = eSymbolTypeTrampoline; break; // section with only pointers to literals
                                case S_NON_LAZY_SYMBOL_POINTERS:   type = eSymbolTypeTrampoline; break; // section with only non-lazy symbol pointers
                                case S_LAZY_SYMBOL_POINTERS:       type = eSymbolTypeTrampoline; break; // section with only lazy symbol pointers
                                case S_SYMBOL_STUBS:               type = eSymbolTypeTrampoline; break; // section with only symbol stubs, byte size of stub in the reserved2 field
                                case S_MOD_INIT_FUNC_POINTERS:     type = eSymbolTypeCode;    break; // section with only function pointers for initialization
                                case S_MOD_TERM_FUNC_POINTERS:     type = eSymbolTypeCode;    break; // section with only function pointers for termination
                                case S_INTERPOSING:                type = eSymbolTypeTrampoline;  break; // section with only pairs of function pointers for interposing
                                case S_16BYTE_LITERALS:            type = eSymbolTypeData;    break; // section with only 16 byte literals
                                case S_DTRACE_DOF:                 type = eSymbolTypeInstrumentation; break;
                                case S_LAZY_DYLIB_SYMBOL_POINTERS: type = eSymbolTypeTrampoline; break;
                                default:
                                    switch (symbol_section->GetType())
                                    {
                                        case lldb::eSectionTypeCode:
                                            type = eSymbolTypeCode;
                                            break;
                                        case eSectionTypeData:
                                        case eSectionTypeDataCString:            // Inlined C string data
                                        case eSectionTypeDataCStringPointers:    // Pointers to C string data
                                        case eSectionTypeDataSymbolAddress:      // Address of a symbol in the symbol table
                                        case eSectionTypeData4:
                                        case eSectionTypeData8:
                                        case eSectionTypeData16:
                                            type = eSymbolTypeData;
                                            break;
                                        default:
                                            break;
                                    }
                                    break;
                                }

                                if (type == eSymbolTypeInvalid)
                                {
                                    const char *symbol_sect_name = symbol_section->GetName().AsCString();
                                    if (symbol_section->IsDescendant (text_section_sp.get()))
                                    {
                                        if (symbol_section->IsClear(S_ATTR_PURE_INSTRUCTIONS |
                                                                    S_ATTR_SELF_MODIFYING_CODE |
                                                                    S_ATTR_SOME_INSTRUCTIONS))
                                            type = eSymbolTypeData;
                                        else
                                            type = eSymbolTypeCode;
                                    }
                                    else
                                    if (symbol_section->IsDescendant(data_section_sp.get()) ||
                                        symbol_section->IsDescendant(data_dirty_section_sp.get()) ||
                                        symbol_section->IsDescendant(data_const_section_sp.get()))
                                    {
                                        if (symbol_sect_name && ::strstr (symbol_sect_name, "__objc") == symbol_sect_name)
                                        {
                                            type = eSymbolTypeRuntime;

                                            if (symbol_name)
                                            {
                                                llvm::StringRef symbol_name_ref(symbol_name);
                                                if (symbol_name_ref.startswith("_OBJC_"))
<<<<<<< HEAD
                                                {
                                                    static const llvm::StringRef g_objc_v2_prefix_class ("_OBJC_CLASS_$_");
                                                    static const llvm::StringRef g_objc_v2_prefix_metaclass ("_OBJC_METACLASS_$_");
                                                    static const llvm::StringRef g_objc_v2_prefix_ivar ("_OBJC_IVAR_$_");
                                                    if (symbol_name_ref.startswith(g_objc_v2_prefix_class))
                                                    {
                                                        symbol_name_non_abi_mangled = symbol_name + 1;
                                                        symbol_name = symbol_name + g_objc_v2_prefix_class.size();
                                                        type = eSymbolTypeObjCClass;
                                                        demangled_is_synthesized = true;
                                                    }
                                                    else if (symbol_name_ref.startswith(g_objc_v2_prefix_metaclass))
                                                    {
                                                        symbol_name_non_abi_mangled = symbol_name + 1;
                                                        symbol_name = symbol_name + g_objc_v2_prefix_metaclass.size();
                                                        type = eSymbolTypeObjCMetaClass;
                                                        demangled_is_synthesized = true;
                                                    }
                                                    else if (symbol_name_ref.startswith(g_objc_v2_prefix_ivar))
                                                    {
                                                        symbol_name_non_abi_mangled = symbol_name + 1;
                                                        symbol_name = symbol_name + g_objc_v2_prefix_ivar.size();
                                                        type = eSymbolTypeObjCIVar;
                                                        demangled_is_synthesized = true;
                                                    }
                                                }
                                                else if (symbol_name_ref.startswith("__TM"))
                                                {
                                                    type = eSymbolTypeMetadata;
=======
                                                {
                                                    static const llvm::StringRef g_objc_v2_prefix_class ("_OBJC_CLASS_$_");
                                                    static const llvm::StringRef g_objc_v2_prefix_metaclass ("_OBJC_METACLASS_$_");
                                                    static const llvm::StringRef g_objc_v2_prefix_ivar ("_OBJC_IVAR_$_");
                                                    if (symbol_name_ref.startswith(g_objc_v2_prefix_class))
                                                    {
                                                        symbol_name_non_abi_mangled = symbol_name + 1;
                                                        symbol_name = symbol_name + g_objc_v2_prefix_class.size();
                                                        type = eSymbolTypeObjCClass;
                                                        demangled_is_synthesized = true;
                                                    }
                                                    else if (symbol_name_ref.startswith(g_objc_v2_prefix_metaclass))
                                                    {
                                                        symbol_name_non_abi_mangled = symbol_name + 1;
                                                        symbol_name = symbol_name + g_objc_v2_prefix_metaclass.size();
                                                        type = eSymbolTypeObjCMetaClass;
                                                        demangled_is_synthesized = true;
                                                    }
                                                    else if (symbol_name_ref.startswith(g_objc_v2_prefix_ivar))
                                                    {
                                                        symbol_name_non_abi_mangled = symbol_name + 1;
                                                        symbol_name = symbol_name + g_objc_v2_prefix_ivar.size();
                                                        type = eSymbolTypeObjCIVar;
                                                        demangled_is_synthesized = true;
                                                    }
>>>>>>> 7577898c
                                                }
                                            }
                                        }
                                        else
                                        if (symbol_sect_name && ::strstr (symbol_sect_name, "__gcc_except_tab") == symbol_sect_name)
                                        {
                                            type = eSymbolTypeException;
                                        }
                                        else
                                        {
                                            type = eSymbolTypeData;
                                        }
                                    }
                                    else
                                    if (symbol_sect_name && ::strstr (symbol_sect_name, "__IMPORT") == symbol_sect_name)
                                    {
                                        type = eSymbolTypeTrampoline;
                                    }
                                    else
                                    if (symbol_section->IsDescendant(objc_section_sp.get()))
                                    {
                                        type = eSymbolTypeRuntime;
                                        if (symbol_name && symbol_name[0] == '.')
                                        {
                                            llvm::StringRef symbol_name_ref(symbol_name);
                                            static const llvm::StringRef g_objc_v1_prefix_class (".objc_class_name_");
                                            if (symbol_name_ref.startswith(g_objc_v1_prefix_class))
                                            {
                                                symbol_name_non_abi_mangled = symbol_name;
                                                symbol_name = symbol_name + g_objc_v1_prefix_class.size();
                                                type = eSymbolTypeObjCClass;
                                                demangled_is_synthesized = true;
                                            }
                                        }
                                    }
                                }
                            }
                        }
                        break;
                    }
                }

                if (add_nlist)
                {
                    uint64_t symbol_value = nlist.n_value;

                    if (symbol_name_non_abi_mangled)
                    {
                        sym[sym_idx].GetMangled().SetMangledName (ConstString(symbol_name_non_abi_mangled));
                        sym[sym_idx].GetMangled().SetDemangledName (ConstString(symbol_name));
                    }
                    else
                    {
                        bool symbol_name_is_mangled = false;

                        if (symbol_name && symbol_name[0] == '_')
                        {
                            symbol_name_is_mangled = symbol_name[1] == '_';
                            symbol_name++;  // Skip the leading underscore
                        }

                        if (symbol_name)
                        {
                            ConstString const_symbol_name(symbol_name);
                            sym[sym_idx].GetMangled().SetValue(const_symbol_name, symbol_name_is_mangled);
                        }
                    }

                    if (is_gsym)
                    {
                        const char *gsym_name = sym[sym_idx].GetMangled().GetName(lldb::eLanguageTypeUnknown, Mangled::ePreferMangled).GetCString();
                        if (gsym_name)
                            N_GSYM_name_to_sym_idx[gsym_name] = sym_idx;
                    }

                    if (symbol_section)
                    {
                        const addr_t section_file_addr = symbol_section->GetFileAddress();
                        if (symbol_byte_size == 0 && function_starts_count > 0)
                        {
                            addr_t symbol_lookup_file_addr = nlist.n_value;
                            // Do an exact address match for non-ARM addresses, else get the closest since
                            // the symbol might be a thumb symbol which has an address with bit zero set
                            FunctionStarts::Entry *func_start_entry = function_starts.FindEntry (symbol_lookup_file_addr, !is_arm);
                            if (is_arm && func_start_entry)
                            {
                                // Verify that the function start address is the symbol address (ARM)
                                // or the symbol address + 1 (thumb)
                                if (func_start_entry->addr != symbol_lookup_file_addr &&
                                    func_start_entry->addr != (symbol_lookup_file_addr + 1))
                                {
                                    // Not the right entry, NULL it out...
                                    func_start_entry = NULL;
                                }
                            }
                            if (func_start_entry)
                            {
                                func_start_entry->data = true;

                                addr_t symbol_file_addr = func_start_entry->addr;
                                if (is_arm)
                                    symbol_file_addr &= THUMB_ADDRESS_BIT_MASK;

                                const FunctionStarts::Entry *next_func_start_entry = function_starts.FindNextEntry (func_start_entry);
                                const addr_t section_end_file_addr = section_file_addr + symbol_section->GetByteSize();
                                if (next_func_start_entry)
                                {
                                    addr_t next_symbol_file_addr = next_func_start_entry->addr;
                                    // Be sure the clear the Thumb address bit when we calculate the size
                                    // from the current and next address
                                    if (is_arm)
                                        next_symbol_file_addr &= THUMB_ADDRESS_BIT_MASK;
                                    symbol_byte_size = std::min<lldb::addr_t>(next_symbol_file_addr - symbol_file_addr, section_end_file_addr - symbol_file_addr);
                                }
                                else
                                {
                                    symbol_byte_size = section_end_file_addr - symbol_file_addr;
                                }
                            }
                        }
                        symbol_value -= section_file_addr;
                    }

                    if (is_debug == false)
                    {
                        if (type == eSymbolTypeCode)
                        {
                            // See if we can find a N_FUN entry for any code symbols.
                            // If we do find a match, and the name matches, then we
                            // can merge the two into just the function symbol to avoid
                            // duplicate entries in the symbol table
                            std::pair<ValueToSymbolIndexMap::const_iterator, ValueToSymbolIndexMap::const_iterator> range;
                            range = N_FUN_addr_to_sym_idx.equal_range(nlist.n_value);
                            if (range.first != range.second)
                            {
                                bool found_it = false;
                                for (ValueToSymbolIndexMap::const_iterator pos = range.first; pos != range.second; ++pos)
                                {
                                    if (sym[sym_idx].GetMangled().GetName(lldb::eLanguageTypeUnknown, Mangled::ePreferMangled) == sym[pos->second].GetMangled().GetName(lldb::eLanguageTypeUnknown, Mangled::ePreferMangled))
                                    {
                                        m_nlist_idx_to_sym_idx[nlist_idx] = pos->second;
                                        // We just need the flags from the linker symbol, so put these flags
                                        // into the N_FUN flags to avoid duplicate symbols in the symbol table
                                        sym[pos->second].SetExternal(sym[sym_idx].IsExternal());
                                        sym[pos->second].SetFlags (nlist.n_type << 16 | nlist.n_desc);
                                        if (resolver_addresses.find(nlist.n_value) != resolver_addresses.end())
                                            sym[pos->second].SetType (eSymbolTypeResolver);
                                        sym[sym_idx].Clear();
                                        found_it = true;
                                        break;
                                    }
                                }
                                if (found_it)
                                    continue;
                            }
                            else
                            {
                                if (resolver_addresses.find(nlist.n_value) != resolver_addresses.end())
                                    type = eSymbolTypeResolver;
                            }
                        }
                        else if (type == eSymbolTypeData          ||
                                 type == eSymbolTypeObjCClass     ||
                                 type == eSymbolTypeObjCMetaClass ||
                                 type == eSymbolTypeObjCIVar      )
                        {
                            // See if we can find a N_STSYM entry for any data symbols.
                            // If we do find a match, and the name matches, then we
                            // can merge the two into just the Static symbol to avoid
                            // duplicate entries in the symbol table
                            std::pair<ValueToSymbolIndexMap::const_iterator, ValueToSymbolIndexMap::const_iterator> range;
                            range = N_STSYM_addr_to_sym_idx.equal_range(nlist.n_value);
                            if (range.first != range.second)
                            {
                                bool found_it = false;
                                for (ValueToSymbolIndexMap::const_iterator pos = range.first; pos != range.second; ++pos)
                                {
                                    if (sym[sym_idx].GetMangled().GetName(lldb::eLanguageTypeUnknown, Mangled::ePreferMangled) == sym[pos->second].GetMangled().GetName(lldb::eLanguageTypeUnknown, Mangled::ePreferMangled))
                                    {
                                        m_nlist_idx_to_sym_idx[nlist_idx] = pos->second;
                                        // We just need the flags from the linker symbol, so put these flags
                                        // into the N_STSYM flags to avoid duplicate symbols in the symbol table
                                        sym[pos->second].SetExternal(sym[sym_idx].IsExternal());
                                        sym[pos->second].SetFlags (nlist.n_type << 16 | nlist.n_desc);
                                        sym[sym_idx].Clear();
                                        found_it = true;
                                        break;
                                    }
                                }
                                if (found_it)
                                    continue;
                            }
                            else
                            {
                                // Combine N_GSYM stab entries with the non stab symbol
                                const char *gsym_name = sym[sym_idx].GetMangled().GetName(lldb::eLanguageTypeUnknown, Mangled::ePreferMangled).GetCString();
                                if (gsym_name)
                                {
                                    ConstNameToSymbolIndexMap::const_iterator pos = N_GSYM_name_to_sym_idx.find(gsym_name);
                                    if (pos != N_GSYM_name_to_sym_idx.end())
                                    {
                                        const uint32_t GSYM_sym_idx = pos->second;
                                        m_nlist_idx_to_sym_idx[nlist_idx] = GSYM_sym_idx;
                                        // Copy the address, because often the N_GSYM address has an invalid address of zero
                                        // when the global is a common symbol
                                        sym[GSYM_sym_idx].GetAddressRef().SetSection (symbol_section);
                                        sym[GSYM_sym_idx].GetAddressRef().SetOffset (symbol_value);
                                        // We just need the flags from the linker symbol, so put these flags
                                        // into the N_GSYM flags to avoid duplicate symbols in the symbol table
                                        sym[GSYM_sym_idx].SetFlags (nlist.n_type << 16 | nlist.n_desc);

                                        if (gsym_name[0] == '_' &&
                                            gsym_name[1] == 'T')
                                        {
                                            if (gsym_name[2] == 'W' &&
                                                gsym_name[3] == 'v' &&
                                                gsym_name[4] == 'd')
                                            {
                                                sym[GSYM_sym_idx].SetType(eSymbolTypeIVarOffset);
                                            }
                                            else if (gsym_name[2] == 'M' &&
                                                     gsym_name[3] != 0)
                                            {
                                                sym[GSYM_sym_idx].SetType(eSymbolTypeMetadata);
                                            }
                                        }
                                        
                                        sym[sym_idx].Clear();
                                        continue;
                                    }
                                    else
                                    {
                                        if (symbol_name &&
                                            symbol_name[0] == '_' &&
                                            symbol_name[1] == 'T')
                                        {
                                            if (symbol_name[2] == 'W' &&
                                                symbol_name[3] == 'v' &&
                                                symbol_name[4] == 'd')
                                            {
                                                type = eSymbolTypeIVarOffset;
                                            }
                                            else if (symbol_name[2] == 'M' &&
                                                     symbol_name[3] != 0)
                                            {
                                                type = eSymbolTypeMetadata;
                                            }
                                        }
                                    }
                                }
                            }
                        }
                    }

                    sym[sym_idx].SetID (nlist_idx);
                    sym[sym_idx].SetType (type);
                    if (set_value)
                    {
                        sym[sym_idx].GetAddressRef().SetSection (symbol_section);
                        sym[sym_idx].GetAddressRef().SetOffset (symbol_value);
                    }
                    sym[sym_idx].SetFlags (nlist.n_type << 16 | nlist.n_desc);

                    if (symbol_byte_size > 0)
                        sym[sym_idx].SetByteSize(symbol_byte_size);

                    if (demangled_is_synthesized)
                        sym[sym_idx].SetDemangledNameIsSynthesized(true);

                    ++sym_idx;
                }
                else
                {
                    sym[sym_idx].Clear();
                }
            }

            for (const auto &pos :reexport_shlib_needs_fixup)
            {
                const auto undef_pos = undefined_name_to_desc.find(pos.second);
                if (undef_pos != undefined_name_to_desc.end())
                {
                    const uint8_t dylib_ordinal = llvm::MachO::GET_LIBRARY_ORDINAL(undef_pos->second);
                    if (dylib_ordinal > 0 && dylib_ordinal < dylib_files.GetSize())
                        sym[pos.first].SetReExportedSymbolSharedLibrary(dylib_files.GetFileSpecAtIndex(dylib_ordinal-1));
                }
            }
        }

        uint32_t synthetic_sym_id = symtab_load_command.nsyms;

        if (function_starts_count > 0)
        {
            char synthetic_function_symbol[PATH_MAX];
            uint32_t num_synthetic_function_symbols = 0;
            for (i=0; i<function_starts_count; ++i)
            {
                if (function_starts.GetEntryRef (i).data == false)
                    ++num_synthetic_function_symbols;
            }

            if (num_synthetic_function_symbols > 0)
            {
                if (num_syms < sym_idx + num_synthetic_function_symbols)
                {
                    num_syms = sym_idx + num_synthetic_function_symbols;
                    sym = symtab->Resize (num_syms);
                }
                uint32_t synthetic_function_symbol_idx = 0;
                for (i=0; i<function_starts_count; ++i)
                {
                    const FunctionStarts::Entry *func_start_entry = function_starts.GetEntryAtIndex (i);
                    if (func_start_entry->data == false)
                    {
                        addr_t symbol_file_addr = func_start_entry->addr;
                        uint32_t symbol_flags = 0;
                        if (is_arm)
                        {
                            if (symbol_file_addr & 1)
                                symbol_flags = MACHO_NLIST_ARM_SYMBOL_IS_THUMB;
                            symbol_file_addr &= THUMB_ADDRESS_BIT_MASK;
                        }
                        Address symbol_addr;
                        if (module_sp->ResolveFileAddress (symbol_file_addr, symbol_addr))
                        {
                            SectionSP symbol_section (symbol_addr.GetSection());
                            uint32_t symbol_byte_size = 0;
                            if (symbol_section)
                            {
                                const addr_t section_file_addr = symbol_section->GetFileAddress();
                                const FunctionStarts::Entry *next_func_start_entry = function_starts.FindNextEntry (func_start_entry);
                                const addr_t section_end_file_addr = section_file_addr + symbol_section->GetByteSize();
                                if (next_func_start_entry)
                                {
                                    addr_t next_symbol_file_addr = next_func_start_entry->addr;
                                    if (is_arm)
                                        next_symbol_file_addr &= THUMB_ADDRESS_BIT_MASK;
                                    symbol_byte_size = std::min<lldb::addr_t>(next_symbol_file_addr - symbol_file_addr, section_end_file_addr - symbol_file_addr);
                                }
                                else
                                {
                                    symbol_byte_size = section_end_file_addr - symbol_file_addr;
                                }
                                snprintf (synthetic_function_symbol,
                                          sizeof(synthetic_function_symbol),
                                          "___lldb_unnamed_function%u$$%s",
                                          ++synthetic_function_symbol_idx,
                                          module_sp->GetFileSpec().GetFilename().GetCString());
                                sym[sym_idx].SetID (synthetic_sym_id++);
                                sym[sym_idx].GetMangled().SetDemangledName(ConstString(synthetic_function_symbol));
                                sym[sym_idx].SetType (eSymbolTypeCode);
                                sym[sym_idx].SetIsSynthetic (true);
                                sym[sym_idx].GetAddressRef() = symbol_addr;
                                if (symbol_flags)
                                    sym[sym_idx].SetFlags (symbol_flags);
                                if (symbol_byte_size)
                                    sym[sym_idx].SetByteSize (symbol_byte_size);
                                ++sym_idx;
                            }
                        }
                    }
                }
            }
        }

        // Trim our symbols down to just what we ended up with after
        // removing any symbols.
        if (sym_idx < num_syms)
        {
            num_syms = sym_idx;
            sym = symtab->Resize (num_syms);
        }

        // Now synthesize indirect symbols
        if (m_dysymtab.nindirectsyms != 0)
        {
            if (indirect_symbol_index_data.GetByteSize())
            {
                NListIndexToSymbolIndexMap::const_iterator end_index_pos = m_nlist_idx_to_sym_idx.end();

                for (uint32_t sect_idx = 1; sect_idx < m_mach_sections.size(); ++sect_idx)
                {
                    if ((m_mach_sections[sect_idx].flags & SECTION_TYPE) == S_SYMBOL_STUBS)
                    {
                        uint32_t symbol_stub_byte_size = m_mach_sections[sect_idx].reserved2;
                        if (symbol_stub_byte_size == 0)
                            continue;

                        const uint32_t num_symbol_stubs = m_mach_sections[sect_idx].size / symbol_stub_byte_size;

                        if (num_symbol_stubs == 0)
                            continue;

                        const uint32_t symbol_stub_index_offset = m_mach_sections[sect_idx].reserved1;
                        for (uint32_t stub_idx = 0; stub_idx < num_symbol_stubs; ++stub_idx)
                        {
                            const uint32_t symbol_stub_index = symbol_stub_index_offset + stub_idx;
                            const lldb::addr_t symbol_stub_addr = m_mach_sections[sect_idx].addr + (stub_idx * symbol_stub_byte_size);
                            lldb::offset_t symbol_stub_offset = symbol_stub_index * 4;
                            if (indirect_symbol_index_data.ValidOffsetForDataOfSize(symbol_stub_offset, 4))
                            {
                                const uint32_t stub_sym_id = indirect_symbol_index_data.GetU32 (&symbol_stub_offset);
                                if (stub_sym_id & (INDIRECT_SYMBOL_ABS | INDIRECT_SYMBOL_LOCAL))
                                    continue;

                                NListIndexToSymbolIndexMap::const_iterator index_pos = m_nlist_idx_to_sym_idx.find (stub_sym_id);
                                Symbol *stub_symbol = NULL;
                                if (index_pos != end_index_pos)
                                {
                                    // We have a remapping from the original nlist index to
                                    // a current symbol index, so just look this up by index
                                    stub_symbol = symtab->SymbolAtIndex (index_pos->second);
                                }
                                else
                                {
                                    // We need to lookup a symbol using the original nlist
                                    // symbol index since this index is coming from the
                                    // S_SYMBOL_STUBS
                                    stub_symbol = symtab->FindSymbolByID (stub_sym_id);
                                }

                                if (stub_symbol)
                                {
                                    Address so_addr(symbol_stub_addr, section_list);

                                    if (stub_symbol->GetType() == eSymbolTypeUndefined)
                                    {
                                        // Change the external symbol into a trampoline that makes sense
                                        // These symbols were N_UNDF N_EXT, and are useless to us, so we
                                        // can re-use them so we don't have to make up a synthetic symbol
                                        // for no good reason.
                                        if (resolver_addresses.find(symbol_stub_addr) == resolver_addresses.end())
                                            stub_symbol->SetType (eSymbolTypeTrampoline);
                                        else
                                            stub_symbol->SetType (eSymbolTypeResolver);
                                        stub_symbol->SetExternal (false);
                                        stub_symbol->GetAddressRef() = so_addr;
                                        stub_symbol->SetByteSize (symbol_stub_byte_size);
                                    }
                                    else
                                    {
                                        // Make a synthetic symbol to describe the trampoline stub
                                        Mangled stub_symbol_mangled_name(stub_symbol->GetMangled());
                                        if (sym_idx >= num_syms)
                                        {
                                            sym = symtab->Resize (++num_syms);
                                            stub_symbol = NULL;  // this pointer no longer valid
                                        }
                                        sym[sym_idx].SetID (synthetic_sym_id++);
                                        sym[sym_idx].GetMangled() = stub_symbol_mangled_name;
                                        if (resolver_addresses.find(symbol_stub_addr) == resolver_addresses.end())
                                            sym[sym_idx].SetType (eSymbolTypeTrampoline);
                                        else
                                            sym[sym_idx].SetType (eSymbolTypeResolver);
                                        sym[sym_idx].SetIsSynthetic (true);
                                        sym[sym_idx].GetAddressRef() = so_addr;
                                        sym[sym_idx].SetByteSize (symbol_stub_byte_size);
                                        ++sym_idx;
                                    }
                                }
                                else
                                {
                                    if (log)
                                        log->Warning ("symbol stub referencing symbol table symbol %u that isn't in our minimal symbol table, fix this!!!", stub_sym_id);
                                }
                            }
                        }
                    }
                }
            }
        }

        if (!trie_entries.empty())
        {
            for (const auto &e : trie_entries)
            {
                if (e.entry.import_name)
                {
                    // Only add indirect symbols from the Trie entries if we
                    // didn't have a N_INDR nlist entry for this already
                    if (indirect_symbol_names.find(e.entry.name) == indirect_symbol_names.end())
                    {
                        // Make a synthetic symbol to describe re-exported symbol.
                        if (sym_idx >= num_syms)
                            sym = symtab->Resize (++num_syms);
                        sym[sym_idx].SetID (synthetic_sym_id++);
                        sym[sym_idx].GetMangled() = Mangled(e.entry.name);
                        sym[sym_idx].SetType (eSymbolTypeReExported);
                        sym[sym_idx].SetIsSynthetic (true);
                        sym[sym_idx].SetReExportedSymbolName(e.entry.import_name);
                        if (e.entry.other > 0 && e.entry.other <= dylib_files.GetSize())
                        {
                            sym[sym_idx].SetReExportedSymbolSharedLibrary(dylib_files.GetFileSpecAtIndex(e.entry.other-1));
                        }
                        ++sym_idx;
                    }
                }
            }
        }
       
//        StreamFile s(stdout, false);
//        s.Printf ("Symbol table before CalculateSymbolSizes():\n");
//        symtab->Dump(&s, NULL, eSortOrderNone);
        // Set symbol byte sizes correctly since mach-o nlist entries don't have sizes
        symtab->CalculateSymbolSizes();

//        s.Printf ("Symbol table after CalculateSymbolSizes():\n");
//        symtab->Dump(&s, NULL, eSortOrderNone);

        return symtab->GetNumSymbols();
    }
    return 0;
}

void
ObjectFileMachO::Dump (Stream *s)
{
    ModuleSP module_sp(GetModule());
    if (module_sp)
    {
        lldb_private::Mutex::Locker locker(module_sp->GetMutex());
        s->Printf("%p: ", static_cast<void*>(this));
        s->Indent();
        if (m_header.magic == MH_MAGIC_64 || m_header.magic == MH_CIGAM_64)
            s->PutCString("ObjectFileMachO64");
        else
            s->PutCString("ObjectFileMachO32");

        ArchSpec header_arch;
        GetArchitecture(header_arch);

        *s << ", file = '" << m_file << "', arch = " << header_arch.GetArchitectureName() << "\n";

        SectionList *sections = GetSectionList();
        if (sections)
            sections->Dump(s, NULL, true, UINT32_MAX);

        if (m_symtab_ap.get())
            m_symtab_ap->Dump(s, NULL, eSortOrderNone);
    }
}

bool
ObjectFileMachO::GetUUID (const llvm::MachO::mach_header &header,
                          const lldb_private::DataExtractor &data,
                          lldb::offset_t lc_offset,
                          lldb_private::UUID& uuid)
{
    uint32_t i;
    struct uuid_command load_cmd;

    lldb::offset_t offset = lc_offset;
    for (i=0; i<header.ncmds; ++i)
    {
        const lldb::offset_t cmd_offset = offset;
        if (data.GetU32(&offset, &load_cmd, 2) == NULL)
            break;
        
        if (load_cmd.cmd == LC_UUID)
        {
            const uint8_t *uuid_bytes = data.PeekData(offset, 16);
            
            if (uuid_bytes)
            {
                // OpenCL on Mac OS X uses the same UUID for each of its object files.
                // We pretend these object files have no UUID to prevent crashing.
                
                const uint8_t opencl_uuid[] = { 0x8c, 0x8e, 0xb3, 0x9b,
                    0x3b, 0xa8,
                    0x4b, 0x16,
                    0xb6, 0xa4,
                    0x27, 0x63, 0xbb, 0x14, 0xf0, 0x0d };
                
                if (!memcmp(uuid_bytes, opencl_uuid, 16))
                    return false;
                
                uuid.SetBytes (uuid_bytes);
                return true;
            }
            return false;
        }
        offset = cmd_offset + load_cmd.cmdsize;
    }
    return false;
}

bool
ObjectFileMachO::GetArchitecture (const llvm::MachO::mach_header &header,
                                  const lldb_private::DataExtractor &data,
                                  lldb::offset_t lc_offset,
                                  ArchSpec &arch)
{
    arch.SetArchitecture (eArchTypeMachO, header.cputype, header.cpusubtype);

    if (arch.IsValid())
    {
        llvm::Triple &triple = arch.GetTriple();

        // Set OS to an unspecified unknown or a "*" so it can match any OS
        triple.setOS(llvm::Triple::UnknownOS);
        triple.setOSName(llvm::StringRef());

        if (header.filetype == MH_PRELOAD)
        {
            // Set vendor to an unspecified unknown or a "*" so it can match any vendor
            triple.setVendor(llvm::Triple::UnknownVendor);
            triple.setVendorName(llvm::StringRef());
            return true;
        }
        else
        {
            struct load_command load_cmd;

            lldb::offset_t offset = lc_offset;
            for (uint32_t i=0; i<header.ncmds; ++i)
            {
                const lldb::offset_t cmd_offset = offset;
                if (data.GetU32(&offset, &load_cmd, 2) == NULL)
                    break;
                
                switch (load_cmd.cmd)
                {
                    case llvm::MachO::LC_VERSION_MIN_IPHONEOS:
                        triple.setOS (llvm::Triple::IOS);
                        return true;
                        
                    case llvm::MachO::LC_VERSION_MIN_MACOSX:
                        triple.setOS (llvm::Triple::MacOSX);
                        return true;

<<<<<<< HEAD
#if defined (DT_VARIANT_PONDEROSA) || TARGET_OS_TV == 1
                    case LC_VERSION_MIN_TVOS:
                        triple.setOS (llvm::Triple::TvOS);
                        return true;
#endif
                        
                    case LC_VERSION_MIN_WATCHOS:
=======
                    case llvm::MachO::LC_VERSION_MIN_TVOS:
                        triple.setOS (llvm::Triple::TvOS);
                        return true;
                        
                    case llvm::MachO::LC_VERSION_MIN_WATCHOS:
>>>>>>> 7577898c
                        triple.setOS (llvm::Triple::WatchOS);
                        return true;

                    default:
                        break;
                }

                offset = cmd_offset + load_cmd.cmdsize;
            }
            
            if (header.filetype != MH_KEXT_BUNDLE)
            {
                // We didn't find a LC_VERSION_MIN load command and this isn't a KEXT
                // so lets not say our Vendor is Apple, leave it as an unspecified unknown
                triple.setVendor(llvm::Triple::UnknownVendor);
                triple.setVendorName(llvm::StringRef());
            }
        }
    }
    return arch.IsValid();
}

bool
ObjectFileMachO::GetUUID (lldb_private::UUID* uuid)
{
    ModuleSP module_sp(GetModule());
    if (module_sp)
    {
        lldb_private::Mutex::Locker locker(module_sp->GetMutex());
        lldb::offset_t offset = MachHeaderSizeFromMagic(m_header.magic);
        return GetUUID (m_header, m_data, offset, *uuid);
    }
    return false;
}

uint32_t
ObjectFileMachO::GetDependentModules (FileSpecList& files)
{
    uint32_t count = 0;
    ModuleSP module_sp(GetModule());
    if (module_sp)
    {
        lldb_private::Mutex::Locker locker(module_sp->GetMutex());
        struct load_command load_cmd;
        lldb::offset_t offset = MachHeaderSizeFromMagic(m_header.magic);
        std::vector<std::string> rpath_paths;
        std::vector<std::string> rpath_relative_paths;
        const bool resolve_path = false; // Don't resolve the dependent file paths since they may not reside on this system
        uint32_t i;
        for (i=0; i<m_header.ncmds; ++i)
        {
            const uint32_t cmd_offset = offset;
            if (m_data.GetU32(&offset, &load_cmd, 2) == NULL)
                break;

            switch (load_cmd.cmd)
            {
            case LC_RPATH:
            case LC_LOAD_DYLIB:
            case LC_LOAD_WEAK_DYLIB:
            case LC_REEXPORT_DYLIB:
            case LC_LOAD_DYLINKER:
            case LC_LOADFVMLIB:
            case LC_LOAD_UPWARD_DYLIB:
                {
                    uint32_t name_offset = cmd_offset + m_data.GetU32(&offset);
                    const char *path = m_data.PeekCStr(name_offset);
                    if (path)
                    {
                        if (load_cmd.cmd == LC_RPATH)
                            rpath_paths.push_back(path);
                        else
                        {
                            if (path[0] == '@')
                            {
                                if (strncmp(path, "@rpath", strlen("@rpath")) == 0)
                                    rpath_relative_paths.push_back(path + strlen("@rpath"));
                            }
                            else
                            {
                                FileSpec file_spec(path, resolve_path);
                                if (files.AppendIfUnique(file_spec))
                                    count++;
                            }
                        }
                    }
                }
                break;

            default:
                break;
            }
            offset = cmd_offset + load_cmd.cmdsize;
        }

        if (!rpath_paths.empty())
        {
            // Fixup all LC_RPATH values to be absolute paths
            FileSpec this_file_spec(m_file);
            this_file_spec.ResolvePath();
            std::string loader_path("@loader_path");
            std::string executable_path("@executable_path");
            for (auto &rpath : rpath_paths)
            {
                if (rpath.find(loader_path) == 0)
                {
                    rpath.erase(0, loader_path.size());
                    rpath.insert(0, this_file_spec.GetDirectory().GetCString());
                }
                else if (rpath.find(executable_path) == 0)
                {
                    rpath.erase(0, executable_path.size());
                    rpath.insert(0, this_file_spec.GetDirectory().GetCString());
                }
            }

            for (const auto &rpath_relative_path : rpath_relative_paths)
            {
                for (const auto &rpath : rpath_paths)
                {
                    std::string path = rpath;
                    path += rpath_relative_path;
                    // It is OK to resolve this path because we must find a file on
                    // disk for us to accept it anyway if it is rpath relative.
                    FileSpec file_spec(path, true);
                    // Remove any redundant parts of the path (like "../foo") since
                    // LC_RPATH values often contain "..".
                    file_spec.NormalizePath ();
                    if (file_spec.Exists() && files.AppendIfUnique(file_spec))
                    {
                        count++;
                        break;
                    }
                }
            }
        }
    }
    return count;
}

lldb_private::Address
ObjectFileMachO::GetEntryPointAddress ()
{
    // If the object file is not an executable it can't hold the entry point.  m_entry_point_address
    // is initialized to an invalid address, so we can just return that.
    // If m_entry_point_address is valid it means we've found it already, so return the cached value.

    if (!IsExecutable() || m_entry_point_address.IsValid())
        return m_entry_point_address;

    // Otherwise, look for the UnixThread or Thread command.  The data for the Thread command is given in
    // /usr/include/mach-o.h, but it is basically:
    //
    //  uint32_t flavor  - this is the flavor argument you would pass to thread_get_state
    //  uint32_t count   - this is the count of longs in the thread state data
    //  struct XXX_thread_state state - this is the structure from <machine/thread_status.h> corresponding to the flavor.
    //  <repeat this trio>
    //
    // So we just keep reading the various register flavors till we find the GPR one, then read the PC out of there.
    // FIXME: We will need to have a "RegisterContext data provider" class at some point that can get all the registers
    // out of data in this form & attach them to a given thread.  That should underlie the MacOS X User process plugin,
    // and we'll also need it for the MacOS X Core File process plugin.  When we have that we can also use it here.
    //
    // For now we hard-code the offsets and flavors we need:
    //
    //

    ModuleSP module_sp(GetModule());
    if (module_sp)
    {
        lldb_private::Mutex::Locker locker(module_sp->GetMutex());
        struct load_command load_cmd;
        lldb::offset_t offset = MachHeaderSizeFromMagic(m_header.magic);
        uint32_t i;
        lldb::addr_t start_address = LLDB_INVALID_ADDRESS;
        bool done = false;

        for (i=0; i<m_header.ncmds; ++i)
        {
            const lldb::offset_t cmd_offset = offset;
            if (m_data.GetU32(&offset, &load_cmd, 2) == NULL)
                break;

            switch (load_cmd.cmd)
            {
            case LC_UNIXTHREAD:
            case LC_THREAD:
                {
                    while (offset < cmd_offset + load_cmd.cmdsize)
                    {
                        uint32_t flavor = m_data.GetU32(&offset);
                        uint32_t count = m_data.GetU32(&offset);
                        if (count == 0)
                        {
                            // We've gotten off somehow, log and exit;
                            return m_entry_point_address;
                        }

                        switch (m_header.cputype)
                        {
                        case llvm::MachO::CPU_TYPE_ARM:
                           if (flavor == 1) // ARM_THREAD_STATE from mach/arm/thread_status.h
                           {
                               offset += 60;  // This is the offset of pc in the GPR thread state data structure.
                               start_address = m_data.GetU32(&offset);
                               done = true;
                            }
                        break;
                        case llvm::MachO::CPU_TYPE_ARM64:
                           if (flavor == 6) // ARM_THREAD_STATE64 from mach/arm/thread_status.h
                           {
                               offset += 256;  // This is the offset of pc in the GPR thread state data structure.
                               start_address = m_data.GetU64(&offset);
                               done = true;
                            }
                        break;
                        case llvm::MachO::CPU_TYPE_I386:
                           if (flavor == 1) // x86_THREAD_STATE32 from mach/i386/thread_status.h
                           {
                               offset += 40;  // This is the offset of eip in the GPR thread state data structure.
                               start_address = m_data.GetU32(&offset);
                               done = true;
                            }
                        break;
                        case llvm::MachO::CPU_TYPE_X86_64:
                           if (flavor == 4) // x86_THREAD_STATE64 from mach/i386/thread_status.h
                           {
                               offset += 16 * 8;  // This is the offset of rip in the GPR thread state data structure.
                               start_address = m_data.GetU64(&offset);
                               done = true;
                            }
                        break;
                        default:
                            return m_entry_point_address;
                        }
                        // Haven't found the GPR flavor yet, skip over the data for this flavor:
                        if (done)
                            break;
                        offset += count * 4;
                    }
                }
                break;
            case LC_MAIN:
                {
                    ConstString text_segment_name ("__TEXT");
                    uint64_t entryoffset = m_data.GetU64(&offset);
                    SectionSP text_segment_sp = GetSectionList()->FindSectionByName(text_segment_name);
                    if (text_segment_sp)
                    {
                        done = true;
                        start_address = text_segment_sp->GetFileAddress() + entryoffset;
                    }
                }

            default:
                break;
            }
            if (done)
                break;

            // Go to the next load command:
            offset = cmd_offset + load_cmd.cmdsize;
        }

        if (start_address != LLDB_INVALID_ADDRESS)
        {
            // We got the start address from the load commands, so now resolve that address in the sections
            // of this ObjectFile:
            if (!m_entry_point_address.ResolveAddressUsingFileSections (start_address, GetSectionList()))
            {
                m_entry_point_address.Clear();
            }
        }
        else
        {
            // We couldn't read the UnixThread load command - maybe it wasn't there.  As a fallback look for the
            // "start" symbol in the main executable.

            ModuleSP module_sp (GetModule());

            if (module_sp)
            {
                SymbolContextList contexts;
                SymbolContext context;
                if (module_sp->FindSymbolsWithNameAndType(ConstString ("start"), eSymbolTypeCode, contexts))
                {
                    if (contexts.GetContextAtIndex(0, context))
                        m_entry_point_address = context.symbol->GetAddress();
                }
            }
        }
    }

    return m_entry_point_address;
}

lldb_private::Address
ObjectFileMachO::GetHeaderAddress ()
{
    lldb_private::Address header_addr;
    SectionList *section_list = GetSectionList();
    if (section_list)
    {
        SectionSP text_segment_sp (section_list->FindSectionByName (GetSegmentNameTEXT()));
        if (text_segment_sp)
        {
            header_addr.SetSection (text_segment_sp);
            header_addr.SetOffset (0);
        }
    }
    return header_addr;
}

uint32_t
ObjectFileMachO::GetNumThreadContexts ()
{
    ModuleSP module_sp(GetModule());
    if (module_sp)
    {
        lldb_private::Mutex::Locker locker(module_sp->GetMutex());
        if (!m_thread_context_offsets_valid)
        {
            m_thread_context_offsets_valid = true;
            lldb::offset_t offset = MachHeaderSizeFromMagic(m_header.magic);
            FileRangeArray::Entry file_range;
            thread_command thread_cmd;
            for (uint32_t i=0; i<m_header.ncmds; ++i)
            {
                const uint32_t cmd_offset = offset;
                if (m_data.GetU32(&offset, &thread_cmd, 2) == NULL)
                    break;

                if (thread_cmd.cmd == LC_THREAD)
                {
                    file_range.SetRangeBase (offset);
                    file_range.SetByteSize (thread_cmd.cmdsize - 8);
                    m_thread_context_offsets.Append (file_range);
                }
                offset = cmd_offset + thread_cmd.cmdsize;
            }
        }
    }
    return m_thread_context_offsets.GetSize();
}

lldb::RegisterContextSP
ObjectFileMachO::GetThreadContextAtIndex (uint32_t idx, lldb_private::Thread &thread)
{
    lldb::RegisterContextSP reg_ctx_sp;

    ModuleSP module_sp(GetModule());
    if (module_sp)
    {
        lldb_private::Mutex::Locker locker(module_sp->GetMutex());
        if (!m_thread_context_offsets_valid)
            GetNumThreadContexts ();

        const FileRangeArray::Entry *thread_context_file_range = m_thread_context_offsets.GetEntryAtIndex (idx);
        if (thread_context_file_range)
        {

            DataExtractor data (m_data,
                                thread_context_file_range->GetRangeBase(),
                                thread_context_file_range->GetByteSize());

            switch (m_header.cputype)
            {
                case llvm::MachO::CPU_TYPE_ARM64:
                    reg_ctx_sp.reset (new RegisterContextDarwin_arm64_Mach (thread, data));
                    break;
                    
                case llvm::MachO::CPU_TYPE_ARM:
                    reg_ctx_sp.reset (new RegisterContextDarwin_arm_Mach (thread, data));
                    break;

                case llvm::MachO::CPU_TYPE_I386:
                    reg_ctx_sp.reset (new RegisterContextDarwin_i386_Mach (thread, data));
                    break;

                case llvm::MachO::CPU_TYPE_X86_64:
                    reg_ctx_sp.reset (new RegisterContextDarwin_x86_64_Mach (thread, data));
                    break;
            }
        }
    }
    return reg_ctx_sp;
}

ObjectFile::Type
ObjectFileMachO::CalculateType()
{
    switch (m_header.filetype)
    {
        case MH_OBJECT:                                         // 0x1u
            if (GetAddressByteSize () == 4)
            {
                // 32 bit kexts are just object files, but they do have a valid
                // UUID load command.
                UUID uuid;
                if (GetUUID(&uuid))
                {
                    // this checking for the UUID load command is not enough
                    // we could eventually look for the symbol named
                    // "OSKextGetCurrentIdentifier" as this is required of kexts
                    if (m_strata == eStrataInvalid)
                        m_strata = eStrataKernel;
                    return eTypeSharedLibrary;
                }
            }
            return eTypeObjectFile;

        case MH_EXECUTE:            return eTypeExecutable;     // 0x2u
        case MH_FVMLIB:             return eTypeSharedLibrary;  // 0x3u
        case MH_CORE:               return eTypeCoreFile;       // 0x4u
        case MH_PRELOAD:            return eTypeSharedLibrary;  // 0x5u
        case MH_DYLIB:              return eTypeSharedLibrary;  // 0x6u
        case MH_DYLINKER:           return eTypeDynamicLinker;  // 0x7u
        case MH_BUNDLE:             return eTypeSharedLibrary;  // 0x8u
        case MH_DYLIB_STUB:         return eTypeStubLibrary;    // 0x9u
        case MH_DSYM:               return eTypeDebugInfo;      // 0xAu
        case MH_KEXT_BUNDLE:        return eTypeSharedLibrary;  // 0xBu
        default:
            break;
    }
    return eTypeUnknown;
}

ObjectFile::Strata
ObjectFileMachO::CalculateStrata()
{
    switch (m_header.filetype)
    {
        case MH_OBJECT:                                  // 0x1u
            {
                // 32 bit kexts are just object files, but they do have a valid
                // UUID load command.
                UUID uuid;
                if (GetUUID(&uuid))
                {
                    // this checking for the UUID load command is not enough
                    // we could eventually look for the symbol named
                    // "OSKextGetCurrentIdentifier" as this is required of kexts
                    if (m_type == eTypeInvalid)
                        m_type = eTypeSharedLibrary;

                    return eStrataKernel;
                }
            }
            return eStrataUnknown;

        case MH_EXECUTE:                                 // 0x2u
            // Check for the MH_DYLDLINK bit in the flags
            if (m_header.flags & MH_DYLDLINK)
            {
                return eStrataUser;
            }
            else
            {
                SectionList *section_list = GetSectionList();
                if (section_list)
                {
                    static ConstString g_kld_section_name ("__KLD");
                    if (section_list->FindSectionByName(g_kld_section_name))
                        return eStrataKernel;
                }
            }
            return eStrataRawImage;

        case MH_FVMLIB:      return eStrataUser;         // 0x3u
        case MH_CORE:        return eStrataUnknown;      // 0x4u
        case MH_PRELOAD:     return eStrataRawImage;     // 0x5u
        case MH_DYLIB:       return eStrataUser;         // 0x6u
        case MH_DYLINKER:    return eStrataUser;         // 0x7u
        case MH_BUNDLE:      return eStrataUser;         // 0x8u
        case MH_DYLIB_STUB:  return eStrataUser;         // 0x9u
        case MH_DSYM:        return eStrataUnknown;      // 0xAu
        case MH_KEXT_BUNDLE: return eStrataKernel;       // 0xBu
        default:
            break;
    }
    return eStrataUnknown;
}

uint32_t
ObjectFileMachO::GetVersion (uint32_t *versions, uint32_t num_versions)
{
    ModuleSP module_sp(GetModule());
    if (module_sp)
    {
        lldb_private::Mutex::Locker locker(module_sp->GetMutex());
        struct dylib_command load_cmd;
        lldb::offset_t offset = MachHeaderSizeFromMagic(m_header.magic);
        uint32_t version_cmd = 0;
        uint64_t version = 0;
        uint32_t i;
        for (i=0; i<m_header.ncmds; ++i)
        {
            const lldb::offset_t cmd_offset = offset;
            if (m_data.GetU32(&offset, &load_cmd, 2) == NULL)
                break;

            if (load_cmd.cmd == LC_ID_DYLIB)
            {
                if (version_cmd == 0)
                {
                    version_cmd = load_cmd.cmd;
                    if (m_data.GetU32(&offset, &load_cmd.dylib, 4) == NULL)
                        break;
                    version = load_cmd.dylib.current_version;
                }
                break; // Break for now unless there is another more complete version
                       // number load command in the future.
            }
            offset = cmd_offset + load_cmd.cmdsize;
        }

        if (version_cmd == LC_ID_DYLIB)
        {
            if (versions != NULL && num_versions > 0)
            {
                if (num_versions > 0)
                    versions[0] = (version & 0xFFFF0000ull) >> 16;
                if (num_versions > 1)
                    versions[1] = (version & 0x0000FF00ull) >> 8;
                if (num_versions > 2)
                    versions[2] = (version & 0x000000FFull);
                // Fill in an remaining version numbers with invalid values
                for (i=3; i<num_versions; ++i)
                    versions[i] = UINT32_MAX;
            }
            // The LC_ID_DYLIB load command has a version with 3 version numbers
            // in it, so always return 3
            return 3;
        }
    }
    return false;
}

bool
ObjectFileMachO::GetArchitecture (ArchSpec &arch)
{
    ModuleSP module_sp(GetModule());
    if (module_sp)
    {
        lldb_private::Mutex::Locker locker(module_sp->GetMutex());
        return GetArchitecture (m_header, m_data, MachHeaderSizeFromMagic(m_header.magic), arch);
    }
    return false;
}

UUID
ObjectFileMachO::GetProcessSharedCacheUUID (Process *process)
{
    UUID uuid;
    if (process)
    {
        addr_t all_image_infos = process->GetImageInfoAddress();

        // The address returned by GetImageInfoAddress may be the address of dyld (don't want)
        // or it may be the address of the dyld_all_image_infos structure (want).  The first four
        // bytes will be either the version field (all_image_infos) or a Mach-O file magic constant.
        // Version 13 and higher of dyld_all_image_infos is required to get the sharedCacheUUID field.

        Error err;
        uint32_t version_or_magic = process->ReadUnsignedIntegerFromMemory (all_image_infos, 4, -1, err);
        if (version_or_magic != static_cast<uint32_t>(-1)
            && version_or_magic != MH_MAGIC
            && version_or_magic != MH_CIGAM
            && version_or_magic != MH_MAGIC_64
            && version_or_magic != MH_CIGAM_64
            && version_or_magic >= 13)
        {
            addr_t sharedCacheUUID_address = LLDB_INVALID_ADDRESS;
            int wordsize = process->GetAddressByteSize();
            if (wordsize == 8)
            {
                sharedCacheUUID_address = all_image_infos + 160;  // sharedCacheUUID <mach-o/dyld_images.h>
            }
            if (wordsize == 4)
            {
                sharedCacheUUID_address = all_image_infos + 84;   // sharedCacheUUID <mach-o/dyld_images.h>
            }
            if (sharedCacheUUID_address != LLDB_INVALID_ADDRESS)
            {
                uuid_t shared_cache_uuid;
                if (process->ReadMemory (sharedCacheUUID_address, shared_cache_uuid, sizeof (uuid_t), err) == sizeof (uuid_t))
                {
                    uuid.SetBytes (shared_cache_uuid);
                }
            }
        }
    }
    return uuid;
}

UUID
ObjectFileMachO::GetLLDBSharedCacheUUID ()
{
    UUID uuid;
#if defined (__APPLE__) && (defined (__arm__) || defined (__arm64__) || defined (__aarch64__))
    uint8_t *(*dyld_get_all_image_infos)(void);
    dyld_get_all_image_infos = (uint8_t*(*)()) dlsym (RTLD_DEFAULT, "_dyld_get_all_image_infos");
    if (dyld_get_all_image_infos)
    {
        uint8_t *dyld_all_image_infos_address = dyld_get_all_image_infos();
        if (dyld_all_image_infos_address)
        {
            uint32_t *version = (uint32_t*) dyld_all_image_infos_address;              // version <mach-o/dyld_images.h>
            if (*version >= 13)
            {
                uuid_t *sharedCacheUUID_address = 0;
                int wordsize = sizeof (uint8_t *);
                if (wordsize == 8)
                {
                    sharedCacheUUID_address = (uuid_t*) ((uint8_t*) dyld_all_image_infos_address + 160); // sharedCacheUUID <mach-o/dyld_images.h>
                }
                else
                {
                    sharedCacheUUID_address = (uuid_t*) ((uint8_t*) dyld_all_image_infos_address + 84);  // sharedCacheUUID <mach-o/dyld_images.h>
                }
                uuid.SetBytes (sharedCacheUUID_address);
            }
        }
    }
#endif
    return uuid;
}

uint32_t
ObjectFileMachO::GetMinimumOSVersion (uint32_t *versions, uint32_t num_versions)
{
    if (m_min_os_versions.empty())
    {
        lldb::offset_t offset = MachHeaderSizeFromMagic(m_header.magic);
        bool success = false;
        for (uint32_t i=0; success == false && i < m_header.ncmds; ++i)
        {
            const lldb::offset_t load_cmd_offset = offset;
            
            version_min_command lc;
            if (m_data.GetU32(&offset, &lc.cmd, 2) == NULL)
                break;
<<<<<<< HEAD
            if (lc.cmd == LC_VERSION_MIN_MACOSX || lc.cmd == LC_VERSION_MIN_IPHONEOS ||
#if defined (DT_VARIANT_PONDEROSA) || TARGET_OS_TV == 1
                lc.cmd == LC_VERSION_MIN_TVOS ||
#endif
                lc.cmd == LC_VERSION_MIN_WATCHOS)
=======
            if (lc.cmd == llvm::MachO::LC_VERSION_MIN_MACOSX 
                 || lc.cmd == llvm::MachO::LC_VERSION_MIN_IPHONEOS 
                 || lc.cmd == llvm::MachO::LC_VERSION_MIN_TVOS 
                 || lc.cmd == llvm::MachO::LC_VERSION_MIN_WATCHOS)
>>>>>>> 7577898c
            {
                if (m_data.GetU32 (&offset, &lc.version, (sizeof(lc) / sizeof(uint32_t)) - 2))
                {
                    const uint32_t xxxx = lc.version >> 16;
                    const uint32_t yy = (lc.version >> 8) & 0xffu;
                    const uint32_t zz = lc.version  & 0xffu;
                    if (xxxx)
                    {
                        m_min_os_versions.push_back(xxxx);
                        m_min_os_versions.push_back(yy);
                        m_min_os_versions.push_back(zz);
                    }
                    success = true;
                }
            }
            offset = load_cmd_offset + lc.cmdsize;
        }
        
        if (success == false)
        {
            // Push an invalid value so we don't keep trying to
            m_min_os_versions.push_back(UINT32_MAX);
        }
    }
    
    if (m_min_os_versions.size() > 1 || m_min_os_versions[0] != UINT32_MAX)
    {
        if (versions != NULL && num_versions > 0)
        {
            for (size_t i=0; i<num_versions; ++i)
            {
                if (i < m_min_os_versions.size())
                    versions[i] = m_min_os_versions[i];
                else
                    versions[i] = 0;
            }
        }
        return m_min_os_versions.size();
    }
    // Call the superclasses version that will empty out the data
    return ObjectFile::GetMinimumOSVersion (versions, num_versions);
}

uint32_t
ObjectFileMachO::GetSDKVersion(uint32_t *versions, uint32_t num_versions)
{
    if (m_sdk_versions.empty())
    {
        lldb::offset_t offset = MachHeaderSizeFromMagic(m_header.magic);
        bool success = false;
        for (uint32_t i=0; success == false && i < m_header.ncmds; ++i)
        {
            const lldb::offset_t load_cmd_offset = offset;
            
            version_min_command lc;
            if (m_data.GetU32(&offset, &lc.cmd, 2) == NULL)
                break;
<<<<<<< HEAD
            if (lc.cmd == LC_VERSION_MIN_MACOSX || lc.cmd == LC_VERSION_MIN_IPHONEOS ||
#if defined (DT_VARIANT_PONDEROSA) || TARGET_OS_TV == 1
                lc.cmd == LC_VERSION_MIN_TVOS ||
#endif
                lc.cmd == LC_VERSION_MIN_WATCHOS)
=======
            if (lc.cmd == llvm::MachO::LC_VERSION_MIN_MACOSX 
                || lc.cmd == llvm::MachO::LC_VERSION_MIN_IPHONEOS
                || lc.cmd == llvm::MachO::LC_VERSION_MIN_TVOS
                || lc.cmd == llvm::MachO::LC_VERSION_MIN_WATCHOS)
>>>>>>> 7577898c
            {
                if (m_data.GetU32 (&offset, &lc.version, (sizeof(lc) / sizeof(uint32_t)) - 2))
                {
                    const uint32_t xxxx = lc.sdk >> 16;
                    const uint32_t yy = (lc.sdk >> 8) & 0xffu;
                    const uint32_t zz = lc.sdk & 0xffu;
                    if (xxxx)
                    {
                        m_sdk_versions.push_back(xxxx);
                        m_sdk_versions.push_back(yy);
                        m_sdk_versions.push_back(zz);
                    }
                    success = true;
                }
            }
            offset = load_cmd_offset + lc.cmdsize;
        }
        
        if (success == false)
        {
            // Push an invalid value so we don't keep trying to
            m_sdk_versions.push_back(UINT32_MAX);
        }
    }
    
    if (m_sdk_versions.size() > 1 || m_sdk_versions[0] != UINT32_MAX)
    {
        if (versions != NULL && num_versions > 0)
        {
            for (size_t i=0; i<num_versions; ++i)
            {
                if (i < m_sdk_versions.size())
                    versions[i] = m_sdk_versions[i];
                else
                    versions[i] = 0;
            }
        }
        return m_sdk_versions.size();
    }
    // Call the superclasses version that will empty out the data
    return ObjectFile::GetSDKVersion (versions, num_versions);
}

bool
ObjectFileMachO::GetIsDynamicLinkEditor()
{
    return m_header.filetype == llvm::MachO::MH_DYLINKER;
}

//------------------------------------------------------------------
// PluginInterface protocol
//------------------------------------------------------------------
lldb_private::ConstString
ObjectFileMachO::GetPluginName()
{
    return GetPluginNameStatic();
}

uint32_t
ObjectFileMachO::GetPluginVersion()
{
    return 1;
}

Section *
ObjectFileMachO::GetMachHeaderSection()
{
    // Find the first address of the mach header which is the first non-zero
    // file sized section whose file offset is zero. This is the base file address
    // of the mach-o file which can be subtracted from the vmaddr of the other
    // segments found in memory and added to the load address
    ModuleSP module_sp = GetModule();
    if (module_sp)
    {
        SectionList *section_list = GetSectionList ();
        if (section_list)
        {
            lldb::addr_t mach_base_file_addr = LLDB_INVALID_ADDRESS;
            const size_t num_sections = section_list->GetSize();

            for (size_t sect_idx = 0;
                 sect_idx < num_sections && mach_base_file_addr == LLDB_INVALID_ADDRESS;
                 ++sect_idx)
            {
                Section *section = section_list->GetSectionAtIndex (sect_idx).get();
                if (section &&
                    section->GetFileSize() > 0 &&
                    section->GetFileOffset() == 0 &&
                    section->IsThreadSpecific() == false &&
                    module_sp.get() == section->GetModule().get())
                {
                    return section;
                }
            }
        }
    }
    return nullptr;
}

lldb::addr_t
ObjectFileMachO::CalculateSectionLoadAddressForMemoryImage(lldb::addr_t mach_header_load_address, const Section *mach_header_section, const Section *section)
{
    ModuleSP module_sp = GetModule();
    if (module_sp && mach_header_section && section && mach_header_load_address != LLDB_INVALID_ADDRESS)
    {
        lldb::addr_t mach_header_file_addr = mach_header_section->GetFileAddress();
        if (mach_header_file_addr != LLDB_INVALID_ADDRESS)
        {
            if (section &&
                section->GetFileSize() > 0 &&
                section->IsThreadSpecific() == false &&
                module_sp.get() == section->GetModule().get())
            {
                // Ignore __LINKEDIT and __DWARF segments
                if (section->GetName() == GetSegmentNameLINKEDIT())
                {
                    // Only map __LINKEDIT if we have an in memory image and this isn't
                    // a kernel binary like a kext or mach_kernel.
                    const bool is_memory_image = (bool)m_process_wp.lock();
                    const Strata strata = GetStrata();
                    if (is_memory_image == false || strata == eStrataKernel)
                        return LLDB_INVALID_ADDRESS;
                }
                return section->GetFileAddress() - mach_header_file_addr + mach_header_load_address;
            }
        }
    }
    return LLDB_INVALID_ADDRESS;
}

bool
ObjectFileMachO::SetLoadAddress (Target &target,
                                 lldb::addr_t value,
                                 bool value_is_offset)
{
    ModuleSP module_sp = GetModule();
    if (module_sp)
    {
        size_t num_loaded_sections = 0;
        SectionList *section_list = GetSectionList ();
        if (section_list)
        {
            const size_t num_sections = section_list->GetSize();

            if (value_is_offset)
            {
                // "value" is an offset to apply to each top level segment
                for (size_t sect_idx = 0; sect_idx < num_sections; ++sect_idx)
                {
                    // Iterate through the object file sections to find all
                    // of the sections that size on disk (to avoid __PAGEZERO)
                    // and load them
                    SectionSP section_sp (section_list->GetSectionAtIndex (sect_idx));
                    if (section_sp &&
                        section_sp->GetFileSize() > 0 &&
                        section_sp->IsThreadSpecific() == false &&
                        module_sp.get() == section_sp->GetModule().get())
                    {
                        // Ignore __LINKEDIT and __DWARF segments
                        if (section_sp->GetName() == GetSegmentNameLINKEDIT())
                        {
                            // Only map __LINKEDIT if we have an in memory image and this isn't
                            // a kernel binary like a kext or mach_kernel.
                            const bool is_memory_image = (bool)m_process_wp.lock();
                            const Strata strata = GetStrata();
                            if (is_memory_image == false || strata == eStrataKernel)
                                continue;
                        }
                        if (target.GetSectionLoadList().SetSectionLoadAddress (section_sp, section_sp->GetFileAddress() + value))
                            ++num_loaded_sections;
                    }
                }
            }
            else
            {
                // "value" is the new base address of the mach_header, adjust each
                // section accordingly

                Section *mach_header_section = GetMachHeaderSection();
                if (mach_header_section)
                {
                    for (size_t sect_idx = 0; sect_idx < num_sections; ++sect_idx)
                    {
                        SectionSP section_sp (section_list->GetSectionAtIndex (sect_idx));

                        lldb::addr_t section_load_addr = CalculateSectionLoadAddressForMemoryImage(value, mach_header_section, section_sp.get());
                        if (section_load_addr != LLDB_INVALID_ADDRESS)
                        {
                            if (target.GetSectionLoadList().SetSectionLoadAddress (section_sp, section_load_addr))
                                ++num_loaded_sections;
                        }
                    }
                }
            }
        }
        return num_loaded_sections > 0;
    }
    return false;
}

bool
ObjectFileMachO::SaveCore (const lldb::ProcessSP &process_sp,
                           const FileSpec &outfile,
                           Error &error)
{
    if (process_sp)
    {
        Target &target = process_sp->GetTarget();
        const ArchSpec target_arch = target.GetArchitecture();
        const llvm::Triple &target_triple = target_arch.GetTriple();
        if (target_triple.getVendor() == llvm::Triple::Apple &&
            (target_triple.getOS() == llvm::Triple::MacOSX 
             || target_triple.getOS() == llvm::Triple::IOS
             || target_triple.getOS() == llvm::Triple::WatchOS
             || target_triple.getOS() == llvm::Triple::TvOS))
        {
            bool make_core = false;
            switch (target_arch.GetMachine())
            {
                case llvm::Triple::aarch64:
                case llvm::Triple::arm:
                case llvm::Triple::thumb:
                case llvm::Triple::x86:
                case llvm::Triple::x86_64:
                    make_core = true;
                    break;
                default:
                    error.SetErrorStringWithFormat ("unsupported core architecture: %s", target_triple.str().c_str());
                    break;
            }
            
            if (make_core)
            {
                std::vector<segment_command_64> segment_load_commands;
//                uint32_t range_info_idx = 0;
                MemoryRegionInfo range_info;
                Error range_error = process_sp->GetMemoryRegionInfo(0, range_info);
                const uint32_t addr_byte_size = target_arch.GetAddressByteSize();
                const ByteOrder byte_order = target_arch.GetByteOrder();
                if (range_error.Success())
                {
                    while (range_info.GetRange().GetRangeBase() != LLDB_INVALID_ADDRESS)
                    {
                        const addr_t addr = range_info.GetRange().GetRangeBase();
                        const addr_t size = range_info.GetRange().GetByteSize();

                        if (size == 0)
                            break;

                        // Calculate correct protections
                        uint32_t prot = 0;
                        if (range_info.GetReadable() == MemoryRegionInfo::eYes)
                            prot |= VM_PROT_READ;
                        if (range_info.GetWritable() == MemoryRegionInfo::eYes)
                            prot |= VM_PROT_WRITE;
                        if (range_info.GetExecutable() == MemoryRegionInfo::eYes)
                            prot |= VM_PROT_EXECUTE;

//                        printf ("[%3u] [0x%16.16" PRIx64 " - 0x%16.16" PRIx64 ") %c%c%c\n",
//                                range_info_idx,
//                                addr,
//                                size,
//                                (prot & VM_PROT_READ   ) ? 'r' : '-',
//                                (prot & VM_PROT_WRITE  ) ? 'w' : '-',
//                                (prot & VM_PROT_EXECUTE) ? 'x' : '-');

                        if (prot != 0)
                        {
                            uint32_t cmd_type = LC_SEGMENT_64;
                            uint32_t segment_size = sizeof (segment_command_64);
                            if (addr_byte_size == 4)
                            {
                                cmd_type = LC_SEGMENT;
                                segment_size = sizeof (segment_command);
                            }
                            segment_command_64 segment = {
                                cmd_type,           // uint32_t cmd;
                                segment_size,       // uint32_t cmdsize;
                                {0},                // char segname[16];
                                addr,               // uint64_t vmaddr;    // uint32_t for 32-bit Mach-O
                                size,               // uint64_t vmsize;    // uint32_t for 32-bit Mach-O
                                0,                  // uint64_t fileoff;   // uint32_t for 32-bit Mach-O
                                size,               // uint64_t filesize;  // uint32_t for 32-bit Mach-O
                                prot,               // uint32_t maxprot;
                                prot,               // uint32_t initprot;
                                0,                  // uint32_t nsects;
                                0 };                // uint32_t flags;
                            segment_load_commands.push_back(segment);
                        }
                        else
                        {
                            // No protections and a size of 1 used to be returned from old
                            // debugservers when we asked about a region that was past the
                            // last memory region and it indicates the end...
                            if (size == 1)
                                break;
                        }
                        
                        range_error = process_sp->GetMemoryRegionInfo(range_info.GetRange().GetRangeEnd(), range_info);
                        if (range_error.Fail())
                            break;
                    }
                    
                    StreamString buffer (Stream::eBinary,
                                         addr_byte_size,
                                         byte_order);

                    mach_header_64 mach_header;
                    if (addr_byte_size == 8)
                    {
                        mach_header.magic = MH_MAGIC_64;
                    }
                    else
                    {
                        mach_header.magic = MH_MAGIC;
                    }
                    mach_header.cputype = target_arch.GetMachOCPUType();
                    mach_header.cpusubtype = target_arch.GetMachOCPUSubType();
                    mach_header.filetype = MH_CORE;
                    mach_header.ncmds = segment_load_commands.size();
                    mach_header.flags = 0;
                    mach_header.reserved = 0;
                    ThreadList &thread_list = process_sp->GetThreadList();
                    const uint32_t num_threads = thread_list.GetSize();

                    // Make an array of LC_THREAD data items. Each one contains
                    // the contents of the LC_THREAD load command. The data doesn't
                    // contain the load command + load command size, we will
                    // add the load command and load command size as we emit the data.
                    std::vector<StreamString> LC_THREAD_datas(num_threads);
                    for (auto &LC_THREAD_data : LC_THREAD_datas)
                    {
                        LC_THREAD_data.GetFlags().Set(Stream::eBinary);
                        LC_THREAD_data.SetAddressByteSize(addr_byte_size);
                        LC_THREAD_data.SetByteOrder(byte_order);
                    }
                    for (uint32_t thread_idx = 0; thread_idx < num_threads; ++thread_idx)
                    {
                        ThreadSP thread_sp (thread_list.GetThreadAtIndex(thread_idx));
                        if (thread_sp)
                        {
                            switch (mach_header.cputype)
                            {
                                case llvm::MachO::CPU_TYPE_ARM64:
                                    RegisterContextDarwin_arm64_Mach::Create_LC_THREAD (thread_sp.get(), LC_THREAD_datas[thread_idx]);
                                    break;

                                case llvm::MachO::CPU_TYPE_ARM:
                                    RegisterContextDarwin_arm_Mach::Create_LC_THREAD (thread_sp.get(), LC_THREAD_datas[thread_idx]);
                                    break;

                                case llvm::MachO::CPU_TYPE_I386:
                                    RegisterContextDarwin_i386_Mach::Create_LC_THREAD (thread_sp.get(), LC_THREAD_datas[thread_idx]);
                                    break;
                                    
                                case llvm::MachO::CPU_TYPE_X86_64:
                                    RegisterContextDarwin_x86_64_Mach::Create_LC_THREAD (thread_sp.get(), LC_THREAD_datas[thread_idx]);
                                    break;
                            }
                            
                        }
                    }
                    
                    // The size of the load command is the size of the segments...
                    if (addr_byte_size == 8)
                    {
                        mach_header.sizeofcmds = segment_load_commands.size() * sizeof (struct segment_command_64);
                    }
                    else
                    {
                        mach_header.sizeofcmds = segment_load_commands.size() * sizeof (struct segment_command);
                    }
                    
                    // and the size of all LC_THREAD load command
                    for (const auto &LC_THREAD_data : LC_THREAD_datas)
                    {
                        ++mach_header.ncmds;
                        mach_header.sizeofcmds += 8 + LC_THREAD_data.GetSize();
                    }

                    printf ("mach_header: 0x%8.8x 0x%8.8x 0x%8.8x 0x%8.8x 0x%8.8x 0x%8.8x 0x%8.8x 0x%8.8x\n",
                            mach_header.magic,
                            mach_header.cputype,
                            mach_header.cpusubtype,
                            mach_header.filetype,
                            mach_header.ncmds,
                            mach_header.sizeofcmds,
                            mach_header.flags,
                            mach_header.reserved);

                    // Write the mach header
                    buffer.PutHex32(mach_header.magic);
                    buffer.PutHex32(mach_header.cputype);
                    buffer.PutHex32(mach_header.cpusubtype);
                    buffer.PutHex32(mach_header.filetype);
                    buffer.PutHex32(mach_header.ncmds);
                    buffer.PutHex32(mach_header.sizeofcmds);
                    buffer.PutHex32(mach_header.flags);
                    if (addr_byte_size == 8)
                    {
                        buffer.PutHex32(mach_header.reserved);
                    }
                    
                    // Skip the mach header and all load commands and align to the next
                    // 0x1000 byte boundary
                    addr_t file_offset = buffer.GetSize() + mach_header.sizeofcmds;
                    if (file_offset & 0x00000fff)
                    {
                        file_offset += 0x00001000ull;
                        file_offset &= (~0x00001000ull + 1);
                    }
                    
                    for (auto &segment : segment_load_commands)
                    {
                        segment.fileoff = file_offset;
                        file_offset += segment.filesize;
                    }
                    
                    // Write out all of the LC_THREAD load commands
                    for (const auto &LC_THREAD_data : LC_THREAD_datas)
                    {
                        const size_t LC_THREAD_data_size = LC_THREAD_data.GetSize();
                        buffer.PutHex32(LC_THREAD);
                        buffer.PutHex32(8 + LC_THREAD_data_size); // cmd + cmdsize + data
                        buffer.Write(LC_THREAD_data.GetData(), LC_THREAD_data_size);
                    }

                    // Write out all of the segment load commands
                    for (const auto &segment : segment_load_commands)
                    {
                        printf ("0x%8.8x 0x%8.8x [0x%16.16" PRIx64 " - 0x%16.16" PRIx64 ") [0x%16.16" PRIx64 " 0x%16.16" PRIx64 ") 0x%8.8x 0x%8.8x 0x%8.8x 0x%8.8x]\n",
                                segment.cmd,
                                segment.cmdsize,
                                segment.vmaddr,
                                segment.vmaddr + segment.vmsize,
                                segment.fileoff,
                                segment.filesize,
                                segment.maxprot,
                                segment.initprot,
                                segment.nsects,
                                segment.flags);
                        
                        buffer.PutHex32(segment.cmd);
                        buffer.PutHex32(segment.cmdsize);
                        buffer.PutRawBytes(segment.segname, sizeof(segment.segname));
                        if (addr_byte_size == 8)
                        {
                            buffer.PutHex64(segment.vmaddr);
                            buffer.PutHex64(segment.vmsize);
                            buffer.PutHex64(segment.fileoff);
                            buffer.PutHex64(segment.filesize);
                        }
                        else
                        {
                            buffer.PutHex32(static_cast<uint32_t>(segment.vmaddr));
                            buffer.PutHex32(static_cast<uint32_t>(segment.vmsize));
                            buffer.PutHex32(static_cast<uint32_t>(segment.fileoff));
                            buffer.PutHex32(static_cast<uint32_t>(segment.filesize));
                        }
                        buffer.PutHex32(segment.maxprot);
                        buffer.PutHex32(segment.initprot);
                        buffer.PutHex32(segment.nsects);
                        buffer.PutHex32(segment.flags);
                    }
                    
                    File core_file;
                    std::string core_file_path(outfile.GetPath());
                    error = core_file.Open(core_file_path.c_str(),
                                           File::eOpenOptionWrite    |
                                           File::eOpenOptionTruncate |
                                           File::eOpenOptionCanCreate);
                    if (error.Success())
                    {
                        // Read 1 page at a time
                        uint8_t bytes[0x1000];
                        // Write the mach header and load commands out to the core file
                        size_t bytes_written = buffer.GetString().size();
                        error = core_file.Write(buffer.GetString().data(), bytes_written);
                        if (error.Success())
                        {
                            // Now write the file data for all memory segments in the process
                            for (const auto &segment : segment_load_commands)
                            {
                                if (core_file.SeekFromStart(segment.fileoff) == -1)
                                {
                                    error.SetErrorStringWithFormat("unable to seek to offset 0x%" PRIx64 " in '%s'", segment.fileoff, core_file_path.c_str());
                                    break;
                                }
                                
                                printf ("Saving %" PRId64 " bytes of data for memory region at 0x%" PRIx64 "\n", segment.vmsize, segment.vmaddr);
                                addr_t bytes_left = segment.vmsize;
                                addr_t addr = segment.vmaddr;
                                Error memory_read_error;
                                while (bytes_left > 0 && error.Success())
                                {
                                    const size_t bytes_to_read = bytes_left > sizeof(bytes) ? sizeof(bytes) : bytes_left;
                                    const size_t bytes_read = process_sp->ReadMemory(addr, bytes, bytes_to_read, memory_read_error);
                                    if (bytes_read == bytes_to_read)
                                    {
                                        size_t bytes_written = bytes_read;
                                        error = core_file.Write(bytes, bytes_written);
                                        bytes_left -= bytes_read;
                                        addr += bytes_read;
                                    }
                                    else
                                    {
                                        // Some pages within regions are not readable, those
                                        // should be zero filled
                                        memset (bytes, 0, bytes_to_read);
                                        size_t bytes_written = bytes_to_read;
                                        error = core_file.Write(bytes, bytes_written);
                                        bytes_left -= bytes_to_read;
                                        addr += bytes_to_read;
                                    }
                                }
                            }
                        }
                    }
                }
                else
                {
                    error.SetErrorString("process doesn't support getting memory region info");
                }
            }
            return true; // This is the right plug to handle saving core files for this process
        }
    }
    return false;
}<|MERGE_RESOLUTION|>--- conflicted
+++ resolved
@@ -3420,13 +3420,10 @@
                                                                                         type = eSymbolTypeObjCIVar;
                                                                                         demangled_is_synthesized = true;
                                                                                     }
-<<<<<<< HEAD
                                                                                 }
                                                                                 else if (symbol_name_ref.startswith("__TM"))
                                                                                 {
                                                                                     type = eSymbolTypeMetadata;
-=======
->>>>>>> 7577898c
                                                                                 }
                                                                             }
                                                                         }
@@ -4289,7 +4286,6 @@
                                             {
                                                 llvm::StringRef symbol_name_ref(symbol_name);
                                                 if (symbol_name_ref.startswith("_OBJC_"))
-<<<<<<< HEAD
                                                 {
                                                     static const llvm::StringRef g_objc_v2_prefix_class ("_OBJC_CLASS_$_");
                                                     static const llvm::StringRef g_objc_v2_prefix_metaclass ("_OBJC_METACLASS_$_");
@@ -4319,33 +4315,6 @@
                                                 else if (symbol_name_ref.startswith("__TM"))
                                                 {
                                                     type = eSymbolTypeMetadata;
-=======
-                                                {
-                                                    static const llvm::StringRef g_objc_v2_prefix_class ("_OBJC_CLASS_$_");
-                                                    static const llvm::StringRef g_objc_v2_prefix_metaclass ("_OBJC_METACLASS_$_");
-                                                    static const llvm::StringRef g_objc_v2_prefix_ivar ("_OBJC_IVAR_$_");
-                                                    if (symbol_name_ref.startswith(g_objc_v2_prefix_class))
-                                                    {
-                                                        symbol_name_non_abi_mangled = symbol_name + 1;
-                                                        symbol_name = symbol_name + g_objc_v2_prefix_class.size();
-                                                        type = eSymbolTypeObjCClass;
-                                                        demangled_is_synthesized = true;
-                                                    }
-                                                    else if (symbol_name_ref.startswith(g_objc_v2_prefix_metaclass))
-                                                    {
-                                                        symbol_name_non_abi_mangled = symbol_name + 1;
-                                                        symbol_name = symbol_name + g_objc_v2_prefix_metaclass.size();
-                                                        type = eSymbolTypeObjCMetaClass;
-                                                        demangled_is_synthesized = true;
-                                                    }
-                                                    else if (symbol_name_ref.startswith(g_objc_v2_prefix_ivar))
-                                                    {
-                                                        symbol_name_non_abi_mangled = symbol_name + 1;
-                                                        symbol_name = symbol_name + g_objc_v2_prefix_ivar.size();
-                                                        type = eSymbolTypeObjCIVar;
-                                                        demangled_is_synthesized = true;
-                                                    }
->>>>>>> 7577898c
                                                 }
                                             }
                                         }
@@ -4976,21 +4945,11 @@
                         triple.setOS (llvm::Triple::MacOSX);
                         return true;
 
-<<<<<<< HEAD
-#if defined (DT_VARIANT_PONDEROSA) || TARGET_OS_TV == 1
-                    case LC_VERSION_MIN_TVOS:
-                        triple.setOS (llvm::Triple::TvOS);
-                        return true;
-#endif
-                        
-                    case LC_VERSION_MIN_WATCHOS:
-=======
                     case llvm::MachO::LC_VERSION_MIN_TVOS:
                         triple.setOS (llvm::Triple::TvOS);
                         return true;
                         
                     case llvm::MachO::LC_VERSION_MIN_WATCHOS:
->>>>>>> 7577898c
                         triple.setOS (llvm::Triple::WatchOS);
                         return true;
 
@@ -5633,18 +5592,10 @@
             version_min_command lc;
             if (m_data.GetU32(&offset, &lc.cmd, 2) == NULL)
                 break;
-<<<<<<< HEAD
-            if (lc.cmd == LC_VERSION_MIN_MACOSX || lc.cmd == LC_VERSION_MIN_IPHONEOS ||
-#if defined (DT_VARIANT_PONDEROSA) || TARGET_OS_TV == 1
-                lc.cmd == LC_VERSION_MIN_TVOS ||
-#endif
-                lc.cmd == LC_VERSION_MIN_WATCHOS)
-=======
             if (lc.cmd == llvm::MachO::LC_VERSION_MIN_MACOSX 
                  || lc.cmd == llvm::MachO::LC_VERSION_MIN_IPHONEOS 
                  || lc.cmd == llvm::MachO::LC_VERSION_MIN_TVOS 
                  || lc.cmd == llvm::MachO::LC_VERSION_MIN_WATCHOS)
->>>>>>> 7577898c
             {
                 if (m_data.GetU32 (&offset, &lc.version, (sizeof(lc) / sizeof(uint32_t)) - 2))
                 {
@@ -5702,18 +5653,10 @@
             version_min_command lc;
             if (m_data.GetU32(&offset, &lc.cmd, 2) == NULL)
                 break;
-<<<<<<< HEAD
-            if (lc.cmd == LC_VERSION_MIN_MACOSX || lc.cmd == LC_VERSION_MIN_IPHONEOS ||
-#if defined (DT_VARIANT_PONDEROSA) || TARGET_OS_TV == 1
-                lc.cmd == LC_VERSION_MIN_TVOS ||
-#endif
-                lc.cmd == LC_VERSION_MIN_WATCHOS)
-=======
             if (lc.cmd == llvm::MachO::LC_VERSION_MIN_MACOSX 
                 || lc.cmd == llvm::MachO::LC_VERSION_MIN_IPHONEOS
                 || lc.cmd == llvm::MachO::LC_VERSION_MIN_TVOS
                 || lc.cmd == llvm::MachO::LC_VERSION_MIN_WATCHOS)
->>>>>>> 7577898c
             {
                 if (m_data.GetU32 (&offset, &lc.version, (sizeof(lc) / sizeof(uint32_t)) - 2))
                 {
