--- conflicted
+++ resolved
@@ -1299,13 +1299,9 @@
       case eSymbolTypeObjCIVar:
         return AddressClass::eRuntime;
       case eSymbolTypeReExported:
-<<<<<<< HEAD
-        return eAddressClassRuntime;
+        return AddressClass::eRuntime;
       case eSymbolTypeASTFile:
-        return eAddressClassDebug;
-=======
-        return AddressClass::eRuntime;
->>>>>>> 299476ce
+        return AddressClass::eDebug;
       }
     }
   }
