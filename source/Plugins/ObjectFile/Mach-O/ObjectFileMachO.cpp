--- conflicted
+++ resolved
@@ -1211,11 +1211,8 @@
           case eSectionTypeDWARFAppleExternalTypes:
           case eSectionTypeDWARFAppleNamespaces:
           case eSectionTypeDWARFAppleObjC:
-<<<<<<< HEAD
           case eSectionTypeSwiftModules:
-=======
           case eSectionTypeDWARFGNUDebugAltLink:
->>>>>>> 0c8a6dca
             return eAddressClassDebug;
 
           case eSectionTypeEHFrame:
