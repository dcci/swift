--- conflicted
+++ resolved
@@ -2821,10 +2821,7 @@
                     uint32_t member_byte_offset = (parent_die.Tag() == DW_TAG_union_type) ? 0 : UINT32_MAX;
                     size_t byte_size = 0;
                     int64_t bit_offset = 0;
-<<<<<<< HEAD
-=======
                     uint64_t data_bit_offset = UINT64_MAX;
->>>>>>> 969e9c06
                     size_t bit_size = 0;
                     bool is_external = false; // On DW_TAG_members, this means the member is static
                     uint32_t i;
@@ -3038,10 +3035,6 @@
                                     }
                                     else
                                     {
-<<<<<<< HEAD
-                                        this_field_info.bit_offset += byte_size * 8;
-                                        this_field_info.bit_offset -= (bit_offset + bit_size);
-=======
                                         if (byte_size == 0)
                                             byte_size = member_type->GetByteSize();
 
@@ -3055,7 +3048,6 @@
                                         {
                                             this_field_info.bit_offset += bit_offset;
                                         }
->>>>>>> 969e9c06
                                     }
 
                                     if ((this_field_info.bit_offset >= parent_bit_size) || !last_field_info.NextBitfieldOffsetIsValid(this_field_info.bit_offset))
@@ -3073,6 +3065,7 @@
 
                                     if ((this_field_info.bit_offset >= parent_bit_size) || !last_field_info.NextBitfieldOffsetIsValid(this_field_info.bit_offset))
                                     {
+                                        ObjectFile *objfile = die.GetDWARF()->GetObjectFile();
                                         objfile->GetModule()->ReportWarning("0x%8.8" PRIx64 ": %s bitfield named \"%s\" has invalid bit offset (0x%8.8" PRIx64 ") member will be ignored. Please file a bug against the compiler and include the preprocessed output for %s\n",
                                                                             die.GetID(),
                                                                             DW_TAG_value_to_name(tag),
