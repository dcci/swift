--- conflicted
+++ resolved
@@ -1474,11 +1474,7 @@
                         }
 
                         if (add_method) {
-<<<<<<< HEAD
                           llvm::PrettyStackTraceFormat stack_trace(
-=======
-                          llvm::PrettyStackTraceFormat PST(
->>>>>>> 24f4965f
                               "SymbolFileDWARF::ParseType() is adding a method "
                               "%s to class %s in DIE 0x%8.8" PRIx64 " from %s",
                               type_name_cstr,
