//===-- SymbolFileDWARFDebugMap.h ------------------------------*- C++ -*-===//
//
//                     The LLVM Compiler Infrastructure
//
// This file is distributed under the University of Illinois Open Source
// License. See LICENSE.TXT for details.
//
//===----------------------------------------------------------------------===//

#ifndef SymbolFileDWARF_SymbolFileDWARFDebugMap_h_
#define SymbolFileDWARF_SymbolFileDWARFDebugMap_h_


#include <vector>
#include <bitset>

#include "lldb/Core/RangeMap.h"
#include "lldb/Symbol/SymbolFile.h"

#include "UniqueDWARFASTType.h"

class SymbolFileDWARF;
class DWARFDebugAranges;
class DWARFDeclContext;
class DebugMapModule;

class SymbolFileDWARFDebugMap : public lldb_private::SymbolFile
{
public:
    
    //------------------------------------------------------------------
    // Static Functions
    //------------------------------------------------------------------
    static void
    Initialize();

    static void
    Terminate();

    static lldb_private::ConstString
    GetPluginNameStatic();

    static const char *
    GetPluginDescriptionStatic();

    static lldb_private::SymbolFile *
    CreateInstance (lldb_private::ObjectFile* obj_file);

    //------------------------------------------------------------------
    // Constructors and Destructors
    //------------------------------------------------------------------
    SymbolFileDWARFDebugMap (lldb_private::ObjectFile* ofile);
    ~SymbolFileDWARFDebugMap () override;

    uint32_t        CalculateAbilities () override;
    void            InitializeObject() override;

    //------------------------------------------------------------------
    // Compile Unit function calls
    //------------------------------------------------------------------
    uint32_t        GetNumCompileUnits () override;
    lldb::CompUnitSP ParseCompileUnitAtIndex (uint32_t index) override;

    lldb::LanguageType ParseCompileUnitLanguage (const lldb_private::SymbolContext& sc) override;
    size_t          ParseCompileUnitFunctions (const lldb_private::SymbolContext& sc) override;
    bool            ParseCompileUnitLineTable (const lldb_private::SymbolContext& sc) override;
    bool            ParseCompileUnitDebugMacros (const lldb_private::SymbolContext& sc) override;
    bool            ParseCompileUnitSupportFiles (const lldb_private::SymbolContext& sc, lldb_private::FileSpecList &support_files) override;
    bool            ParseImportedModules (const lldb_private::SymbolContext &sc, std::vector<lldb_private::ConstString> &imported_modules) override;
    size_t          ParseFunctionBlocks (const lldb_private::SymbolContext& sc) override;
    size_t          ParseTypes (const lldb_private::SymbolContext& sc) override;
    size_t          ParseVariablesForContext (const lldb_private::SymbolContext& sc) override;

    lldb_private::Type* ResolveTypeUID (lldb::user_id_t type_uid) override;
    lldb_private::CompilerDeclContext GetDeclContextForUID (lldb::user_id_t uid) override;
    lldb_private::CompilerDeclContext GetDeclContextContainingUID (lldb::user_id_t uid) override;
    void ParseDeclsForContext (lldb_private::CompilerDeclContext decl_ctx) override;

    bool            CompleteType (lldb_private::CompilerType& compiler_type) override;
    uint32_t        ResolveSymbolContext (const lldb_private::Address& so_addr, uint32_t resolve_scope, lldb_private::SymbolContext& sc) override;
    uint32_t        ResolveSymbolContext (const lldb_private::FileSpec& file_spec, uint32_t line, bool check_inlines, uint32_t resolve_scope, lldb_private::SymbolContextList& sc_list) override;
    uint32_t        FindGlobalVariables (const lldb_private::ConstString &name, const lldb_private::CompilerDeclContext *parent_decl_ctx, bool append, uint32_t max_matches, lldb_private::VariableList& variables) override;
    uint32_t        FindGlobalVariables (const lldb_private::RegularExpression& regex, bool append, uint32_t max_matches, lldb_private::VariableList& variables) override;
    uint32_t        FindFunctions (const lldb_private::ConstString &name, const lldb_private::CompilerDeclContext *parent_decl_ctx, uint32_t name_type_mask, bool include_inlines, bool append, lldb_private::SymbolContextList& sc_list) override;
    uint32_t        FindFunctions (const lldb_private::RegularExpression& regex, bool include_inlines, bool append, lldb_private::SymbolContextList& sc_list) override;
    uint32_t        FindTypes (const lldb_private::SymbolContext& sc, const lldb_private::ConstString &name, const lldb_private::CompilerDeclContext *parent_decl_ctx, bool append, uint32_t max_matches, llvm::DenseSet<lldb_private::SymbolFile *> &searched_symbol_files, lldb_private::TypeMap& types) override;
    lldb_private::CompilerDeclContext
                    FindNamespace (const lldb_private::SymbolContext& sc,
                                   const lldb_private::ConstString &name,
                                   const lldb_private::CompilerDeclContext *parent_decl_ctx) override;
    size_t          GetTypes (lldb_private::SymbolContextScope *sc_scope,
                              uint32_t type_mask,
                              lldb_private::TypeList &type_list) override;

    lldb::DataBufferSP
                    GetASTData (lldb::LanguageType language) override;
    
    //------------------------------------------------------------------
    // PluginInterface protocol
    //------------------------------------------------------------------
    lldb_private::ConstString
    GetPluginName() override;

    uint32_t
    GetPluginVersion() override;

protected:
    enum
    {
        kHaveInitializedOSOs = (1 << 0),
        kNumFlags
    };

    friend class DebugMapModule;
    friend struct DIERef;
    friend class DWARFASTParserClang;
<<<<<<< HEAD
    friend class DWARFASTParserSwift;
=======
    friend class DWARFCompileUnit;
    friend class SymbolFileDWARF;
>>>>>>> e119e26c
    struct OSOInfo
    {
        lldb::ModuleSP module_sp;
        
        OSOInfo() :
            module_sp ()
        {
        }
    };
    
    typedef std::shared_ptr<OSOInfo> OSOInfoSP;

    typedef lldb_private::RangeDataVector<lldb::addr_t, lldb::addr_t, lldb::addr_t> FileRangeMap;

    //------------------------------------------------------------------
    // Class specific types
    //------------------------------------------------------------------
    struct CompileUnitInfo
    {
        lldb_private::FileSpec so_file;
        lldb_private::ConstString oso_path;
        lldb_private::TimeValue oso_mod_time;
        OSOInfoSP oso_sp;
        lldb::CompUnitSP compile_unit_sp;
        uint32_t first_symbol_index;
        uint32_t last_symbol_index;
        uint32_t first_symbol_id;
        uint32_t last_symbol_id;
        FileRangeMap file_range_map;
        bool file_range_map_valid;
        

        CompileUnitInfo() :
            so_file (),
            oso_path (),
            oso_mod_time (),
            oso_sp (),
            compile_unit_sp (),
            first_symbol_index (UINT32_MAX),
            last_symbol_index (UINT32_MAX),
            first_symbol_id (UINT32_MAX),
            last_symbol_id (UINT32_MAX),
            file_range_map (),
            file_range_map_valid (false)
        {
        }
        
        const FileRangeMap &
        GetFileRangeMap(SymbolFileDWARFDebugMap *exe_symfile);
    };

    //------------------------------------------------------------------
    // Protected Member Functions
    //------------------------------------------------------------------
    void
    InitOSO ();

    static uint32_t
    GetOSOIndexFromUserID (lldb::user_id_t uid)
    {
        return (uint32_t)((uid >> 32ull) - 1ull);
    }
    
    static SymbolFileDWARF *
    GetSymbolFileAsSymbolFileDWARF (SymbolFile *sym_file);
    
    bool
    GetFileSpecForSO (uint32_t oso_idx, lldb_private::FileSpec &file_spec);

    CompileUnitInfo *
    GetCompUnitInfo (const lldb_private::SymbolContext& sc);

    size_t
    GetCompUnitInfosForModule (const lldb_private::Module *oso_module,
                               std::vector<CompileUnitInfo *>& cu_infos);
    
    lldb_private::Module *
    GetModuleByCompUnitInfo (CompileUnitInfo *comp_unit_info);

    lldb_private::Module *
    GetModuleByOSOIndex (uint32_t oso_idx);

    lldb_private::ObjectFile *
    GetObjectFileByCompUnitInfo (CompileUnitInfo *comp_unit_info);

    lldb_private::ObjectFile *
    GetObjectFileByOSOIndex (uint32_t oso_idx);

    uint32_t
    GetCompUnitInfoIndex (const CompileUnitInfo *comp_unit_info);

    SymbolFileDWARF *
    GetSymbolFile (const lldb_private::SymbolContext& sc);

    SymbolFileDWARF *
    GetSymbolFileByCompUnitInfo (CompileUnitInfo *comp_unit_info);

    SymbolFileDWARF *
    GetSymbolFileByOSOIndex (uint32_t oso_idx);
    
    // If closure returns "false", iteration continues.  If it returns
    // "true", iteration terminates.
    void
    ForEachSymbolFile (std::function<bool (SymbolFileDWARF *)> closure)
    {
        for (uint32_t oso_idx = 0, num_oso_idxs = m_compile_unit_infos.size();
             oso_idx < num_oso_idxs;
             ++oso_idx)
        {
            if (SymbolFileDWARF *oso_dwarf = GetSymbolFileByOSOIndex (oso_idx))
            {
                if (closure(oso_dwarf))
                    return;
            }
        }
    }

    CompileUnitInfo *
    GetCompileUnitInfoForSymbolWithIndex (uint32_t symbol_idx, uint32_t *oso_idx_ptr);
    
    CompileUnitInfo *
    GetCompileUnitInfoForSymbolWithID (lldb::user_id_t symbol_id, uint32_t *oso_idx_ptr);

    static int
    SymbolContainsSymbolWithIndex (uint32_t *symbol_idx_ptr, const CompileUnitInfo *comp_unit_info);

    static int
    SymbolContainsSymbolWithID (lldb::user_id_t *symbol_idx_ptr, const CompileUnitInfo *comp_unit_info);

    uint32_t
    PrivateFindGlobalVariables (const lldb_private::ConstString &name,
                                const lldb_private::CompilerDeclContext *parent_decl_ctx,
                                const std::vector<uint32_t> &name_symbol_indexes,
                                uint32_t max_matches,
                                lldb_private::VariableList& variables);


    void
    SetCompileUnit (SymbolFileDWARF *oso_dwarf, const lldb::CompUnitSP &cu_sp);

    lldb::CompUnitSP
    GetCompileUnit (SymbolFileDWARF *oso_dwarf);
    
    CompileUnitInfo *
    GetCompileUnitInfo (SymbolFileDWARF *oso_dwarf);

    lldb::TypeSP
    FindDefinitionTypeForDWARFDeclContext (const DWARFDeclContext &die_decl_ctx);    

    bool
    Supports_DW_AT_APPLE_objc_complete_type (SymbolFileDWARF *skip_dwarf_oso);

    lldb::TypeSP
    FindCompleteObjCDefinitionTypeForDIE (const DWARFDIE &die,
                                          const lldb_private::ConstString &type_name,
                                          bool must_be_implementation);
    

    UniqueDWARFASTTypeMap &
    GetUniqueDWARFASTTypeMap ()
    {
        return m_unique_ast_type_map;
    }
    
    
    //------------------------------------------------------------------
    // OSOEntry
    //------------------------------------------------------------------
    class OSOEntry
    {
    public:
        
        OSOEntry () :
        m_exe_sym_idx (UINT32_MAX),
        m_oso_file_addr (LLDB_INVALID_ADDRESS)
        {
        }
        
        OSOEntry (uint32_t exe_sym_idx,
                  lldb::addr_t oso_file_addr) :
        m_exe_sym_idx (exe_sym_idx),
        m_oso_file_addr (oso_file_addr)
        {
        }
        
        uint32_t
        GetExeSymbolIndex () const
        {
            return m_exe_sym_idx;
        }
        
        bool
        operator < (const OSOEntry &rhs) const
        {
            return m_exe_sym_idx < rhs.m_exe_sym_idx;
        }
        
        lldb::addr_t
        GetOSOFileAddress () const
        {
            return m_oso_file_addr;
        }
        
        void
        SetOSOFileAddress (lldb::addr_t oso_file_addr)
        {
            m_oso_file_addr = oso_file_addr;
        }
    protected:
        uint32_t m_exe_sym_idx;
        lldb::addr_t m_oso_file_addr;
    };

    typedef lldb_private::RangeDataVector<lldb::addr_t, lldb::addr_t, OSOEntry> DebugMap;

    //------------------------------------------------------------------
    // Member Variables
    //------------------------------------------------------------------
    std::bitset<kNumFlags> m_flags;
    std::vector<CompileUnitInfo> m_compile_unit_infos;
    std::vector<uint32_t> m_func_indexes;   // Sorted by address
    std::vector<uint32_t> m_glob_indexes;
    std::map<lldb_private::ConstString, OSOInfoSP> m_oso_map;
    UniqueDWARFASTTypeMap m_unique_ast_type_map;
    lldb_private::LazyBool m_supports_DW_AT_APPLE_objc_complete_type;
    bool m_initialized_swift_modules;
    DebugMap m_debug_map;
    
    //------------------------------------------------------------------
    // When an object file from the debug map gets parsed in
    // SymbolFileDWARF, it needs to tell the debug map about the object
    // files addresses by calling this function once for each N_FUN,
    // N_GSYM and N_STSYM and after all entries in the debug map have
    // been matched up, FinalizeOSOFileRanges() should be called.
    //------------------------------------------------------------------
    bool
    AddOSOFileRange (CompileUnitInfo *cu_info,
                     lldb::addr_t exe_file_addr,
                     lldb::addr_t oso_file_addr,
                     lldb::addr_t oso_byte_size);
    
    //------------------------------------------------------------------
    // Called after calling AddOSOFileRange() for each object file debug
    // map entry to finalize the info for the unlinked compile unit.
    //------------------------------------------------------------------
    void
    FinalizeOSOFileRanges (CompileUnitInfo *cu_info);

    //------------------------------------------------------------------
    /// Convert \a addr from a .o file address, to an executable address.
    ///
    /// @param[in] addr
    ///     A section offset address from a .o file
    ///
    /// @return
    ///     Returns true if \a addr was converted to be an executable
    ///     section/offset address, false otherwise.
    //------------------------------------------------------------------
    bool
    LinkOSOAddress (lldb_private::Address &addr);
    
    //------------------------------------------------------------------
    /// Convert a .o file "file address" to an executable "file address".
    ///
    /// @param[in] oso_symfile
    ///     The DWARF symbol file that contains \a oso_file_addr
    ///
    /// @param[in] oso_file_addr
    ///     A .o file "file address" to convert.
    ///
    /// @return
    ///     LLDB_INVALID_ADDRESS if \a oso_file_addr is not in the
    ///     linked executable, otherwise a valid "file address" from the
    ///     linked executable that contains the debug map.
    //------------------------------------------------------------------
    lldb::addr_t
    LinkOSOFileAddress (SymbolFileDWARF *oso_symfile, lldb::addr_t oso_file_addr);
            
    //------------------------------------------------------------------
    /// Given a line table full of lines with "file addresses" that are
    /// for a .o file represented by \a oso_symfile, link a new line table
    /// and return it.
    ///
    /// @param[in] oso_symfile
    ///     The DWARF symbol file that produced the \a line_table
    ///
    /// @param[in] addr
    ///     A section offset address from a .o file
    ///
    /// @return
    ///     Returns a valid line table full of linked addresses, or NULL
    ///     if none of the line table addresses exist in the main
    ///     executable.
    //------------------------------------------------------------------
    lldb_private::LineTable *
    LinkOSOLineTable (SymbolFileDWARF *oso_symfile,
                      lldb_private::LineTable *line_table);
    
    size_t
    AddOSOARanges (SymbolFileDWARF* dwarf2Data,
                   DWARFDebugAranges* debug_aranges);
};

#endif // #ifndef SymbolFileDWARF_SymbolFileDWARFDebugMap_h_<|MERGE_RESOLUTION|>--- conflicted
+++ resolved
@@ -114,12 +114,9 @@
     friend class DebugMapModule;
     friend struct DIERef;
     friend class DWARFASTParserClang;
-<<<<<<< HEAD
     friend class DWARFASTParserSwift;
-=======
     friend class DWARFCompileUnit;
     friend class SymbolFileDWARF;
->>>>>>> e119e26c
     struct OSOInfo
     {
         lldb::ModuleSP module_sp;
