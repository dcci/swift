//===-- SymbolFileDWARF.cpp ------------------------------------*- C++ -*-===//
//
//                     The LLVM Compiler Infrastructure
//
// This file is distributed under the University of Illinois Open Source
// License. See LICENSE.TXT for details.
//
//===----------------------------------------------------------------------===//

#include "SymbolFileDWARF.h"

// Other libraries and framework includes
#include "llvm/Support/Casting.h"
#include "llvm/Support/Threading.h"

#include "lldb/Core/Module.h"
#include "lldb/Core/ModuleList.h"
#include "lldb/Core/ModuleSpec.h"
#include "lldb/Core/PluginManager.h"
#include "lldb/Core/Scalar.h"
#include "lldb/Core/Section.h"
#include "lldb/Core/StreamFile.h"
#include "lldb/Core/Value.h"
#include "lldb/Utility/ArchSpec.h"
#include "lldb/Utility/RegularExpression.h"
#include "lldb/Utility/StreamString.h"
#include "lldb/Utility/Timer.h"

#include "Plugins/ExpressionParser/Clang/ClangModulesDeclVendor.h"

#include "lldb/Host/FileSystem.h"
#include "lldb/Host/Host.h"
#include "lldb/Host/Symbols.h"

#include "lldb/Interpreter/OptionValueFileSpecList.h"
#include "lldb/Interpreter/OptionValueProperties.h"

#include "lldb/Symbol/Block.h"
#include "lldb/Symbol/ClangASTContext.h"
#include "lldb/Symbol/ClangASTImporter.h"
#include "lldb/Symbol/ClangUtil.h"
#include "lldb/Symbol/CompileUnit.h"
#include "lldb/Symbol/CompilerDecl.h"
#include "lldb/Symbol/CompilerDeclContext.h"
#include "lldb/Symbol/DebugMacros.h"
#include "lldb/Symbol/LineTable.h"
#include "lldb/Symbol/ObjectFile.h"
#include "lldb/Symbol/SymbolVendor.h"
#include "lldb/Symbol/TypeMap.h"
#include "lldb/Symbol/TypeSystem.h"
#include "lldb/Symbol/VariableList.h"

#include "lldb/Target/Language.h"

#include "AppleDWARFIndex.h"
#include "DWARFASTParser.h"
#include "DWARFASTParserClang.h"
#include "DWARFDIECollection.h"
#include "DWARFDebugAbbrev.h"
#include "DWARFDebugAranges.h"
#include "DWARFDebugInfo.h"
#include "DWARFDebugLine.h"
#include "DWARFDebugMacro.h"
#include "DWARFDebugRanges.h"
#include "DWARFDeclContext.h"
#include "DWARFFormValue.h"
#include "DWARFUnit.h"
#include "LogChannelDWARF.h"
#include "ManualDWARFIndex.h"
#include "SymbolFileDWARFDebugMap.h"
#include "SymbolFileDWARFDwo.h"
#include "SymbolFileDWARFDwp.h"

#include "llvm/Support/FileSystem.h"

#include <map>

#include <ctype.h>
#include <string.h>

//#define ENABLE_DEBUG_PRINTF // COMMENT OUT THIS LINE PRIOR TO CHECKIN

#ifdef ENABLE_DEBUG_PRINTF
#include <stdio.h>
#define DEBUG_PRINTF(fmt, ...) printf(fmt, __VA_ARGS__)
#else
#define DEBUG_PRINTF(fmt, ...)
#endif

using namespace lldb;
using namespace lldb_private;

// static inline bool
// child_requires_parent_class_union_or_struct_to_be_completed (dw_tag_t tag)
//{
//    switch (tag)
//    {
//    default:
//        break;
//    case DW_TAG_subprogram:
//    case DW_TAG_inlined_subroutine:
//    case DW_TAG_class_type:
//    case DW_TAG_structure_type:
//    case DW_TAG_union_type:
//        return true;
//    }
//    return false;
//}
//

namespace {

PropertyDefinition g_properties[] = {
    {"comp-dir-symlink-paths", OptionValue::eTypeFileSpecList, true, 0, nullptr,
     nullptr, "If the DW_AT_comp_dir matches any of these paths the symbolic "
              "links will be resolved at DWARF parse time."},
    {nullptr, OptionValue::eTypeInvalid, false, 0, nullptr, nullptr, nullptr}};

enum { ePropertySymLinkPaths };

class PluginProperties : public Properties {
public:
  static ConstString GetSettingName() {
    return SymbolFileDWARF::GetPluginNameStatic();
  }

  PluginProperties() {
    m_collection_sp.reset(new OptionValueProperties(GetSettingName()));
    m_collection_sp->Initialize(g_properties);
  }

  FileSpecList &GetSymLinkPaths() {
    OptionValueFileSpecList *option_value =
        m_collection_sp->GetPropertyAtIndexAsOptionValueFileSpecList(
            nullptr, true, ePropertySymLinkPaths);
    assert(option_value);
    return option_value->GetCurrentValue();
  }
};

typedef std::shared_ptr<PluginProperties> SymbolFileDWARFPropertiesSP;

static const SymbolFileDWARFPropertiesSP &GetGlobalPluginProperties() {
  static const auto g_settings_sp(std::make_shared<PluginProperties>());
  return g_settings_sp;
}

} // anonymous namespace end

static const char *removeHostnameFromPathname(const char *path_from_dwarf) {
  if (!path_from_dwarf || !path_from_dwarf[0]) {
    return path_from_dwarf;
  }

  const char *colon_pos = strchr(path_from_dwarf, ':');
  if (nullptr == colon_pos) {
    return path_from_dwarf;
  }

  const char *slash_pos = strchr(path_from_dwarf, '/');
  if (slash_pos && (slash_pos < colon_pos)) {
    return path_from_dwarf;
  }

  // check whether we have a windows path, and so the first character is a
  // drive-letter not a hostname.
  if (colon_pos == path_from_dwarf + 1 && isalpha(*path_from_dwarf) &&
      strlen(path_from_dwarf) > 2 && '\\' == path_from_dwarf[2]) {
    return path_from_dwarf;
  }

  return colon_pos + 1;
}

static FileSpec resolveCompDir(const char *path_from_dwarf) {
  if (!path_from_dwarf)
    return FileSpec();

  // DWARF2/3 suggests the form hostname:pathname for compilation directory.
  // Remove the host part if present.
  const char *local_path = removeHostnameFromPathname(path_from_dwarf);
  if (!local_path)
    return FileSpec();

  bool is_symlink = false;
  // Always normalize our compile unit directory to get rid of redundant
  // slashes and other path anomalies before we use it for path prepending
  FileSpec local_spec(local_path, false);
  const auto &file_specs = GetGlobalPluginProperties()->GetSymLinkPaths();
  for (size_t i = 0; i < file_specs.GetSize() && !is_symlink; ++i)
    is_symlink = FileSpec::Equal(file_specs.GetFileSpecAtIndex(i),
                                 local_spec, true);

  if (!is_symlink)
    return local_spec;

  namespace fs = llvm::sys::fs;
  if (fs::get_file_type(local_spec.GetPath(), false) !=
      fs::file_type::symlink_file)
    return local_spec;

  FileSpec resolved_symlink;
  const auto error = FileSystem::Readlink(local_spec, resolved_symlink);
  if (error.Success())
    return resolved_symlink;

  return local_spec;
}

static inline bool IsSwiftLanguage(LanguageType language) {
  return language == eLanguageTypePLI || language == eLanguageTypeSwift ||
         ((uint32_t)language == (uint32_t)llvm::dwarf::DW_LANG_Swift);
}

DWARFUnit *SymbolFileDWARF::GetBaseCompileUnit() {
  return nullptr;
}

void SymbolFileDWARF::Initialize() {
  LogChannelDWARF::Initialize();
  PluginManager::RegisterPlugin(GetPluginNameStatic(),
                                GetPluginDescriptionStatic(), CreateInstance,
                                DebuggerInitialize);
}

void SymbolFileDWARF::DebuggerInitialize(Debugger &debugger) {
  if (!PluginManager::GetSettingForSymbolFilePlugin(
          debugger, PluginProperties::GetSettingName())) {
    const bool is_global_setting = true;
    PluginManager::CreateSettingForSymbolFilePlugin(
        debugger, GetGlobalPluginProperties()->GetValueProperties(),
        ConstString("Properties for the dwarf symbol-file plug-in."),
        is_global_setting);
  }
}

void SymbolFileDWARF::Terminate() {
  PluginManager::UnregisterPlugin(CreateInstance);
  LogChannelDWARF::Terminate();
}

lldb_private::ConstString SymbolFileDWARF::GetPluginNameStatic() {
  static ConstString g_name("dwarf");
  return g_name;
}

const char *SymbolFileDWARF::GetPluginDescriptionStatic() {
  return "DWARF and DWARF3 debug symbol file reader.";
}

SymbolFile *SymbolFileDWARF::CreateInstance(ObjectFile *obj_file) {
  return new SymbolFileDWARF(obj_file);
}

TypeList *SymbolFileDWARF::GetTypeList() {
  SymbolFileDWARFDebugMap *debug_map_symfile = GetDebugMapSymfile();
  if (debug_map_symfile)
    return debug_map_symfile->GetTypeList();
  else
    return m_obj_file->GetModule()->GetTypeList();
}
void SymbolFileDWARF::GetTypes(const DWARFDIE &die, dw_offset_t min_die_offset,
                               dw_offset_t max_die_offset, uint32_t type_mask,
                               TypeSet &type_set) {
  if (die) {
    const dw_offset_t die_offset = die.GetOffset();

    if (die_offset >= max_die_offset)
      return;

    if (die_offset >= min_die_offset) {
      const dw_tag_t tag = die.Tag();

      bool add_type = false;

      switch (tag) {
      case DW_TAG_array_type:
        add_type = (type_mask & eTypeClassArray) != 0;
        break;
      case DW_TAG_unspecified_type:
      case DW_TAG_base_type:
        add_type = (type_mask & eTypeClassBuiltin) != 0;
        break;
      case DW_TAG_class_type:
        add_type = (type_mask & eTypeClassClass) != 0;
        break;
      case DW_TAG_structure_type:
        add_type = (type_mask & eTypeClassStruct) != 0;
        break;
      case DW_TAG_union_type:
        add_type = (type_mask & eTypeClassUnion) != 0;
        break;
      case DW_TAG_enumeration_type:
        add_type = (type_mask & eTypeClassEnumeration) != 0;
        break;
      case DW_TAG_subroutine_type:
      case DW_TAG_subprogram:
      case DW_TAG_inlined_subroutine:
        add_type = (type_mask & eTypeClassFunction) != 0;
        break;
      case DW_TAG_pointer_type:
        add_type = (type_mask & eTypeClassPointer) != 0;
        break;
      case DW_TAG_rvalue_reference_type:
      case DW_TAG_reference_type:
        add_type = (type_mask & eTypeClassReference) != 0;
        break;
      case DW_TAG_typedef:
        add_type = (type_mask & eTypeClassTypedef) != 0;
        break;
      case DW_TAG_ptr_to_member_type:
        add_type = (type_mask & eTypeClassMemberPointer) != 0;
        break;
      }

      if (add_type) {
        const bool assert_not_being_parsed = true;
        Type *type = ResolveTypeUID(die, assert_not_being_parsed);
        if (type) {
          if (type_set.find(type) == type_set.end())
            type_set.insert(type);
        }
      }
    }

    for (DWARFDIE child_die = die.GetFirstChild(); child_die.IsValid();
         child_die = child_die.GetSibling()) {
      GetTypes(child_die, min_die_offset, max_die_offset, type_mask, type_set);
    }
  }
}

size_t SymbolFileDWARF::GetTypes(SymbolContextScope *sc_scope,
                                 uint32_t type_mask, TypeList &type_list)

{
  TypeSet type_set;

  CompileUnit *comp_unit = NULL;
  DWARFUnit *dwarf_cu = NULL;
  if (sc_scope)
    comp_unit = sc_scope->CalculateSymbolContextCompileUnit();

  if (comp_unit) {
    dwarf_cu = GetDWARFCompileUnit(comp_unit);
    if (dwarf_cu == 0)
      return 0;
    GetTypes(dwarf_cu->DIE(), dwarf_cu->GetOffset(),
             dwarf_cu->GetNextCompileUnitOffset(), type_mask, type_set);
  } else {
    DWARFDebugInfo *info = DebugInfo();
    if (info) {
      const size_t num_cus = info->GetNumCompileUnits();
      for (size_t cu_idx = 0; cu_idx < num_cus; ++cu_idx) {
        dwarf_cu = info->GetCompileUnitAtIndex(cu_idx);
        if (dwarf_cu) {
          GetTypes(dwarf_cu->DIE(), 0, UINT32_MAX, type_mask, type_set);
        }
      }
    }
  }

  std::set<CompilerType> compiler_type_set;
  size_t num_types_added = 0;
  for (Type *type : type_set) {
    CompilerType compiler_type = type->GetForwardCompilerType();
    if (compiler_type_set.find(compiler_type) == compiler_type_set.end()) {
      compiler_type_set.insert(compiler_type);
      type_list.Insert(type->shared_from_this());
      ++num_types_added;
    }
  }
  return num_types_added;
}

//----------------------------------------------------------------------
// Gets the first parent that is a lexical block, function or inlined
// subroutine, or compile unit.
//----------------------------------------------------------------------
DWARFDIE
SymbolFileDWARF::GetParentSymbolContextDIE(const DWARFDIE &child_die) {
  DWARFDIE die;
  for (die = child_die.GetParent(); die; die = die.GetParent()) {
    dw_tag_t tag = die.Tag();

    switch (tag) {
    case DW_TAG_compile_unit:
    case DW_TAG_partial_unit:
    case DW_TAG_subprogram:
    case DW_TAG_inlined_subroutine:
    case DW_TAG_lexical_block:
      return die;
    }
  }
  return DWARFDIE();
}

SymbolFileDWARF::SymbolFileDWARF(ObjectFile *objfile)
<<<<<<< HEAD
    : SymbolFile(objfile), UserID(0), // Used by SymbolFileDWARFDebugMap to when
                                                 // this class parses .o files to contain
                                                 // the .o file index/ID
=======
    : SymbolFile(objfile), UserID(uint64_t(DW_INVALID_OFFSET)
                                  << 32), // Used by SymbolFileDWARFDebugMap to
                                          // when this class parses .o files to
                                          // contain the .o file index/ID
>>>>>>> ee62bfa8
      m_debug_map_module_wp(), m_debug_map_symfile(NULL), m_data_debug_abbrev(),
      m_data_debug_aranges(), m_data_debug_frame(), m_data_debug_info(),
      m_data_debug_line(), m_data_debug_macro(), m_data_debug_loc(),
      m_data_debug_ranges(), m_data_debug_str(), m_data_apple_names(),
<<<<<<< HEAD
      m_data_apple_types(), m_data_apple_namespaces(),
      m_abbr(), m_info(), m_line(), m_apple_names_ap(), m_apple_types_ap(),
      m_apple_namespaces_ap(), m_apple_objc_ap(),
      m_function_basename_index(), m_function_fullname_index(),
      m_function_method_index(), m_function_selector_index(),
      m_objc_class_selectors_index(), m_global_index(), m_type_index(),
      m_namespace_index(), m_indexed(false), m_using_apple_tables(false),
      m_fetched_external_modules(false),
=======
      m_data_apple_types(), m_data_apple_namespaces(), m_abbr(), m_info(),
      m_line(), m_fetched_external_modules(false),
>>>>>>> ee62bfa8
      m_supports_DW_AT_APPLE_objc_complete_type(eLazyBoolCalculate), m_ranges(),
      m_unique_ast_type_map() {}

SymbolFileDWARF::~SymbolFileDWARF() {}

static const ConstString &GetDWARFMachOSegmentName() {
  static ConstString g_dwarf_section_name("__DWARF");
  return g_dwarf_section_name;
}

UniqueDWARFASTTypeMap &SymbolFileDWARF::GetUniqueDWARFASTTypeMap() {
  SymbolFileDWARFDebugMap *debug_map_symfile = GetDebugMapSymfile();
  if (debug_map_symfile)
    return debug_map_symfile->GetUniqueDWARFASTTypeMap();
  else
    return m_unique_ast_type_map;
}

TypeSystem *SymbolFileDWARF::GetTypeSystemForLanguage(LanguageType language) {
  SymbolFileDWARFDebugMap *debug_map_symfile = GetDebugMapSymfile();
  TypeSystem *type_system;
  if (debug_map_symfile) {
    type_system = debug_map_symfile->GetTypeSystemForLanguage(language);
  } else {
    type_system = m_obj_file->GetModule()->GetTypeSystemForLanguage(language);
    if (type_system)
      type_system->SetSymbolFile(this);
  }
  return type_system;
}

void SymbolFileDWARF::InitializeObject() {
  ModuleSP module_sp(m_obj_file->GetModule());
  if (module_sp) {
    const SectionList *section_list = module_sp->GetSectionList();
    Section *section =
        section_list->FindSectionByName(GetDWARFMachOSegmentName()).get();

    if (section)
      m_obj_file->ReadSectionData(section, m_dwarf_data);
  }

  DWARFDataExtractor apple_names, apple_namespaces, apple_types, apple_objc;
  LoadSectionData(eSectionTypeDWARFAppleNames, apple_names);
  LoadSectionData(eSectionTypeDWARFAppleNamespaces, apple_namespaces);
  LoadSectionData(eSectionTypeDWARFAppleTypes, apple_types);
  LoadSectionData(eSectionTypeDWARFAppleObjC, apple_objc);

  m_index = AppleDWARFIndex::Create(*GetObjectFile()->GetModule(), apple_names,
                                    apple_namespaces, apple_types, apple_objc,
                                    get_debug_str_data());

  if (!m_index)
    m_index = llvm::make_unique<ManualDWARFIndex>(*GetObjectFile()->GetModule(),
                                                  DebugInfo());
}

bool SymbolFileDWARF::SupportedVersion(uint16_t version) {
  return version == 2 || version == 3 || version == 4;
}

uint32_t SymbolFileDWARF::CalculateAbilities() {
  uint32_t abilities = 0;
  if (m_obj_file != NULL) {
    const Section *section = NULL;
    const SectionList *section_list = m_obj_file->GetSectionList();
    if (section_list == NULL)
      return 0;

    // On non Apple platforms we might have .debug_types debug info that is
    // created by using "-fdebug-types-section". LLDB currently will try to
    // load this debug info, but it causes crashes during debugging when types
    // are missing since it doesn't know how to parse the info in the
    // .debug_types type units. This causes all complex debug info types to be
    // unresolved. Because this causes LLDB to crash and since it really
    // doesn't provide a solid debuggiung experience, we should disable trying
    // to debug this kind of DWARF until support gets added or deprecated.
    if (section_list->FindSectionByName(ConstString(".debug_types"))) {
      m_obj_file->GetModule()->ReportWarning(
        "lldb doesn’t support .debug_types debug info");
      return 0;
    }

    uint64_t debug_abbrev_file_size = 0;
    uint64_t debug_info_file_size = 0;
    uint64_t debug_line_file_size = 0;

    section = section_list->FindSectionByName(GetDWARFMachOSegmentName()).get();

    if (section)
      section_list = &section->GetChildren();

    section =
        section_list->FindSectionByType(eSectionTypeDWARFDebugInfo, true).get();
    if (section != NULL) {
      debug_info_file_size = section->GetFileSize();

      section =
          section_list->FindSectionByType(eSectionTypeDWARFDebugAbbrev, true)
              .get();
      if (section)
        debug_abbrev_file_size = section->GetFileSize();

      DWARFDebugAbbrev *abbrev = DebugAbbrev();
      if (abbrev) {
        std::set<dw_form_t> invalid_forms;
        abbrev->GetUnsupportedForms(invalid_forms);
        if (!invalid_forms.empty()) {
          StreamString error;
          error.Printf("unsupported DW_FORM value%s:", invalid_forms.size() > 1 ? "s" : "");
          for (auto form : invalid_forms)
            error.Printf(" %#x", form);
          m_obj_file->GetModule()->ReportWarning("%s", error.GetString().str().c_str());
          return 0;
        }
      }

      section =
          section_list->FindSectionByType(eSectionTypeDWARFDebugLine, true)
              .get();
      if (section)
        debug_line_file_size = section->GetFileSize();
    } else {
      const char *symfile_dir_cstr =
          m_obj_file->GetFileSpec().GetDirectory().GetCString();
      if (symfile_dir_cstr) {
        if (strcasestr(symfile_dir_cstr, ".dsym")) {
          if (m_obj_file->GetType() == ObjectFile::eTypeDebugInfo) {
            // We have a dSYM file that didn't have a any debug info. If the
            // string table has a size of 1, then it was made from an
            // executable with no debug info, or from an executable that was
            // stripped.
            section =
                section_list->FindSectionByType(eSectionTypeDWARFDebugStr, true)
                    .get();
            if (section && section->GetFileSize() == 1) {
              m_obj_file->GetModule()->ReportWarning(
                  "empty dSYM file detected, dSYM was created with an "
                  "executable with no debug info.");
            }
          }
        }
      }
    }

    if (debug_abbrev_file_size > 0 && debug_info_file_size > 0)
      abilities |= CompileUnits | Functions | Blocks | GlobalVariables |
                   LocalVariables | VariableTypes;

    if (debug_line_file_size > 0)
      abilities |= LineTables;
  }
  return abilities;
}

const DWARFDataExtractor &
SymbolFileDWARF::GetCachedSectionData(lldb::SectionType sect_type,
                                      DWARFDataSegment &data_segment) {
  llvm::call_once(data_segment.m_flag, [this, sect_type, &data_segment] {
    this->LoadSectionData(sect_type, std::ref(data_segment.m_data));
  });
  return data_segment.m_data;
}

void SymbolFileDWARF::LoadSectionData(lldb::SectionType sect_type,
                                      DWARFDataExtractor &data) {
  ModuleSP module_sp(m_obj_file->GetModule());
  const SectionList *section_list = module_sp->GetSectionList();
  if (section_list) {
    SectionSP section_sp(section_list->FindSectionByType(sect_type, true));
    if (section_sp) {
      // See if we memory mapped the DWARF segment?
      if (m_dwarf_data.GetByteSize()) {
        data.SetData(m_dwarf_data, section_sp->GetOffset(),
                     section_sp->GetFileSize());
      } else {
        if (m_obj_file->ReadSectionData(section_sp.get(), data) == 0)
          data.Clear();
      }
    }
  }
}

const DWARFDataExtractor &SymbolFileDWARF::get_debug_abbrev_data() {
  return GetCachedSectionData(eSectionTypeDWARFDebugAbbrev,
                              m_data_debug_abbrev);
}

const DWARFDataExtractor &SymbolFileDWARF::get_debug_addr_data() {
  return GetCachedSectionData(eSectionTypeDWARFDebugAddr, m_data_debug_addr);
}

const DWARFDataExtractor &SymbolFileDWARF::get_debug_aranges_data() {
  return GetCachedSectionData(eSectionTypeDWARFDebugAranges,
                              m_data_debug_aranges);
}

const DWARFDataExtractor &SymbolFileDWARF::get_debug_frame_data() {
  return GetCachedSectionData(eSectionTypeDWARFDebugFrame, m_data_debug_frame);
}

const DWARFDataExtractor &SymbolFileDWARF::get_debug_info_data() {
  return GetCachedSectionData(eSectionTypeDWARFDebugInfo, m_data_debug_info);
}

const DWARFDataExtractor &SymbolFileDWARF::get_debug_line_data() {
  return GetCachedSectionData(eSectionTypeDWARFDebugLine, m_data_debug_line);
}

const DWARFDataExtractor &SymbolFileDWARF::get_debug_macro_data() {
  return GetCachedSectionData(eSectionTypeDWARFDebugMacro, m_data_debug_macro);
}

const DWARFDataExtractor &SymbolFileDWARF::get_debug_loc_data() {
  return GetCachedSectionData(eSectionTypeDWARFDebugLoc, m_data_debug_loc);
}

const DWARFDataExtractor &SymbolFileDWARF::get_debug_ranges_data() {
  return GetCachedSectionData(eSectionTypeDWARFDebugRanges,
                              m_data_debug_ranges);
}

const DWARFDataExtractor &SymbolFileDWARF::get_debug_str_data() {
  return GetCachedSectionData(eSectionTypeDWARFDebugStr, m_data_debug_str);
}

const DWARFDataExtractor &SymbolFileDWARF::get_debug_str_offsets_data() {
  return GetCachedSectionData(eSectionTypeDWARFDebugStrOffsets,
                              m_data_debug_str_offsets);
}

const DWARFDataExtractor &SymbolFileDWARF::get_debug_types_data() {
  return GetCachedSectionData(eSectionTypeDWARFDebugTypes, m_data_debug_types);
}

const DWARFDataExtractor &SymbolFileDWARF::get_apple_names_data() {
  return GetCachedSectionData(eSectionTypeDWARFAppleNames, m_data_apple_names);
}

const DWARFDataExtractor &SymbolFileDWARF::get_apple_types_data() {
  return GetCachedSectionData(eSectionTypeDWARFAppleTypes, m_data_apple_types);
}

const DWARFDataExtractor &SymbolFileDWARF::get_apple_namespaces_data() {
  return GetCachedSectionData(eSectionTypeDWARFAppleNamespaces,
                              m_data_apple_namespaces);
}

const DWARFDataExtractor &SymbolFileDWARF::get_apple_objc_data() {
  return GetCachedSectionData(eSectionTypeDWARFAppleObjC, m_data_apple_objc);
}

const DWARFDataExtractor &SymbolFileDWARF::get_gnu_debugaltlink() {
  return GetCachedSectionData(eSectionTypeDWARFGNUDebugAltLink,
                              m_data_gnu_debugaltlink);
}

DWARFDebugAbbrev *SymbolFileDWARF::DebugAbbrev() {
  if (m_abbr.get() == NULL) {
    const DWARFDataExtractor &debug_abbrev_data = get_debug_abbrev_data();
    if (debug_abbrev_data.GetByteSize() > 0) {
      m_abbr.reset(new DWARFDebugAbbrev());
      if (m_abbr.get())
        m_abbr->Parse(debug_abbrev_data);
    }
  }
  return m_abbr.get();
}

const DWARFDebugAbbrev *SymbolFileDWARF::DebugAbbrev() const {
  return m_abbr.get();
}

DWARFDebugInfo *SymbolFileDWARF::DebugInfo() {
  if (m_info.get() == NULL) {
    static Timer::Category func_cat(LLVM_PRETTY_FUNCTION);
    Timer scoped_timer(func_cat, "%s this = %p", LLVM_PRETTY_FUNCTION,
                       static_cast<void *>(this));
    if (get_debug_info_data().GetByteSize() > 0) {
      m_info.reset(new DWARFDebugInfo());
      if (m_info.get()) {
        m_info->SetDwarfData(this);
      }
    }
  }
  return m_info.get();
}

const DWARFDebugInfo *SymbolFileDWARF::DebugInfo() const {
  return m_info.get();
}

DWARFUnit *
SymbolFileDWARF::GetDWARFCompileUnit(lldb_private::CompileUnit *comp_unit) {
  if (!comp_unit)
    return nullptr;

  DWARFDebugInfo *info = DebugInfo();
  if (info) {
    // Just a normal DWARF file whose user ID for the compile unit is the DWARF
    // offset itself

    DWARFUnit *dwarf_cu =
        info->GetCompileUnit((dw_offset_t)comp_unit->GetID());
    if (dwarf_cu && dwarf_cu->GetUserData() == NULL)
      dwarf_cu->SetUserData(comp_unit);
    return dwarf_cu;
  }
  return NULL;
}

DWARFDebugRanges *SymbolFileDWARF::DebugRanges() {
  if (m_ranges.get() == NULL) {
    static Timer::Category func_cat(LLVM_PRETTY_FUNCTION);
    Timer scoped_timer(func_cat, "%s this = %p", LLVM_PRETTY_FUNCTION,
                       static_cast<void *>(this));
    if (get_debug_ranges_data().GetByteSize() > 0) {
      m_ranges.reset(new DWARFDebugRanges());
      if (m_ranges.get())
        m_ranges->Extract(this);
    }
  }
  return m_ranges.get();
}

const DWARFDebugRanges *SymbolFileDWARF::DebugRanges() const {
  return m_ranges.get();
}

lldb::CompUnitSP SymbolFileDWARF::ParseCompileUnit(DWARFUnit *dwarf_cu,
                                                   uint32_t cu_idx) {
  CompUnitSP cu_sp;
  if (dwarf_cu) {
    CompileUnit *comp_unit = (CompileUnit *)dwarf_cu->GetUserData();
    if (comp_unit) {
      // We already parsed this compile unit, had out a shared pointer to it
      cu_sp = comp_unit->shared_from_this();
    } else {
      if (dwarf_cu->GetSymbolFileDWARF() != this) {
        return dwarf_cu->GetSymbolFileDWARF()->ParseCompileUnit(dwarf_cu,
                                                                cu_idx);
      } else if (dwarf_cu->GetOffset() == 0 && GetDebugMapSymfile()) {
        // Let the debug map create the compile unit
        cu_sp = m_debug_map_symfile->GetCompileUnit(this);
        dwarf_cu->SetUserData(cu_sp.get());
      } else {
        ModuleSP module_sp(m_obj_file->GetModule());
        if (module_sp) {
          const DWARFDIE cu_die = dwarf_cu->GetUnitDIEOnly();
          if (cu_die) {
            FileSpec cu_file_spec{cu_die.GetName(), false};
            if (cu_file_spec) {
              // If we have a full path to the compile unit, we don't need to
              // resolve the file.  This can be expensive e.g. when the source
              // files are
              // NFS mounted.
              if (cu_file_spec.IsRelative()) {
                const char *cu_comp_dir{
                    cu_die.GetAttributeValueAsString(DW_AT_comp_dir, nullptr)};
                cu_file_spec.PrependPathComponent(resolveCompDir(cu_comp_dir));
              }

              std::string remapped_file;
              if (module_sp->RemapSourceFile(cu_file_spec.GetPath(),
                                             remapped_file))
                cu_file_spec.SetFile(remapped_file, false);
            }

            LanguageType cu_language = DWARFUnit::LanguageTypeFromDWARF(
                cu_die.GetAttributeValueAsUnsigned(DW_AT_language, 0));

            bool is_optimized = dwarf_cu->GetIsOptimized();
            cu_sp.reset(new CompileUnit(
                module_sp, dwarf_cu, cu_file_spec, dwarf_cu->GetID(),
                cu_language, is_optimized ? eLazyBoolYes : eLazyBoolNo));
            if (cu_sp) {
              // If we just created a compile unit with an invalid file spec,
              // try and get the first entry in the supports files from the
              // line table as that should be the compile unit.
              if (!cu_file_spec) {
                cu_file_spec = cu_sp->GetSupportFiles().GetFileSpecAtIndex(1);
                if (cu_file_spec) {
                  (FileSpec &)(*cu_sp) = cu_file_spec;
                  // Also fix the invalid file spec which was copied from the
                  // compile unit.
                  cu_sp->GetSupportFiles().Replace(0, cu_file_spec);
                }
              }

              dwarf_cu->SetUserData(cu_sp.get());

              // Figure out the compile unit index if we weren't given one
              if (cu_idx == UINT32_MAX)
                DebugInfo()->GetCompileUnit(dwarf_cu->GetOffset(), &cu_idx);

              m_obj_file->GetModule()->GetSymbolVendor()->SetCompileUnitAtIndex(
                  cu_idx, cu_sp);
            }
          }
        }
      }
    }
  }
  return cu_sp;
}

uint32_t SymbolFileDWARF::GetNumCompileUnits() {
  DWARFDebugInfo *info = DebugInfo();
  if (info)
    return info->GetNumCompileUnits();
  return 0;
}

CompUnitSP SymbolFileDWARF::ParseCompileUnitAtIndex(uint32_t cu_idx) {
  CompUnitSP cu_sp;
  DWARFDebugInfo *info = DebugInfo();
  if (info) {
    DWARFUnit *dwarf_cu = info->GetCompileUnitAtIndex(cu_idx);
    if (dwarf_cu)
      cu_sp = ParseCompileUnit(dwarf_cu, cu_idx);
  }
  return cu_sp;
}

Function *SymbolFileDWARF::ParseCompileUnitFunction(const SymbolContext &sc,
                                                    const DWARFDIE &die) {
  if (die.IsValid()) {
    TypeSystem *type_system =
        GetTypeSystemForLanguage(die.GetCU()->GetLanguageType());

    if (type_system) {
      DWARFASTParser *dwarf_ast = type_system->GetDWARFParser();
      if (dwarf_ast)
        return dwarf_ast->ParseFunctionFromDWARF(sc, die);
    }
  }
  return nullptr;
}

bool SymbolFileDWARF::FixupAddress(Address &addr) {
  SymbolFileDWARFDebugMap *debug_map_symfile = GetDebugMapSymfile();
  if (debug_map_symfile) {
    return debug_map_symfile->LinkOSOAddress(addr);
  }
  // This is a normal DWARF file, no address fixups need to happen
  return true;
}
lldb::LanguageType
SymbolFileDWARF::ParseCompileUnitLanguage(const SymbolContext &sc) {
  assert(sc.comp_unit);
  DWARFUnit *dwarf_cu = GetDWARFCompileUnit(sc.comp_unit);
  if (dwarf_cu)
    return dwarf_cu->GetLanguageType();
  else
    return eLanguageTypeUnknown;
}

size_t SymbolFileDWARF::ParseCompileUnitFunctions(const SymbolContext &sc) {
  assert(sc.comp_unit);
  size_t functions_added = 0;
  DWARFUnit *dwarf_cu = GetDWARFCompileUnit(sc.comp_unit);
  if (dwarf_cu) {
    DWARFDIECollection function_dies;
    const size_t num_functions =
        dwarf_cu->AppendDIEsWithTag(DW_TAG_subprogram, function_dies);
    size_t func_idx;
    for (func_idx = 0; func_idx < num_functions; ++func_idx) {
      DWARFDIE die = function_dies.GetDIEAtIndex(func_idx);
      if (sc.comp_unit->FindFunctionByUID(die.GetID()).get() == NULL) {
        if (ParseCompileUnitFunction(sc, die))
          ++functions_added;
      }
    }
    // FixupTypes();
  }
  return functions_added;
}

bool SymbolFileDWARF::ParseCompileUnitSupportFiles(
    const SymbolContext &sc, FileSpecList &support_files) {
  assert(sc.comp_unit);
  DWARFUnit *dwarf_cu = GetDWARFCompileUnit(sc.comp_unit);
  if (dwarf_cu) {
    const DWARFDIE cu_die = dwarf_cu->GetUnitDIEOnly();

    if (cu_die) {
      FileSpec cu_comp_dir = resolveCompDir(
          cu_die.GetAttributeValueAsString(DW_AT_comp_dir, nullptr));
      const dw_offset_t stmt_list = cu_die.GetAttributeValueAsUnsigned(
          DW_AT_stmt_list, DW_INVALID_OFFSET);
      if (stmt_list != DW_INVALID_OFFSET) {
        // All file indexes in DWARF are one based and a file of index zero is
        // supposed to be the compile unit itself.
        support_files.Append(*sc.comp_unit);
        return DWARFDebugLine::ParseSupportFiles(
            sc.comp_unit->GetModule(), get_debug_line_data(), cu_comp_dir,
            stmt_list, support_files);
      }
    }
  }
  return false;
}

bool SymbolFileDWARF::ParseCompileUnitIsOptimized(
    const lldb_private::SymbolContext &sc) {
  DWARFUnit *dwarf_cu = GetDWARFCompileUnit(sc.comp_unit);
  if (dwarf_cu)
    return dwarf_cu->GetIsOptimized();
  return false;
}

bool SymbolFileDWARF::ParseImportedModules(
    const lldb_private::SymbolContext &sc,
    std::vector<lldb_private::ConstString> &imported_modules) {
  assert(sc.comp_unit);
  DWARFUnit *dwarf_cu = GetDWARFCompileUnit(sc.comp_unit);
  if (dwarf_cu) {
    if (IsSwiftLanguage(sc.comp_unit->GetLanguage())) {
      const DWARFDIE cu_die = dwarf_cu->GetUnitDIEOnly();
      bool found_one = false;

      if (cu_die) {
        for (DWARFDIE child_die = cu_die.GetFirstChild(); child_die.IsValid();
             child_die = child_die.GetSibling()) {
          if (child_die.Tag() == DW_TAG_imported_module) {
            dw_offset_t die_offset = child_die.GetAttributeValueAsReference(
                DW_AT_import, DW_INVALID_OFFSET);

            if (die_offset != DW_INVALID_OFFSET) {
              const DWARFDIE import_die = dwarf_cu->GetDIE(die_offset);

              if (import_die) {
                const char *modulename = import_die.GetName();

                if (modulename) {
                  found_one = true;
                  // Now we have to see if this imported_module tag is embedded
                  // in a DW_TAG_MODULE,
                  // that is how sub-module importation is expressed:
                  std::string module_string(modulename);

                  for (DWARFDIE parent_die = import_die.GetParent();
                       parent_die.IsValid() &&
                       parent_die.Tag() == DW_TAG_module;
                       parent_die = parent_die.GetParent()) {
                    const char *parent_name = parent_die.GetName();
                    if (parent_name) {
                      module_string.insert(0, ".");
                      module_string.insert(0, parent_name);
                    }
                  }

                  imported_modules.push_back(
                      ConstString(module_string.c_str()));
                }
              }
            }
          }
        }

        return found_one;
      }
    } // IsSwiftLanguage

    if (ClangModulesDeclVendor::LanguageSupportsClangModules(
            sc.comp_unit->GetLanguage())) {
      UpdateExternalModuleListIfNeeded();

      if (sc.comp_unit) {
        const DWARFDIE die = dwarf_cu->GetUnitDIEOnly();

        if (die) {
          for (DWARFDIE child_die = die.GetFirstChild(); child_die;
               child_die = child_die.GetSibling()) {
            if (child_die.Tag() == DW_TAG_imported_declaration) {
              if (DWARFDIE module_die =
                      child_die.GetReferencedDIE(DW_AT_import)) {
                if (module_die.Tag() == DW_TAG_module) {
                  if (const char *name = module_die.GetAttributeValueAsString(
                          DW_AT_name, nullptr)) {
                    ConstString const_name(name);
                    imported_modules.push_back(const_name);
                  }
                }
              }
            }
          }
        }
      } else {
        for (const auto &pair : m_external_type_modules) {
          imported_modules.push_back(pair.first);
        }
      }
    }
  }
  return false;
}

struct ParseDWARFLineTableCallbackInfo {
  LineTable *line_table;
  std::unique_ptr<LineSequence> sequence_ap;
  lldb::addr_t addr_mask;
};

//----------------------------------------------------------------------
// ParseStatementTableCallback
//----------------------------------------------------------------------
static void ParseDWARFLineTableCallback(dw_offset_t offset,
                                        const DWARFDebugLine::State &state,
                                        void *userData) {
  if (state.row == DWARFDebugLine::State::StartParsingLineTable) {
    // Just started parsing the line table
  } else if (state.row == DWARFDebugLine::State::DoneParsingLineTable) {
    // Done parsing line table, nothing to do for the cleanup
  } else {
    ParseDWARFLineTableCallbackInfo *info =
        (ParseDWARFLineTableCallbackInfo *)userData;
    LineTable *line_table = info->line_table;

    // If this is our first time here, we need to create a sequence container.
    if (!info->sequence_ap.get()) {
      info->sequence_ap.reset(line_table->CreateLineSequenceContainer());
      assert(info->sequence_ap.get());
    }
    line_table->AppendLineEntryToSequence(
        info->sequence_ap.get(), state.address & info->addr_mask, state.line,
        state.column, state.file, state.is_stmt, state.basic_block,
        state.prologue_end, state.epilogue_begin, state.end_sequence);
    if (state.end_sequence) {
      // First, put the current sequence into the line table.
      line_table->InsertSequence(info->sequence_ap.get());
      // Then, empty it to prepare for the next sequence.
      info->sequence_ap->Clear();
    }
  }
}

bool SymbolFileDWARF::ParseCompileUnitLineTable(const SymbolContext &sc) {
  assert(sc.comp_unit);
  if (sc.comp_unit->GetLineTable() != NULL)
    return true;

  DWARFUnit *dwarf_cu = GetDWARFCompileUnit(sc.comp_unit);
  if (dwarf_cu) {
    const DWARFDIE dwarf_cu_die = dwarf_cu->GetUnitDIEOnly();
    if (dwarf_cu_die) {
      const dw_offset_t cu_line_offset =
          dwarf_cu_die.GetAttributeValueAsUnsigned(DW_AT_stmt_list,
                                                   DW_INVALID_OFFSET);
      if (cu_line_offset != DW_INVALID_OFFSET) {
        std::unique_ptr<LineTable> line_table_ap(new LineTable(sc.comp_unit));
        if (line_table_ap.get()) {
          ParseDWARFLineTableCallbackInfo info;
          info.line_table = line_table_ap.get();

          /*
           * MIPS:
           * The SymbolContext may not have a valid target, thus we may not be
           * able
           * to call Address::GetOpcodeLoadAddress() which would clear the bit
           * #0
           * for MIPS. Use ArchSpec to clear the bit #0.
          */
          ArchSpec arch;
          GetObjectFile()->GetArchitecture(arch);
          switch (arch.GetMachine()) {
          case llvm::Triple::mips:
          case llvm::Triple::mipsel:
          case llvm::Triple::mips64:
          case llvm::Triple::mips64el:
            info.addr_mask = ~((lldb::addr_t)1);
            break;
          default:
            info.addr_mask = ~((lldb::addr_t)0);
            break;
          }

          lldb::offset_t offset = cu_line_offset;
          DWARFDebugLine::ParseStatementTable(get_debug_line_data(), &offset,
                                              ParseDWARFLineTableCallback,
                                              &info);
          SymbolFileDWARFDebugMap *debug_map_symfile = GetDebugMapSymfile();
          if (debug_map_symfile) {
            // We have an object file that has a line table with addresses that
            // are not linked. We need to link the line table and convert the
            // addresses that are relative to the .o file into addresses for
            // the main executable.
            sc.comp_unit->SetLineTable(
                debug_map_symfile->LinkOSOLineTable(this, line_table_ap.get()));
          } else {
            sc.comp_unit->SetLineTable(line_table_ap.release());
            return true;
          }
        }
      }
    }
  }
  return false;
}

lldb_private::DebugMacrosSP
SymbolFileDWARF::ParseDebugMacros(lldb::offset_t *offset) {
  auto iter = m_debug_macros_map.find(*offset);
  if (iter != m_debug_macros_map.end())
    return iter->second;

  const DWARFDataExtractor &debug_macro_data = get_debug_macro_data();
  if (debug_macro_data.GetByteSize() == 0)
    return DebugMacrosSP();

  lldb_private::DebugMacrosSP debug_macros_sp(new lldb_private::DebugMacros());
  m_debug_macros_map[*offset] = debug_macros_sp;

  const DWARFDebugMacroHeader &header =
      DWARFDebugMacroHeader::ParseHeader(debug_macro_data, offset);
  DWARFDebugMacroEntry::ReadMacroEntries(debug_macro_data, get_debug_str_data(),
                                         header.OffsetIs64Bit(), offset, this,
                                         debug_macros_sp);

  return debug_macros_sp;
}

bool SymbolFileDWARF::ParseCompileUnitDebugMacros(const SymbolContext &sc) {
  assert(sc.comp_unit);

  DWARFUnit *dwarf_cu = GetDWARFCompileUnit(sc.comp_unit);
  if (dwarf_cu == nullptr)
    return false;

  const DWARFDIE dwarf_cu_die = dwarf_cu->GetUnitDIEOnly();
  if (!dwarf_cu_die)
    return false;

  lldb::offset_t sect_offset = dwarf_cu_die.GetAttributeValueAsUnsigned(
      DW_AT_macros, DW_INVALID_OFFSET);
  if (sect_offset == DW_INVALID_OFFSET)
    sect_offset = dwarf_cu_die.GetAttributeValueAsUnsigned(
        DW_AT_GNU_macros, DW_INVALID_OFFSET);
  if (sect_offset == DW_INVALID_OFFSET)
    return false;

  sc.comp_unit->SetDebugMacros(ParseDebugMacros(&sect_offset));

  return true;
}

size_t SymbolFileDWARF::ParseFunctionBlocks(const SymbolContext &sc,
                                            Block *parent_block,
                                            const DWARFDIE &orig_die,
                                            addr_t subprogram_low_pc,
                                            uint32_t depth) {
  size_t blocks_added = 0;
  DWARFDIE die = orig_die;
  while (die) {
    dw_tag_t tag = die.Tag();

    switch (tag) {
    case DW_TAG_inlined_subroutine:
    case DW_TAG_subprogram:
    case DW_TAG_lexical_block: {
      Block *block = NULL;
      if (tag == DW_TAG_subprogram) {
        // Skip any DW_TAG_subprogram DIEs that are inside of a normal or
        // inlined functions. These will be parsed on their own as separate
        // entities.

        if (depth > 0)
          break;

        block = parent_block;
      } else {
        BlockSP block_sp(new Block(die.GetID()));
        parent_block->AddChild(block_sp);
        block = block_sp.get();
      }
      DWARFRangeList ranges;
      const char *name = NULL;
      const char *mangled_name = NULL;

      int decl_file = 0;
      int decl_line = 0;
      int decl_column = 0;
      int call_file = 0;
      int call_line = 0;
      int call_column = 0;
      if (die.GetDIENamesAndRanges(name, mangled_name, ranges, decl_file,
                                   decl_line, decl_column, call_file, call_line,
                                   call_column, nullptr)) {
        if (tag == DW_TAG_subprogram) {
          assert(subprogram_low_pc == LLDB_INVALID_ADDRESS);
          subprogram_low_pc = ranges.GetMinRangeBase(0);
        } else if (tag == DW_TAG_inlined_subroutine) {
          // We get called here for inlined subroutines in two ways. The first
          // time is when we are making the Function object for this inlined
          // concrete instance.  Since we're creating a top level block at
          // here, the subprogram_low_pc will be LLDB_INVALID_ADDRESS.  So we
          // need to adjust the containing address. The second time is when we
          // are parsing the blocks inside the function that contains the
          // inlined concrete instance.  Since these will be blocks inside the
          // containing "real" function the offset will be for that function.
          if (subprogram_low_pc == LLDB_INVALID_ADDRESS) {
            subprogram_low_pc = ranges.GetMinRangeBase(0);
          }
        }

        const size_t num_ranges = ranges.GetSize();
        for (size_t i = 0; i < num_ranges; ++i) {
          const DWARFRangeList::Entry &range = ranges.GetEntryRef(i);
          const addr_t range_base = range.GetRangeBase();
          if (range_base >= subprogram_low_pc)
            block->AddRange(Block::Range(range_base - subprogram_low_pc,
                                         range.GetByteSize()));
          else {
            GetObjectFile()->GetModule()->ReportError(
                "0x%8.8" PRIx64 ": adding range [0x%" PRIx64 "-0x%" PRIx64
                ") which has a base that is less than the function's low PC "
                "0x%" PRIx64 ". Please file a bug and attach the file at the "
                             "start of this error message",
                block->GetID(), range_base, range.GetRangeEnd(),
                subprogram_low_pc);
          }
        }
        block->FinalizeRanges();

        if (tag != DW_TAG_subprogram &&
            (name != NULL || mangled_name != NULL)) {
          std::unique_ptr<Declaration> decl_ap;
          if (decl_file != 0 || decl_line != 0 || decl_column != 0)
            decl_ap.reset(new Declaration(
                sc.comp_unit->GetSupportFiles().GetFileSpecAtIndex(decl_file),
                decl_line, decl_column));

          std::unique_ptr<Declaration> call_ap;
          if (call_file != 0 || call_line != 0 || call_column != 0)
            call_ap.reset(new Declaration(
                sc.comp_unit->GetSupportFiles().GetFileSpecAtIndex(call_file),
                call_line, call_column));

          block->SetInlinedFunctionInfo(name, mangled_name, decl_ap.get(),
                                        call_ap.get());
        }

        ++blocks_added;

        if (die.HasChildren()) {
          blocks_added += ParseFunctionBlocks(sc, block, die.GetFirstChild(),
                                              subprogram_low_pc, depth + 1);
        }
      }
    } break;
    default:
      break;
    }

    // Only parse siblings of the block if we are not at depth zero. A depth of
    // zero indicates we are currently parsing the top level DW_TAG_subprogram
    // DIE

    if (depth == 0)
      die.Clear();
    else
      die = die.GetSibling();
  }
  return blocks_added;
}

bool SymbolFileDWARF::ClassOrStructIsVirtual(const DWARFDIE &parent_die) {
  if (parent_die) {
    for (DWARFDIE die = parent_die.GetFirstChild(); die;
         die = die.GetSibling()) {
      dw_tag_t tag = die.Tag();
      bool check_virtuality = false;
      switch (tag) {
      case DW_TAG_inheritance:
      case DW_TAG_subprogram:
        check_virtuality = true;
        break;
      default:
        break;
      }
      if (check_virtuality) {
        if (die.GetAttributeValueAsUnsigned(DW_AT_virtuality, 0) != 0)
          return true;
      }
    }
  }
  return false;
}

void SymbolFileDWARF::ParseDeclsForContext(CompilerDeclContext decl_ctx) {
  TypeSystem *type_system = decl_ctx.GetTypeSystem();
  DWARFASTParser *ast_parser = type_system->GetDWARFParser();
  std::vector<DWARFDIE> decl_ctx_die_list =
      ast_parser->GetDIEForDeclContext(decl_ctx);

  for (DWARFDIE decl_ctx_die : decl_ctx_die_list)
    for (DWARFDIE decl = decl_ctx_die.GetFirstChild(); decl;
         decl = decl.GetSibling())
      ast_parser->GetDeclForUIDFromDWARF(decl);
}

SymbolFileDWARF *SymbolFileDWARF::GetDWARFForUID(lldb::user_id_t uid) {
  // Anytime we get a "lldb::user_id_t" from an lldb_private::SymbolFile API we
  // must make sure we use the correct DWARF file when resolving things. On
  // MacOSX, when using SymbolFileDWARFDebugMap, we will use multiple
  // SymbolFileDWARF classes, one for each .o file. We can often end up with
  // references to other DWARF objects and we must be ready to receive a
  // "lldb::user_id_t" that specifies a DIE from another SymbolFileDWARF
  // instance.
  SymbolFileDWARFDebugMap *debug_map = GetDebugMapSymfile();
  if (debug_map)
    return debug_map->GetSymbolFileByOSOIndex(
        debug_map->GetOSOIndexFromUserID(uid));
  return this;
}

DWARFDIE
SymbolFileDWARF::GetDIEFromUID(lldb::user_id_t uid) {
  // Anytime we get a "lldb::user_id_t" from an lldb_private::SymbolFile API we
  // must make sure we use the correct DWARF file when resolving things. On
  // MacOSX, when using SymbolFileDWARFDebugMap, we will use multiple
  // SymbolFileDWARF classes, one for each .o file. We can often end up with
  // references to other DWARF objects and we must be ready to receive a
  // "lldb::user_id_t" that specifies a DIE from another SymbolFileDWARF
  // instance.
  SymbolFileDWARF *dwarf = GetDWARFForUID(uid);
  if (dwarf)
    return dwarf->GetDIE(DIERef(uid, dwarf));
  return DWARFDIE();
}

CompilerDecl SymbolFileDWARF::GetDeclForUID(lldb::user_id_t type_uid) {
  // Anytime we have a lldb::user_id_t, we must get the DIE by calling
  // SymbolFileDWARF::GetDIEFromUID(). See comments inside the
  // SymbolFileDWARF::GetDIEFromUID() for details.
  DWARFDIE die = GetDIEFromUID(type_uid);
  if (die)
    return die.GetDecl();
  return CompilerDecl();
}

CompilerDeclContext
SymbolFileDWARF::GetDeclContextForUID(lldb::user_id_t type_uid) {
  // Anytime we have a lldb::user_id_t, we must get the DIE by calling
  // SymbolFileDWARF::GetDIEFromUID(). See comments inside the
  // SymbolFileDWARF::GetDIEFromUID() for details.
  DWARFDIE die = GetDIEFromUID(type_uid);
  if (die)
    return die.GetDeclContext();
  return CompilerDeclContext();
}

CompilerDeclContext
SymbolFileDWARF::GetDeclContextContainingUID(lldb::user_id_t type_uid) {
  // Anytime we have a lldb::user_id_t, we must get the DIE by calling
  // SymbolFileDWARF::GetDIEFromUID(). See comments inside the
  // SymbolFileDWARF::GetDIEFromUID() for details.
  DWARFDIE die = GetDIEFromUID(type_uid);
  if (die)
    return die.GetContainingDeclContext();
  return CompilerDeclContext();
}

Type *SymbolFileDWARF::ResolveTypeUID(lldb::user_id_t type_uid) {
  // Anytime we have a lldb::user_id_t, we must get the DIE by calling
  // SymbolFileDWARF::GetDIEFromUID(). See comments inside the
  // SymbolFileDWARF::GetDIEFromUID() for details.
  DWARFDIE type_die = GetDIEFromUID(type_uid);
  if (type_die)
    return type_die.ResolveType();
  else
    return nullptr;
}

Type *SymbolFileDWARF::ResolveTypeUID(const DIERef &die_ref) {
  return ResolveType(GetDIE(die_ref), true);
}

Type *SymbolFileDWARF::ResolveTypeUID(const DWARFDIE &die,
                                      bool assert_not_being_parsed) {
  if (die) {
    Log *log(LogChannelDWARF::GetLogIfAll(DWARF_LOG_DEBUG_INFO));
    if (log)
      GetObjectFile()->GetModule()->LogMessage(
          log, "SymbolFileDWARF::ResolveTypeUID (die = 0x%8.8x) %s '%s'",
          die.GetOffset(), die.GetTagAsCString(), die.GetName());

    // We might be coming in in the middle of a type tree (a class within a
    // class, an enum within a class), so parse any needed parent DIEs before
    // we get to this one...
    DWARFDIE decl_ctx_die = GetDeclContextDIEContainingDIE(die);
    if (decl_ctx_die) {
      if (log) {
        switch (decl_ctx_die.Tag()) {
        case DW_TAG_structure_type:
        case DW_TAG_union_type:
        case DW_TAG_class_type: {
          // Get the type, which could be a forward declaration
          if (log)
            GetObjectFile()->GetModule()->LogMessage(
                log, "SymbolFileDWARF::ResolveTypeUID (die = 0x%8.8x) %s '%s' "
                     "resolve parent forward type for 0x%8.8x",
                die.GetOffset(), die.GetTagAsCString(), die.GetName(),
                decl_ctx_die.GetOffset());
        } break;

        default:
          break;
        }
      }
    }
    return ResolveType(die);
  }
  return NULL;
}

// This function is used when SymbolFileDWARFDebugMap owns a bunch of
// SymbolFileDWARF objects to detect if this DWARF file is the one that can
// resolve a compiler_type.
bool SymbolFileDWARF::HasForwardDeclForClangType(
    const CompilerType &compiler_type) {
  CompilerType compiler_type_no_qualifiers =
      ClangUtil::RemoveFastQualifiers(compiler_type);
  if (GetForwardDeclClangTypeToDie().count(
          compiler_type_no_qualifiers.GetOpaqueQualType())) {
    return true;
  }
  TypeSystem *type_system = compiler_type.GetTypeSystem();

  ClangASTContext *clang_type_system =
      llvm::dyn_cast_or_null<ClangASTContext>(type_system);
  if (!clang_type_system)
    return false;
  DWARFASTParserClang *ast_parser =
      static_cast<DWARFASTParserClang *>(clang_type_system->GetDWARFParser());
  return ast_parser->GetClangASTImporter().CanImport(compiler_type);
}

bool SymbolFileDWARF::CompleteType(CompilerType &compiler_type) {
  std::lock_guard<std::recursive_mutex> guard(
      GetObjectFile()->GetModule()->GetMutex());

  ClangASTContext *clang_type_system =
      llvm::dyn_cast_or_null<ClangASTContext>(compiler_type.GetTypeSystem());
  if (clang_type_system) {
    DWARFASTParserClang *ast_parser =
        static_cast<DWARFASTParserClang *>(clang_type_system->GetDWARFParser());
    if (ast_parser &&
        ast_parser->GetClangASTImporter().CanImport(compiler_type))
      return ast_parser->GetClangASTImporter().CompleteType(compiler_type);
  }

  // We have a struct/union/class/enum that needs to be fully resolved.
  CompilerType compiler_type_no_qualifiers =
      ClangUtil::RemoveFastQualifiers(compiler_type);
  auto die_it = GetForwardDeclClangTypeToDie().find(
      compiler_type_no_qualifiers.GetOpaqueQualType());
  if (die_it == GetForwardDeclClangTypeToDie().end()) {
    // We have already resolved this type...
    return true;
  }

  DWARFDIE dwarf_die = GetDIE(die_it->getSecond());
  if (dwarf_die) {
    // Once we start resolving this type, remove it from the forward
    // declaration map in case anyone child members or other types require this
    // type to get resolved. The type will get resolved when all of the calls
    // to SymbolFileDWARF::ResolveClangOpaqueTypeDefinition are done.
    GetForwardDeclClangTypeToDie().erase(die_it);

    Type *type = GetDIEToType().lookup(dwarf_die.GetDIE());

    Log *log(LogChannelDWARF::GetLogIfAny(DWARF_LOG_DEBUG_INFO |
                                          DWARF_LOG_TYPE_COMPLETION));
    if (log)
      GetObjectFile()->GetModule()->LogMessageVerboseBacktrace(
          log, "0x%8.8" PRIx64 ": %s '%s' resolving forward declaration...",
          dwarf_die.GetID(), dwarf_die.GetTagAsCString(),
          type->GetName().AsCString());
    assert(compiler_type);
    DWARFASTParser *dwarf_ast = dwarf_die.GetDWARFParser();
    if (dwarf_ast)
      return dwarf_ast->CompleteTypeFromDWARF(dwarf_die, type, compiler_type);
  }
  return false;
}

Type *SymbolFileDWARF::ResolveType(const DWARFDIE &die,
                                   bool assert_not_being_parsed,
                                   bool resolve_function_context) {
  if (die) {
    Type *type = GetTypeForDIE(die, resolve_function_context).get();

    if (assert_not_being_parsed) {
      if (type != DIE_IS_BEING_PARSED)
        return type;

      GetObjectFile()->GetModule()->ReportError(
          "Parsing a die that is being parsed die: 0x%8.8x: %s %s",
          die.GetOffset(), die.GetTagAsCString(), die.GetName());

    } else
      return type;
  }
  return nullptr;
}

CompileUnit *
SymbolFileDWARF::GetCompUnitForDWARFCompUnit(DWARFUnit *dwarf_cu,
                                             uint32_t cu_idx) {
  // Check if the symbol vendor already knows about this compile unit?
  if (dwarf_cu->GetUserData() == NULL) {
    // The symbol vendor doesn't know about this compile unit, we need to parse
    // and add it to the symbol vendor object.
    return ParseCompileUnit(dwarf_cu, cu_idx).get();
  }
  return (CompileUnit *)dwarf_cu->GetUserData();
}

size_t SymbolFileDWARF::GetObjCMethodDIEOffsets(ConstString class_name,
                                                DIEArray &method_die_offsets) {
  method_die_offsets.clear();
<<<<<<< HEAD
  if (m_using_apple_tables) {
    if (m_apple_objc_ap.get())
      m_apple_objc_ap->FindByName(class_name.GetCString(), method_die_offsets);
  } else {
    if (!m_indexed)
      Index();

    m_objc_class_selectors_index.Find(class_name, method_die_offsets);
  }
=======
  m_index->GetObjCMethods(class_name, method_die_offsets);
>>>>>>> ee62bfa8
  return method_die_offsets.size();
}

bool SymbolFileDWARF::GetFunction(const DWARFDIE &die, SymbolContext &sc) {
  sc.Clear(false);

  if (die) {
    // Check if the symbol vendor already knows about this compile unit?
    sc.comp_unit = GetCompUnitForDWARFCompUnit(die.GetCU(), UINT32_MAX);

    sc.function = sc.comp_unit->FindFunctionByUID(die.GetID()).get();
    if (sc.function == NULL)
      sc.function = ParseCompileUnitFunction(sc, die);

    if (sc.function) {
      sc.module_sp = sc.function->CalculateSymbolContextModule();
      return true;
    }
  }

  return false;
}

lldb::ModuleSP SymbolFileDWARF::GetDWOModule(ConstString name) {
  UpdateExternalModuleListIfNeeded();
  const auto &pos = m_external_type_modules.find(name);
  if (pos != m_external_type_modules.end())
    return pos->second;
  else
    return lldb::ModuleSP();
}

DWARFDIE
SymbolFileDWARF::GetDIE(const DIERef &die_ref) {
  DWARFDebugInfo *debug_info = DebugInfo();
  if (debug_info)
    return debug_info->GetDIE(die_ref);
  else
    return DWARFDIE();
}

std::unique_ptr<SymbolFileDWARFDwo>
SymbolFileDWARF::GetDwoSymbolFileForCompileUnit(
    DWARFUnit &dwarf_cu, const DWARFDebugInfoEntry &cu_die) {
  // If we are using a dSYM file, we never want the standard DWO files since
  // the -gmodules support uses the same DWO machanism to specify full debug
  // info files for modules.
  if (GetDebugMapSymfile())
    return nullptr;

  const char *dwo_name = cu_die.GetAttributeValueAsString(
      this, &dwarf_cu, DW_AT_GNU_dwo_name, nullptr);
  if (!dwo_name)
    return nullptr;

  SymbolFileDWARFDwp *dwp_symfile = GetDwpSymbolFile();
  if (dwp_symfile) {
    uint64_t dwo_id = cu_die.GetAttributeValueAsUnsigned(this, &dwarf_cu,
                                                         DW_AT_GNU_dwo_id, 0);
    std::unique_ptr<SymbolFileDWARFDwo> dwo_symfile =
        dwp_symfile->GetSymbolFileForDwoId(&dwarf_cu, dwo_id);
    if (dwo_symfile)
      return dwo_symfile;
  }

  FileSpec dwo_file(dwo_name, true);
  if (dwo_file.IsRelative()) {
    const char *comp_dir = cu_die.GetAttributeValueAsString(
        this, &dwarf_cu, DW_AT_comp_dir, nullptr);
    if (!comp_dir)
      return nullptr;

    dwo_file.SetFile(comp_dir, true);
    dwo_file.AppendPathComponent(dwo_name);
  }

  if (!dwo_file.Exists())
    return nullptr;

  const lldb::offset_t file_offset = 0;
  DataBufferSP dwo_file_data_sp;
  lldb::offset_t dwo_file_data_offset = 0;
  ObjectFileSP dwo_obj_file = ObjectFile::FindPlugin(
      GetObjectFile()->GetModule(), &dwo_file, file_offset,
      dwo_file.GetByteSize(), dwo_file_data_sp, dwo_file_data_offset);
  if (dwo_obj_file == nullptr)
    return nullptr;

  return llvm::make_unique<SymbolFileDWARFDwo>(dwo_obj_file, &dwarf_cu);
}

void SymbolFileDWARF::UpdateExternalModuleListIfNeeded() {
  if (m_fetched_external_modules)
    return;
  m_fetched_external_modules = true;

  DWARFDebugInfo *debug_info = DebugInfo();

  const uint32_t num_compile_units = GetNumCompileUnits();
  for (uint32_t cu_idx = 0; cu_idx < num_compile_units; ++cu_idx) {
    DWARFUnit *dwarf_cu = debug_info->GetCompileUnitAtIndex(cu_idx);

    const DWARFDIE die = dwarf_cu->GetUnitDIEOnly();
    if (die && die.HasChildren() == false) {
      const char *name = die.GetAttributeValueAsString(DW_AT_name, nullptr);

      if (name) {
        ConstString const_name(name);
        if (m_external_type_modules.find(const_name) ==
            m_external_type_modules.end()) {
          ModuleSP module_sp;
          const char *dwo_path =
              die.GetAttributeValueAsString(DW_AT_GNU_dwo_name, nullptr);
          if (dwo_path) {
            ModuleSpec dwo_module_spec;
            dwo_module_spec.GetFileSpec().SetFile(dwo_path, false);
            if (dwo_module_spec.GetFileSpec().IsRelative()) {
              const char *comp_dir =
                  die.GetAttributeValueAsString(DW_AT_comp_dir, nullptr);
              if (comp_dir) {
                dwo_module_spec.GetFileSpec().SetFile(comp_dir, true);
                dwo_module_spec.GetFileSpec().AppendPathComponent(dwo_path);
              }
            }
            dwo_module_spec.GetArchitecture() =
                m_obj_file->GetModule()->GetArchitecture();

            // When LLDB loads "external" modules it looks at the presence of
            // DW_AT_GNU_dwo_name. However, when the already created module
            // (corresponding to .dwo itself) is being processed, it will see
            // the presence of DW_AT_GNU_dwo_name (which contains the name of
            // dwo file) and will try to call ModuleList::GetSharedModule
            // again. In some cases (i.e. for empty files) Clang 4.0 generates
            // a *.dwo file which has DW_AT_GNU_dwo_name, but no
            // DW_AT_comp_dir. In this case the method
            // ModuleList::GetSharedModule will fail and the warning will be
            // printed. However, as one can notice in this case we don't
            // actually need to try to load the already loaded module
            // (corresponding to .dwo) so we simply skip it.
            if (m_obj_file->GetFileSpec()
                        .GetFileNameExtension()
                        .GetStringRef() == "dwo" &&
                llvm::StringRef(m_obj_file->GetFileSpec().GetPath())
                    .endswith(dwo_module_spec.GetFileSpec().GetPath())) {
              continue;
            }

            Status error = ModuleList::GetSharedModule(
                dwo_module_spec, module_sp, NULL, NULL, NULL);
            if (!module_sp) {
              GetObjectFile()->GetModule()->ReportWarning(
                  "0x%8.8x: unable to locate module needed for external types: "
                  "%s\nerror: %s\nDebugging will be degraded due to missing "
                  "types. Rebuilding your project will regenerate the needed "
                  "module files.",
                  die.GetOffset(),
                  dwo_module_spec.GetFileSpec().GetPath().c_str(),
                  error.AsCString("unknown error"));
            }
          }
          m_external_type_modules[const_name] = module_sp;
        }
      }
    }
  }
}

SymbolFileDWARF::GlobalVariableMap &SymbolFileDWARF::GetGlobalAranges() {
  if (!m_global_aranges_ap) {
    m_global_aranges_ap.reset(new GlobalVariableMap());

    ModuleSP module_sp = GetObjectFile()->GetModule();
    if (module_sp) {
      const size_t num_cus = module_sp->GetNumCompileUnits();
      for (size_t i = 0; i < num_cus; ++i) {
        CompUnitSP cu_sp = module_sp->GetCompileUnitAtIndex(i);
        if (cu_sp) {
          VariableListSP globals_sp = cu_sp->GetVariableList(true);
          if (globals_sp) {
            const size_t num_globals = globals_sp->GetSize();
            for (size_t g = 0; g < num_globals; ++g) {
              VariableSP var_sp = globals_sp->GetVariableAtIndex(g);
              if (var_sp && !var_sp->GetLocationIsConstantValueData()) {
                const DWARFExpression &location = var_sp->LocationExpression();
                Value location_result;
                Status error;
                if (location.Evaluate(nullptr, LLDB_INVALID_ADDRESS, nullptr,
                                      nullptr, location_result, &error)) {
                  if (location_result.GetValueType() ==
                      Value::eValueTypeFileAddress) {
                    lldb::addr_t file_addr =
                        location_result.GetScalar().ULongLong();
                    lldb::addr_t byte_size = 1;
                    if (var_sp->GetType())
                      byte_size = var_sp->GetType()->GetByteSize();
                    m_global_aranges_ap->Append(GlobalVariableMap::Entry(
                        file_addr, byte_size, var_sp.get()));
                  }
                }
              }
            }
          }
        }
      }
    }
    m_global_aranges_ap->Sort();
  }
  return *m_global_aranges_ap;
}

uint32_t SymbolFileDWARF::ResolveSymbolContext(const Address &so_addr,
                                               uint32_t resolve_scope,
                                               SymbolContext &sc) {
  static Timer::Category func_cat(LLVM_PRETTY_FUNCTION);
  Timer scoped_timer(func_cat,
                     "SymbolFileDWARF::"
                     "ResolveSymbolContext (so_addr = { "
                     "section = %p, offset = 0x%" PRIx64
                     " }, resolve_scope = 0x%8.8x)",
                     static_cast<void *>(so_addr.GetSection().get()),
                     so_addr.GetOffset(), resolve_scope);
  uint32_t resolved = 0;
  if (resolve_scope &
      (eSymbolContextCompUnit | eSymbolContextFunction | eSymbolContextBlock |
       eSymbolContextLineEntry | eSymbolContextVariable)) {
    lldb::addr_t file_vm_addr = so_addr.GetFileAddress();

    DWARFDebugInfo *debug_info = DebugInfo();
    if (debug_info) {
      const dw_offset_t cu_offset =
          debug_info->GetCompileUnitAranges().FindAddress(file_vm_addr);
      if (cu_offset == DW_INVALID_OFFSET) {
        // Global variables are not in the compile unit address ranges. The
        // only way to currently find global variables is to iterate over the
        // .debug_pubnames or the __apple_names table and find all items in
        // there that point to DW_TAG_variable DIEs and then find the address
        // that matches.
        if (resolve_scope & eSymbolContextVariable) {
          GlobalVariableMap &map = GetGlobalAranges();
          const GlobalVariableMap::Entry *entry =
              map.FindEntryThatContains(file_vm_addr);
          if (entry && entry->data) {
            Variable *variable = entry->data;
            SymbolContextScope *scc = variable->GetSymbolContextScope();
            if (scc) {
              scc->CalculateSymbolContext(&sc);
              sc.variable = variable;
            }
            return sc.GetResolvedMask();
          }
        }
      } else {
        uint32_t cu_idx = DW_INVALID_INDEX;
        DWARFUnit *dwarf_cu =
            debug_info->GetCompileUnit(cu_offset, &cu_idx);
        if (dwarf_cu) {
          sc.comp_unit = GetCompUnitForDWARFCompUnit(dwarf_cu, cu_idx);
          if (sc.comp_unit) {
            resolved |= eSymbolContextCompUnit;

            bool force_check_line_table = false;
            if (resolve_scope &
                (eSymbolContextFunction | eSymbolContextBlock)) {
              DWARFDIE function_die = dwarf_cu->LookupAddress(file_vm_addr);
              DWARFDIE block_die;
              if (function_die) {
                sc.function =
                    sc.comp_unit->FindFunctionByUID(function_die.GetID()).get();
                if (sc.function == NULL)
                  sc.function = ParseCompileUnitFunction(sc, function_die);

                if (sc.function && (resolve_scope & eSymbolContextBlock))
                  block_die = function_die.LookupDeepestBlock(file_vm_addr);
              } else {
                // We might have had a compile unit that had discontiguous
                // address ranges where the gaps are symbols that don't have
                // any debug info. Discontiguous compile unit address ranges
                // should only happen when there aren't other functions from
                // other compile units in these gaps. This helps keep the size
                // of the aranges down.
                force_check_line_table = true;
              }

              if (sc.function != NULL) {
                resolved |= eSymbolContextFunction;

                if (resolve_scope & eSymbolContextBlock) {
                  Block &block = sc.function->GetBlock(true);

                  if (block_die)
                    sc.block = block.FindBlockByID(block_die.GetID());
                  else
                    sc.block = block.FindBlockByID(function_die.GetID());
                  if (sc.block)
                    resolved |= eSymbolContextBlock;
                }
              }
            }

            if ((resolve_scope & eSymbolContextLineEntry) ||
                force_check_line_table) {
              LineTable *line_table = sc.comp_unit->GetLineTable();
              if (line_table != NULL) {
                // And address that makes it into this function should be in
                // terms of this debug file if there is no debug map, or it
                // will be an address in the .o file which needs to be fixed up
                // to be in terms of the debug map executable. Either way,
                // calling FixupAddress() will work for us.
                Address exe_so_addr(so_addr);
                if (FixupAddress(exe_so_addr)) {
                  if (line_table->FindLineEntryByAddress(exe_so_addr,
                                                         sc.line_entry)) {
                    resolved |= eSymbolContextLineEntry;
                  }
                }
              }
            }

            if (force_check_line_table &&
                !(resolved & eSymbolContextLineEntry)) {
              // We might have had a compile unit that had discontiguous
              // address ranges where the gaps are symbols that don't have any
              // debug info. Discontiguous compile unit address ranges should
              // only happen when there aren't other functions from other
              // compile units in these gaps. This helps keep the size of the
              // aranges down.
              sc.comp_unit = NULL;
              resolved &= ~eSymbolContextCompUnit;
            }
          } else {
            GetObjectFile()->GetModule()->ReportWarning(
                "0x%8.8x: compile unit %u failed to create a valid "
                "lldb_private::CompileUnit class.",
                cu_offset, cu_idx);
          }
        }
      }
    }
  }
  return resolved;
}

uint32_t SymbolFileDWARF::ResolveSymbolContext(const FileSpec &file_spec,
                                               uint32_t line,
                                               bool check_inlines,
                                               uint32_t resolve_scope,
                                               SymbolContextList &sc_list) {
  const uint32_t prev_size = sc_list.GetSize();
  if (resolve_scope & eSymbolContextCompUnit) {
    // See if the SymbolFile requires that we always check for inline entries
    if (check_inlines == false)
      check_inlines = ForceInlineSourceFileCheck();

    DWARFDebugInfo *debug_info = DebugInfo();
    if (debug_info) {
      uint32_t cu_idx;
      DWARFUnit *dwarf_cu = NULL;

      for (cu_idx = 0;
           (dwarf_cu = debug_info->GetCompileUnitAtIndex(cu_idx)) != NULL;
           ++cu_idx) {
        CompileUnit *dc_cu = GetCompUnitForDWARFCompUnit(dwarf_cu, cu_idx);
        const bool full_match = (bool)file_spec.GetDirectory();
        bool file_spec_matches_cu_file_spec =
            dc_cu != NULL && FileSpec::Equal(file_spec, *dc_cu, full_match);
        if (check_inlines || file_spec_matches_cu_file_spec) {
          SymbolContext sc(m_obj_file->GetModule());
          sc.comp_unit = GetCompUnitForDWARFCompUnit(dwarf_cu, cu_idx);
          if (sc.comp_unit) {
            uint32_t file_idx = UINT32_MAX;

            // If we are looking for inline functions only and we don't find it
            // in the support files, we are done.
            if (check_inlines) {
              file_idx = sc.comp_unit->GetSupportFiles().FindFileIndex(
                  1, file_spec, true);
              if (file_idx == UINT32_MAX)
                continue;
            }

            if (line != 0) {
              LineTable *line_table = sc.comp_unit->GetLineTable();

              if (line_table != NULL && line != 0) {
                // We will have already looked up the file index if we are
                // searching for inline entries.
                if (!check_inlines)
                  file_idx = sc.comp_unit->GetSupportFiles().FindFileIndex(
                      1, file_spec, true);

                if (file_idx != UINT32_MAX) {
                  uint32_t found_line;
                  uint32_t line_idx = line_table->FindLineEntryIndexByFileIndex(
                      0, file_idx, line, false, &sc.line_entry);
                  found_line = sc.line_entry.line;

                  while (line_idx != UINT32_MAX) {
                    sc.function = NULL;
                    sc.block = NULL;
                    if (resolve_scope &
                        (eSymbolContextFunction | eSymbolContextBlock)) {
                      const lldb::addr_t file_vm_addr =
                          sc.line_entry.range.GetBaseAddress().GetFileAddress();
                      if (file_vm_addr != LLDB_INVALID_ADDRESS) {
                        DWARFDIE function_die =
                            dwarf_cu->LookupAddress(file_vm_addr);
                        DWARFDIE block_die;
                        if (function_die) {
                          sc.function =
                              sc.comp_unit
                                  ->FindFunctionByUID(function_die.GetID())
                                  .get();
                          if (sc.function == NULL)
                            sc.function =
                                ParseCompileUnitFunction(sc, function_die);

                          if (sc.function &&
                              (resolve_scope & eSymbolContextBlock))
                            block_die =
                                function_die.LookupDeepestBlock(file_vm_addr);
                        }

                        if (sc.function != NULL) {
                          Block &block = sc.function->GetBlock(true);

                          if (block_die)
                            sc.block = block.FindBlockByID(block_die.GetID());
                          else if (function_die)
                            sc.block =
                                block.FindBlockByID(function_die.GetID());
                        }
                      }
                    }

                    sc_list.Append(sc);
                    line_idx = line_table->FindLineEntryIndexByFileIndex(
                        line_idx + 1, file_idx, found_line, true,
                        &sc.line_entry);
                  }
                }
              } else if (file_spec_matches_cu_file_spec && !check_inlines) {
                // only append the context if we aren't looking for inline call
                // sites by file and line and if the file spec matches that of
                // the compile unit
                sc_list.Append(sc);
              }
            } else if (file_spec_matches_cu_file_spec && !check_inlines) {
              // only append the context if we aren't looking for inline call
              // sites by file and line and if the file spec matches that of
              // the compile unit
              sc_list.Append(sc);
            }

            if (!check_inlines)
              break;
          }
        }
      }
    }
  }
  return sc_list.GetSize() - prev_size;
}

lldb::TypeSP
SymbolFileDWARF::ResolveTypeFromAttribute(const DWARFFormValue &type_attr) {
  const dw_form_t form = type_attr.Form();

  switch (form) {
    case DW_FORM_ref_sig8: {
      // TODO: Find type in .debug_types and return an appropriate
      // lldb_private::Type *
    } break;

    case DW_FORM_ref1:
    case DW_FORM_ref2:
    case DW_FORM_ref4:
    case DW_FORM_ref8:
    case DW_FORM_ref_udata:
    case DW_FORM_ref_addr: {
      Type *ref_type = ResolveTypeUID(type_attr.Reference());
      if (ref_type)
        return ref_type->shared_from_this();
    } break;
  }
  return lldb::TypeSP();
}

void SymbolFileDWARF::PreloadSymbols() {
  std::lock_guard<std::recursive_mutex> guard(
      GetObjectFile()->GetModule()->GetMutex());
<<<<<<< HEAD
  Index();
}

void SymbolFileDWARF::Index() {
  if (m_indexed)
    return;
  m_indexed = true;
  static Timer::Category func_cat(LLVM_PRETTY_FUNCTION);
  Timer scoped_timer(
      func_cat, "SymbolFileDWARF::Index (%s)",
      GetObjectFile()->GetFileSpec().GetFilename().AsCString("<Unknown>"));

  DWARFDebugInfo *debug_info = DebugInfo();
  if (debug_info) {
    const uint32_t num_compile_units = GetNumCompileUnits();
    if (num_compile_units == 0)
      return;

    std::vector<NameToDIE> function_basename_index(num_compile_units);
    std::vector<NameToDIE> function_fullname_index(num_compile_units);
    std::vector<NameToDIE> function_method_index(num_compile_units);
    std::vector<NameToDIE> function_selector_index(num_compile_units);
    std::vector<NameToDIE> objc_class_selectors_index(num_compile_units);
    std::vector<NameToDIE> global_index(num_compile_units);
    std::vector<NameToDIE> type_index(num_compile_units);
    std::vector<NameToDIE> namespace_index(num_compile_units);

    // std::vector<bool> might be implemented using bit test-and-set, so use
    // uint8_t instead.
    std::vector<uint8_t> clear_cu_dies(num_compile_units, false);
    auto parser_fn = [debug_info, &function_basename_index,
                      &function_fullname_index, &function_method_index,
                      &function_selector_index, &objc_class_selectors_index,
                      &global_index, &type_index,
                      &namespace_index](size_t cu_idx) {
      DWARFUnit *dwarf_cu = debug_info->GetCompileUnitAtIndex(cu_idx);
      if (dwarf_cu) {
        dwarf_cu->Index(
            function_basename_index[cu_idx], function_fullname_index[cu_idx],
            function_method_index[cu_idx], function_selector_index[cu_idx],
            objc_class_selectors_index[cu_idx], global_index[cu_idx],
            type_index[cu_idx], namespace_index[cu_idx]);
      }
    };

    auto extract_fn = [debug_info, &clear_cu_dies](size_t cu_idx) {
      DWARFUnit *dwarf_cu = debug_info->GetCompileUnitAtIndex(cu_idx);
      if (dwarf_cu) {
        // dwarf_cu->ExtractDIEsIfNeeded(false) will return zero if the DIEs
        // for a compile unit have already been parsed.
        if (dwarf_cu->ExtractDIEsIfNeeded(false) > 1)
          clear_cu_dies[cu_idx] = true;
      }
    };

    // Create a task runner that extracts dies for each DWARF compile unit in a
    // separate thread
    //----------------------------------------------------------------------
    // First figure out which compile units didn't have their DIEs already
    // parsed and remember this.  If no DIEs were parsed prior to this index
    // function call, we are going to want to clear the CU dies after we are
    // done indexing to make sure we don't pull in all DWARF dies, but we need
    // to wait until all compile units have been indexed in case a DIE in one
    // compile unit refers to another and the indexes accesses those DIEs.
    //----------------------------------------------------------------------
    // If we end up here holding the module lock, the bellow parallel
    // processing will hang if it needs the same lock. For example, when
    // calling into GetDwoSymbolFileForCompileUnit() it will try to take
    // the module lock. rdar://problem/38461035
    // Disable parallel processing for now.
    // TaskMapOverInt(0, num_compile_units, extract_fn);
    for (int i=0; i<num_compile_units; ++i) {
      extract_fn(i);
    }

    // Now create a task runner that can index each DWARF compile unit in a
    // separate thread so we can index quickly.

    TaskMapOverInt(0, num_compile_units, parser_fn);

    auto finalize_fn = [](NameToDIE &index, std::vector<NameToDIE> &srcs) {
      for (auto &src : srcs)
        index.Append(src);
      index.Finalize();
    };

    TaskPool::RunTasks(
        [&]() {
          finalize_fn(m_function_basename_index, function_basename_index);
        },
        [&]() {
          finalize_fn(m_function_fullname_index, function_fullname_index);
        },
        [&]() { finalize_fn(m_function_method_index, function_method_index); },
        [&]() {
          finalize_fn(m_function_selector_index, function_selector_index);
        },
        [&]() {
          finalize_fn(m_objc_class_selectors_index, objc_class_selectors_index);
        },
        [&]() { finalize_fn(m_global_index, global_index); },
        [&]() { finalize_fn(m_type_index, type_index); },
        [&]() { finalize_fn(m_namespace_index, namespace_index); });

    //----------------------------------------------------------------------
    // Keep memory down by clearing DIEs for any compile units if indexing
    // caused us to load the compile unit's DIEs.
    //----------------------------------------------------------------------
    for (uint32_t cu_idx = 0; cu_idx < num_compile_units; ++cu_idx) {
      if (clear_cu_dies[cu_idx])
        debug_info->GetCompileUnitAtIndex(cu_idx)->ClearDIEs(true);
    }

#if defined(ENABLE_DEBUG_PRINTF)
    StreamFile s(stdout, false);
    s.Printf("DWARF index for '%s':",
             GetObjectFile()->GetFileSpec().GetPath().c_str());
    s.Printf("\nFunction basenames:\n");
    m_function_basename_index.Dump(&s);
    s.Printf("\nFunction fullnames:\n");
    m_function_fullname_index.Dump(&s);
    s.Printf("\nFunction methods:\n");
    m_function_method_index.Dump(&s);
    s.Printf("\nFunction selectors:\n");
    m_function_selector_index.Dump(&s);
    s.Printf("\nObjective C class selectors:\n");
    m_objc_class_selectors_index.Dump(&s);
    s.Printf("\nGlobals and statics:\n");
    m_global_index.Dump(&s);
    s.Printf("\nTypes:\n");
    m_type_index.Dump(&s);
    s.Printf("\nNamespaces:\n");
    m_namespace_index.Dump(&s);
#endif
  }
=======
  m_index->Preload();
>>>>>>> ee62bfa8
}

bool SymbolFileDWARF::DeclContextMatchesThisSymbolFile(
    const lldb_private::CompilerDeclContext *decl_ctx) {
  if (decl_ctx == nullptr || !decl_ctx->IsValid()) {
    // Invalid namespace decl which means we aren't matching only things in
    // this symbol file, so return true to indicate it matches this symbol
    // file.
    return true;
  }

  TypeSystem *decl_ctx_type_system = decl_ctx->GetTypeSystem();
  TypeSystem *type_system = GetTypeSystemForLanguage(
      decl_ctx_type_system->GetMinimumLanguage(nullptr));
  if (decl_ctx_type_system == type_system)
    return true; // The type systems match, return true

  // The namespace AST was valid, and it does not match...
  Log *log(LogChannelDWARF::GetLogIfAll(DWARF_LOG_LOOKUPS));

  if (log)
    GetObjectFile()->GetModule()->LogMessage(
        log, "Valid namespace does not match symbol file");

  return false;
}

ClangASTImporter &SymbolFileDWARF::GetClangASTImporter() {
  if (!m_clang_ast_importer_ap) {
    m_clang_ast_importer_ap.reset(new ClangASTImporter);
  }
  return *m_clang_ast_importer_ap;
}

uint32_t SymbolFileDWARF::FindGlobalVariables(
    const ConstString &name, const CompilerDeclContext *parent_decl_ctx,
    bool append, uint32_t max_matches, VariableList &variables) {
  Log *log(LogChannelDWARF::GetLogIfAll(DWARF_LOG_LOOKUPS));

  if (log)
    GetObjectFile()->GetModule()->LogMessage(
        log, "SymbolFileDWARF::FindGlobalVariables (name=\"%s\", "
             "parent_decl_ctx=%p, append=%u, max_matches=%u, variables)",
        name.GetCString(), static_cast<const void *>(parent_decl_ctx), append,
        max_matches);

  if (!DeclContextMatchesThisSymbolFile(parent_decl_ctx))
    return 0;

  DWARFDebugInfo *info = DebugInfo();
  if (info == NULL)
    return 0;

  // If we aren't appending the results to this list, then clear the list
  if (!append)
    variables.Clear();

  // Remember how many variables are in the list before we search in case we
  // are appending the results to a variable list.
  const uint32_t original_size = variables.GetSize();

  DIEArray die_offsets;
  m_index->GetGlobalVariables(name, die_offsets);
  const size_t num_die_matches = die_offsets.size();
  if (num_die_matches) {
    SymbolContext sc;
    sc.module_sp = m_obj_file->GetModule();
    assert(sc.module_sp);

    bool done = false;
    for (size_t i = 0; i < num_die_matches && !done; ++i) {
      const DIERef &die_ref = die_offsets[i];
      DWARFDIE die = GetDIE(die_ref);

      if (die) {
        switch (die.Tag()) {
        default:
        case DW_TAG_subprogram:
        case DW_TAG_inlined_subroutine:
        case DW_TAG_try_block:
        case DW_TAG_catch_block:
          break;

        case DW_TAG_variable: {
          sc.comp_unit = GetCompUnitForDWARFCompUnit(die.GetCU(), UINT32_MAX);

          if (parent_decl_ctx) {
            DWARFASTParser *dwarf_ast = die.GetDWARFParser();
            if (dwarf_ast) {
              CompilerDeclContext actual_parent_decl_ctx =
                  dwarf_ast->GetDeclContextContainingUIDFromDWARF(die);
              if (!actual_parent_decl_ctx ||
                  actual_parent_decl_ctx != *parent_decl_ctx)
                continue;
            }
          }

          ParseVariables(sc, die, LLDB_INVALID_ADDRESS, false, false,
                         &variables);

          if (variables.GetSize() - original_size >= max_matches)
            done = true;
        } break;
        }
      } else {
        m_index->ReportInvalidDIEOffset(die_ref.die_offset,
                                        name.GetStringRef());
      }
    }
  }

  // Return the number of variable that were appended to the list
  const uint32_t num_matches = variables.GetSize() - original_size;
  if (log && num_matches > 0) {
    GetObjectFile()->GetModule()->LogMessage(
        log, "SymbolFileDWARF::FindGlobalVariables (name=\"%s\", "
             "parent_decl_ctx=%p, append=%u, max_matches=%u, variables) => %u",
        name.GetCString(), static_cast<const void *>(parent_decl_ctx), append,
        max_matches, num_matches);
  }
  return num_matches;
}

uint32_t SymbolFileDWARF::FindGlobalVariables(const RegularExpression &regex,
                                              bool append, uint32_t max_matches,
                                              VariableList &variables) {
  Log *log(LogChannelDWARF::GetLogIfAll(DWARF_LOG_LOOKUPS));

  if (log) {
    GetObjectFile()->GetModule()->LogMessage(
        log, "SymbolFileDWARF::FindGlobalVariables (regex=\"%s\", append=%u, "
             "max_matches=%u, variables)",
        regex.GetText().str().c_str(), append, max_matches);
  }

  DWARFDebugInfo *info = DebugInfo();
  if (info == NULL)
    return 0;

  // If we aren't appending the results to this list, then clear the list
  if (!append)
    variables.Clear();

  // Remember how many variables are in the list before we search in case we
  // are appending the results to a variable list.
  const uint32_t original_size = variables.GetSize();

  DIEArray die_offsets;
  m_index->GetGlobalVariables(regex, die_offsets);

  SymbolContext sc;
  sc.module_sp = m_obj_file->GetModule();
  assert(sc.module_sp);

  const size_t num_matches = die_offsets.size();
  if (num_matches) {
    for (size_t i = 0; i < num_matches; ++i) {
      const DIERef &die_ref = die_offsets[i];
      DWARFDIE die = GetDIE(die_ref);

      if (die) {
        sc.comp_unit = GetCompUnitForDWARFCompUnit(die.GetCU(), UINT32_MAX);

        ParseVariables(sc, die, LLDB_INVALID_ADDRESS, false, false, &variables);

        if (variables.GetSize() - original_size >= max_matches)
          break;
      } else
        m_index->ReportInvalidDIEOffset(die_ref.die_offset, regex.GetText());
    }
  }

  // Return the number of variable that were appended to the list
  return variables.GetSize() - original_size;
}

bool SymbolFileDWARF::ResolveFunction(const DIERef &die_ref,
                                      bool include_inlines,
                                      SymbolContextList &sc_list) {
  DWARFDIE die = DebugInfo()->GetDIE(die_ref);
  return ResolveFunction(die, include_inlines, sc_list);
}

bool SymbolFileDWARF::ResolveFunction(const DWARFDIE &orig_die,
                                      bool include_inlines,
                                      SymbolContextList &sc_list) {
  SymbolContext sc;

  if (!orig_die)
    return false;

  // If we were passed a die that is not a function, just return false...
  if (!(orig_die.Tag() == DW_TAG_subprogram ||
        (include_inlines && orig_die.Tag() == DW_TAG_inlined_subroutine)))
    return false;

  DWARFDIE die = orig_die;
  DWARFDIE inlined_die;
  if (die.Tag() == DW_TAG_inlined_subroutine) {
    inlined_die = die;

    while (1) {
      die = die.GetParent();

      if (die) {
        if (die.Tag() == DW_TAG_subprogram)
          break;
      } else
        break;
    }
  }
  assert(die && die.Tag() == DW_TAG_subprogram);
  if (GetFunction(die, sc)) {
    Address addr;
    // Parse all blocks if needed
    if (inlined_die) {
      Block &function_block = sc.function->GetBlock(true);
      sc.block = function_block.FindBlockByID(inlined_die.GetID());
      if (sc.block == NULL)
        sc.block = function_block.FindBlockByID(inlined_die.GetOffset());
      if (sc.block == NULL || sc.block->GetStartAddress(addr) == false)
        addr.Clear();
    } else {
      sc.block = NULL;
      addr = sc.function->GetAddressRange().GetBaseAddress();
    }

    if (addr.IsValid()) {
      sc_list.Append(sc);
      return true;
    }
  }

  return false;
}

bool SymbolFileDWARF::DIEInDeclContext(const CompilerDeclContext *decl_ctx,
                                       const DWARFDIE &die) {
  // If we have no parent decl context to match this DIE matches, and if the
  // parent decl context isn't valid, we aren't trying to look for any
  // particular decl context so any die matches.
  if (decl_ctx == nullptr || !decl_ctx->IsValid())
    return true;

  if (die) {
    DWARFASTParser *dwarf_ast = die.GetDWARFParser();
    if (dwarf_ast) {
      CompilerDeclContext actual_decl_ctx =
          dwarf_ast->GetDeclContextContainingUIDFromDWARF(die);
      if (actual_decl_ctx)
        return actual_decl_ctx == *decl_ctx;
    }
  }
  return false;
}

uint32_t
SymbolFileDWARF::FindFunctions(const ConstString &name,
                               const CompilerDeclContext *parent_decl_ctx,
                               uint32_t name_type_mask, bool include_inlines,
                               bool append, SymbolContextList &sc_list) {
  static Timer::Category func_cat(LLVM_PRETTY_FUNCTION);
  Timer scoped_timer(func_cat, "SymbolFileDWARF::FindFunctions (name = '%s')",
                     name.AsCString());

  // eFunctionNameTypeAuto should be pre-resolved by a call to
  // Module::LookupInfo::LookupInfo()
  assert((name_type_mask & eFunctionNameTypeAuto) == 0);

  Log *log(LogChannelDWARF::GetLogIfAll(DWARF_LOG_LOOKUPS));

  if (log) {
    GetObjectFile()->GetModule()->LogMessage(
        log, "SymbolFileDWARF::FindFunctions (name=\"%s\", "
             "name_type_mask=0x%x, append=%u, sc_list)",
        name.GetCString(), name_type_mask, append);
  }

  // If we aren't appending the results to this list, then clear the list
  if (!append)
    sc_list.Clear();

  if (!DeclContextMatchesThisSymbolFile(parent_decl_ctx))
    return 0;

  // If name is empty then we won't find anything.
  if (name.IsEmpty())
    return 0;

  // Remember how many sc_list are in the list before we search in case we are
  // appending the results to a variable list.

  const uint32_t original_size = sc_list.GetSize();

  DWARFDebugInfo *info = DebugInfo();
  if (info == NULL)
    return 0;

  m_index->GetFunctions(name, *info,
                        [this](const DWARFDIE &die, bool include_inlines,
                               lldb_private::SymbolContextList &sc_list) {
                          return ResolveFunction(die, include_inlines, sc_list);
                        },
                        [this](lldb::user_id_t type_uid) {
                          return GetDeclContextContainingUID(type_uid);
                        },
                        parent_decl_ctx, name_type_mask, include_inlines,
                        sc_list);

  // Return the number of variable that were appended to the list
  const uint32_t num_matches = sc_list.GetSize() - original_size;

  if (log && num_matches > 0) {
    GetObjectFile()->GetModule()->LogMessage(
        log, "SymbolFileDWARF::FindFunctions (name=\"%s\", "
             "name_type_mask=0x%x, include_inlines=%d, append=%u, sc_list) => "
             "%u",
        name.GetCString(), name_type_mask, include_inlines, append,
        num_matches);
  }
  return num_matches;
}

uint32_t SymbolFileDWARF::FindFunctions(const RegularExpression &regex,
                                        bool include_inlines, bool append,
                                        SymbolContextList &sc_list) {
  static Timer::Category func_cat(LLVM_PRETTY_FUNCTION);
  Timer scoped_timer(func_cat, "SymbolFileDWARF::FindFunctions (regex = '%s')",
                     regex.GetText().str().c_str());

  Log *log(LogChannelDWARF::GetLogIfAll(DWARF_LOG_LOOKUPS));

  if (log) {
    GetObjectFile()->GetModule()->LogMessage(
        log,
        "SymbolFileDWARF::FindFunctions (regex=\"%s\", append=%u, sc_list)",
        regex.GetText().str().c_str(), append);
  }

  // If we aren't appending the results to this list, then clear the list
  if (!append)
    sc_list.Clear();

  DWARFDebugInfo *info = DebugInfo();
  if (!info)
    return 0;

  // Remember how many sc_list are in the list before we search in case we are
  // appending the results to a variable list.
  uint32_t original_size = sc_list.GetSize();

  m_index->GetFunctions(regex, *info,
                        [this](const DWARFDIE &die, bool include_inlines,
                               lldb_private::SymbolContextList &sc_list) {
                          return ResolveFunction(die, include_inlines, sc_list);
                        },
                        include_inlines, sc_list);

  // Return the number of variable that were appended to the list
  return sc_list.GetSize() - original_size;
}

void SymbolFileDWARF::GetMangledNamesForFunction(
    const std::string &scope_qualified_name,
    std::vector<ConstString> &mangled_names) {
  DWARFDebugInfo *info = DebugInfo();
  uint32_t num_comp_units = 0;
  if (info)
    num_comp_units = info->GetNumCompileUnits();

  for (uint32_t i = 0; i < num_comp_units; i++) {
    DWARFUnit *cu = info->GetCompileUnitAtIndex(i);
    if (cu == nullptr)
      continue;

    SymbolFileDWARFDwo *dwo = cu->GetDwoSymbolFile();
    if (dwo)
      dwo->GetMangledNamesForFunction(scope_qualified_name, mangled_names);
  }

  NameToOffsetMap::iterator iter =
      m_function_scope_qualified_name_map.find(scope_qualified_name);
  if (iter == m_function_scope_qualified_name_map.end())
    return;

  DIERefSetSP set_sp = (*iter).second;
  std::set<DIERef>::iterator set_iter;
  for (set_iter = set_sp->begin(); set_iter != set_sp->end(); set_iter++) {
    DWARFDIE die = DebugInfo()->GetDIE(*set_iter);
    mangled_names.push_back(ConstString(die.GetMangledName()));
  }
}

uint32_t SymbolFileDWARF::FindTypes(
    const SymbolContext &sc, const ConstString &name,
    const CompilerDeclContext *parent_decl_ctx, bool append,
    uint32_t max_matches,
    llvm::DenseSet<lldb_private::SymbolFile *> &searched_symbol_files,
    TypeMap &types) {
  // If we aren't appending the results to this list, then clear the list
  if (!append)
    types.Clear();

  // Make sure we haven't already searched this SymbolFile before...
  if (searched_symbol_files.count(this))
    return 0;
  else
    searched_symbol_files.insert(this);

  DWARFDebugInfo *info = DebugInfo();
  if (info == NULL)
    return 0;

  Log *log(LogChannelDWARF::GetLogIfAll(DWARF_LOG_LOOKUPS));

  if (log) {
    if (parent_decl_ctx)
      GetObjectFile()->GetModule()->LogMessage(
          log, "SymbolFileDWARF::FindTypes (sc, name=\"%s\", parent_decl_ctx = "
               "%p (\"%s\"), append=%u, max_matches=%u, type_list)",
          name.GetCString(), static_cast<const void *>(parent_decl_ctx),
          parent_decl_ctx->GetName().AsCString("<NULL>"), append, max_matches);
    else
      GetObjectFile()->GetModule()->LogMessage(
          log, "SymbolFileDWARF::FindTypes (sc, name=\"%s\", parent_decl_ctx = "
               "NULL, append=%u, max_matches=%u, type_list)",
          name.GetCString(), append, max_matches);
  }

  if (!DeclContextMatchesThisSymbolFile(parent_decl_ctx))
    return 0;

  DIEArray die_offsets;
  m_index->GetTypes(name, die_offsets);
  const size_t num_die_matches = die_offsets.size();

  if (num_die_matches) {
    const uint32_t initial_types_size = types.GetSize();
    for (size_t i = 0; i < num_die_matches; ++i) {
      const DIERef &die_ref = die_offsets[i];
      DWARFDIE die = GetDIE(die_ref);

      if (die) {
        if (!DIEInDeclContext(parent_decl_ctx, die))
          continue; // The containing decl contexts don't match

        Type *matching_type = ResolveType(die, true, true);
        if (matching_type) {
          // We found a type pointer, now find the shared pointer form our type
          // list
          types.InsertUnique(matching_type->shared_from_this());
          if (types.GetSize() >= max_matches)
            break;
        }
      } else {
        m_index->ReportInvalidDIEOffset(die_ref.die_offset,
                                        name.GetStringRef());
      }
    }
    const uint32_t num_matches = types.GetSize() - initial_types_size;
    if (log && num_matches) {
      if (parent_decl_ctx) {
        GetObjectFile()->GetModule()->LogMessage(
            log, "SymbolFileDWARF::FindTypes (sc, name=\"%s\", parent_decl_ctx "
                 "= %p (\"%s\"), append=%u, max_matches=%u, type_list) => %u",
            name.GetCString(), static_cast<const void *>(parent_decl_ctx),
            parent_decl_ctx->GetName().AsCString("<NULL>"), append, max_matches,
            num_matches);
      } else {
        GetObjectFile()->GetModule()->LogMessage(
            log, "SymbolFileDWARF::FindTypes (sc, name=\"%s\", parent_decl_ctx "
                 "= NULL, append=%u, max_matches=%u, type_list) => %u",
            name.GetCString(), append, max_matches, num_matches);
      }
    }
    return num_matches;
  } else {
    UpdateExternalModuleListIfNeeded();

    for (const auto &pair : m_external_type_modules) {
      ModuleSP external_module_sp = pair.second;
      if (external_module_sp) {
        SymbolVendor *sym_vendor = external_module_sp->GetSymbolVendor();
        if (sym_vendor) {
          const uint32_t num_external_matches =
              sym_vendor->FindTypes(sc, name, parent_decl_ctx, append,
                                    max_matches, searched_symbol_files, types);
          if (num_external_matches)
            return num_external_matches;
        }
      }
    }
  }

  return 0;
}

size_t SymbolFileDWARF::FindTypes(const std::vector<CompilerContext> &context,
                                  bool append, TypeMap &types) {
  if (!append)
    types.Clear();

  if (context.empty())
    return 0;

  ConstString name = context.back().name;

  if (!name)
    return 0;

  DIEArray die_offsets;
  m_index->GetTypes(name, die_offsets);
  const size_t num_die_matches = die_offsets.size();

  if (num_die_matches) {
    size_t num_matches = 0;
    for (size_t i = 0; i < num_die_matches; ++i) {
      const DIERef &die_ref = die_offsets[i];
      DWARFDIE die = GetDIE(die_ref);

      if (die) {
        std::vector<CompilerContext> die_context;
        die.GetDWOContext(die_context);
        if (die_context != context)
          continue;

        Type *matching_type = ResolveType(die, true, true);
        if (matching_type) {
          // We found a type pointer, now find the shared pointer form our type
          // list
          types.InsertUnique(matching_type->shared_from_this());
          ++num_matches;
        }
      } else {
        m_index->ReportInvalidDIEOffset(die_ref.die_offset,
                                        name.GetStringRef());
      }
    }
    return num_matches;
  }
  return 0;
}

CompilerDeclContext
SymbolFileDWARF::FindNamespace(const SymbolContext &sc, const ConstString &name,
                               const CompilerDeclContext *parent_decl_ctx) {
  Log *log(LogChannelDWARF::GetLogIfAll(DWARF_LOG_LOOKUPS));

  if (log) {
    GetObjectFile()->GetModule()->LogMessage(
        log, "SymbolFileDWARF::FindNamespace (sc, name=\"%s\")",
        name.GetCString());
  }

  CompilerDeclContext namespace_decl_ctx;

  if (!DeclContextMatchesThisSymbolFile(parent_decl_ctx))
    return namespace_decl_ctx;

  DWARFDebugInfo *info = DebugInfo();
  if (info) {
    DIEArray die_offsets;
    m_index->GetNamespaces(name, die_offsets);
    const size_t num_matches = die_offsets.size();
    if (num_matches) {
      for (size_t i = 0; i < num_matches; ++i) {
        const DIERef &die_ref = die_offsets[i];
        DWARFDIE die = GetDIE(die_ref);

        if (die) {
          if (!DIEInDeclContext(parent_decl_ctx, die))
            continue; // The containing decl contexts don't match

          DWARFASTParser *dwarf_ast = die.GetDWARFParser();
          if (dwarf_ast) {
            namespace_decl_ctx = dwarf_ast->GetDeclContextForUIDFromDWARF(die);
            if (namespace_decl_ctx)
              break;
          }
        } else {
          m_index->ReportInvalidDIEOffset(die_ref.die_offset,
                                          name.GetStringRef());
        }
      }
    }
  }
  if (log && namespace_decl_ctx) {
    GetObjectFile()->GetModule()->LogMessage(
        log, "SymbolFileDWARF::FindNamespace (sc, name=\"%s\") => "
             "CompilerDeclContext(%p/%p) \"%s\"",
        name.GetCString(),
        static_cast<const void *>(namespace_decl_ctx.GetTypeSystem()),
        static_cast<const void *>(namespace_decl_ctx.GetOpaqueDeclContext()),
        namespace_decl_ctx.GetName().AsCString("<NULL>"));
  }

  return namespace_decl_ctx;
}

TypeSP SymbolFileDWARF::GetTypeForDIE(const DWARFDIE &die,
                                      bool resolve_function_context) {
  TypeSP type_sp;
  if (die) {
    Type *type_ptr = GetDIEToType().lookup(die.GetDIE());
    if (type_ptr == NULL) {
      CompileUnit *lldb_cu = GetCompUnitForDWARFCompUnit(die.GetCU());
      assert(lldb_cu);
      SymbolContext sc(lldb_cu);
      const DWARFDebugInfoEntry *parent_die = die.GetParent().GetDIE();
      while (parent_die != nullptr) {
        if (parent_die->Tag() == DW_TAG_subprogram)
          break;
        parent_die = parent_die->GetParent();
      }
      SymbolContext sc_backup = sc;
      if (resolve_function_context && parent_die != nullptr &&
          !GetFunction(DWARFDIE(die.GetCU(), parent_die), sc))
        sc = sc_backup;

      type_sp = ParseType(sc, die, NULL);
    } else if (type_ptr != DIE_IS_BEING_PARSED) {
      // Grab the existing type from the master types lists
      type_sp = type_ptr->shared_from_this();
    }
  }
  return type_sp;
}

DWARFDIE
SymbolFileDWARF::GetDeclContextDIEContainingDIE(const DWARFDIE &orig_die) {
  if (orig_die) {
    DWARFDIE die = orig_die;

    while (die) {
      // If this is the original DIE that we are searching for a declaration
      // for, then don't look in the cache as we don't want our own decl
      // context to be our decl context...
      if (orig_die != die) {
        switch (die.Tag()) {
        case DW_TAG_compile_unit:
        case DW_TAG_partial_unit:
        case DW_TAG_namespace:
        case DW_TAG_structure_type:
        case DW_TAG_union_type:
        case DW_TAG_class_type:
        case DW_TAG_lexical_block:
        case DW_TAG_subprogram:
          return die;
        case DW_TAG_inlined_subroutine: {
          DWARFDIE abs_die = die.GetReferencedDIE(DW_AT_abstract_origin);
          if (abs_die) {
            return abs_die;
          }
          break;
        }
        default:
          break;
        }
      }

      DWARFDIE spec_die = die.GetReferencedDIE(DW_AT_specification);
      if (spec_die) {
        DWARFDIE decl_ctx_die = GetDeclContextDIEContainingDIE(spec_die);
        if (decl_ctx_die)
          return decl_ctx_die;
      }

      DWARFDIE abs_die = die.GetReferencedDIE(DW_AT_abstract_origin);
      if (abs_die) {
        DWARFDIE decl_ctx_die = GetDeclContextDIEContainingDIE(abs_die);
        if (decl_ctx_die)
          return decl_ctx_die;
      }

      die = die.GetParent();
    }
  }
  return DWARFDIE();
}

Symbol *
SymbolFileDWARF::GetObjCClassSymbol(const ConstString &objc_class_name) {
  Symbol *objc_class_symbol = NULL;
  if (m_obj_file) {
    Symtab *symtab = m_obj_file->GetSymtab();
    if (symtab) {
      objc_class_symbol = symtab->FindFirstSymbolWithNameAndType(
          objc_class_name, eSymbolTypeObjCClass, Symtab::eDebugNo,
          Symtab::eVisibilityAny);
    }
  }
  return objc_class_symbol;
}

// Some compilers don't emit the DW_AT_APPLE_objc_complete_type attribute. If
// they don't then we can end up looking through all class types for a complete
// type and never find the full definition. We need to know if this attribute
// is supported, so we determine this here and cache th result. We also need to
// worry about the debug map
// DWARF file
// if we are doing darwin DWARF in .o file debugging.
bool SymbolFileDWARF::Supports_DW_AT_APPLE_objc_complete_type(
    DWARFUnit *cu) {
  if (m_supports_DW_AT_APPLE_objc_complete_type == eLazyBoolCalculate) {
    m_supports_DW_AT_APPLE_objc_complete_type = eLazyBoolNo;
    if (cu && cu->Supports_DW_AT_APPLE_objc_complete_type())
      m_supports_DW_AT_APPLE_objc_complete_type = eLazyBoolYes;
    else {
      DWARFDebugInfo *debug_info = DebugInfo();
      const uint32_t num_compile_units = GetNumCompileUnits();
      for (uint32_t cu_idx = 0; cu_idx < num_compile_units; ++cu_idx) {
        DWARFUnit *dwarf_cu = debug_info->GetCompileUnitAtIndex(cu_idx);
        if (dwarf_cu != cu &&
            dwarf_cu->Supports_DW_AT_APPLE_objc_complete_type()) {
          m_supports_DW_AT_APPLE_objc_complete_type = eLazyBoolYes;
          break;
        }
      }
    }
    if (m_supports_DW_AT_APPLE_objc_complete_type == eLazyBoolNo &&
        GetDebugMapSymfile())
      return m_debug_map_symfile->Supports_DW_AT_APPLE_objc_complete_type(this);
  }
  return m_supports_DW_AT_APPLE_objc_complete_type == eLazyBoolYes;
}

// This function can be used when a DIE is found that is a forward declaration
// DIE and we want to try and find a type that has the complete definition.
TypeSP SymbolFileDWARF::FindCompleteObjCDefinitionTypeForDIE(
    const DWARFDIE &die, const ConstString &type_name,
    bool must_be_implementation) {

  TypeSP type_sp;

  if (!type_name || (must_be_implementation && !GetObjCClassSymbol(type_name)))
    return type_sp;

  DIEArray die_offsets;
  m_index->GetCompleteObjCClass(type_name, must_be_implementation, die_offsets);

  const size_t num_matches = die_offsets.size();

  if (num_matches) {
    for (size_t i = 0; i < num_matches; ++i) {
      const DIERef &die_ref = die_offsets[i];
      DWARFDIE type_die = GetDIE(die_ref);

      if (type_die) {
        bool try_resolving_type = false;

        // Don't try and resolve the DIE we are looking for with the DIE
        // itself!
        if (type_die != die) {
          switch (type_die.Tag()) {
          case DW_TAG_class_type:
          case DW_TAG_structure_type:
            try_resolving_type = true;
            break;
          default:
            break;
          }
        }

        if (try_resolving_type) {
          if (must_be_implementation &&
              type_die.Supports_DW_AT_APPLE_objc_complete_type())
            try_resolving_type = type_die.GetAttributeValueAsUnsigned(
                DW_AT_APPLE_objc_complete_type, 0);

          if (try_resolving_type) {
            Type *resolved_type = ResolveType(type_die, false, true);
            if (resolved_type && resolved_type != DIE_IS_BEING_PARSED) {
              DEBUG_PRINTF("resolved 0x%8.8" PRIx64 " from %s to 0x%8.8" PRIx64
                           " (cu 0x%8.8" PRIx64 ")\n",
                           die.GetID(),
                           m_obj_file->GetFileSpec().GetFilename().AsCString(
                               "<Unknown>"),
                           type_die.GetID(), type_cu->GetID());

              if (die)
                GetDIEToType()[die.GetDIE()] = resolved_type;
              type_sp = resolved_type->shared_from_this();
              break;
            }
          }
        }
      } else {
        m_index->ReportInvalidDIEOffset(die_ref.die_offset,
                                        type_name.GetStringRef());
      }
    }
  }
  return type_sp;
}

//----------------------------------------------------------------------
// This function helps to ensure that the declaration contexts match for two
// different DIEs. Often times debug information will refer to a forward
// declaration of a type (the equivalent of "struct my_struct;". There will
// often be a declaration of that type elsewhere that has the full definition.
// When we go looking for the full type "my_struct", we will find one or more
// matches in the accelerator tables and we will then need to make sure the
// type was in the same declaration context as the original DIE. This function
// can efficiently compare two DIEs and will return true when the declaration
// context matches, and false when they don't.
//----------------------------------------------------------------------
bool SymbolFileDWARF::DIEDeclContextsMatch(const DWARFDIE &die1,
                                           const DWARFDIE &die2) {
  if (die1 == die2)
    return true;

  DWARFDIECollection decl_ctx_1;
  DWARFDIECollection decl_ctx_2;
  // The declaration DIE stack is a stack of the declaration context DIEs all
  // the way back to the compile unit. If a type "T" is declared inside a class
  // "B", and class "B" is declared inside a class "A" and class "A" is in a
  // namespace "lldb", and the namespace is in a compile unit, there will be a
  // stack of DIEs:
  //
  //   [0] DW_TAG_class_type for "B"
  //   [1] DW_TAG_class_type for "A"
  //   [2] DW_TAG_namespace  for "lldb"
  //   [3] DW_TAG_compile_unit or DW_TAG_partial_unit for the source file.
  //
  // We grab both contexts and make sure that everything matches all the way
  // back to the compiler unit.

  // First lets grab the decl contexts for both DIEs
  die1.GetDeclContextDIEs(decl_ctx_1);
  die2.GetDeclContextDIEs(decl_ctx_2);
  // Make sure the context arrays have the same size, otherwise we are done
  const size_t count1 = decl_ctx_1.Size();
  const size_t count2 = decl_ctx_2.Size();
  if (count1 != count2)
    return false;

  // Make sure the DW_TAG values match all the way back up the compile unit. If
  // they don't, then we are done.
  DWARFDIE decl_ctx_die1;
  DWARFDIE decl_ctx_die2;
  size_t i;
  for (i = 0; i < count1; i++) {
    decl_ctx_die1 = decl_ctx_1.GetDIEAtIndex(i);
    decl_ctx_die2 = decl_ctx_2.GetDIEAtIndex(i);
    if (decl_ctx_die1.Tag() != decl_ctx_die2.Tag())
      return false;
  }
#if defined LLDB_CONFIGURATION_DEBUG

  // Make sure the top item in the decl context die array is always
  // DW_TAG_compile_unit or DW_TAG_partial_unit. If it isn't then
  // something went wrong in the DWARFDIE::GetDeclContextDIEs()
  // function.
  dw_tag_t cu_tag = decl_ctx_1.GetDIEAtIndex(count1 - 1).Tag();
  UNUSED_IF_ASSERT_DISABLED(cu_tag);
  assert(cu_tag == DW_TAG_compile_unit || cu_tag == DW_TAG_partial_unit);

#endif
  // Always skip the compile unit when comparing by only iterating up to "count
  // - 1". Here we compare the names as we go.
  for (i = 0; i < count1 - 1; i++) {
    decl_ctx_die1 = decl_ctx_1.GetDIEAtIndex(i);
    decl_ctx_die2 = decl_ctx_2.GetDIEAtIndex(i);
    const char *name1 = decl_ctx_die1.GetName();
    const char *name2 = decl_ctx_die2.GetName();
    // If the string was from a DW_FORM_strp, then the pointer will often be
    // the same!
    if (name1 == name2)
      continue;

    // Name pointers are not equal, so only compare the strings if both are not
    // NULL.
    if (name1 && name2) {
      // If the strings don't compare, we are done...
      if (strcmp(name1, name2) != 0)
        return false;
    } else {
      // One name was NULL while the other wasn't
      return false;
    }
  }
  // We made it through all of the checks and the declaration contexts are
  // equal.
  return true;
}

TypeSP SymbolFileDWARF::FindDefinitionTypeForDWARFDeclContext(
    const DWARFDeclContext &dwarf_decl_ctx) {
  TypeSP type_sp;

  const uint32_t dwarf_decl_ctx_count = dwarf_decl_ctx.GetSize();
  if (dwarf_decl_ctx_count > 0) {
    const ConstString type_name(dwarf_decl_ctx[0].name);
    const dw_tag_t tag = dwarf_decl_ctx[0].tag;

    if (type_name) {
      Log *log(LogChannelDWARF::GetLogIfAny(DWARF_LOG_TYPE_COMPLETION |
                                            DWARF_LOG_LOOKUPS));
      if (log) {
        GetObjectFile()->GetModule()->LogMessage(
            log, "SymbolFileDWARF::FindDefinitionTypeForDWARFDeclContext(tag=%"
                 "s, qualified-name='%s')",
            DW_TAG_value_to_name(dwarf_decl_ctx[0].tag),
            dwarf_decl_ctx.GetQualifiedName());
      }

      DIEArray die_offsets;
      m_index->GetTypes(dwarf_decl_ctx, die_offsets);
      const size_t num_matches = die_offsets.size();

      // Get the type system that we are looking to find a type for. We will
      // use this to ensure any matches we find are in a language that this
      // type system supports
      const LanguageType language = dwarf_decl_ctx.GetLanguage();
      TypeSystem *type_system = (language == eLanguageTypeUnknown)
                                    ? nullptr
                                    : GetTypeSystemForLanguage(language);

      if (num_matches) {
        for (size_t i = 0; i < num_matches; ++i) {
          const DIERef &die_ref = die_offsets[i];
          DWARFDIE type_die = GetDIE(die_ref);

          if (type_die) {
            // Make sure type_die's langauge matches the type system we are
            // looking for. We don't want to find a "Foo" type from Java if we
            // are looking for a "Foo" type for C, C++, ObjC, or ObjC++.
            if (type_system &&
                !type_system->SupportsLanguage(type_die.GetLanguage()))
              continue;
            bool try_resolving_type = false;

            // Don't try and resolve the DIE we are looking for with the DIE
            // itself!
            const dw_tag_t type_tag = type_die.Tag();
            // Make sure the tags match
            if (type_tag == tag) {
              // The tags match, lets try resolving this type
              try_resolving_type = true;
            } else {
              // The tags don't match, but we need to watch our for a forward
              // declaration for a struct and ("struct foo") ends up being a
              // class ("class foo { ... };") or vice versa.
              switch (type_tag) {
              case DW_TAG_class_type:
                // We had a "class foo", see if we ended up with a "struct foo
                // { ... };"
                try_resolving_type = (tag == DW_TAG_structure_type);
                break;
              case DW_TAG_structure_type:
                // We had a "struct foo", see if we ended up with a "class foo
                // { ... };"
                try_resolving_type = (tag == DW_TAG_class_type);
                break;
              default:
                // Tags don't match, don't event try to resolve using this type
                // whose name matches....
                break;
              }
            }

            if (try_resolving_type) {
              DWARFDeclContext type_dwarf_decl_ctx;
              type_die.GetDWARFDeclContext(type_dwarf_decl_ctx);

              if (log) {
                GetObjectFile()->GetModule()->LogMessage(
                    log, "SymbolFileDWARF::"
                         "FindDefinitionTypeForDWARFDeclContext(tag=%s, "
                         "qualified-name='%s') trying die=0x%8.8x (%s)",
                    DW_TAG_value_to_name(dwarf_decl_ctx[0].tag),
                    dwarf_decl_ctx.GetQualifiedName(), type_die.GetOffset(),
                    type_dwarf_decl_ctx.GetQualifiedName());
              }

              // Make sure the decl contexts match all the way up
              if (dwarf_decl_ctx == type_dwarf_decl_ctx) {
                Type *resolved_type = ResolveType(type_die, false);
                if (resolved_type && resolved_type != DIE_IS_BEING_PARSED) {
                  type_sp = resolved_type->shared_from_this();
                  break;
                }
              }
            } else {
              if (log) {
                std::string qualified_name;
                type_die.GetQualifiedName(qualified_name);
                GetObjectFile()->GetModule()->LogMessage(
                    log, "SymbolFileDWARF::"
                         "FindDefinitionTypeForDWARFDeclContext(tag=%s, "
                         "qualified-name='%s') ignoring die=0x%8.8x (%s)",
                    DW_TAG_value_to_name(dwarf_decl_ctx[0].tag),
                    dwarf_decl_ctx.GetQualifiedName(), type_die.GetOffset(),
                    qualified_name.c_str());
              }
            }
          } else {
            m_index->ReportInvalidDIEOffset(die_ref.die_offset,
                                            type_name.GetStringRef());
          }
        }
      }
    }
  }
  return type_sp;
}

TypeSP SymbolFileDWARF::ParseType(const SymbolContext &sc, const DWARFDIE &die,
                                  bool *type_is_new_ptr) {
  TypeSP type_sp;

  if (die) {
    TypeSystem *type_system =
        GetTypeSystemForLanguage(die.GetCU()->GetLanguageType());

    if (type_system) {
      DWARFASTParser *dwarf_ast = type_system->GetDWARFParser();
      if (dwarf_ast) {
        Log *log = LogChannelDWARF::GetLogIfAll(DWARF_LOG_DEBUG_INFO);
        type_sp = dwarf_ast->ParseTypeFromDWARF(sc, die, log, type_is_new_ptr);
        if (type_sp) {
          TypeList *type_list = GetTypeList();
          if (type_list)
            type_list->Insert(type_sp);

          if (die.Tag() == DW_TAG_subprogram) {
            DIERef die_ref = die.GetDIERef();
            std::string scope_qualified_name(GetDeclContextForUID(die.GetID())
                                                 .GetScopeQualifiedName()
                                                 .AsCString(""));
            if (scope_qualified_name.size()) {
              NameToOffsetMap::iterator iter =
                  m_function_scope_qualified_name_map.find(
                      scope_qualified_name);
              if (iter != m_function_scope_qualified_name_map.end())
                (*iter).second->insert(die_ref);
              else {
                DIERefSetSP new_set(new std::set<DIERef>);
                new_set->insert(die_ref);
                m_function_scope_qualified_name_map.emplace(
                    std::make_pair(scope_qualified_name, new_set));
              }
            }
          }
        }
      }
    }
  }

  return type_sp;
}

bool SymbolFileDWARF::GetCompileOption(const char *option, std::string &value,
                                       CompileUnit *cu) {
  value.clear();

  DWARFDebugInfo *debug_info = DebugInfo();

  if (debug_info) {
    const uint32_t num_compile_units = GetNumCompileUnits();

    if (cu) {
      DWARFUnit *dwarf_cu = GetDWARFCompileUnit(cu);

      if (dwarf_cu) {
        const DWARFDIE die = dwarf_cu->GetUnitDIEOnly();
        if (die) {
          const char *flags =
              die.GetAttributeValueAsString(DW_AT_APPLE_flags, NULL);

          if (flags) {
            if (strstr(flags, option)) {
              Args compiler_args(flags);

              return compiler_args.GetOptionValueAsString(option, value);
            }
          }
        }
      }
    } else {
      for (uint32_t cu_idx = 0; cu_idx < num_compile_units; ++cu_idx) {
        DWARFUnit *dwarf_cu = debug_info->GetCompileUnitAtIndex(cu_idx);

        if (dwarf_cu) {
          const DWARFDIE die = dwarf_cu->GetUnitDIEOnly();
          if (die) {
            const char *flags =
                die.GetAttributeValueAsString(DW_AT_APPLE_flags, NULL);

            if (flags) {
              if (strstr(flags, option)) {
                Args compiler_args(flags);

                return compiler_args.GetOptionValueAsString(option, value);
              }
            }
          }
        }
      }
    }
  }

  return false;
}

int SymbolFileDWARF::GetCompileOptions(const char *option,
                                       std::vector<std::string> &values,
                                       CompileUnit *cu) {
  DWARFDebugInfo *debug_info = DebugInfo();

  if (debug_info) {
    if (cu) {
      DWARFUnit *dwarf_cu = GetDWARFCompileUnit(cu);

      if (dwarf_cu) {
        const DWARFDIE die = dwarf_cu->GetUnitDIEOnly();
        if (die) {
          const char *flags =
              die.GetAttributeValueAsString(DW_AT_APPLE_flags, NULL);

          if (flags) {
            if (strstr(flags, option)) {
              Args compiler_args(flags);

              return compiler_args.GetOptionValuesAsStrings(option, values);
            }
          }
        }
      }
    } else {
      const uint32_t num_compile_units = GetNumCompileUnits();

      for (uint32_t cu_idx = 0; cu_idx < num_compile_units; ++cu_idx) {
        DWARFUnit *dwarf_cu = debug_info->GetCompileUnitAtIndex(cu_idx);

        if (dwarf_cu) {
          const DWARFDIE die = dwarf_cu->GetUnitDIEOnly();
          if (die) {
            const char *flags =
                die.GetAttributeValueAsString(DW_AT_APPLE_flags, NULL);

            if (flags) {
              if (strstr(flags, option)) {
                Args compiler_args(flags);

                return compiler_args.GetOptionValuesAsStrings(option, values);
              }
            }
          }
        }
      }
    }
  }

  return 0;
}

void SymbolFileDWARF::GetLoadedModules(lldb::LanguageType language,
                                       lldb_private::FileSpecList &modules) {
  ModuleSP module_sp(m_obj_file->GetModule());

  if (IsSwiftLanguage(language)) {
    const uint32_t num_cus = module_sp->GetNumCompileUnits();
    for (uint32_t i = 0; i < num_cus; ++i) {
      CompileUnit *cu = module_sp->GetCompileUnitAtIndex(i).get();
      if (cu) {
        const FileSpecList &files = cu->GetSupportFiles();
        const size_t num_files = files.GetSize();
        static ConstString g_swift_module_extension("swiftmodule");
        for (uint32_t pass = 0; pass < 2; ++pass) {
          for (size_t file_idx = 0; file_idx < num_files; ++file_idx) {
            const FileSpec &file = files.GetFileSpecAtIndex(file_idx);
            if (file.GetFileNameExtension() == g_swift_module_extension)
              modules.AppendIfUnique(file);
          }
        }
      }
    }
  }
}

size_t SymbolFileDWARF::ParseTypes(const SymbolContext &sc,
                                   const DWARFDIE &orig_die,
                                   bool parse_siblings, bool parse_children) {
  size_t types_added = 0;
  DWARFDIE die = orig_die;
  while (die) {
    bool type_is_new = false;
    if (ParseType(sc, die, &type_is_new).get()) {
      if (type_is_new)
        ++types_added;
    }

    if (parse_children && die.HasChildren()) {
      if (die.Tag() == DW_TAG_subprogram) {
        SymbolContext child_sc(sc);
        child_sc.function = sc.comp_unit->FindFunctionByUID(die.GetID()).get();
        types_added += ParseTypes(child_sc, die.GetFirstChild(), true, true);
      } else
        types_added += ParseTypes(sc, die.GetFirstChild(), true, true);
    }

    if (parse_siblings)
      die = die.GetSibling();
    else
      die.Clear();
  }
  return types_added;
}

size_t SymbolFileDWARF::ParseFunctionBlocks(const SymbolContext &sc) {
  assert(sc.comp_unit && sc.function);
  size_t functions_added = 0;
  DWARFUnit *dwarf_cu = GetDWARFCompileUnit(sc.comp_unit);
  if (dwarf_cu) {
    const dw_offset_t function_die_offset = sc.function->GetID();
    DWARFDIE function_die = dwarf_cu->GetDIE(function_die_offset);
    if (function_die) {
      ParseFunctionBlocks(sc, &sc.function->GetBlock(false), function_die,
                          LLDB_INVALID_ADDRESS, 0);
    }
  }

  return functions_added;
}

size_t SymbolFileDWARF::ParseTypes(const SymbolContext &sc) {
  // At least a compile unit must be valid
  assert(sc.comp_unit);
  size_t types_added = 0;
  DWARFUnit *dwarf_cu = GetDWARFCompileUnit(sc.comp_unit);
  if (dwarf_cu) {
    if (sc.function) {
      dw_offset_t function_die_offset = sc.function->GetID();
      DWARFDIE func_die = dwarf_cu->GetDIE(function_die_offset);
      if (func_die && func_die.HasChildren()) {
        types_added = ParseTypes(sc, func_die.GetFirstChild(), true, true);
      }
    } else {
      DWARFDIE dwarf_cu_die = dwarf_cu->DIE();
      if (dwarf_cu_die && dwarf_cu_die.HasChildren()) {
        types_added = ParseTypes(sc, dwarf_cu_die.GetFirstChild(), true, true);
      }
    }
  }

  return types_added;
}

size_t SymbolFileDWARF::ParseVariablesForContext(const SymbolContext &sc) {
  if (sc.comp_unit != NULL) {
    DWARFDebugInfo *info = DebugInfo();
    if (info == NULL)
      return 0;

    if (sc.function) {
      DWARFDIE function_die = info->GetDIE(DIERef(sc.function->GetID(), this));

      const dw_addr_t func_lo_pc = function_die.GetAttributeValueAsAddress(
          DW_AT_low_pc, LLDB_INVALID_ADDRESS);
      if (func_lo_pc != LLDB_INVALID_ADDRESS) {
        const size_t num_variables = ParseVariables(
            sc, function_die.GetFirstChild(), func_lo_pc, true, true);

        // Let all blocks know they have parse all their variables
        sc.function->GetBlock(false).SetDidParseVariables(true, true);
        return num_variables;
      }
    } else if (sc.comp_unit) {
      DWARFUnit *dwarf_cu = info->GetCompileUnit(sc.comp_unit->GetID());

      if (dwarf_cu == NULL)
        return 0;

      uint32_t vars_added = 0;
      VariableListSP variables(sc.comp_unit->GetVariableList(false));

      if (variables.get() == NULL) {
        variables.reset(new VariableList());
        sc.comp_unit->SetVariableList(variables);

        DIEArray die_offsets;
        m_index->GetGlobalVariables(*dwarf_cu, die_offsets);
        const size_t num_matches = die_offsets.size();
        if (num_matches) {
          for (size_t i = 0; i < num_matches; ++i) {
            const DIERef &die_ref = die_offsets[i];
            DWARFDIE die = GetDIE(die_ref);
            if (die) {
              VariableSP var_sp(
                  ParseVariableDIE(sc, die, LLDB_INVALID_ADDRESS));
              if (var_sp) {
                variables->AddVariableIfUnique(var_sp);
                ++vars_added;
              }
            } else
              m_index->ReportInvalidDIEOffset(die_ref.die_offset, "");
          }
        }
      }
      return vars_added;
    }
  }
  return 0;
}

VariableSP SymbolFileDWARF::ParseVariableDIE(const SymbolContext &sc,
                                             const DWARFDIE &die,
                                             const lldb::addr_t func_low_pc) {
  if (die.GetDWARF() != this)
    return die.GetDWARF()->ParseVariableDIE(sc, die, func_low_pc);

  VariableSP var_sp;
  if (!die)
    return var_sp;

  var_sp = GetDIEToVariable()[die.GetDIE()];
  if (var_sp)
    return var_sp; // Already been parsed!

  const dw_tag_t tag = die.Tag();
  ModuleSP module = GetObjectFile()->GetModule();

  if ((tag == DW_TAG_variable) || (tag == DW_TAG_constant) ||
      (tag == DW_TAG_formal_parameter && sc.function)) {
    DWARFAttributes attributes;
    const size_t num_attributes = die.GetAttributes(attributes);
    DWARFDIE spec_die;
    if (num_attributes > 0) {
      const char *name = NULL;
      const char *mangled = NULL;
      Declaration decl;
      uint32_t i;
      DWARFFormValue type_die_form;
      DWARFExpression location(die.GetCU());
      bool is_external = false;
      bool is_artificial = false;
      bool location_is_const_value_data = false;
      bool has_explicit_location = false;
      DWARFFormValue const_value;
      Variable::RangeList scope_ranges;
      // AccessType accessibility = eAccessNone;

      for (i = 0; i < num_attributes; ++i) {
        dw_attr_t attr = attributes.AttributeAtIndex(i);
        DWARFFormValue form_value;

        if (attributes.ExtractFormValueAtIndex(i, form_value)) {
          switch (attr) {
          case DW_AT_decl_file:
            decl.SetFile(sc.comp_unit->GetSupportFiles().GetFileSpecAtIndex(
                form_value.Unsigned()));
            break;
          case DW_AT_decl_line:
            decl.SetLine(form_value.Unsigned());
            break;
          case DW_AT_decl_column:
            decl.SetColumn(form_value.Unsigned());
            break;
          case DW_AT_name:
            name = form_value.AsCString();
            break;
          case DW_AT_linkage_name:
          case DW_AT_MIPS_linkage_name:
            mangled = form_value.AsCString();
            break;
          case DW_AT_type:
            type_die_form = form_value;
            break;
          case DW_AT_external:
            is_external = form_value.Boolean();
            break;
          case DW_AT_const_value:
            // If we have already found a DW_AT_location attribute, ignore this
            // attribute.
            if (!has_explicit_location) {
              location_is_const_value_data = true;
              // The constant value will be either a block, a data value or a
              // string.
              auto debug_info_data = die.GetData();
              if (DWARFFormValue::IsBlockForm(form_value.Form())) {
                // Retrieve the value as a block expression.
                uint32_t block_offset =
                    form_value.BlockData() - debug_info_data.GetDataStart();
                uint32_t block_length = form_value.Unsigned();
                location.CopyOpcodeData(module, debug_info_data, block_offset,
                                        block_length);
              } else if (DWARFFormValue::IsDataForm(form_value.Form())) {
                // Retrieve the value as a data expression.
                DWARFFormValue::FixedFormSizes fixed_form_sizes =
                    DWARFFormValue::GetFixedFormSizesForAddressSize(
                        attributes.CompileUnitAtIndex(i)->GetAddressByteSize(),
                        attributes.CompileUnitAtIndex(i)->IsDWARF64());
                uint32_t data_offset = attributes.DIEOffsetAtIndex(i);
                uint32_t data_length =
                    fixed_form_sizes.GetSize(form_value.Form());
                if (data_length == 0) {
                  const uint8_t *data_pointer = form_value.BlockData();
                  if (data_pointer) {
                    form_value.Unsigned();
                  } else if (DWARFFormValue::IsDataForm(form_value.Form())) {
                    // we need to get the byte size of the type later after we
                    // create the variable
                    const_value = form_value;
                  }
                } else
                  location.CopyOpcodeData(module, debug_info_data, data_offset,
                                          data_length);
              } else {
                // Retrieve the value as a string expression.
                if (form_value.Form() == DW_FORM_strp) {
                  DWARFFormValue::FixedFormSizes fixed_form_sizes =
                      DWARFFormValue::GetFixedFormSizesForAddressSize(
                          attributes.CompileUnitAtIndex(i)
                              ->GetAddressByteSize(),
                          attributes.CompileUnitAtIndex(i)->IsDWARF64());
                  uint32_t data_offset = attributes.DIEOffsetAtIndex(i);
                  uint32_t data_length =
                      fixed_form_sizes.GetSize(form_value.Form());
                  location.CopyOpcodeData(module, debug_info_data, data_offset,
                                          data_length);
                } else {
                  const char *str = form_value.AsCString();
                  uint32_t string_offset =
                      str - (const char *)debug_info_data.GetDataStart();
                  uint32_t string_length = strlen(str) + 1;
                  location.CopyOpcodeData(module, debug_info_data,
                                          string_offset, string_length);
                }
              }
            }
            break;
          case DW_AT_location: {
            location_is_const_value_data = false;
            has_explicit_location = true;
            if (DWARFFormValue::IsBlockForm(form_value.Form())) {
              auto data = die.GetData();

              uint32_t block_offset =
                  form_value.BlockData() - data.GetDataStart();
              uint32_t block_length = form_value.Unsigned();
              location.CopyOpcodeData(module, data, block_offset, block_length);
            } else {
              const DWARFDataExtractor &debug_loc_data = get_debug_loc_data();
              const dw_offset_t debug_loc_offset = form_value.Unsigned();

              size_t loc_list_length = DWARFExpression::LocationListSize(
                  die.GetCU(), debug_loc_data, debug_loc_offset);
              if (loc_list_length > 0) {
                location.CopyOpcodeData(module, debug_loc_data,
                                        debug_loc_offset, loc_list_length);
                assert(func_low_pc != LLDB_INVALID_ADDRESS);
                location.SetLocationListSlide(
                    func_low_pc -
                    attributes.CompileUnitAtIndex(i)->GetBaseAddress());
              }
            }
          } break;
          case DW_AT_specification:
            spec_die = GetDIE(DIERef(form_value));
            break;
          case DW_AT_start_scope: {
            if (form_value.Form() == DW_FORM_sec_offset) {
              DWARFRangeList dwarf_scope_ranges;
              const DWARFDebugRanges *debug_ranges = DebugRanges();
              debug_ranges->FindRanges(die.GetCU()->GetRangesBase(),
                                       form_value.Unsigned(),
                                       dwarf_scope_ranges);

              // All DW_AT_start_scope are relative to the base address of the
              // compile unit. We add the compile unit base address to make
              // sure all the addresses are properly fixed up.
              for (size_t i = 0, count = dwarf_scope_ranges.GetSize();
                   i < count; ++i) {
                const DWARFRangeList::Entry &range =
                    dwarf_scope_ranges.GetEntryRef(i);
                scope_ranges.Append(range.GetRangeBase() +
                                        die.GetCU()->GetBaseAddress(),
                                    range.GetByteSize());
              }
            } else {
              // TODO: Handle the case when DW_AT_start_scope have form
              // constant. The
              // dwarf spec is a bit ambiguous about what is the expected
              // behavior in case the enclosing block have a non coninious
              // address range and the DW_AT_start_scope entry have a form
              // constant.
              GetObjectFile()->GetModule()->ReportWarning(
                  "0x%8.8" PRIx64
                  ": DW_AT_start_scope has unsupported form type (0x%x)\n",
                  die.GetID(), form_value.Form());
            }

            scope_ranges.Sort();
            scope_ranges.CombineConsecutiveRanges();
          } break;
          case DW_AT_artificial:
            is_artificial = form_value.Boolean();
            break;
          case DW_AT_accessibility:
            break; // accessibility =
                   // DW_ACCESS_to_AccessType(form_value.Unsigned()); break;
          case DW_AT_declaration:
          case DW_AT_description:
          case DW_AT_endianity:
          case DW_AT_segment:
          case DW_AT_visibility:
          default:
          case DW_AT_abstract_origin:
          case DW_AT_sibling:
            break;
          }
        }
      }

      if (tag == DW_TAG_variable && mangled &&
          IsSwiftLanguage(sc.comp_unit->GetLanguage()))
        mangled = NULL;

      const DWARFDIE parent_context_die = GetDeclContextDIEContainingDIE(die);
      const dw_tag_t parent_tag = die.GetParent().Tag();
      bool is_static_member =
          (parent_tag == DW_TAG_compile_unit ||
           parent_tag == DW_TAG_partial_unit) &&
          (parent_context_die.Tag() == DW_TAG_class_type ||
           parent_context_die.Tag() == DW_TAG_structure_type);

      ValueType scope = eValueTypeInvalid;

      const DWARFDIE sc_parent_die = GetParentSymbolContextDIE(die);
      SymbolContextScope *symbol_context_scope = NULL;

      bool has_explicit_mangled = mangled != nullptr;
      if (!mangled) {
        // LLDB relies on the mangled name (DW_TAG_linkage_name or
        // DW_AT_MIPS_linkage_name) to generate fully qualified names
        // of global variables with commands like "frame var j". For
        // example, if j were an int variable holding a value 4 and
        // declared in a namespace B which in turn is contained in a
        // namespace A, the command "frame var j" returns
        //   "(int) A::B::j = 4".
        // If the compiler does not emit a linkage name, we should be
        // able to generate a fully qualified name from the
        // declaration context.
        if ((parent_tag == DW_TAG_compile_unit ||
             parent_tag == DW_TAG_partial_unit) &&
            Language::LanguageIsCPlusPlus(die.GetLanguage())) {
          DWARFDeclContext decl_ctx;

          die.GetDWARFDeclContext(decl_ctx);
          mangled = decl_ctx.GetQualifiedNameAsConstString().GetCString();
        }
      }

      if (tag == DW_TAG_formal_parameter)
        scope = eValueTypeVariableArgument;
      else {
        // DWARF doesn't specify if a DW_TAG_variable is a local, global
        // or static variable, so we have to do a little digging:
        // 1) DW_AT_linkage_name implies static lifetime (but may be missing)
        // 2) An empty DW_AT_location is an (optimized-out) static lifetime var.
        // 3) DW_AT_location containing a DW_OP_addr implies static lifetime.
        // Clang likes to combine small global variables into the same symbol
        // with locations like: DW_OP_addr(0x1000), DW_OP_constu(2), DW_OP_plus
        // so we need to look through the whole expression.
        bool is_static_lifetime =
            has_explicit_mangled ||
            (has_explicit_location && !location.IsValid());
        // Check if the location has a DW_OP_addr with any address value...
        lldb::addr_t location_DW_OP_addr = LLDB_INVALID_ADDRESS;
        if (!location_is_const_value_data) {
          bool op_error = false;
          location_DW_OP_addr = location.GetLocation_DW_OP_addr(0, op_error);
          if (op_error) {
            StreamString strm;
            location.DumpLocationForAddress(&strm, eDescriptionLevelFull, 0, 0,
                                            NULL);
            GetObjectFile()->GetModule()->ReportError(
                "0x%8.8x: %s has an invalid location: %s", die.GetOffset(),
                die.GetTagAsCString(), strm.GetData());
          }
          if (location_DW_OP_addr != LLDB_INVALID_ADDRESS)
            is_static_lifetime = true;
        }
        SymbolFileDWARFDebugMap *debug_map_symfile = GetDebugMapSymfile();

        if (is_static_lifetime) {
          if (is_external)
            scope = eValueTypeVariableGlobal;
          else
            scope = eValueTypeVariableStatic;

          if (debug_map_symfile) {
            // When leaving the DWARF in the .o files on darwin, when we have a
            // global variable that wasn't initialized, the .o file might not
            // have allocated a virtual address for the global variable. In
            // this case it will have created a symbol for the global variable
            // that is undefined/data and external and the value will be the
            // byte size of the variable. When we do the address map in
            // SymbolFileDWARFDebugMap we rely on having an address, we need to
            // do some magic here so we can get the correct address for our
            // global variable. The address for all of these entries will be
            // zero, and there will be an undefined symbol in this object file,
            // and the executable will have a matching symbol with a good
            // address. So here we dig up the correct address and replace it in
            // the location for the variable, and set the variable's symbol
            // context scope to be that of the main executable so the file
            // address will resolve correctly.
            bool linked_oso_file_addr = false;
            if (is_external && location_DW_OP_addr == 0) {
              // we have a possible uninitialized extern global
              ConstString const_name(mangled ? mangled : name);
              ObjectFile *debug_map_objfile =
                  debug_map_symfile->GetObjectFile();
              if (debug_map_objfile) {
                Symtab *debug_map_symtab = debug_map_objfile->GetSymtab();
                if (debug_map_symtab) {
                  Symbol *exe_symbol =
                      debug_map_symtab->FindFirstSymbolWithNameAndType(
                          const_name, eSymbolTypeData, Symtab::eDebugYes,
                          Symtab::eVisibilityExtern);
                  if (exe_symbol) {
                    if (exe_symbol->ValueIsAddress()) {
                      const addr_t exe_file_addr =
                          exe_symbol->GetAddressRef().GetFileAddress();
                      if (exe_file_addr != LLDB_INVALID_ADDRESS) {
                        if (location.Update_DW_OP_addr(exe_file_addr)) {
                          linked_oso_file_addr = true;
                          symbol_context_scope = exe_symbol;
                        }
                      }
                    }
                  }
                }
              }
            }

            if (!linked_oso_file_addr) {
              // The DW_OP_addr is not zero, but it contains a .o file address
              // which needs to be linked up correctly.
              const lldb::addr_t exe_file_addr =
                  debug_map_symfile->LinkOSOFileAddress(this,
                                                        location_DW_OP_addr);
              if (exe_file_addr != LLDB_INVALID_ADDRESS) {
                // Update the file address for this variable
                location.Update_DW_OP_addr(exe_file_addr);
              } else {
                // Variable didn't make it into the final executable
                return var_sp;
              }
            }
          }
        } else {
          // The heuristic for inferring static variables works for Clang's
          // behavior on C-like languages, which generally does not emit
          // AT_const_value for locals.
          //
          // However, the Swift compiler can and does emit AT_const_value for
          // locals, and function-level statics don't exist, so we flip the
          // heuristic here.
          if (location_is_const_value_data &&
              !IsSwiftLanguage(sc.comp_unit->GetLanguage()))
            scope = eValueTypeVariableStatic;
          else {
            scope = eValueTypeVariableLocal;
            if (debug_map_symfile) {
              // We need to check for TLS addresses that we need to fixup
              if (location.ContainsThreadLocalStorage()) {
                location.LinkThreadLocalStorage(
                    debug_map_symfile->GetObjectFile()->GetModule(),
                    [this, debug_map_symfile](
                        lldb::addr_t unlinked_file_addr) -> lldb::addr_t {
                      return debug_map_symfile->LinkOSOFileAddress(
                          this, unlinked_file_addr);
                    });
                scope = eValueTypeVariableThreadLocal;
              }
            }
          }
        }
      }

      if (symbol_context_scope == NULL) {
        switch (parent_tag) {
        case DW_TAG_subprogram:
        case DW_TAG_inlined_subroutine:
        case DW_TAG_lexical_block:
          if (sc.function) {
            symbol_context_scope = sc.function->GetBlock(true).FindBlockByID(
                sc_parent_die.GetID());
            if (symbol_context_scope == NULL)
              symbol_context_scope = sc.function;
          }
          break;

        default:
          symbol_context_scope = sc.comp_unit;
          break;
        }
      }

      if (symbol_context_scope) {
        SymbolFileTypeSP type_sp;
        if (type_die_form.Form() == DW_FORM_strp) {
          type_sp.reset(new SymbolFileType(
              *this, ResolveTypeFromAttribute(type_die_form)));
        } else {
          type_sp.reset(
            new SymbolFileType(*this, DIERef(type_die_form).GetUID(this)));
        }

        if (const_value.Form() && type_sp && type_sp->GetType())
          location.CopyOpcodeData(const_value.Unsigned(),
                                  type_sp->GetType()->GetByteSize(),
                                  die.GetCU()->GetAddressByteSize());

        var_sp.reset(new Variable(die.GetID(), name, mangled, type_sp, scope,
                                  symbol_context_scope, scope_ranges, &decl,
                                  location, is_external, is_artificial,
                                  is_static_member));

        var_sp->SetLocationIsConstantValueData(location_is_const_value_data);
      } else {
        // Not ready to parse this variable yet. It might be a global or static
        // variable that is in a function scope and the function in the symbol
        // context wasn't filled in yet
        return var_sp;
      }
    }
    // Cache var_sp even if NULL (the variable was just a specification or was
    // missing vital information to be able to be displayed in the debugger
    // (missing location due to optimization, etc)) so we don't re-parse this
    // DIE over and over later...
    GetDIEToVariable()[die.GetDIE()] = var_sp;
    if (spec_die)
      GetDIEToVariable()[spec_die.GetDIE()] = var_sp;
  }
  return var_sp;
}

DWARFDIE
SymbolFileDWARF::FindBlockContainingSpecification(
    const DIERef &func_die_ref, dw_offset_t spec_block_die_offset) {
  // Give the concrete function die specified by "func_die_offset", find the
  // concrete block whose DW_AT_specification or DW_AT_abstract_origin points
  // to "spec_block_die_offset"
  return FindBlockContainingSpecification(DebugInfo()->GetDIE(func_die_ref),
                                          spec_block_die_offset);
}

DWARFDIE
SymbolFileDWARF::FindBlockContainingSpecification(
    const DWARFDIE &die, dw_offset_t spec_block_die_offset) {
  if (die) {
    switch (die.Tag()) {
    case DW_TAG_subprogram:
    case DW_TAG_inlined_subroutine:
    case DW_TAG_lexical_block: {
      if (die.GetAttributeValueAsReference(
              DW_AT_specification, DW_INVALID_OFFSET) == spec_block_die_offset)
        return die;

      if (die.GetAttributeValueAsReference(DW_AT_abstract_origin,
                                           DW_INVALID_OFFSET) ==
          spec_block_die_offset)
        return die;
    } break;
    }

    // Give the concrete function die specified by "func_die_offset", find the
    // concrete block whose DW_AT_specification or DW_AT_abstract_origin points
    // to "spec_block_die_offset"
    for (DWARFDIE child_die = die.GetFirstChild(); child_die;
         child_die = child_die.GetSibling()) {
      DWARFDIE result_die =
          FindBlockContainingSpecification(child_die, spec_block_die_offset);
      if (result_die)
        return result_die;
    }
  }

  return DWARFDIE();
}

size_t SymbolFileDWARF::ParseVariables(const SymbolContext &sc,
                                       const DWARFDIE &orig_die,
                                       const lldb::addr_t func_low_pc,
                                       bool parse_siblings, bool parse_children,
                                       VariableList *cc_variable_list) {
  if (!orig_die)
    return 0;

  VariableListSP variable_list_sp;

  size_t vars_added = 0;
  DWARFDIE die = orig_die;
  while (die) {
    dw_tag_t tag = die.Tag();

    // Check to see if we have already parsed this variable or constant?
    VariableSP var_sp = GetDIEToVariable()[die.GetDIE()];
    if (var_sp) {
      if (cc_variable_list)
        cc_variable_list->AddVariableIfUnique(var_sp);
    } else {
      // We haven't already parsed it, lets do that now.
      if ((tag == DW_TAG_variable) || (tag == DW_TAG_constant) ||
          (tag == DW_TAG_formal_parameter && sc.function)) {
        if (variable_list_sp.get() == NULL) {
          DWARFDIE sc_parent_die = GetParentSymbolContextDIE(orig_die);
          dw_tag_t parent_tag = sc_parent_die.Tag();
          switch (parent_tag) {
          case DW_TAG_compile_unit:
          case DW_TAG_partial_unit:
            if (sc.comp_unit != NULL) {
              variable_list_sp = sc.comp_unit->GetVariableList(false);
              if (variable_list_sp.get() == NULL) {
                variable_list_sp.reset(new VariableList());
              }
            } else {
              GetObjectFile()->GetModule()->ReportError(
                  "parent 0x%8.8" PRIx64 " %s with no valid compile unit in "
                                         "symbol context for 0x%8.8" PRIx64
                  " %s.\n",
                  sc_parent_die.GetID(), sc_parent_die.GetTagAsCString(),
                  orig_die.GetID(), orig_die.GetTagAsCString());
            }
            break;

          case DW_TAG_subprogram:
          case DW_TAG_inlined_subroutine:
          case DW_TAG_lexical_block:
            if (sc.function != NULL) {
              // Check to see if we already have parsed the variables for the
              // given scope

              Block *block = sc.function->GetBlock(true).FindBlockByID(
                  sc_parent_die.GetID());
              if (block == NULL) {
                // This must be a specification or abstract origin with a
                // concrete block counterpart in the current function. We need
                // to find the concrete block so we can correctly add the
                // variable to it
                const DWARFDIE concrete_block_die =
                    FindBlockContainingSpecification(
                        DIERef(sc.function->GetID(), this),
                        sc_parent_die.GetOffset());
                if (concrete_block_die)
                  block = sc.function->GetBlock(true).FindBlockByID(
                      concrete_block_die.GetID());
              }

              if (block != NULL) {
                const bool can_create = false;
                variable_list_sp = block->GetBlockVariableList(can_create);
                if (variable_list_sp.get() == NULL) {
                  variable_list_sp.reset(new VariableList());
                  block->SetVariableList(variable_list_sp);
                }
              }
            }
            break;

          default:
            GetObjectFile()->GetModule()->ReportError(
                "didn't find appropriate parent DIE for variable list for "
                "0x%8.8" PRIx64 " %s.\n",
                orig_die.GetID(), orig_die.GetTagAsCString());
            break;
          }
        }

        if (variable_list_sp) {
          VariableSP var_sp(ParseVariableDIE(sc, die, func_low_pc));
          if (var_sp) {
            variable_list_sp->AddVariableIfUnique(var_sp);
            if (cc_variable_list)
              cc_variable_list->AddVariableIfUnique(var_sp);
            ++vars_added;
          }
        }
      }
    }

    bool skip_children = (sc.function == NULL && tag == DW_TAG_subprogram);

    if (!skip_children && parse_children && die.HasChildren()) {
      vars_added += ParseVariables(sc, die.GetFirstChild(), func_low_pc, true,
                                   true, cc_variable_list);
    }

    if (parse_siblings)
      die = die.GetSibling();
    else
      die.Clear();
  }
  return vars_added;
}

//------------------------------------------------------------------
// PluginInterface protocol
//------------------------------------------------------------------
ConstString SymbolFileDWARF::GetPluginName() { return GetPluginNameStatic(); }

uint32_t SymbolFileDWARF::GetPluginVersion() { return 1; }

void SymbolFileDWARF::DumpIndexes() {
  StreamFile s(stdout, false);
  m_index->Dump(s);
}

SymbolFileDWARFDebugMap *SymbolFileDWARF::GetDebugMapSymfile() {
  if (m_debug_map_symfile == NULL && !m_debug_map_module_wp.expired()) {
    lldb::ModuleSP module_sp(m_debug_map_module_wp.lock());
    if (module_sp) {
      SymbolVendor *sym_vendor = module_sp->GetSymbolVendor();
      if (sym_vendor)
        m_debug_map_symfile =
            (SymbolFileDWARFDebugMap *)sym_vendor->GetSymbolFile();
    }
  }
  return m_debug_map_symfile;
}

DWARFExpression::LocationListFormat
SymbolFileDWARF::GetLocationListFormat() const {
  return DWARFExpression::RegularLocationList;
}

SymbolFileDWARFDwp *SymbolFileDWARF::GetDwpSymbolFile() {
  llvm::call_once(m_dwp_symfile_once_flag, [this]() {
    ModuleSpec module_spec;
    module_spec.GetFileSpec() = m_obj_file->GetFileSpec();
    module_spec.GetSymbolFileSpec() =
        FileSpec(m_obj_file->GetFileSpec().GetPath() + ".dwp", false);
    FileSpec dwp_filespec = Symbols::LocateExecutableSymbolFile(module_spec);
    if (dwp_filespec.Exists()) {
      m_dwp_symfile = SymbolFileDWARFDwp::Create(GetObjectFile()->GetModule(),
                                                 dwp_filespec);
    }
  });
  return m_dwp_symfile.get();
}<|MERGE_RESOLUTION|>--- conflicted
+++ resolved
@@ -37,7 +37,6 @@
 
 #include "lldb/Symbol/Block.h"
 #include "lldb/Symbol/ClangASTContext.h"
-#include "lldb/Symbol/ClangASTImporter.h"
 #include "lldb/Symbol/ClangUtil.h"
 #include "lldb/Symbol/CompileUnit.h"
 #include "lldb/Symbol/CompilerDecl.h"
@@ -205,11 +204,6 @@
     return resolved_symlink;
 
   return local_spec;
-}
-
-static inline bool IsSwiftLanguage(LanguageType language) {
-  return language == eLanguageTypePLI || language == eLanguageTypeSwift ||
-         ((uint32_t)language == (uint32_t)llvm::dwarf::DW_LANG_Swift);
 }
 
 DWARFUnit *SymbolFileDWARF::GetBaseCompileUnit() {
@@ -396,33 +390,16 @@
 }
 
 SymbolFileDWARF::SymbolFileDWARF(ObjectFile *objfile)
-<<<<<<< HEAD
-    : SymbolFile(objfile), UserID(0), // Used by SymbolFileDWARFDebugMap to when
-                                                 // this class parses .o files to contain
-                                                 // the .o file index/ID
-=======
     : SymbolFile(objfile), UserID(uint64_t(DW_INVALID_OFFSET)
                                   << 32), // Used by SymbolFileDWARFDebugMap to
                                           // when this class parses .o files to
                                           // contain the .o file index/ID
->>>>>>> ee62bfa8
       m_debug_map_module_wp(), m_debug_map_symfile(NULL), m_data_debug_abbrev(),
       m_data_debug_aranges(), m_data_debug_frame(), m_data_debug_info(),
       m_data_debug_line(), m_data_debug_macro(), m_data_debug_loc(),
       m_data_debug_ranges(), m_data_debug_str(), m_data_apple_names(),
-<<<<<<< HEAD
-      m_data_apple_types(), m_data_apple_namespaces(),
-      m_abbr(), m_info(), m_line(), m_apple_names_ap(), m_apple_types_ap(),
-      m_apple_namespaces_ap(), m_apple_objc_ap(),
-      m_function_basename_index(), m_function_fullname_index(),
-      m_function_method_index(), m_function_selector_index(),
-      m_objc_class_selectors_index(), m_global_index(), m_type_index(),
-      m_namespace_index(), m_indexed(false), m_using_apple_tables(false),
-      m_fetched_external_modules(false),
-=======
       m_data_apple_types(), m_data_apple_namespaces(), m_abbr(), m_info(),
       m_line(), m_fetched_external_modules(false),
->>>>>>> ee62bfa8
       m_supports_DW_AT_APPLE_objc_complete_type(eLazyBoolCalculate), m_ranges(),
       m_unique_ast_type_map() {}
 
@@ -940,53 +917,6 @@
   assert(sc.comp_unit);
   DWARFUnit *dwarf_cu = GetDWARFCompileUnit(sc.comp_unit);
   if (dwarf_cu) {
-    if (IsSwiftLanguage(sc.comp_unit->GetLanguage())) {
-      const DWARFDIE cu_die = dwarf_cu->GetUnitDIEOnly();
-      bool found_one = false;
-
-      if (cu_die) {
-        for (DWARFDIE child_die = cu_die.GetFirstChild(); child_die.IsValid();
-             child_die = child_die.GetSibling()) {
-          if (child_die.Tag() == DW_TAG_imported_module) {
-            dw_offset_t die_offset = child_die.GetAttributeValueAsReference(
-                DW_AT_import, DW_INVALID_OFFSET);
-
-            if (die_offset != DW_INVALID_OFFSET) {
-              const DWARFDIE import_die = dwarf_cu->GetDIE(die_offset);
-
-              if (import_die) {
-                const char *modulename = import_die.GetName();
-
-                if (modulename) {
-                  found_one = true;
-                  // Now we have to see if this imported_module tag is embedded
-                  // in a DW_TAG_MODULE,
-                  // that is how sub-module importation is expressed:
-                  std::string module_string(modulename);
-
-                  for (DWARFDIE parent_die = import_die.GetParent();
-                       parent_die.IsValid() &&
-                       parent_die.Tag() == DW_TAG_module;
-                       parent_die = parent_die.GetParent()) {
-                    const char *parent_name = parent_die.GetName();
-                    if (parent_name) {
-                      module_string.insert(0, ".");
-                      module_string.insert(0, parent_name);
-                    }
-                  }
-
-                  imported_modules.push_back(
-                      ConstString(module_string.c_str()));
-                }
-              }
-            }
-          }
-        }
-
-        return found_one;
-      }
-    } // IsSwiftLanguage
-
     if (ClangModulesDeclVendor::LanguageSupportsClangModules(
             sc.comp_unit->GetLanguage())) {
       UpdateExternalModuleListIfNeeded();
@@ -1156,11 +1086,11 @@
   if (!dwarf_cu_die)
     return false;
 
-  lldb::offset_t sect_offset = dwarf_cu_die.GetAttributeValueAsUnsigned(
-      DW_AT_macros, DW_INVALID_OFFSET);
+  lldb::offset_t sect_offset =
+      dwarf_cu_die.GetAttributeValueAsUnsigned(DW_AT_macros, DW_INVALID_OFFSET);
   if (sect_offset == DW_INVALID_OFFSET)
-    sect_offset = dwarf_cu_die.GetAttributeValueAsUnsigned(
-        DW_AT_GNU_macros, DW_INVALID_OFFSET);
+    sect_offset = dwarf_cu_die.GetAttributeValueAsUnsigned(DW_AT_GNU_macros,
+                                                           DW_INVALID_OFFSET);
   if (sect_offset == DW_INVALID_OFFSET)
     return false;
 
@@ -1545,19 +1475,7 @@
 size_t SymbolFileDWARF::GetObjCMethodDIEOffsets(ConstString class_name,
                                                 DIEArray &method_die_offsets) {
   method_die_offsets.clear();
-<<<<<<< HEAD
-  if (m_using_apple_tables) {
-    if (m_apple_objc_ap.get())
-      m_apple_objc_ap->FindByName(class_name.GetCString(), method_die_offsets);
-  } else {
-    if (!m_indexed)
-      Index();
-
-    m_objc_class_selectors_index.Find(class_name, method_die_offsets);
-  }
-=======
   m_index->GetObjCMethods(class_name, method_die_offsets);
->>>>>>> ee62bfa8
   return method_die_offsets.size();
 }
 
@@ -1907,10 +1825,6 @@
                                                SymbolContextList &sc_list) {
   const uint32_t prev_size = sc_list.GetSize();
   if (resolve_scope & eSymbolContextCompUnit) {
-    // See if the SymbolFile requires that we always check for inline entries
-    if (check_inlines == false)
-      check_inlines = ForceInlineSourceFileCheck();
-
     DWARFDebugInfo *debug_info = DebugInfo();
     if (debug_info) {
       uint32_t cu_idx;
@@ -2021,172 +1935,10 @@
   return sc_list.GetSize() - prev_size;
 }
 
-lldb::TypeSP
-SymbolFileDWARF::ResolveTypeFromAttribute(const DWARFFormValue &type_attr) {
-  const dw_form_t form = type_attr.Form();
-
-  switch (form) {
-    case DW_FORM_ref_sig8: {
-      // TODO: Find type in .debug_types and return an appropriate
-      // lldb_private::Type *
-    } break;
-
-    case DW_FORM_ref1:
-    case DW_FORM_ref2:
-    case DW_FORM_ref4:
-    case DW_FORM_ref8:
-    case DW_FORM_ref_udata:
-    case DW_FORM_ref_addr: {
-      Type *ref_type = ResolveTypeUID(type_attr.Reference());
-      if (ref_type)
-        return ref_type->shared_from_this();
-    } break;
-  }
-  return lldb::TypeSP();
-}
-
 void SymbolFileDWARF::PreloadSymbols() {
   std::lock_guard<std::recursive_mutex> guard(
       GetObjectFile()->GetModule()->GetMutex());
-<<<<<<< HEAD
-  Index();
-}
-
-void SymbolFileDWARF::Index() {
-  if (m_indexed)
-    return;
-  m_indexed = true;
-  static Timer::Category func_cat(LLVM_PRETTY_FUNCTION);
-  Timer scoped_timer(
-      func_cat, "SymbolFileDWARF::Index (%s)",
-      GetObjectFile()->GetFileSpec().GetFilename().AsCString("<Unknown>"));
-
-  DWARFDebugInfo *debug_info = DebugInfo();
-  if (debug_info) {
-    const uint32_t num_compile_units = GetNumCompileUnits();
-    if (num_compile_units == 0)
-      return;
-
-    std::vector<NameToDIE> function_basename_index(num_compile_units);
-    std::vector<NameToDIE> function_fullname_index(num_compile_units);
-    std::vector<NameToDIE> function_method_index(num_compile_units);
-    std::vector<NameToDIE> function_selector_index(num_compile_units);
-    std::vector<NameToDIE> objc_class_selectors_index(num_compile_units);
-    std::vector<NameToDIE> global_index(num_compile_units);
-    std::vector<NameToDIE> type_index(num_compile_units);
-    std::vector<NameToDIE> namespace_index(num_compile_units);
-
-    // std::vector<bool> might be implemented using bit test-and-set, so use
-    // uint8_t instead.
-    std::vector<uint8_t> clear_cu_dies(num_compile_units, false);
-    auto parser_fn = [debug_info, &function_basename_index,
-                      &function_fullname_index, &function_method_index,
-                      &function_selector_index, &objc_class_selectors_index,
-                      &global_index, &type_index,
-                      &namespace_index](size_t cu_idx) {
-      DWARFUnit *dwarf_cu = debug_info->GetCompileUnitAtIndex(cu_idx);
-      if (dwarf_cu) {
-        dwarf_cu->Index(
-            function_basename_index[cu_idx], function_fullname_index[cu_idx],
-            function_method_index[cu_idx], function_selector_index[cu_idx],
-            objc_class_selectors_index[cu_idx], global_index[cu_idx],
-            type_index[cu_idx], namespace_index[cu_idx]);
-      }
-    };
-
-    auto extract_fn = [debug_info, &clear_cu_dies](size_t cu_idx) {
-      DWARFUnit *dwarf_cu = debug_info->GetCompileUnitAtIndex(cu_idx);
-      if (dwarf_cu) {
-        // dwarf_cu->ExtractDIEsIfNeeded(false) will return zero if the DIEs
-        // for a compile unit have already been parsed.
-        if (dwarf_cu->ExtractDIEsIfNeeded(false) > 1)
-          clear_cu_dies[cu_idx] = true;
-      }
-    };
-
-    // Create a task runner that extracts dies for each DWARF compile unit in a
-    // separate thread
-    //----------------------------------------------------------------------
-    // First figure out which compile units didn't have their DIEs already
-    // parsed and remember this.  If no DIEs were parsed prior to this index
-    // function call, we are going to want to clear the CU dies after we are
-    // done indexing to make sure we don't pull in all DWARF dies, but we need
-    // to wait until all compile units have been indexed in case a DIE in one
-    // compile unit refers to another and the indexes accesses those DIEs.
-    //----------------------------------------------------------------------
-    // If we end up here holding the module lock, the bellow parallel
-    // processing will hang if it needs the same lock. For example, when
-    // calling into GetDwoSymbolFileForCompileUnit() it will try to take
-    // the module lock. rdar://problem/38461035
-    // Disable parallel processing for now.
-    // TaskMapOverInt(0, num_compile_units, extract_fn);
-    for (int i=0; i<num_compile_units; ++i) {
-      extract_fn(i);
-    }
-
-    // Now create a task runner that can index each DWARF compile unit in a
-    // separate thread so we can index quickly.
-
-    TaskMapOverInt(0, num_compile_units, parser_fn);
-
-    auto finalize_fn = [](NameToDIE &index, std::vector<NameToDIE> &srcs) {
-      for (auto &src : srcs)
-        index.Append(src);
-      index.Finalize();
-    };
-
-    TaskPool::RunTasks(
-        [&]() {
-          finalize_fn(m_function_basename_index, function_basename_index);
-        },
-        [&]() {
-          finalize_fn(m_function_fullname_index, function_fullname_index);
-        },
-        [&]() { finalize_fn(m_function_method_index, function_method_index); },
-        [&]() {
-          finalize_fn(m_function_selector_index, function_selector_index);
-        },
-        [&]() {
-          finalize_fn(m_objc_class_selectors_index, objc_class_selectors_index);
-        },
-        [&]() { finalize_fn(m_global_index, global_index); },
-        [&]() { finalize_fn(m_type_index, type_index); },
-        [&]() { finalize_fn(m_namespace_index, namespace_index); });
-
-    //----------------------------------------------------------------------
-    // Keep memory down by clearing DIEs for any compile units if indexing
-    // caused us to load the compile unit's DIEs.
-    //----------------------------------------------------------------------
-    for (uint32_t cu_idx = 0; cu_idx < num_compile_units; ++cu_idx) {
-      if (clear_cu_dies[cu_idx])
-        debug_info->GetCompileUnitAtIndex(cu_idx)->ClearDIEs(true);
-    }
-
-#if defined(ENABLE_DEBUG_PRINTF)
-    StreamFile s(stdout, false);
-    s.Printf("DWARF index for '%s':",
-             GetObjectFile()->GetFileSpec().GetPath().c_str());
-    s.Printf("\nFunction basenames:\n");
-    m_function_basename_index.Dump(&s);
-    s.Printf("\nFunction fullnames:\n");
-    m_function_fullname_index.Dump(&s);
-    s.Printf("\nFunction methods:\n");
-    m_function_method_index.Dump(&s);
-    s.Printf("\nFunction selectors:\n");
-    m_function_selector_index.Dump(&s);
-    s.Printf("\nObjective C class selectors:\n");
-    m_objc_class_selectors_index.Dump(&s);
-    s.Printf("\nGlobals and statics:\n");
-    m_global_index.Dump(&s);
-    s.Printf("\nTypes:\n");
-    m_type_index.Dump(&s);
-    s.Printf("\nNamespaces:\n");
-    m_namespace_index.Dump(&s);
-#endif
-  }
-=======
   m_index->Preload();
->>>>>>> ee62bfa8
 }
 
 bool SymbolFileDWARF::DeclContextMatchesThisSymbolFile(
@@ -2212,13 +1964,6 @@
         log, "Valid namespace does not match symbol file");
 
   return false;
-}
-
-ClangASTImporter &SymbolFileDWARF::GetClangASTImporter() {
-  if (!m_clang_ast_importer_ap) {
-    m_clang_ast_importer_ap.reset(new ClangASTImporter);
-  }
-  return *m_clang_ast_importer_ap;
 }
 
 uint32_t SymbolFileDWARF::FindGlobalVariables(
@@ -3237,135 +2982,6 @@
   }
 
   return type_sp;
-}
-
-bool SymbolFileDWARF::GetCompileOption(const char *option, std::string &value,
-                                       CompileUnit *cu) {
-  value.clear();
-
-  DWARFDebugInfo *debug_info = DebugInfo();
-
-  if (debug_info) {
-    const uint32_t num_compile_units = GetNumCompileUnits();
-
-    if (cu) {
-      DWARFUnit *dwarf_cu = GetDWARFCompileUnit(cu);
-
-      if (dwarf_cu) {
-        const DWARFDIE die = dwarf_cu->GetUnitDIEOnly();
-        if (die) {
-          const char *flags =
-              die.GetAttributeValueAsString(DW_AT_APPLE_flags, NULL);
-
-          if (flags) {
-            if (strstr(flags, option)) {
-              Args compiler_args(flags);
-
-              return compiler_args.GetOptionValueAsString(option, value);
-            }
-          }
-        }
-      }
-    } else {
-      for (uint32_t cu_idx = 0; cu_idx < num_compile_units; ++cu_idx) {
-        DWARFUnit *dwarf_cu = debug_info->GetCompileUnitAtIndex(cu_idx);
-
-        if (dwarf_cu) {
-          const DWARFDIE die = dwarf_cu->GetUnitDIEOnly();
-          if (die) {
-            const char *flags =
-                die.GetAttributeValueAsString(DW_AT_APPLE_flags, NULL);
-
-            if (flags) {
-              if (strstr(flags, option)) {
-                Args compiler_args(flags);
-
-                return compiler_args.GetOptionValueAsString(option, value);
-              }
-            }
-          }
-        }
-      }
-    }
-  }
-
-  return false;
-}
-
-int SymbolFileDWARF::GetCompileOptions(const char *option,
-                                       std::vector<std::string> &values,
-                                       CompileUnit *cu) {
-  DWARFDebugInfo *debug_info = DebugInfo();
-
-  if (debug_info) {
-    if (cu) {
-      DWARFUnit *dwarf_cu = GetDWARFCompileUnit(cu);
-
-      if (dwarf_cu) {
-        const DWARFDIE die = dwarf_cu->GetUnitDIEOnly();
-        if (die) {
-          const char *flags =
-              die.GetAttributeValueAsString(DW_AT_APPLE_flags, NULL);
-
-          if (flags) {
-            if (strstr(flags, option)) {
-              Args compiler_args(flags);
-
-              return compiler_args.GetOptionValuesAsStrings(option, values);
-            }
-          }
-        }
-      }
-    } else {
-      const uint32_t num_compile_units = GetNumCompileUnits();
-
-      for (uint32_t cu_idx = 0; cu_idx < num_compile_units; ++cu_idx) {
-        DWARFUnit *dwarf_cu = debug_info->GetCompileUnitAtIndex(cu_idx);
-
-        if (dwarf_cu) {
-          const DWARFDIE die = dwarf_cu->GetUnitDIEOnly();
-          if (die) {
-            const char *flags =
-                die.GetAttributeValueAsString(DW_AT_APPLE_flags, NULL);
-
-            if (flags) {
-              if (strstr(flags, option)) {
-                Args compiler_args(flags);
-
-                return compiler_args.GetOptionValuesAsStrings(option, values);
-              }
-            }
-          }
-        }
-      }
-    }
-  }
-
-  return 0;
-}
-
-void SymbolFileDWARF::GetLoadedModules(lldb::LanguageType language,
-                                       lldb_private::FileSpecList &modules) {
-  ModuleSP module_sp(m_obj_file->GetModule());
-
-  if (IsSwiftLanguage(language)) {
-    const uint32_t num_cus = module_sp->GetNumCompileUnits();
-    for (uint32_t i = 0; i < num_cus; ++i) {
-      CompileUnit *cu = module_sp->GetCompileUnitAtIndex(i).get();
-      if (cu) {
-        const FileSpecList &files = cu->GetSupportFiles();
-        const size_t num_files = files.GetSize();
-        static ConstString g_swift_module_extension("swiftmodule");
-        for (uint32_t pass = 0; pass < 2; ++pass) {
-          for (size_t file_idx = 0; file_idx < num_files; ++file_idx) {
-            const FileSpec &file = files.GetFileSpecAtIndex(file_idx);
-            if (file.GetFileNameExtension() == g_swift_module_extension)
-              modules.AppendIfUnique(file);
-          }
-        }
-      }
-    }
-  }
 }
 
 size_t SymbolFileDWARF::ParseTypes(const SymbolContext &sc,
@@ -3702,10 +3318,6 @@
         }
       }
 
-      if (tag == DW_TAG_variable && mangled &&
-          IsSwiftLanguage(sc.comp_unit->GetLanguage()))
-        mangled = NULL;
-
       const DWARFDIE parent_context_die = GetDeclContextDIEContainingDIE(die);
       const dw_tag_t parent_tag = die.GetParent().Tag();
       bool is_static_member =
@@ -3840,15 +3452,7 @@
             }
           }
         } else {
-          // The heuristic for inferring static variables works for Clang's
-          // behavior on C-like languages, which generally does not emit
-          // AT_const_value for locals.
-          //
-          // However, the Swift compiler can and does emit AT_const_value for
-          // locals, and function-level statics don't exist, so we flip the
-          // heuristic here.
-          if (location_is_const_value_data &&
-              !IsSwiftLanguage(sc.comp_unit->GetLanguage()))
+          if (location_is_const_value_data)
             scope = eValueTypeVariableStatic;
           else {
             scope = eValueTypeVariableLocal;
@@ -3889,14 +3493,8 @@
       }
 
       if (symbol_context_scope) {
-        SymbolFileTypeSP type_sp;
-        if (type_die_form.Form() == DW_FORM_strp) {
-          type_sp.reset(new SymbolFileType(
-              *this, ResolveTypeFromAttribute(type_die_form)));
-        } else {
-          type_sp.reset(
+        SymbolFileTypeSP type_sp(
             new SymbolFileType(*this, DIERef(type_die_form).GetUID(this)));
-        }
 
         if (const_value.Form() && type_sp && type_sp->GetType())
           location.CopyOpcodeData(const_value.Unsigned(),
