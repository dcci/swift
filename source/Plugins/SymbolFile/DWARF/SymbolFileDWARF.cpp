//===-- SymbolFileDWARF.cpp ------------------------------------*- C++ -*-===//
//
//                     The LLVM Compiler Infrastructure
//
// This file is distributed under the University of Illinois Open Source
// License. See LICENSE.TXT for details.
//
//===----------------------------------------------------------------------===//

#include "SymbolFileDWARF.h"

// Other libraries and framework includes
#include "llvm/Support/Casting.h"
#include "llvm/Support/Threading.h"

#include "lldb/Core/Mangled.h"
#include "lldb/Core/Module.h"
#include "lldb/Core/ModuleList.h"
#include "lldb/Core/ModuleSpec.h"
#include "lldb/Core/PluginManager.h"
#include "lldb/Core/Scalar.h"
#include "lldb/Core/Section.h"
#include "lldb/Core/StreamFile.h"
#include "lldb/Core/Value.h"
#include "lldb/Utility/ArchSpec.h"
#include "lldb/Utility/RegularExpression.h"
#include "lldb/Utility/StreamString.h"
#include "lldb/Utility/Timer.h"

#include "Plugins/ExpressionParser/Clang/ClangModulesDeclVendor.h"

#include "lldb/Host/FileSystem.h"
#include "lldb/Host/Host.h"
#include "lldb/Host/Symbols.h"

#include "lldb/Interpreter/OptionValueFileSpecList.h"
#include "lldb/Interpreter/OptionValueProperties.h"

#include "lldb/Symbol/Block.h"
#include "lldb/Symbol/ClangASTContext.h"
#include "lldb/Symbol/ClangASTImporter.h"
#include "lldb/Symbol/ClangUtil.h"
#include "lldb/Symbol/CompileUnit.h"
#include "lldb/Symbol/CompilerDecl.h"
#include "lldb/Symbol/CompilerDeclContext.h"
#include "lldb/Symbol/DebugMacros.h"
#include "lldb/Symbol/LineTable.h"
#include "lldb/Symbol/ObjectFile.h"
#include "lldb/Symbol/SymbolVendor.h"
#include "lldb/Symbol/TypeMap.h"
#include "lldb/Symbol/TypeSystem.h"
#include "lldb/Symbol/VariableList.h"

#include "Plugins/Language/CPlusPlus/CPlusPlusLanguage.h"
#include "Plugins/Language/ObjC/ObjCLanguage.h"

#include "lldb/Target/Language.h"

#include "lldb/Host/TaskPool.h"

#include "DWARFASTParser.h"
#include "DWARFASTParserClang.h"
#include "DWARFCompileUnit.h"
#include "DWARFDIECollection.h"
#include "DWARFDebugAbbrev.h"
#include "DWARFDebugAranges.h"
#include "DWARFDebugInfo.h"
#include "DWARFDebugLine.h"
#include "DWARFDebugMacro.h"
#include "DWARFDebugPubnames.h"
#include "DWARFDebugRanges.h"
#include "DWARFDeclContext.h"
#include "DWARFFormValue.h"
#include "LogChannelDWARF.h"
#include "SymbolFileDWARFDebugMap.h"
#include "SymbolFileDWARFDwo.h"
#include "SymbolFileDWARFDwp.h"

#include "llvm/Support/FileSystem.h"

#include <map>

#include <ctype.h>
#include <string.h>

//#define ENABLE_DEBUG_PRINTF // COMMENT OUT THIS LINE PRIOR TO CHECKIN

#ifdef ENABLE_DEBUG_PRINTF
#include <stdio.h>
#define DEBUG_PRINTF(fmt, ...) printf(fmt, __VA_ARGS__)
#else
#define DEBUG_PRINTF(fmt, ...)
#endif

using namespace lldb;
using namespace lldb_private;

// static inline bool
// child_requires_parent_class_union_or_struct_to_be_completed (dw_tag_t tag)
//{
//    switch (tag)
//    {
//    default:
//        break;
//    case DW_TAG_subprogram:
//    case DW_TAG_inlined_subroutine:
//    case DW_TAG_class_type:
//    case DW_TAG_structure_type:
//    case DW_TAG_union_type:
//        return true;
//    }
//    return false;
//}
//

namespace {

PropertyDefinition g_properties[] = {
    {"comp-dir-symlink-paths", OptionValue::eTypeFileSpecList, true, 0, nullptr,
     nullptr, "If the DW_AT_comp_dir matches any of these paths the symbolic "
              "links will be resolved at DWARF parse time."},
    {nullptr, OptionValue::eTypeInvalid, false, 0, nullptr, nullptr, nullptr}};

enum { ePropertySymLinkPaths };

class PluginProperties : public Properties {
public:
  static ConstString GetSettingName() {
    return SymbolFileDWARF::GetPluginNameStatic();
  }

  PluginProperties() {
    m_collection_sp.reset(new OptionValueProperties(GetSettingName()));
    m_collection_sp->Initialize(g_properties);
  }

  FileSpecList &GetSymLinkPaths() {
    OptionValueFileSpecList *option_value =
        m_collection_sp->GetPropertyAtIndexAsOptionValueFileSpecList(
            nullptr, true, ePropertySymLinkPaths);
    assert(option_value);
    return option_value->GetCurrentValue();
  }
};

typedef std::shared_ptr<PluginProperties> SymbolFileDWARFPropertiesSP;

static const SymbolFileDWARFPropertiesSP &GetGlobalPluginProperties() {
  static const auto g_settings_sp(std::make_shared<PluginProperties>());
  return g_settings_sp;
}

} // anonymous namespace end

static const char *removeHostnameFromPathname(const char *path_from_dwarf) {
  if (!path_from_dwarf || !path_from_dwarf[0]) {
    return path_from_dwarf;
  }

  const char *colon_pos = strchr(path_from_dwarf, ':');
  if (nullptr == colon_pos) {
    return path_from_dwarf;
  }

  const char *slash_pos = strchr(path_from_dwarf, '/');
  if (slash_pos && (slash_pos < colon_pos)) {
    return path_from_dwarf;
  }

  // check whether we have a windows path, and so the first character
  // is a drive-letter not a hostname.
  if (colon_pos == path_from_dwarf + 1 && isalpha(*path_from_dwarf) &&
      strlen(path_from_dwarf) > 2 && '\\' == path_from_dwarf[2]) {
    return path_from_dwarf;
  }

  return colon_pos + 1;
}

static const char *resolveCompDir(const char *path_from_dwarf) {
  if (!path_from_dwarf)
    return nullptr;

  // DWARF2/3 suggests the form hostname:pathname for compilation directory.
  // Remove the host part if present.
  const char *local_path = removeHostnameFromPathname(path_from_dwarf);
  if (!local_path)
    return nullptr;

  bool is_symlink = false;
  FileSpec local_path_spec(local_path, false);
  const auto &file_specs = GetGlobalPluginProperties()->GetSymLinkPaths();
  for (size_t i = 0; i < file_specs.GetSize() && !is_symlink; ++i)
    is_symlink = FileSpec::Equal(file_specs.GetFileSpecAtIndex(i),
                                 local_path_spec, true);

  if (!is_symlink)
    return local_path;

  namespace fs = llvm::sys::fs;
  if (fs::get_file_type(local_path_spec.GetPath(), false) !=
      fs::file_type::symlink_file)
    return local_path;

  FileSpec resolved_local_path_spec;
  const auto error =
      FileSystem::Readlink(local_path_spec, resolved_local_path_spec);
  if (error.Success())
    return resolved_local_path_spec.GetCString();

  return nullptr;
}

<<<<<<< HEAD
static inline bool IsSwiftLanguage(LanguageType language) {
  return language == eLanguageTypePLI || language == eLanguageTypeSwift ||
         ((uint32_t)language == (uint32_t)llvm::dwarf::DW_LANG_Swift);
=======
DWARFCompileUnit *SymbolFileDWARF::GetBaseCompileUnit() {
  return nullptr;
>>>>>>> b1a1b870
}

void SymbolFileDWARF::Initialize() {
  LogChannelDWARF::Initialize();
  PluginManager::RegisterPlugin(GetPluginNameStatic(),
                                GetPluginDescriptionStatic(), CreateInstance,
                                DebuggerInitialize);
}

void SymbolFileDWARF::DebuggerInitialize(Debugger &debugger) {
  if (!PluginManager::GetSettingForSymbolFilePlugin(
          debugger, PluginProperties::GetSettingName())) {
    const bool is_global_setting = true;
    PluginManager::CreateSettingForSymbolFilePlugin(
        debugger, GetGlobalPluginProperties()->GetValueProperties(),
        ConstString("Properties for the dwarf symbol-file plug-in."),
        is_global_setting);
  }
}

void SymbolFileDWARF::Terminate() {
  PluginManager::UnregisterPlugin(CreateInstance);
  LogChannelDWARF::Terminate();
}

lldb_private::ConstString SymbolFileDWARF::GetPluginNameStatic() {
  static ConstString g_name("dwarf");
  return g_name;
}

const char *SymbolFileDWARF::GetPluginDescriptionStatic() {
  return "DWARF and DWARF3 debug symbol file reader.";
}

SymbolFile *SymbolFileDWARF::CreateInstance(ObjectFile *obj_file) {
  return new SymbolFileDWARF(obj_file);
}

TypeList *SymbolFileDWARF::GetTypeList() {
  SymbolFileDWARFDebugMap *debug_map_symfile = GetDebugMapSymfile();
  if (debug_map_symfile)
    return debug_map_symfile->GetTypeList();
  else
    return m_obj_file->GetModule()->GetTypeList();
}
void SymbolFileDWARF::GetTypes(const DWARFDIE &die, dw_offset_t min_die_offset,
                               dw_offset_t max_die_offset, uint32_t type_mask,
                               TypeSet &type_set) {
  if (die) {
    const dw_offset_t die_offset = die.GetOffset();

    if (die_offset >= max_die_offset)
      return;

    if (die_offset >= min_die_offset) {
      const dw_tag_t tag = die.Tag();

      bool add_type = false;

      switch (tag) {
      case DW_TAG_array_type:
        add_type = (type_mask & eTypeClassArray) != 0;
        break;
      case DW_TAG_unspecified_type:
      case DW_TAG_base_type:
        add_type = (type_mask & eTypeClassBuiltin) != 0;
        break;
      case DW_TAG_class_type:
        add_type = (type_mask & eTypeClassClass) != 0;
        break;
      case DW_TAG_structure_type:
        add_type = (type_mask & eTypeClassStruct) != 0;
        break;
      case DW_TAG_union_type:
        add_type = (type_mask & eTypeClassUnion) != 0;
        break;
      case DW_TAG_enumeration_type:
        add_type = (type_mask & eTypeClassEnumeration) != 0;
        break;
      case DW_TAG_subroutine_type:
      case DW_TAG_subprogram:
      case DW_TAG_inlined_subroutine:
        add_type = (type_mask & eTypeClassFunction) != 0;
        break;
      case DW_TAG_pointer_type:
        add_type = (type_mask & eTypeClassPointer) != 0;
        break;
      case DW_TAG_rvalue_reference_type:
      case DW_TAG_reference_type:
        add_type = (type_mask & eTypeClassReference) != 0;
        break;
      case DW_TAG_typedef:
        add_type = (type_mask & eTypeClassTypedef) != 0;
        break;
      case DW_TAG_ptr_to_member_type:
        add_type = (type_mask & eTypeClassMemberPointer) != 0;
        break;
      }

      if (add_type) {
        const bool assert_not_being_parsed = true;
        Type *type = ResolveTypeUID(die, assert_not_being_parsed);
        if (type) {
          if (type_set.find(type) == type_set.end())
            type_set.insert(type);
        }
      }
    }

    for (DWARFDIE child_die = die.GetFirstChild(); child_die.IsValid();
         child_die = child_die.GetSibling()) {
      GetTypes(child_die, min_die_offset, max_die_offset, type_mask, type_set);
    }
  }
}

size_t SymbolFileDWARF::GetTypes(SymbolContextScope *sc_scope,
                                 uint32_t type_mask, TypeList &type_list)

{
  TypeSet type_set;

  CompileUnit *comp_unit = NULL;
  DWARFCompileUnit *dwarf_cu = NULL;
  if (sc_scope)
    comp_unit = sc_scope->CalculateSymbolContextCompileUnit();

  if (comp_unit) {
    dwarf_cu = GetDWARFCompileUnit(comp_unit);
    if (dwarf_cu == 0)
      return 0;
    GetTypes(dwarf_cu->DIE(), dwarf_cu->GetOffset(),
             dwarf_cu->GetNextCompileUnitOffset(), type_mask, type_set);
  } else {
    DWARFDebugInfo *info = DebugInfo();
    if (info) {
      const size_t num_cus = info->GetNumCompileUnits();
      for (size_t cu_idx = 0; cu_idx < num_cus; ++cu_idx) {
        dwarf_cu = info->GetCompileUnitAtIndex(cu_idx);
        if (dwarf_cu) {
          GetTypes(dwarf_cu->DIE(), 0, UINT32_MAX, type_mask, type_set);
        }
      }
    }
  }

  std::set<CompilerType> compiler_type_set;
  size_t num_types_added = 0;
  for (Type *type : type_set) {
    CompilerType compiler_type = type->GetForwardCompilerType();
    if (compiler_type_set.find(compiler_type) == compiler_type_set.end()) {
      compiler_type_set.insert(compiler_type);
      type_list.Insert(type->shared_from_this());
      ++num_types_added;
    }
  }
  return num_types_added;
}

//----------------------------------------------------------------------
// Gets the first parent that is a lexical block, function or inlined
// subroutine, or compile unit.
//----------------------------------------------------------------------
DWARFDIE
SymbolFileDWARF::GetParentSymbolContextDIE(const DWARFDIE &child_die) {
  DWARFDIE die;
  for (die = child_die.GetParent(); die; die = die.GetParent()) {
    dw_tag_t tag = die.Tag();

    switch (tag) {
    case DW_TAG_compile_unit:
    case DW_TAG_subprogram:
    case DW_TAG_inlined_subroutine:
    case DW_TAG_lexical_block:
      return die;
    }
  }
  return DWARFDIE();
}

SymbolFileDWARF::SymbolFileDWARF(ObjectFile *objfile)
    : SymbolFile(objfile), UserID(0), // Used by SymbolFileDWARFDebugMap to when
                                      // this class parses .o files to contain
                                      // the .o file index/ID
      m_debug_map_module_wp(), m_debug_map_symfile(NULL), m_data_debug_abbrev(),
      m_data_debug_aranges(), m_data_debug_frame(), m_data_debug_info(),
      m_data_debug_line(), m_data_debug_macro(), m_data_debug_loc(),
      m_data_debug_ranges(), m_data_debug_str(), m_data_apple_names(),
      m_data_apple_types(), m_data_apple_exttypes(), m_data_apple_namespaces(),
      m_abbr(), m_info(), m_line(), m_apple_names_ap(), m_apple_types_ap(),
      m_apple_exttypes_ap(), m_apple_namespaces_ap(), m_apple_objc_ap(),
      m_function_basename_index(), m_function_fullname_index(),
      m_function_method_index(), m_function_selector_index(),
      m_objc_class_selectors_index(), m_global_index(), m_type_index(),
      m_namespace_index(), m_indexed(false), m_using_apple_tables(false),
      m_initialized_swift_modules(false), m_reported_missing_sdk(false),
      m_fetched_external_modules(false),
      m_supports_DW_AT_APPLE_objc_complete_type(eLazyBoolCalculate), m_ranges(),
      m_unique_ast_type_map() {}

SymbolFileDWARF::~SymbolFileDWARF() {}

static const ConstString &GetDWARFMachOSegmentName() {
  static ConstString g_dwarf_section_name("__DWARF");
  return g_dwarf_section_name;
}

UniqueDWARFASTTypeMap &SymbolFileDWARF::GetUniqueDWARFASTTypeMap() {
  SymbolFileDWARFDebugMap *debug_map_symfile = GetDebugMapSymfile();
  if (debug_map_symfile)
    return debug_map_symfile->GetUniqueDWARFASTTypeMap();
  else
    return m_unique_ast_type_map;
}

TypeSystem *SymbolFileDWARF::GetTypeSystemForLanguage(LanguageType language) {
  SymbolFileDWARFDebugMap *debug_map_symfile = GetDebugMapSymfile();
  TypeSystem *type_system;
  if (debug_map_symfile) {
    type_system = debug_map_symfile->GetTypeSystemForLanguage(language);
  } else {
    type_system = m_obj_file->GetModule()->GetTypeSystemForLanguage(language);
    if (type_system)
      type_system->SetSymbolFile(this);
  }
  return type_system;
}

void SymbolFileDWARF::InitializeObject() {
  ModuleSP module_sp(m_obj_file->GetModule());
  if (module_sp) {
    const SectionList *section_list = module_sp->GetSectionList();
    Section *section =
        section_list->FindSectionByName(GetDWARFMachOSegmentName()).get();

    // Memory map the DWARF mach-o segment so we have everything mmap'ed
    // to keep our heap memory usage down.
    if (section)
      m_obj_file->MemoryMapSectionData(section, m_dwarf_data);
  }

  get_apple_names_data();
  if (m_data_apple_names.m_data.GetByteSize() > 0) {
    m_apple_names_ap.reset(new DWARFMappedHash::MemoryTable(
        m_data_apple_names.m_data, get_debug_str_data(), ".apple_names"));
    if (m_apple_names_ap->IsValid())
      m_using_apple_tables = true;
    else
      m_apple_names_ap.reset();
  }
  get_apple_types_data();
  if (m_data_apple_types.m_data.GetByteSize() > 0) {
    m_apple_types_ap.reset(new DWARFMappedHash::MemoryTable(
        m_data_apple_types.m_data, get_debug_str_data(), ".apple_types"));
    if (m_apple_types_ap->IsValid())
      m_using_apple_tables = true;
    else
      m_apple_types_ap.reset();
  }
  get_apple_exttypes_data();
  if (m_data_apple_exttypes.m_data.GetByteSize() > 0) {
    m_apple_exttypes_ap.reset(new DWARFMappedHash::MemoryTable(
        m_data_apple_exttypes.m_data, get_debug_str_data(), ".apple_exttypes"));
    if (m_apple_exttypes_ap->IsValid())
      m_using_apple_tables = true;
    else
      m_apple_exttypes_ap.reset();
  }

  get_apple_namespaces_data();
  if (m_data_apple_namespaces.m_data.GetByteSize() > 0) {
    m_apple_namespaces_ap.reset(new DWARFMappedHash::MemoryTable(
        m_data_apple_namespaces.m_data, get_debug_str_data(),
        ".apple_namespaces"));
    if (m_apple_namespaces_ap->IsValid())
      m_using_apple_tables = true;
    else
      m_apple_namespaces_ap.reset();
  }

  get_apple_objc_data();
  if (m_data_apple_objc.m_data.GetByteSize() > 0) {
    m_apple_objc_ap.reset(new DWARFMappedHash::MemoryTable(
        m_data_apple_objc.m_data, get_debug_str_data(), ".apple_objc"));
    if (m_apple_objc_ap->IsValid())
      m_using_apple_tables = true;
    else
      m_apple_objc_ap.reset();
  }
}

bool SymbolFileDWARF::SupportedVersion(uint16_t version) {
  return version == 2 || version == 3 || version == 4;
}

uint32_t SymbolFileDWARF::CalculateAbilities() {
  uint32_t abilities = 0;
  if (m_obj_file != NULL) {
    const Section *section = NULL;
    const SectionList *section_list = m_obj_file->GetSectionList();
    if (section_list == NULL)
      return 0;

    // On non Apple platforms we might have .debug_types debug info that
    // is created by using "-fdebug-types-section". LLDB currently will try
    // to load this debug info, but it causes crashes during debugging when
    // types are missing since it doesn't know how to parse the info in
    // the .debug_types type units. This causes all complex debug info
    // types to be unresolved. Because this causes LLDB to crash and since
    // it really doesn't provide a solid debuggiung experience, we should
    // disable trying to debug this kind of DWARF until support gets
    // added or deprecated.
    if (section_list->FindSectionByName(ConstString(".debug_types"))) {
      m_obj_file->GetModule()->ReportWarning(
        "lldb doesn’t support .debug_types debug info");
      return 0;
    }

    uint64_t debug_abbrev_file_size = 0;
    uint64_t debug_info_file_size = 0;
    uint64_t debug_line_file_size = 0;

    section = section_list->FindSectionByName(GetDWARFMachOSegmentName()).get();

    if (section)
      section_list = &section->GetChildren();

    section =
        section_list->FindSectionByType(eSectionTypeDWARFDebugInfo, true).get();
    if (section != NULL) {
      debug_info_file_size = section->GetFileSize();

      section =
          section_list->FindSectionByType(eSectionTypeDWARFDebugAbbrev, true)
              .get();
      if (section)
        debug_abbrev_file_size = section->GetFileSize();

      DWARFDebugAbbrev *abbrev = DebugAbbrev();
      if (abbrev) {
        std::set<dw_form_t> invalid_forms;
        abbrev->GetUnsupportedForms(invalid_forms);
        if (!invalid_forms.empty()) {
          StreamString error;
          error.Printf("unsupported DW_FORM value%s:", invalid_forms.size() > 1 ? "s" : "");
          for (auto form : invalid_forms)
            error.Printf(" %#x", form);
          m_obj_file->GetModule()->ReportWarning("%s", error.GetString().str().c_str());
          return 0;
        }
      }

      section =
          section_list->FindSectionByType(eSectionTypeDWARFDebugLine, true)
              .get();
      if (section)
        debug_line_file_size = section->GetFileSize();
    } else {
      const char *symfile_dir_cstr =
          m_obj_file->GetFileSpec().GetDirectory().GetCString();
      if (symfile_dir_cstr) {
        if (strcasestr(symfile_dir_cstr, ".dsym")) {
          if (m_obj_file->GetType() == ObjectFile::eTypeDebugInfo) {
            // We have a dSYM file that didn't have a any debug info.
            // If the string table has a size of 1, then it was made from
            // an executable with no debug info, or from an executable that
            // was stripped.
            section =
                section_list->FindSectionByType(eSectionTypeDWARFDebugStr, true)
                    .get();
            if (section && section->GetFileSize() == 1) {
              m_obj_file->GetModule()->ReportWarning(
                  "empty dSYM file detected, dSYM was created with an "
                  "executable with no debug info.");
            }
          }
        }
      }
    }

    if (debug_abbrev_file_size > 0 && debug_info_file_size > 0)
      abilities |= CompileUnits | Functions | Blocks | GlobalVariables |
                   LocalVariables | VariableTypes;

    if (debug_line_file_size > 0)
      abilities |= LineTables;
  }
  return abilities;
}

const DWARFDataExtractor &
SymbolFileDWARF::GetCachedSectionData(lldb::SectionType sect_type,
                                      DWARFDataSegment &data_segment) {
  llvm::call_once(data_segment.m_flag, [this, sect_type, &data_segment] {
    this->LoadSectionData(sect_type, std::ref(data_segment.m_data));
  });
  return data_segment.m_data;
}

void SymbolFileDWARF::LoadSectionData(lldb::SectionType sect_type,
                                      DWARFDataExtractor &data) {
  ModuleSP module_sp(m_obj_file->GetModule());
  const SectionList *section_list = module_sp->GetSectionList();
  if (section_list) {
    SectionSP section_sp(section_list->FindSectionByType(sect_type, true));
    if (section_sp) {
      // See if we memory mapped the DWARF segment?
      if (m_dwarf_data.GetByteSize()) {
        data.SetData(m_dwarf_data, section_sp->GetOffset(),
                     section_sp->GetFileSize());
      } else {
        if (m_obj_file->ReadSectionData(section_sp.get(), data) == 0)
          data.Clear();
      }
    }
  }
}

const DWARFDataExtractor &SymbolFileDWARF::get_debug_abbrev_data() {
  return GetCachedSectionData(eSectionTypeDWARFDebugAbbrev,
                              m_data_debug_abbrev);
}

const DWARFDataExtractor &SymbolFileDWARF::get_debug_addr_data() {
  return GetCachedSectionData(eSectionTypeDWARFDebugAddr, m_data_debug_addr);
}

const DWARFDataExtractor &SymbolFileDWARF::get_debug_aranges_data() {
  return GetCachedSectionData(eSectionTypeDWARFDebugAranges,
                              m_data_debug_aranges);
}

const DWARFDataExtractor &SymbolFileDWARF::get_debug_frame_data() {
  return GetCachedSectionData(eSectionTypeDWARFDebugFrame, m_data_debug_frame);
}

const DWARFDataExtractor &SymbolFileDWARF::get_debug_info_data() {
  return GetCachedSectionData(eSectionTypeDWARFDebugInfo, m_data_debug_info);
}

const DWARFDataExtractor &SymbolFileDWARF::get_debug_line_data() {
  return GetCachedSectionData(eSectionTypeDWARFDebugLine, m_data_debug_line);
}

const DWARFDataExtractor &SymbolFileDWARF::get_debug_macro_data() {
  return GetCachedSectionData(eSectionTypeDWARFDebugMacro, m_data_debug_macro);
}

const DWARFDataExtractor &SymbolFileDWARF::get_debug_loc_data() {
  return GetCachedSectionData(eSectionTypeDWARFDebugLoc, m_data_debug_loc);
}

const DWARFDataExtractor &SymbolFileDWARF::get_debug_ranges_data() {
  return GetCachedSectionData(eSectionTypeDWARFDebugRanges,
                              m_data_debug_ranges);
}

const DWARFDataExtractor &SymbolFileDWARF::get_debug_str_data() {
  return GetCachedSectionData(eSectionTypeDWARFDebugStr, m_data_debug_str);
}

const DWARFDataExtractor &SymbolFileDWARF::get_debug_str_offsets_data() {
  return GetCachedSectionData(eSectionTypeDWARFDebugStrOffsets,
                              m_data_debug_str_offsets);
}

const DWARFDataExtractor &SymbolFileDWARF::get_apple_names_data() {
  return GetCachedSectionData(eSectionTypeDWARFAppleNames, m_data_apple_names);
}

const DWARFDataExtractor &SymbolFileDWARF::get_apple_types_data() {
  return GetCachedSectionData(eSectionTypeDWARFAppleTypes, m_data_apple_types);
}

const DWARFDataExtractor &SymbolFileDWARF::get_apple_exttypes_data() {
  return GetCachedSectionData(eSectionTypeDWARFAppleExternalTypes,
                              m_data_apple_exttypes);
}

const DWARFDataExtractor &SymbolFileDWARF::get_apple_namespaces_data() {
  return GetCachedSectionData(eSectionTypeDWARFAppleNamespaces,
                              m_data_apple_namespaces);
}

const DWARFDataExtractor &SymbolFileDWARF::get_apple_objc_data() {
  return GetCachedSectionData(eSectionTypeDWARFAppleObjC, m_data_apple_objc);
}

DWARFDebugAbbrev *SymbolFileDWARF::DebugAbbrev() {
  if (m_abbr.get() == NULL) {
    const DWARFDataExtractor &debug_abbrev_data = get_debug_abbrev_data();
    if (debug_abbrev_data.GetByteSize() > 0) {
      m_abbr.reset(new DWARFDebugAbbrev());
      if (m_abbr.get())
        m_abbr->Parse(debug_abbrev_data);
    }
  }
  return m_abbr.get();
}

const DWARFDebugAbbrev *SymbolFileDWARF::DebugAbbrev() const {
  return m_abbr.get();
}

DWARFDebugInfo *SymbolFileDWARF::DebugInfo() {
  if (m_info.get() == NULL) {
    static Timer::Category func_cat(LLVM_PRETTY_FUNCTION);
    Timer scoped_timer(func_cat, "%s this = %p", LLVM_PRETTY_FUNCTION,
                       static_cast<void *>(this));
    if (get_debug_info_data().GetByteSize() > 0) {
      m_info.reset(new DWARFDebugInfo());
      if (m_info.get()) {
        m_info->SetDwarfData(this);
      }
    }
  }
  return m_info.get();
}

const DWARFDebugInfo *SymbolFileDWARF::DebugInfo() const {
  return m_info.get();
}

DWARFCompileUnit *
SymbolFileDWARF::GetDWARFCompileUnit(lldb_private::CompileUnit *comp_unit) {
  if (!comp_unit)
    return nullptr;

  DWARFDebugInfo *info = DebugInfo();
  if (info) {
    // Just a normal DWARF file whose user ID for the compile unit is
    // the DWARF offset itself

    DWARFCompileUnit *dwarf_cu =
        info->GetCompileUnit((dw_offset_t)comp_unit->GetID());
    if (dwarf_cu && dwarf_cu->GetUserData() == NULL)
      dwarf_cu->SetUserData(comp_unit);
    return dwarf_cu;
  }
  return NULL;
}

DWARFDebugRanges *SymbolFileDWARF::DebugRanges() {
  if (m_ranges.get() == NULL) {
    static Timer::Category func_cat(LLVM_PRETTY_FUNCTION);
    Timer scoped_timer(func_cat, "%s this = %p", LLVM_PRETTY_FUNCTION,
                       static_cast<void *>(this));
    if (get_debug_ranges_data().GetByteSize() > 0) {
      m_ranges.reset(new DWARFDebugRanges());
      if (m_ranges.get())
        m_ranges->Extract(this);
    }
  }
  return m_ranges.get();
}

const DWARFDebugRanges *SymbolFileDWARF::DebugRanges() const {
  return m_ranges.get();
}

lldb::CompUnitSP SymbolFileDWARF::ParseCompileUnit(DWARFCompileUnit *dwarf_cu,
                                                   uint32_t cu_idx) {
  CompUnitSP cu_sp;
  if (dwarf_cu) {
    CompileUnit *comp_unit = (CompileUnit *)dwarf_cu->GetUserData();
    if (comp_unit) {
      // We already parsed this compile unit, had out a shared pointer to it
      cu_sp = comp_unit->shared_from_this();
    } else {
      if (dwarf_cu->GetSymbolFileDWARF() != this) {
        return dwarf_cu->GetSymbolFileDWARF()->ParseCompileUnit(dwarf_cu,
                                                                cu_idx);
      } else if (dwarf_cu->GetOffset() == 0 && GetDebugMapSymfile()) {
        // Let the debug map create the compile unit
        cu_sp = m_debug_map_symfile->GetCompileUnit(this);
        dwarf_cu->SetUserData(cu_sp.get());
      } else {
        ModuleSP module_sp(m_obj_file->GetModule());
        if (module_sp) {
          const DWARFDIE cu_die = dwarf_cu->GetCompileUnitDIEOnly();
          if (cu_die) {
            FileSpec cu_file_spec{cu_die.GetName(), false};
            if (cu_file_spec) {
              // If we have a full path to the compile unit, we don't need to
              // resolve
              // the file.  This can be expensive e.g. when the source files are
              // NFS mounted.
              if (cu_file_spec.IsRelative()) {
                const char *cu_comp_dir{
                    cu_die.GetAttributeValueAsString(DW_AT_comp_dir, nullptr)};
                cu_file_spec.PrependPathComponent(resolveCompDir(cu_comp_dir));
              }

              std::string remapped_file;
              if (module_sp->RemapSourceFile(cu_file_spec.GetPath(),
                                             remapped_file))
                cu_file_spec.SetFile(remapped_file, false);
            }

            LanguageType cu_language = DWARFCompileUnit::LanguageTypeFromDWARF(
                cu_die.GetAttributeValueAsUnsigned(DW_AT_language, 0));

            bool is_optimized = dwarf_cu->GetIsOptimized();
            cu_sp.reset(new CompileUnit(
                module_sp, dwarf_cu, cu_file_spec, dwarf_cu->GetID(),
                cu_language, is_optimized ? eLazyBoolYes : eLazyBoolNo));
            if (cu_sp) {
              // If we just created a compile unit with an invalid file spec,
              // try and get the
              // first entry in the supports files from the line table as that
              // should be the
              // compile unit.
              if (!cu_file_spec) {
                cu_file_spec = cu_sp->GetSupportFiles().GetFileSpecAtIndex(1);
                if (cu_file_spec) {
                  (FileSpec &)(*cu_sp) = cu_file_spec;
                  // Also fix the invalid file spec which was copied from the
                  // compile unit.
                  cu_sp->GetSupportFiles().Replace(0, cu_file_spec);
                }
              }

              dwarf_cu->SetUserData(cu_sp.get());

              // Figure out the compile unit index if we weren't given one
              if (cu_idx == UINT32_MAX)
                DebugInfo()->GetCompileUnit(dwarf_cu->GetOffset(), &cu_idx);

              m_obj_file->GetModule()->GetSymbolVendor()->SetCompileUnitAtIndex(
                  cu_idx, cu_sp);
            }
          }
        }
      }
    }
  }
  return cu_sp;
}

uint32_t SymbolFileDWARF::GetNumCompileUnits() {
  DWARFDebugInfo *info = DebugInfo();
  if (info)
    return info->GetNumCompileUnits();
  return 0;
}

CompUnitSP SymbolFileDWARF::ParseCompileUnitAtIndex(uint32_t cu_idx) {
  CompUnitSP cu_sp;
  DWARFDebugInfo *info = DebugInfo();
  if (info) {
    DWARFCompileUnit *dwarf_cu = info->GetCompileUnitAtIndex(cu_idx);
    if (dwarf_cu)
      cu_sp = ParseCompileUnit(dwarf_cu, cu_idx);
  }
  return cu_sp;
}

Function *SymbolFileDWARF::ParseCompileUnitFunction(const SymbolContext &sc,
                                                    const DWARFDIE &die) {
  if (die.IsValid()) {
    TypeSystem *type_system =
        GetTypeSystemForLanguage(die.GetCU()->GetLanguageType());

    if (type_system) {
      DWARFASTParser *dwarf_ast = type_system->GetDWARFParser();
      if (dwarf_ast)
        return dwarf_ast->ParseFunctionFromDWARF(sc, die);
    }
  }
  return nullptr;
}

bool SymbolFileDWARF::FixupAddress(Address &addr) {
  SymbolFileDWARFDebugMap *debug_map_symfile = GetDebugMapSymfile();
  if (debug_map_symfile) {
    return debug_map_symfile->LinkOSOAddress(addr);
  }
  // This is a normal DWARF file, no address fixups need to happen
  return true;
}
lldb::LanguageType
SymbolFileDWARF::ParseCompileUnitLanguage(const SymbolContext &sc) {
  assert(sc.comp_unit);
  DWARFCompileUnit *dwarf_cu = GetDWARFCompileUnit(sc.comp_unit);
  if (dwarf_cu)
    return dwarf_cu->GetLanguageType();
  else
    return eLanguageTypeUnknown;
}

size_t SymbolFileDWARF::ParseCompileUnitFunctions(const SymbolContext &sc) {
  assert(sc.comp_unit);
  size_t functions_added = 0;
  DWARFCompileUnit *dwarf_cu = GetDWARFCompileUnit(sc.comp_unit);
  if (dwarf_cu) {
    DWARFDIECollection function_dies;
    const size_t num_functions =
        dwarf_cu->AppendDIEsWithTag(DW_TAG_subprogram, function_dies);
    size_t func_idx;
    for (func_idx = 0; func_idx < num_functions; ++func_idx) {
      DWARFDIE die = function_dies.GetDIEAtIndex(func_idx);
      if (sc.comp_unit->FindFunctionByUID(die.GetID()).get() == NULL) {
        if (ParseCompileUnitFunction(sc, die))
          ++functions_added;
      }
    }
    // FixupTypes();
  }
  return functions_added;
}

bool SymbolFileDWARF::ParseCompileUnitSupportFiles(
    const SymbolContext &sc, FileSpecList &support_files) {
  assert(sc.comp_unit);
  DWARFCompileUnit *dwarf_cu = GetDWARFCompileUnit(sc.comp_unit);
  if (dwarf_cu) {
    const DWARFDIE cu_die = dwarf_cu->GetCompileUnitDIEOnly();

    if (cu_die) {
      const char *cu_comp_dir = resolveCompDir(
          cu_die.GetAttributeValueAsString(DW_AT_comp_dir, nullptr));
      const dw_offset_t stmt_list = cu_die.GetAttributeValueAsUnsigned(
          DW_AT_stmt_list, DW_INVALID_OFFSET);
      if (stmt_list != DW_INVALID_OFFSET) {
        // All file indexes in DWARF are one based and a file of index zero is
        // supposed to be the compile unit itself.
        support_files.Append(*sc.comp_unit);
        return DWARFDebugLine::ParseSupportFiles(
            sc.comp_unit->GetModule(), get_debug_line_data(), cu_comp_dir,
            stmt_list, support_files);
      }
    }
  }
  return false;
}

bool SymbolFileDWARF::ParseCompileUnitIsOptimized(
    const lldb_private::SymbolContext &sc) {
  DWARFCompileUnit *dwarf_cu = GetDWARFCompileUnit(sc.comp_unit);
  if (dwarf_cu)
    return dwarf_cu->GetIsOptimized();
  return false;
}

bool SymbolFileDWARF::ParseImportedModules(
    const lldb_private::SymbolContext &sc,
    std::vector<lldb_private::ConstString> &imported_modules) {
  assert(sc.comp_unit);
  DWARFCompileUnit *dwarf_cu = GetDWARFCompileUnit(sc.comp_unit);
  if (dwarf_cu) {
    if (ClangModulesDeclVendor::LanguageSupportsClangModules(
            sc.comp_unit->GetLanguage())) {
      const DWARFDIE cu_die = dwarf_cu->GetCompileUnitDIEOnly();
      bool found_one = false;

      if (cu_die) {
        for (DWARFDIE child_die = cu_die.GetFirstChild(); child_die.IsValid();
             child_die = child_die.GetSibling()) {
          if (child_die.Tag() == DW_TAG_module) {
            const char *modulename = child_die.GetName();

            if (modulename) {
              found_one = true;
              imported_modules.push_back(ConstString(modulename));
            }
          }
        }

        return found_one;
      }
    } else if (IsSwiftLanguage(sc.comp_unit->GetLanguage())) {
      const DWARFDIE cu_die = dwarf_cu->GetCompileUnitDIEOnly();
      bool found_one = false;

      if (cu_die) {
        for (DWARFDIE child_die = cu_die.GetFirstChild(); child_die.IsValid();
             child_die = child_die.GetSibling()) {
          if (child_die.Tag() == DW_TAG_imported_module) {
            dw_offset_t die_offset = child_die.GetAttributeValueAsReference(
                DW_AT_import, DW_INVALID_OFFSET);

            if (die_offset != DW_INVALID_OFFSET) {
              const DWARFDIE import_die = dwarf_cu->GetDIE(die_offset);

              if (import_die) {
                const char *modulename = import_die.GetName();

                if (modulename) {
                  found_one = true;
                  // Now we have to see if this imported_module tag is embedded
                  // in a DW_TAG_MODULE,
                  // that is how sub-module importation is expressed:
                  std::string module_string(modulename);

                  for (DWARFDIE parent_die = import_die.GetParent();
                       parent_die.IsValid() &&
                       parent_die.Tag() == DW_TAG_module;
                       parent_die = parent_die.GetParent()) {
                    const char *parent_name = parent_die.GetName();
                    if (parent_name) {
                      module_string.insert(0, ".");
                      module_string.insert(0, parent_name);
                    }
                  }

                  imported_modules.push_back(
                      ConstString(module_string.c_str()));
                }
              }
            }
          }
        }

        return found_one;
      }
    }
  } else {
    if (ClangModulesDeclVendor::LanguageSupportsClangModules(
            sc.comp_unit->GetLanguage())) {
      UpdateExternalModuleListIfNeeded();

      if (sc.comp_unit) {
        const DWARFDIE die = dwarf_cu->GetCompileUnitDIEOnly();

        if (die) {
          for (DWARFDIE child_die = die.GetFirstChild(); child_die;
               child_die = child_die.GetSibling()) {
            if (child_die.Tag() == DW_TAG_imported_declaration) {
              if (DWARFDIE module_die =
                      child_die.GetReferencedDIE(DW_AT_import)) {
                if (module_die.Tag() == DW_TAG_module) {
                  if (const char *name = module_die.GetAttributeValueAsString(
                          DW_AT_name, nullptr)) {
                    ConstString const_name(name);
                    imported_modules.push_back(const_name);
                  }
                }
              }
            }
          }
        }
      } else {
        for (const auto &pair : m_external_type_modules) {
          imported_modules.push_back(pair.first);
        }
      }
    }
  }
  return false;
}

struct ParseDWARFLineTableCallbackInfo {
  LineTable *line_table;
  std::unique_ptr<LineSequence> sequence_ap;
  lldb::addr_t addr_mask;
};

//----------------------------------------------------------------------
// ParseStatementTableCallback
//----------------------------------------------------------------------
static void ParseDWARFLineTableCallback(dw_offset_t offset,
                                        const DWARFDebugLine::State &state,
                                        void *userData) {
  if (state.row == DWARFDebugLine::State::StartParsingLineTable) {
    // Just started parsing the line table
  } else if (state.row == DWARFDebugLine::State::DoneParsingLineTable) {
    // Done parsing line table, nothing to do for the cleanup
  } else {
    ParseDWARFLineTableCallbackInfo *info =
        (ParseDWARFLineTableCallbackInfo *)userData;
    LineTable *line_table = info->line_table;

    // If this is our first time here, we need to create a
    // sequence container.
    if (!info->sequence_ap.get()) {
      info->sequence_ap.reset(line_table->CreateLineSequenceContainer());
      assert(info->sequence_ap.get());
    }
    line_table->AppendLineEntryToSequence(
        info->sequence_ap.get(), state.address & info->addr_mask, state.line,
        state.column, state.file, state.is_stmt, state.basic_block,
        state.prologue_end, state.epilogue_begin, state.end_sequence);
    if (state.end_sequence) {
      // First, put the current sequence into the line table.
      line_table->InsertSequence(info->sequence_ap.get());
      // Then, empty it to prepare for the next sequence.
      info->sequence_ap->Clear();
    }
  }
}

bool SymbolFileDWARF::ParseCompileUnitLineTable(const SymbolContext &sc) {
  assert(sc.comp_unit);
  if (sc.comp_unit->GetLineTable() != NULL)
    return true;

  DWARFCompileUnit *dwarf_cu = GetDWARFCompileUnit(sc.comp_unit);
  if (dwarf_cu) {
    const DWARFDIE dwarf_cu_die = dwarf_cu->GetCompileUnitDIEOnly();
    if (dwarf_cu_die) {
      const dw_offset_t cu_line_offset =
          dwarf_cu_die.GetAttributeValueAsUnsigned(DW_AT_stmt_list,
                                                   DW_INVALID_OFFSET);
      if (cu_line_offset != DW_INVALID_OFFSET) {
        std::unique_ptr<LineTable> line_table_ap(new LineTable(sc.comp_unit));
        if (line_table_ap.get()) {
          ParseDWARFLineTableCallbackInfo info;
          info.line_table = line_table_ap.get();

          /*
           * MIPS:
           * The SymbolContext may not have a valid target, thus we may not be
           * able
           * to call Address::GetOpcodeLoadAddress() which would clear the bit
           * #0
           * for MIPS. Use ArchSpec to clear the bit #0.
          */
          ArchSpec arch;
          GetObjectFile()->GetArchitecture(arch);
          switch (arch.GetMachine()) {
          case llvm::Triple::mips:
          case llvm::Triple::mipsel:
          case llvm::Triple::mips64:
          case llvm::Triple::mips64el:
            info.addr_mask = ~((lldb::addr_t)1);
            break;
          default:
            info.addr_mask = ~((lldb::addr_t)0);
            break;
          }

          lldb::offset_t offset = cu_line_offset;
          DWARFDebugLine::ParseStatementTable(get_debug_line_data(), &offset,
                                              ParseDWARFLineTableCallback,
                                              &info);
          SymbolFileDWARFDebugMap *debug_map_symfile = GetDebugMapSymfile();
          if (debug_map_symfile) {
            // We have an object file that has a line table with addresses
            // that are not linked. We need to link the line table and convert
            // the addresses that are relative to the .o file into addresses
            // for the main executable.
            sc.comp_unit->SetLineTable(
                debug_map_symfile->LinkOSOLineTable(this, line_table_ap.get()));
          } else {
            sc.comp_unit->SetLineTable(line_table_ap.release());
            return true;
          }
        }
      }
    }
  }
  return false;
}

lldb_private::DebugMacrosSP
SymbolFileDWARF::ParseDebugMacros(lldb::offset_t *offset) {
  auto iter = m_debug_macros_map.find(*offset);
  if (iter != m_debug_macros_map.end())
    return iter->second;

  const DWARFDataExtractor &debug_macro_data = get_debug_macro_data();
  if (debug_macro_data.GetByteSize() == 0)
    return DebugMacrosSP();

  lldb_private::DebugMacrosSP debug_macros_sp(new lldb_private::DebugMacros());
  m_debug_macros_map[*offset] = debug_macros_sp;

  const DWARFDebugMacroHeader &header =
      DWARFDebugMacroHeader::ParseHeader(debug_macro_data, offset);
  DWARFDebugMacroEntry::ReadMacroEntries(debug_macro_data, get_debug_str_data(),
                                         header.OffsetIs64Bit(), offset, this,
                                         debug_macros_sp);

  return debug_macros_sp;
}

bool SymbolFileDWARF::ParseCompileUnitDebugMacros(const SymbolContext &sc) {
  assert(sc.comp_unit);

  DWARFCompileUnit *dwarf_cu = GetDWARFCompileUnit(sc.comp_unit);
  if (dwarf_cu == nullptr)
    return false;

  const DWARFDIE dwarf_cu_die = dwarf_cu->GetCompileUnitDIEOnly();
  if (!dwarf_cu_die)
    return false;

#if TODO_REQUIRES_LLVM_ORG_SYNC
// Uncomment out the DW_AT_*macros and remove constants once GitHub llvm
// contains a refersh from llvm.org llvm
#endif
  lldb::offset_t sect_offset = dwarf_cu_die.GetAttributeValueAsUnsigned(
      0x79 /* DW_AT_macros */, DW_INVALID_OFFSET);
  if (sect_offset == DW_INVALID_OFFSET)
    sect_offset = dwarf_cu_die.GetAttributeValueAsUnsigned(
        0x2119 /* DW_AT_GNU_macros */, DW_INVALID_OFFSET);
  if (sect_offset == DW_INVALID_OFFSET)
    return false;

  sc.comp_unit->SetDebugMacros(ParseDebugMacros(&sect_offset));

  return true;
}

size_t SymbolFileDWARF::ParseFunctionBlocks(const SymbolContext &sc,
                                            Block *parent_block,
                                            const DWARFDIE &orig_die,
                                            addr_t subprogram_low_pc,
                                            uint32_t depth) {
  size_t blocks_added = 0;
  DWARFDIE die = orig_die;
  while (die) {
    dw_tag_t tag = die.Tag();

    switch (tag) {
    case DW_TAG_inlined_subroutine:
    case DW_TAG_subprogram:
    case DW_TAG_lexical_block: {
      Block *block = NULL;
      if (tag == DW_TAG_subprogram) {
        // Skip any DW_TAG_subprogram DIEs that are inside
        // of a normal or inlined functions. These will be
        // parsed on their own as separate entities.

        if (depth > 0)
          break;

        block = parent_block;
      } else {
        BlockSP block_sp(new Block(die.GetID()));
        parent_block->AddChild(block_sp);
        block = block_sp.get();
      }
      DWARFRangeList ranges;
      const char *name = NULL;
      const char *mangled_name = NULL;

      int decl_file = 0;
      int decl_line = 0;
      int decl_column = 0;
      int call_file = 0;
      int call_line = 0;
      int call_column = 0;
      if (die.GetDIENamesAndRanges(name, mangled_name, ranges, decl_file,
                                   decl_line, decl_column, call_file, call_line,
                                   call_column, nullptr)) {
        if (tag == DW_TAG_subprogram) {
          assert(subprogram_low_pc == LLDB_INVALID_ADDRESS);
          subprogram_low_pc = ranges.GetMinRangeBase(0);
        } else if (tag == DW_TAG_inlined_subroutine) {
          // We get called here for inlined subroutines in two ways.
          // The first time is when we are making the Function object
          // for this inlined concrete instance.  Since we're creating a top
          // level block at
          // here, the subprogram_low_pc will be LLDB_INVALID_ADDRESS.  So we
          // need to
          // adjust the containing address.
          // The second time is when we are parsing the blocks inside the
          // function that contains
          // the inlined concrete instance.  Since these will be blocks inside
          // the containing "real"
          // function the offset will be for that function.
          if (subprogram_low_pc == LLDB_INVALID_ADDRESS) {
            subprogram_low_pc = ranges.GetMinRangeBase(0);
          }
        }

        const size_t num_ranges = ranges.GetSize();
        for (size_t i = 0; i < num_ranges; ++i) {
          const DWARFRangeList::Entry &range = ranges.GetEntryRef(i);
          const addr_t range_base = range.GetRangeBase();
          if (range_base >= subprogram_low_pc)
            block->AddRange(Block::Range(range_base - subprogram_low_pc,
                                         range.GetByteSize()));
          else {
            GetObjectFile()->GetModule()->ReportError(
                "0x%8.8" PRIx64 ": adding range [0x%" PRIx64 "-0x%" PRIx64
                ") which has a base that is less than the function's low PC "
                "0x%" PRIx64 ". Please file a bug and attach the file at the "
                             "start of this error message",
                block->GetID(), range_base, range.GetRangeEnd(),
                subprogram_low_pc);
          }
        }
        block->FinalizeRanges();

        if (tag != DW_TAG_subprogram &&
            (name != NULL || mangled_name != NULL)) {
          std::unique_ptr<Declaration> decl_ap;
          if (decl_file != 0 || decl_line != 0 || decl_column != 0)
            decl_ap.reset(new Declaration(
                sc.comp_unit->GetSupportFiles().GetFileSpecAtIndex(decl_file),
                decl_line, decl_column));

          std::unique_ptr<Declaration> call_ap;
          if (call_file != 0 || call_line != 0 || call_column != 0)
            call_ap.reset(new Declaration(
                sc.comp_unit->GetSupportFiles().GetFileSpecAtIndex(call_file),
                call_line, call_column));

          block->SetInlinedFunctionInfo(name, mangled_name, decl_ap.get(),
                                        call_ap.get());
        }

        ++blocks_added;

        if (die.HasChildren()) {
          blocks_added += ParseFunctionBlocks(sc, block, die.GetFirstChild(),
                                              subprogram_low_pc, depth + 1);
        }
      }
    } break;
    default:
      break;
    }

    // Only parse siblings of the block if we are not at depth zero. A depth
    // of zero indicates we are currently parsing the top level
    // DW_TAG_subprogram DIE

    if (depth == 0)
      die.Clear();
    else
      die = die.GetSibling();
  }
  return blocks_added;
}

bool SymbolFileDWARF::ClassOrStructIsVirtual(const DWARFDIE &parent_die) {
  if (parent_die) {
    for (DWARFDIE die = parent_die.GetFirstChild(); die;
         die = die.GetSibling()) {
      dw_tag_t tag = die.Tag();
      bool check_virtuality = false;
      switch (tag) {
      case DW_TAG_inheritance:
      case DW_TAG_subprogram:
        check_virtuality = true;
        break;
      default:
        break;
      }
      if (check_virtuality) {
        if (die.GetAttributeValueAsUnsigned(DW_AT_virtuality, 0) != 0)
          return true;
      }
    }
  }
  return false;
}

void SymbolFileDWARF::ParseDeclsForContext(CompilerDeclContext decl_ctx) {
  TypeSystem *type_system = decl_ctx.GetTypeSystem();
  DWARFASTParser *ast_parser = type_system->GetDWARFParser();
  std::vector<DWARFDIE> decl_ctx_die_list =
      ast_parser->GetDIEForDeclContext(decl_ctx);

  for (DWARFDIE decl_ctx_die : decl_ctx_die_list)
    for (DWARFDIE decl = decl_ctx_die.GetFirstChild(); decl;
         decl = decl.GetSibling())
      ast_parser->GetDeclForUIDFromDWARF(decl);
}

SymbolFileDWARF *SymbolFileDWARF::GetDWARFForUID(lldb::user_id_t uid) {
  // Anytime we get a "lldb::user_id_t" from an lldb_private::SymbolFile API
  // we must make sure we use the correct DWARF file when resolving things.
  // On MacOSX, when using SymbolFileDWARFDebugMap, we will use multiple
  // SymbolFileDWARF classes, one for each .o file. We can often end up
  // with references to other DWARF objects and we must be ready to receive
  // a "lldb::user_id_t" that specifies a DIE from another SymbolFileDWARF
  // instance.
  SymbolFileDWARFDebugMap *debug_map = GetDebugMapSymfile();
  if (debug_map)
    return debug_map->GetSymbolFileByOSOIndex(
        debug_map->GetOSOIndexFromUserID(uid));
  return this;
}

DWARFDIE
SymbolFileDWARF::GetDIEFromUID(lldb::user_id_t uid) {
  // Anytime we get a "lldb::user_id_t" from an lldb_private::SymbolFile API
  // we must make sure we use the correct DWARF file when resolving things.
  // On MacOSX, when using SymbolFileDWARFDebugMap, we will use multiple
  // SymbolFileDWARF classes, one for each .o file. We can often end up
  // with references to other DWARF objects and we must be ready to receive
  // a "lldb::user_id_t" that specifies a DIE from another SymbolFileDWARF
  // instance.
  SymbolFileDWARF *dwarf = GetDWARFForUID(uid);
  if (dwarf)
    return dwarf->GetDIE(DIERef(uid, dwarf));
  return DWARFDIE();
}

CompilerDecl SymbolFileDWARF::GetDeclForUID(lldb::user_id_t type_uid) {
  // Anytime we have a lldb::user_id_t, we must get the DIE by
  // calling SymbolFileDWARF::GetDIEFromUID(). See comments inside
  // the SymbolFileDWARF::GetDIEFromUID() for details.
  DWARFDIE die = GetDIEFromUID(type_uid);
  if (die)
    return die.GetDecl();
  return CompilerDecl();
}

CompilerDeclContext
SymbolFileDWARF::GetDeclContextForUID(lldb::user_id_t type_uid) {
  // Anytime we have a lldb::user_id_t, we must get the DIE by
  // calling SymbolFileDWARF::GetDIEFromUID(). See comments inside
  // the SymbolFileDWARF::GetDIEFromUID() for details.
  DWARFDIE die = GetDIEFromUID(type_uid);
  if (die)
    return die.GetDeclContext();
  return CompilerDeclContext();
}

CompilerDeclContext
SymbolFileDWARF::GetDeclContextContainingUID(lldb::user_id_t type_uid) {
  // Anytime we have a lldb::user_id_t, we must get the DIE by
  // calling SymbolFileDWARF::GetDIEFromUID(). See comments inside
  // the SymbolFileDWARF::GetDIEFromUID() for details.
  DWARFDIE die = GetDIEFromUID(type_uid);
  if (die)
    return die.GetContainingDeclContext();
  return CompilerDeclContext();
}

Type *SymbolFileDWARF::ResolveTypeUID(lldb::user_id_t type_uid) {
  // Anytime we have a lldb::user_id_t, we must get the DIE by
  // calling SymbolFileDWARF::GetDIEFromUID(). See comments inside
  // the SymbolFileDWARF::GetDIEFromUID() for details.
  DWARFDIE type_die = GetDIEFromUID(type_uid);
  if (type_die)
    return type_die.ResolveType();
  else
    return nullptr;
}

Type *SymbolFileDWARF::ResolveTypeUID(const DIERef &die_ref) {
  return ResolveType(GetDIE(die_ref), true);
}

Type *SymbolFileDWARF::ResolveTypeUID(const DWARFDIE &die,
                                      bool assert_not_being_parsed) {
  if (die) {
    Log *log(LogChannelDWARF::GetLogIfAll(DWARF_LOG_DEBUG_INFO));
    if (log)
      GetObjectFile()->GetModule()->LogMessage(
          log, "SymbolFileDWARF::ResolveTypeUID (die = 0x%8.8x) %s '%s'",
          die.GetOffset(), die.GetTagAsCString(), die.GetName());

    // We might be coming in in the middle of a type tree (a class
    // within a class, an enum within a class), so parse any needed
    // parent DIEs before we get to this one...
    DWARFDIE decl_ctx_die = GetDeclContextDIEContainingDIE(die);
    if (decl_ctx_die) {
      if (log) {
        switch (decl_ctx_die.Tag()) {
        case DW_TAG_structure_type:
        case DW_TAG_union_type:
        case DW_TAG_class_type: {
          // Get the type, which could be a forward declaration
          if (log)
            GetObjectFile()->GetModule()->LogMessage(
                log, "SymbolFileDWARF::ResolveTypeUID (die = 0x%8.8x) %s '%s' "
                     "resolve parent forward type for 0x%8.8x",
                die.GetOffset(), die.GetTagAsCString(), die.GetName(),
                decl_ctx_die.GetOffset());
        } break;

        default:
          break;
        }
      }
    }
    return ResolveType(die);
  }
  return NULL;
}

// This function is used when SymbolFileDWARFDebugMap owns a bunch of
// SymbolFileDWARF objects to detect if this DWARF file is the one that
// can resolve a compiler_type.
bool SymbolFileDWARF::HasForwardDeclForClangType(
    const CompilerType &compiler_type) {
  CompilerType compiler_type_no_qualifiers =
      ClangUtil::RemoveFastQualifiers(compiler_type);
  if (GetForwardDeclClangTypeToDie().count(
          compiler_type_no_qualifiers.GetOpaqueQualType())) {
    return true;
  }
  TypeSystem *type_system = compiler_type.GetTypeSystem();

  ClangASTContext *clang_type_system =
      llvm::dyn_cast_or_null<ClangASTContext>(type_system);
  if (!clang_type_system)
    return false;
  DWARFASTParserClang *ast_parser =
      static_cast<DWARFASTParserClang *>(clang_type_system->GetDWARFParser());
  return ast_parser->GetClangASTImporter().CanImport(compiler_type);
}

bool SymbolFileDWARF::CompleteType(CompilerType &compiler_type) {
  std::lock_guard<std::recursive_mutex> guard(
      GetObjectFile()->GetModule()->GetMutex());

  ClangASTContext *clang_type_system =
      llvm::dyn_cast_or_null<ClangASTContext>(compiler_type.GetTypeSystem());
  if (clang_type_system) {
    DWARFASTParserClang *ast_parser =
        static_cast<DWARFASTParserClang *>(clang_type_system->GetDWARFParser());
    if (ast_parser &&
        ast_parser->GetClangASTImporter().CanImport(compiler_type))
      return ast_parser->GetClangASTImporter().CompleteType(compiler_type);
  }

  // We have a struct/union/class/enum that needs to be fully resolved.
  CompilerType compiler_type_no_qualifiers =
      ClangUtil::RemoveFastQualifiers(compiler_type);
  auto die_it = GetForwardDeclClangTypeToDie().find(
      compiler_type_no_qualifiers.GetOpaqueQualType());
  if (die_it == GetForwardDeclClangTypeToDie().end()) {
    // We have already resolved this type...
    return true;
  }

  DWARFDIE dwarf_die = GetDIE(die_it->getSecond());
  if (dwarf_die) {
    // Once we start resolving this type, remove it from the forward declaration
    // map in case anyone child members or other types require this type to get
    // resolved.
    // The type will get resolved when all of the calls to
    // SymbolFileDWARF::ResolveClangOpaqueTypeDefinition
    // are done.
    GetForwardDeclClangTypeToDie().erase(die_it);

    Type *type = GetDIEToType().lookup(dwarf_die.GetDIE());

    Log *log(LogChannelDWARF::GetLogIfAny(DWARF_LOG_DEBUG_INFO |
                                          DWARF_LOG_TYPE_COMPLETION));
    if (log)
      GetObjectFile()->GetModule()->LogMessageVerboseBacktrace(
          log, "0x%8.8" PRIx64 ": %s '%s' resolving forward declaration...",
          dwarf_die.GetID(), dwarf_die.GetTagAsCString(),
          type->GetName().AsCString());
    assert(compiler_type);
    DWARFASTParser *dwarf_ast = dwarf_die.GetDWARFParser();
    if (dwarf_ast)
      return dwarf_ast->CompleteTypeFromDWARF(dwarf_die, type, compiler_type);
  }
  return false;
}

Type *SymbolFileDWARF::ResolveType(const DWARFDIE &die,
                                   bool assert_not_being_parsed,
                                   bool resolve_function_context) {
  if (die) {
    Type *type = GetTypeForDIE(die, resolve_function_context).get();

    if (assert_not_being_parsed) {
      if (type != DIE_IS_BEING_PARSED)
        return type;

      GetObjectFile()->GetModule()->ReportError(
          "Parsing a die that is being parsed die: 0x%8.8x: %s %s",
          die.GetOffset(), die.GetTagAsCString(), die.GetName());

    } else
      return type;
  }
  return nullptr;
}

CompileUnit *
SymbolFileDWARF::GetCompUnitForDWARFCompUnit(DWARFCompileUnit *dwarf_cu,
                                             uint32_t cu_idx) {
  // Check if the symbol vendor already knows about this compile unit?
  if (dwarf_cu->GetUserData() == NULL) {
    // The symbol vendor doesn't know about this compile unit, we
    // need to parse and add it to the symbol vendor object.
    return ParseCompileUnit(dwarf_cu, cu_idx).get();
  }
  return (CompileUnit *)dwarf_cu->GetUserData();
}

size_t SymbolFileDWARF::GetObjCMethodDIEOffsets(ConstString class_name,
                                                DIEArray &method_die_offsets) {
  method_die_offsets.clear();
  if (m_using_apple_tables) {
    if (m_apple_objc_ap.get())
      m_apple_objc_ap->FindByName(class_name.GetCString(), method_die_offsets);
  } else {
    if (!m_indexed)
      Index();

    m_objc_class_selectors_index.Find(class_name, method_die_offsets);
  }
  return method_die_offsets.size();
}

bool SymbolFileDWARF::GetFunction(const DWARFDIE &die, SymbolContext &sc) {
  sc.Clear(false);

  if (die) {
    // Check if the symbol vendor already knows about this compile unit?
    sc.comp_unit = GetCompUnitForDWARFCompUnit(die.GetCU(), UINT32_MAX);

    sc.function = sc.comp_unit->FindFunctionByUID(die.GetID()).get();
    if (sc.function == NULL)
      sc.function = ParseCompileUnitFunction(sc, die);

    if (sc.function) {
      sc.module_sp = sc.function->CalculateSymbolContextModule();
      return true;
    }
  }

  return false;
}

lldb::ModuleSP SymbolFileDWARF::GetDWOModule(ConstString name) {
  UpdateExternalModuleListIfNeeded();
  const auto &pos = m_external_type_modules.find(name);
  if (pos != m_external_type_modules.end())
    return pos->second;
  else
    return lldb::ModuleSP();
}

DWARFDIE
SymbolFileDWARF::GetDIE(const DIERef &die_ref) {
  DWARFDebugInfo *debug_info = DebugInfo();
  if (debug_info)
    return debug_info->GetDIE(die_ref);
  else
    return DWARFDIE();
}

std::unique_ptr<SymbolFileDWARFDwo>
SymbolFileDWARF::GetDwoSymbolFileForCompileUnit(
    DWARFCompileUnit &dwarf_cu, const DWARFDebugInfoEntry &cu_die) {
  // If we are using a dSYM file, we never want the standard DWO files since
  // the -gmodule support uses the same DWO machanism to specify full debug
  // info files for modules.
  if (GetDebugMapSymfile())
    return nullptr;

  const char *dwo_name = cu_die.GetAttributeValueAsString(
      this, &dwarf_cu, DW_AT_GNU_dwo_name, nullptr);
  if (!dwo_name)
    return nullptr;

  SymbolFileDWARFDwp *dwp_symfile = GetDwpSymbolFile();
  if (dwp_symfile) {
    uint64_t dwo_id = cu_die.GetAttributeValueAsUnsigned(this, &dwarf_cu,
                                                         DW_AT_GNU_dwo_id, 0);
    std::unique_ptr<SymbolFileDWARFDwo> dwo_symfile =
        dwp_symfile->GetSymbolFileForDwoId(&dwarf_cu, dwo_id);
    if (dwo_symfile)
      return dwo_symfile;
  }

  FileSpec dwo_file(dwo_name, true);
  if (dwo_file.IsRelative()) {
    const char *comp_dir = cu_die.GetAttributeValueAsString(
        this, &dwarf_cu, DW_AT_comp_dir, nullptr);
    if (!comp_dir)
      return nullptr;

    dwo_file.SetFile(comp_dir, true);
    dwo_file.AppendPathComponent(dwo_name);
  }

  if (!dwo_file.Exists())
    return nullptr;

  const lldb::offset_t file_offset = 0;
  DataBufferSP dwo_file_data_sp;
  lldb::offset_t dwo_file_data_offset = 0;
  ObjectFileSP dwo_obj_file = ObjectFile::FindPlugin(
      GetObjectFile()->GetModule(), &dwo_file, file_offset,
      dwo_file.GetByteSize(), dwo_file_data_sp, dwo_file_data_offset);
  if (dwo_obj_file == nullptr)
    return nullptr;

  return llvm::make_unique<SymbolFileDWARFDwo>(dwo_obj_file, &dwarf_cu);
}

void SymbolFileDWARF::UpdateExternalModuleListIfNeeded() {
  if (m_fetched_external_modules)
    return;
  m_fetched_external_modules = true;

  DWARFDebugInfo *debug_info = DebugInfo();

  const uint32_t num_compile_units = GetNumCompileUnits();
  for (uint32_t cu_idx = 0; cu_idx < num_compile_units; ++cu_idx) {
    DWARFCompileUnit *dwarf_cu = debug_info->GetCompileUnitAtIndex(cu_idx);

    const DWARFDIE die = dwarf_cu->GetCompileUnitDIEOnly();
    if (die && die.HasChildren() == false) {
      const char *name = die.GetAttributeValueAsString(DW_AT_name, nullptr);

      if (name) {
        ConstString const_name(name);
        if (m_external_type_modules.find(const_name) ==
            m_external_type_modules.end()) {
          ModuleSP module_sp;
          const char *dwo_path =
              die.GetAttributeValueAsString(DW_AT_GNU_dwo_name, nullptr);
          if (dwo_path) {
            ModuleSpec dwo_module_spec;
            dwo_module_spec.GetFileSpec().SetFile(dwo_path, false);
            if (dwo_module_spec.GetFileSpec().IsRelative()) {
              const char *comp_dir =
                  die.GetAttributeValueAsString(DW_AT_comp_dir, nullptr);
              if (comp_dir) {
                dwo_module_spec.GetFileSpec().SetFile(comp_dir, true);
                dwo_module_spec.GetFileSpec().AppendPathComponent(dwo_path);
              }
            }
            dwo_module_spec.GetArchitecture() =
                m_obj_file->GetModule()->GetArchitecture();

            // When LLDB loads "external" modules it looks at the
            // presence of DW_AT_GNU_dwo_name.
            // However, when the already created module
            // (corresponding to .dwo itself) is being processed,
            // it will see the presence of DW_AT_GNU_dwo_name
            // (which contains the name of dwo file) and
            // will try to call ModuleList::GetSharedModule again.
            // In some cases (i.e. for empty files) Clang 4.0
            // generates a *.dwo file which has DW_AT_GNU_dwo_name,
            // but no DW_AT_comp_dir. In this case the method
            // ModuleList::GetSharedModule will fail and
            // the warning will be printed. However, as one can notice
            // in this case we don't actually need to try to load the already
            // loaded module (corresponding to .dwo) so we simply skip it.
            if (m_obj_file->GetFileSpec()
                        .GetFileNameExtension()
                        .GetStringRef() == "dwo" &&
                llvm::StringRef(m_obj_file->GetFileSpec().GetPath())
                    .endswith(dwo_module_spec.GetFileSpec().GetPath())) {
              continue;
            }

            Status error = ModuleList::GetSharedModule(
                dwo_module_spec, module_sp, NULL, NULL, NULL);
            if (!module_sp) {
              GetObjectFile()->GetModule()->ReportWarning(
                  "0x%8.8x: unable to locate module needed for external types: "
                  "%s\nerror: %s\nDebugging will be degraded due to missing "
                  "types. Rebuilding your project will regenerate the needed "
                  "module files.",
                  die.GetOffset(),
                  dwo_module_spec.GetFileSpec().GetPath().c_str(),
                  error.AsCString("unknown error"));
            }
          }
          m_external_type_modules[const_name] = module_sp;
        }
      }
    }
  }
}

SymbolFileDWARF::GlobalVariableMap &SymbolFileDWARF::GetGlobalAranges() {
  if (!m_global_aranges_ap) {
    m_global_aranges_ap.reset(new GlobalVariableMap());

    ModuleSP module_sp = GetObjectFile()->GetModule();
    if (module_sp) {
      const size_t num_cus = module_sp->GetNumCompileUnits();
      for (size_t i = 0; i < num_cus; ++i) {
        CompUnitSP cu_sp = module_sp->GetCompileUnitAtIndex(i);
        if (cu_sp) {
          VariableListSP globals_sp = cu_sp->GetVariableList(true);
          if (globals_sp) {
            const size_t num_globals = globals_sp->GetSize();
            for (size_t g = 0; g < num_globals; ++g) {
              VariableSP var_sp = globals_sp->GetVariableAtIndex(g);
              if (var_sp && !var_sp->GetLocationIsConstantValueData()) {
                const DWARFExpression &location = var_sp->LocationExpression();
                Value location_result;
                Status error;
                if (location.Evaluate(nullptr, LLDB_INVALID_ADDRESS, nullptr,
                                      nullptr, location_result, &error)) {
                  if (location_result.GetValueType() ==
                      Value::eValueTypeFileAddress) {
                    lldb::addr_t file_addr =
                        location_result.GetScalar().ULongLong();
                    lldb::addr_t byte_size = 1;
                    if (var_sp->GetType())
                      byte_size = var_sp->GetType()->GetByteSize();
                    m_global_aranges_ap->Append(GlobalVariableMap::Entry(
                        file_addr, byte_size, var_sp.get()));
                  }
                }
              }
            }
          }
        }
      }
    }
    m_global_aranges_ap->Sort();
  }
  return *m_global_aranges_ap;
}

uint32_t SymbolFileDWARF::ResolveSymbolContext(const Address &so_addr,
                                               uint32_t resolve_scope,
                                               SymbolContext &sc) {
  static Timer::Category func_cat(LLVM_PRETTY_FUNCTION);
  Timer scoped_timer(func_cat,
                     "SymbolFileDWARF::"
                     "ResolveSymbolContext (so_addr = { "
                     "section = %p, offset = 0x%" PRIx64
                     " }, resolve_scope = 0x%8.8x)",
                     static_cast<void *>(so_addr.GetSection().get()),
                     so_addr.GetOffset(), resolve_scope);
  uint32_t resolved = 0;
  if (resolve_scope &
      (eSymbolContextCompUnit | eSymbolContextFunction | eSymbolContextBlock |
       eSymbolContextLineEntry | eSymbolContextVariable)) {
    lldb::addr_t file_vm_addr = so_addr.GetFileAddress();

    DWARFDebugInfo *debug_info = DebugInfo();
    if (debug_info) {
      const dw_offset_t cu_offset =
          debug_info->GetCompileUnitAranges().FindAddress(file_vm_addr);
      if (cu_offset == DW_INVALID_OFFSET) {
        // Global variables are not in the compile unit address ranges. The only
        // way to
        // currently find global variables is to iterate over the
        // .debug_pubnames or the
        // __apple_names table and find all items in there that point to
        // DW_TAG_variable
        // DIEs and then find the address that matches.
        if (resolve_scope & eSymbolContextVariable) {
          GlobalVariableMap &map = GetGlobalAranges();
          const GlobalVariableMap::Entry *entry =
              map.FindEntryThatContains(file_vm_addr);
          if (entry && entry->data) {
            Variable *variable = entry->data;
            SymbolContextScope *scc = variable->GetSymbolContextScope();
            if (scc) {
              scc->CalculateSymbolContext(&sc);
              sc.variable = variable;
            }
            return sc.GetResolvedMask();
          }
        }
      } else {
        uint32_t cu_idx = DW_INVALID_INDEX;
        DWARFCompileUnit *dwarf_cu =
            debug_info->GetCompileUnit(cu_offset, &cu_idx);
        if (dwarf_cu) {
          sc.comp_unit = GetCompUnitForDWARFCompUnit(dwarf_cu, cu_idx);
          if (sc.comp_unit) {
            resolved |= eSymbolContextCompUnit;

            bool force_check_line_table = false;
            if (resolve_scope &
                (eSymbolContextFunction | eSymbolContextBlock)) {
              DWARFDIE function_die = dwarf_cu->LookupAddress(file_vm_addr);
              DWARFDIE block_die;
              if (function_die) {
                sc.function =
                    sc.comp_unit->FindFunctionByUID(function_die.GetID()).get();
                if (sc.function == NULL)
                  sc.function = ParseCompileUnitFunction(sc, function_die);

                if (sc.function && (resolve_scope & eSymbolContextBlock))
                  block_die = function_die.LookupDeepestBlock(file_vm_addr);
              } else {
                // We might have had a compile unit that had discontiguous
                // address ranges where the gaps are symbols that don't have
                // any debug info. Discontiguous compile unit address ranges
                // should only happen when there aren't other functions from
                // other compile units in these gaps. This helps keep the size
                // of the aranges down.
                force_check_line_table = true;
              }

              if (sc.function != NULL) {
                resolved |= eSymbolContextFunction;

                if (resolve_scope & eSymbolContextBlock) {
                  Block &block = sc.function->GetBlock(true);

                  if (block_die)
                    sc.block = block.FindBlockByID(block_die.GetID());
                  else
                    sc.block = block.FindBlockByID(function_die.GetID());
                  if (sc.block)
                    resolved |= eSymbolContextBlock;
                }
              }
            }

            if ((resolve_scope & eSymbolContextLineEntry) ||
                force_check_line_table) {
              LineTable *line_table = sc.comp_unit->GetLineTable();
              if (line_table != NULL) {
                // And address that makes it into this function should be in
                // terms
                // of this debug file if there is no debug map, or it will be an
                // address in the .o file which needs to be fixed up to be in
                // terms
                // of the debug map executable. Either way, calling
                // FixupAddress()
                // will work for us.
                Address exe_so_addr(so_addr);
                if (FixupAddress(exe_so_addr)) {
                  if (line_table->FindLineEntryByAddress(exe_so_addr,
                                                         sc.line_entry)) {
                    resolved |= eSymbolContextLineEntry;
                  }
                }
              }
            }

            if (force_check_line_table &&
                !(resolved & eSymbolContextLineEntry)) {
              // We might have had a compile unit that had discontiguous
              // address ranges where the gaps are symbols that don't have
              // any debug info. Discontiguous compile unit address ranges
              // should only happen when there aren't other functions from
              // other compile units in these gaps. This helps keep the size
              // of the aranges down.
              sc.comp_unit = NULL;
              resolved &= ~eSymbolContextCompUnit;
            }
          } else {
            GetObjectFile()->GetModule()->ReportWarning(
                "0x%8.8x: compile unit %u failed to create a valid "
                "lldb_private::CompileUnit class.",
                cu_offset, cu_idx);
          }
        }
      }
    }
  }
  return resolved;
}

uint32_t SymbolFileDWARF::ResolveSymbolContext(const FileSpec &file_spec,
                                               uint32_t line,
                                               bool check_inlines,
                                               uint32_t resolve_scope,
                                               SymbolContextList &sc_list) {
  const uint32_t prev_size = sc_list.GetSize();
  if (resolve_scope & eSymbolContextCompUnit) {
    // See if the SymbolFile requires that we always check for inline entries
    if (check_inlines == false)
      check_inlines = ForceInlineSourceFileCheck();

    DWARFDebugInfo *debug_info = DebugInfo();
    if (debug_info) {
      uint32_t cu_idx;
      DWARFCompileUnit *dwarf_cu = NULL;

      for (cu_idx = 0;
           (dwarf_cu = debug_info->GetCompileUnitAtIndex(cu_idx)) != NULL;
           ++cu_idx) {
        CompileUnit *dc_cu = GetCompUnitForDWARFCompUnit(dwarf_cu, cu_idx);
        const bool full_match = (bool)file_spec.GetDirectory();
        bool file_spec_matches_cu_file_spec =
            dc_cu != NULL && FileSpec::Equal(file_spec, *dc_cu, full_match);
        if (check_inlines || file_spec_matches_cu_file_spec) {
          SymbolContext sc(m_obj_file->GetModule());
          sc.comp_unit = GetCompUnitForDWARFCompUnit(dwarf_cu, cu_idx);
          if (sc.comp_unit) {
            uint32_t file_idx = UINT32_MAX;

            // If we are looking for inline functions only and we don't
            // find it in the support files, we are done.
            if (check_inlines) {
              file_idx = sc.comp_unit->GetSupportFiles().FindFileIndex(
                  1, file_spec, true);
              if (file_idx == UINT32_MAX)
                continue;
            }

            if (line != 0) {
              LineTable *line_table = sc.comp_unit->GetLineTable();

              if (line_table != NULL && line != 0) {
                // We will have already looked up the file index if
                // we are searching for inline entries.
                if (!check_inlines)
                  file_idx = sc.comp_unit->GetSupportFiles().FindFileIndex(
                      1, file_spec, true);

                if (file_idx != UINT32_MAX) {
                  uint32_t found_line;
                  uint32_t line_idx = line_table->FindLineEntryIndexByFileIndex(
                      0, file_idx, line, false, &sc.line_entry);
                  found_line = sc.line_entry.line;

                  while (line_idx != UINT32_MAX) {
                    sc.function = NULL;
                    sc.block = NULL;
                    if (resolve_scope &
                        (eSymbolContextFunction | eSymbolContextBlock)) {
                      const lldb::addr_t file_vm_addr =
                          sc.line_entry.range.GetBaseAddress().GetFileAddress();
                      if (file_vm_addr != LLDB_INVALID_ADDRESS) {
                        DWARFDIE function_die =
                            dwarf_cu->LookupAddress(file_vm_addr);
                        DWARFDIE block_die;
                        if (function_die) {
                          sc.function =
                              sc.comp_unit
                                  ->FindFunctionByUID(function_die.GetID())
                                  .get();
                          if (sc.function == NULL)
                            sc.function =
                                ParseCompileUnitFunction(sc, function_die);

                          if (sc.function &&
                              (resolve_scope & eSymbolContextBlock))
                            block_die =
                                function_die.LookupDeepestBlock(file_vm_addr);
                        }

                        if (sc.function != NULL) {
                          Block &block = sc.function->GetBlock(true);

                          if (block_die)
                            sc.block = block.FindBlockByID(block_die.GetID());
                          else if (function_die)
                            sc.block =
                                block.FindBlockByID(function_die.GetID());
                        }
                      }
                    }

                    sc_list.Append(sc);
                    line_idx = line_table->FindLineEntryIndexByFileIndex(
                        line_idx + 1, file_idx, found_line, true,
                        &sc.line_entry);
                  }
                }
              } else if (file_spec_matches_cu_file_spec && !check_inlines) {
                // only append the context if we aren't looking for inline call
                // sites
                // by file and line and if the file spec matches that of the
                // compile unit
                sc_list.Append(sc);
              }
            } else if (file_spec_matches_cu_file_spec && !check_inlines) {
              // only append the context if we aren't looking for inline call
              // sites
              // by file and line and if the file spec matches that of the
              // compile unit
              sc_list.Append(sc);
            }

            if (!check_inlines)
              break;
          }
        }
      }
    }
  }
  return sc_list.GetSize() - prev_size;
}

lldb::TypeSP
SymbolFileDWARF::ResolveTypeFromAttribute(const DWARFFormValue &type_attr) {
  if (type_attr) {
    const dw_form_t form = type_attr.Form();

    switch (form) {
    case DW_FORM_ref_sig8: {
      // TODO: Find type in .debug_types and return an appropriate
      // lldb_private::Type *
    } break;

    case DW_FORM_ref1:
    case DW_FORM_ref2:
    case DW_FORM_ref4:
    case DW_FORM_ref8:
    case DW_FORM_ref_udata:
    case DW_FORM_ref_addr: {
      Type *ref_type = ResolveTypeUID(type_attr.Reference());
      if (ref_type)
        return ref_type->shared_from_this();
    } break;
    }
  }
  return lldb::TypeSP();
}

void SymbolFileDWARF::PreloadSymbols() {
  std::lock_guard<std::recursive_mutex> guard(
      GetObjectFile()->GetModule()->GetMutex());
  Index();
}

void SymbolFileDWARF::Index() {
  if (m_indexed)
    return;
  m_indexed = true;
  static Timer::Category func_cat(LLVM_PRETTY_FUNCTION);
  Timer scoped_timer(
      func_cat, "SymbolFileDWARF::Index (%s)",
      GetObjectFile()->GetFileSpec().GetFilename().AsCString("<Unknown>"));

  DWARFDebugInfo *debug_info = DebugInfo();
  if (debug_info) {
    const uint32_t num_compile_units = GetNumCompileUnits();
    if (num_compile_units == 0)
      return;

    std::vector<NameToDIE> function_basename_index(num_compile_units);
    std::vector<NameToDIE> function_fullname_index(num_compile_units);
    std::vector<NameToDIE> function_method_index(num_compile_units);
    std::vector<NameToDIE> function_selector_index(num_compile_units);
    std::vector<NameToDIE> objc_class_selectors_index(num_compile_units);
    std::vector<NameToDIE> global_index(num_compile_units);
    std::vector<NameToDIE> type_index(num_compile_units);
    std::vector<NameToDIE> namespace_index(num_compile_units);

    // std::vector<bool> might be implemented using bit test-and-set, so use
    // uint8_t instead.
    std::vector<uint8_t> clear_cu_dies(num_compile_units, false);
    auto parser_fn = [debug_info, &function_basename_index,
                      &function_fullname_index, &function_method_index,
                      &function_selector_index, &objc_class_selectors_index,
                      &global_index, &type_index,
                      &namespace_index](size_t cu_idx) {
      DWARFCompileUnit *dwarf_cu = debug_info->GetCompileUnitAtIndex(cu_idx);
      if (dwarf_cu) {
        dwarf_cu->Index(
            function_basename_index[cu_idx], function_fullname_index[cu_idx],
            function_method_index[cu_idx], function_selector_index[cu_idx],
            objc_class_selectors_index[cu_idx], global_index[cu_idx],
            type_index[cu_idx], namespace_index[cu_idx]);
      }
    };

    auto extract_fn = [debug_info, &clear_cu_dies](size_t cu_idx) {
      DWARFCompileUnit *dwarf_cu = debug_info->GetCompileUnitAtIndex(cu_idx);
      if (dwarf_cu) {
        // dwarf_cu->ExtractDIEsIfNeeded(false) will return zero if the
        // DIEs for a compile unit have already been parsed.
        if (dwarf_cu->ExtractDIEsIfNeeded(false) > 1)
          clear_cu_dies[cu_idx] = true;
      }
    };

    // Create a task runner that extracts dies for each DWARF compile unit in a
    // separate thread
    //----------------------------------------------------------------------
    // First figure out which compile units didn't have their DIEs already
    // parsed and remember this.  If no DIEs were parsed prior to this index
    // function call, we are going to want to clear the CU dies after we
    // are done indexing to make sure we don't pull in all DWARF dies, but
    // we need to wait until all compile units have been indexed in case
    // a DIE in one compile unit refers to another and the indexes accesses
    // those DIEs.
    //----------------------------------------------------------------------
    TaskMapOverInt(0, num_compile_units, extract_fn);

    // Now create a task runner that can index each DWARF compile unit in a
    // separate
    // thread so we can index quickly.

    TaskMapOverInt(0, num_compile_units, parser_fn);

    auto finalize_fn = [](NameToDIE &index, std::vector<NameToDIE> &srcs) {
      for (auto &src : srcs)
        index.Append(src);
      index.Finalize();
    };

    TaskPool::RunTasks(
        [&]() {
          finalize_fn(m_function_basename_index, function_basename_index);
        },
        [&]() {
          finalize_fn(m_function_fullname_index, function_fullname_index);
        },
        [&]() { finalize_fn(m_function_method_index, function_method_index); },
        [&]() {
          finalize_fn(m_function_selector_index, function_selector_index);
        },
        [&]() {
          finalize_fn(m_objc_class_selectors_index, objc_class_selectors_index);
        },
        [&]() { finalize_fn(m_global_index, global_index); },
        [&]() { finalize_fn(m_type_index, type_index); },
        [&]() { finalize_fn(m_namespace_index, namespace_index); });

    //----------------------------------------------------------------------
    // Keep memory down by clearing DIEs for any compile units if indexing
    // caused us to load the compile unit's DIEs.
    //----------------------------------------------------------------------
    for (uint32_t cu_idx = 0; cu_idx < num_compile_units; ++cu_idx) {
      if (clear_cu_dies[cu_idx])
        debug_info->GetCompileUnitAtIndex(cu_idx)->ClearDIEs(true);
    }

#if defined(ENABLE_DEBUG_PRINTF)
    StreamFile s(stdout, false);
    s.Printf("DWARF index for '%s':",
             GetObjectFile()->GetFileSpec().GetPath().c_str());
    s.Printf("\nFunction basenames:\n");
    m_function_basename_index.Dump(&s);
    s.Printf("\nFunction fullnames:\n");
    m_function_fullname_index.Dump(&s);
    s.Printf("\nFunction methods:\n");
    m_function_method_index.Dump(&s);
    s.Printf("\nFunction selectors:\n");
    m_function_selector_index.Dump(&s);
    s.Printf("\nObjective C class selectors:\n");
    m_objc_class_selectors_index.Dump(&s);
    s.Printf("\nGlobals and statics:\n");
    m_global_index.Dump(&s);
    s.Printf("\nTypes:\n");
    m_type_index.Dump(&s);
    s.Printf("\nNamespaces:\n");
    m_namespace_index.Dump(&s);
#endif
  }
}

bool SymbolFileDWARF::DeclContextMatchesThisSymbolFile(
    const lldb_private::CompilerDeclContext *decl_ctx) {
  if (decl_ctx == nullptr || !decl_ctx->IsValid()) {
    // Invalid namespace decl which means we aren't matching only things
    // in this symbol file, so return true to indicate it matches this
    // symbol file.
    return true;
  }

  TypeSystem *decl_ctx_type_system = decl_ctx->GetTypeSystem();
  TypeSystem *type_system = GetTypeSystemForLanguage(
      decl_ctx_type_system->GetMinimumLanguage(nullptr));
  if (decl_ctx_type_system == type_system)
    return true; // The type systems match, return true

  // The namespace AST was valid, and it does not match...
  Log *log(LogChannelDWARF::GetLogIfAll(DWARF_LOG_LOOKUPS));

  if (log)
    GetObjectFile()->GetModule()->LogMessage(
        log, "Valid namespace does not match symbol file");

  return false;
}

ClangASTImporter &SymbolFileDWARF::GetClangASTImporter() {
  if (!m_clang_ast_importer_ap) {
    m_clang_ast_importer_ap.reset(new ClangASTImporter);
  }
  return *m_clang_ast_importer_ap;
}

uint32_t SymbolFileDWARF::FindGlobalVariables(
    const ConstString &name, const CompilerDeclContext *parent_decl_ctx,
    bool append, uint32_t max_matches, VariableList &variables) {
  Log *log(LogChannelDWARF::GetLogIfAll(DWARF_LOG_LOOKUPS));

  if (log)
    GetObjectFile()->GetModule()->LogMessage(
        log, "SymbolFileDWARF::FindGlobalVariables (name=\"%s\", "
             "parent_decl_ctx=%p, append=%u, max_matches=%u, variables)",
        name.GetCString(), static_cast<const void *>(parent_decl_ctx), append,
        max_matches);

  if (!DeclContextMatchesThisSymbolFile(parent_decl_ctx))
    return 0;

  DWARFDebugInfo *info = DebugInfo();
  if (info == NULL)
    return 0;

  // If we aren't appending the results to this list, then clear the list
  if (!append)
    variables.Clear();

  // Remember how many variables are in the list before we search in case
  // we are appending the results to a variable list.
  const uint32_t original_size = variables.GetSize();

  DIEArray die_offsets;

  if (m_using_apple_tables) {
    if (m_apple_names_ap.get()) {
      const char *name_cstr = name.GetCString();
      llvm::StringRef basename;
      llvm::StringRef context;

      if (!CPlusPlusLanguage::ExtractContextAndIdentifier(name_cstr, context,
                                                          basename))
        basename = name_cstr;

      m_apple_names_ap->FindByName(basename.data(), die_offsets);
    }
  } else {
    // Index the DWARF if we haven't already
    if (!m_indexed)
      Index();

    m_global_index.Find(name, die_offsets);
  }

  const size_t num_die_matches = die_offsets.size();
  if (num_die_matches) {
    SymbolContext sc;
    sc.module_sp = m_obj_file->GetModule();
    assert(sc.module_sp);

    bool done = false;
    for (size_t i = 0; i < num_die_matches && !done; ++i) {
      const DIERef &die_ref = die_offsets[i];
      DWARFDIE die = GetDIE(die_ref);

      if (die) {
        switch (die.Tag()) {
        default:
        case DW_TAG_subprogram:
        case DW_TAG_inlined_subroutine:
        case DW_TAG_try_block:
        case DW_TAG_catch_block:
          break;

        case DW_TAG_variable: {
          sc.comp_unit = GetCompUnitForDWARFCompUnit(die.GetCU(), UINT32_MAX);

          if (parent_decl_ctx) {
            DWARFASTParser *dwarf_ast = die.GetDWARFParser();
            if (dwarf_ast) {
              CompilerDeclContext actual_parent_decl_ctx =
                  dwarf_ast->GetDeclContextContainingUIDFromDWARF(die);
              if (!actual_parent_decl_ctx ||
                  actual_parent_decl_ctx != *parent_decl_ctx)
                continue;
            }
          }

          ParseVariables(sc, die, LLDB_INVALID_ADDRESS, false, false,
                         &variables);

          if (variables.GetSize() - original_size >= max_matches)
            done = true;
        } break;
        }
      } else {
        if (m_using_apple_tables) {
          GetObjectFile()->GetModule()->ReportErrorIfModifyDetected(
              "the DWARF debug information has been modified (.apple_names "
              "accelerator table had bad die 0x%8.8x for '%s')\n",
              die_ref.die_offset, name.GetCString());
        }
      }
    }
  }

  // Return the number of variable that were appended to the list
  const uint32_t num_matches = variables.GetSize() - original_size;
  if (log && num_matches > 0) {
    GetObjectFile()->GetModule()->LogMessage(
        log, "SymbolFileDWARF::FindGlobalVariables (name=\"%s\", "
             "parent_decl_ctx=%p, append=%u, max_matches=%u, variables) => %u",
        name.GetCString(), static_cast<const void *>(parent_decl_ctx), append,
        max_matches, num_matches);
  }
  return num_matches;
}

uint32_t SymbolFileDWARF::FindGlobalVariables(const RegularExpression &regex,
                                              bool append, uint32_t max_matches,
                                              VariableList &variables) {
  Log *log(LogChannelDWARF::GetLogIfAll(DWARF_LOG_LOOKUPS));

  if (log) {
    GetObjectFile()->GetModule()->LogMessage(
        log, "SymbolFileDWARF::FindGlobalVariables (regex=\"%s\", append=%u, "
             "max_matches=%u, variables)",
        regex.GetText().str().c_str(), append, max_matches);
  }

  DWARFDebugInfo *info = DebugInfo();
  if (info == NULL)
    return 0;

  // If we aren't appending the results to this list, then clear the list
  if (!append)
    variables.Clear();

  // Remember how many variables are in the list before we search in case
  // we are appending the results to a variable list.
  const uint32_t original_size = variables.GetSize();

  DIEArray die_offsets;

  if (m_using_apple_tables) {
    if (m_apple_names_ap.get()) {
      DWARFMappedHash::DIEInfoArray hash_data_array;
      if (m_apple_names_ap->AppendAllDIEsThatMatchingRegex(regex,
                                                           hash_data_array))
        DWARFMappedHash::ExtractDIEArray(hash_data_array, die_offsets);
    }
  } else {
    // Index the DWARF if we haven't already
    if (!m_indexed)
      Index();

    m_global_index.Find(regex, die_offsets);
  }

  SymbolContext sc;
  sc.module_sp = m_obj_file->GetModule();
  assert(sc.module_sp);

  const size_t num_matches = die_offsets.size();
  if (num_matches) {
    for (size_t i = 0; i < num_matches; ++i) {
      const DIERef &die_ref = die_offsets[i];
      DWARFDIE die = GetDIE(die_ref);

      if (die) {
        sc.comp_unit = GetCompUnitForDWARFCompUnit(die.GetCU(), UINT32_MAX);

        ParseVariables(sc, die, LLDB_INVALID_ADDRESS, false, false, &variables);

        if (variables.GetSize() - original_size >= max_matches)
          break;
      } else {
        if (m_using_apple_tables) {
          GetObjectFile()->GetModule()->ReportErrorIfModifyDetected(
              "the DWARF debug information has been modified (.apple_names "
              "accelerator table had bad die 0x%8.8x for regex '%s')\n",
              die_ref.die_offset, regex.GetText().str().c_str());
        }
      }
    }
  }

  // Return the number of variable that were appended to the list
  return variables.GetSize() - original_size;
}

bool SymbolFileDWARF::ResolveFunction(const DIERef &die_ref,
                                      bool include_inlines,
                                      SymbolContextList &sc_list) {
  DWARFDIE die = DebugInfo()->GetDIE(die_ref);
  return ResolveFunction(die, include_inlines, sc_list);
}

bool SymbolFileDWARF::ResolveFunction(const DWARFDIE &orig_die,
                                      bool include_inlines,
                                      SymbolContextList &sc_list) {
  SymbolContext sc;

  if (!orig_die)
    return false;

  // If we were passed a die that is not a function, just return false...
  if (!(orig_die.Tag() == DW_TAG_subprogram ||
        (include_inlines && orig_die.Tag() == DW_TAG_inlined_subroutine)))
    return false;

  DWARFDIE die = orig_die;
  DWARFDIE inlined_die;
  if (die.Tag() == DW_TAG_inlined_subroutine) {
    inlined_die = die;

    while (1) {
      die = die.GetParent();

      if (die) {
        if (die.Tag() == DW_TAG_subprogram)
          break;
      } else
        break;
    }
  }
  assert(die && die.Tag() == DW_TAG_subprogram);
  if (GetFunction(die, sc)) {
    Address addr;
    // Parse all blocks if needed
    if (inlined_die) {
      Block &function_block = sc.function->GetBlock(true);
      sc.block = function_block.FindBlockByID(inlined_die.GetID());
      if (sc.block == NULL)
        sc.block = function_block.FindBlockByID(inlined_die.GetOffset());
      if (sc.block == NULL || sc.block->GetStartAddress(addr) == false)
        addr.Clear();
    } else {
      sc.block = NULL;
      addr = sc.function->GetAddressRange().GetBaseAddress();
    }

    if (addr.IsValid()) {
      sc_list.Append(sc);
      return true;
    }
  }

  return false;
}

void SymbolFileDWARF::FindFunctions(const ConstString &name,
                                    const NameToDIE &name_to_die,
                                    bool include_inlines,
                                    SymbolContextList &sc_list) {
  DIEArray die_offsets;
  if (name_to_die.Find(name, die_offsets)) {
    ParseFunctions(die_offsets, include_inlines, sc_list);
  }
}

void SymbolFileDWARF::FindFunctions(const RegularExpression &regex,
                                    const NameToDIE &name_to_die,
                                    bool include_inlines,
                                    SymbolContextList &sc_list) {
  DIEArray die_offsets;
  if (name_to_die.Find(regex, die_offsets)) {
    ParseFunctions(die_offsets, include_inlines, sc_list);
  }
}

void SymbolFileDWARF::FindFunctions(
    const RegularExpression &regex,
    const DWARFMappedHash::MemoryTable &memory_table, bool include_inlines,
    SymbolContextList &sc_list) {
  DIEArray die_offsets;
  DWARFMappedHash::DIEInfoArray hash_data_array;
  if (memory_table.AppendAllDIEsThatMatchingRegex(regex, hash_data_array)) {
    DWARFMappedHash::ExtractDIEArray(hash_data_array, die_offsets);
    ParseFunctions(die_offsets, include_inlines, sc_list);
  }
}

void SymbolFileDWARF::ParseFunctions(const DIEArray &die_offsets,
                                     bool include_inlines,
                                     SymbolContextList &sc_list) {
  const size_t num_matches = die_offsets.size();
  if (num_matches) {
    for (size_t i = 0; i < num_matches; ++i)
      ResolveFunction(die_offsets[i], include_inlines, sc_list);
  }
}

bool SymbolFileDWARF::DIEInDeclContext(const CompilerDeclContext *decl_ctx,
                                       const DWARFDIE &die) {
  // If we have no parent decl context to match this DIE matches, and if the
  // parent
  // decl context isn't valid, we aren't trying to look for any particular decl
  // context so any die matches.
  if (decl_ctx == nullptr || !decl_ctx->IsValid())
    return true;

  if (die) {
    DWARFASTParser *dwarf_ast = die.GetDWARFParser();
    if (dwarf_ast) {
      CompilerDeclContext actual_decl_ctx =
          dwarf_ast->GetDeclContextContainingUIDFromDWARF(die);
      if (actual_decl_ctx)
        return actual_decl_ctx == *decl_ctx;
    }
  }
  return false;
}

uint32_t
SymbolFileDWARF::FindFunctions(const ConstString &name,
                               const CompilerDeclContext *parent_decl_ctx,
                               uint32_t name_type_mask, bool include_inlines,
                               bool append, SymbolContextList &sc_list) {
  static Timer::Category func_cat(LLVM_PRETTY_FUNCTION);
  Timer scoped_timer(func_cat, "SymbolFileDWARF::FindFunctions (name = '%s')",
                     name.AsCString());

  // eFunctionNameTypeAuto should be pre-resolved by a call to
  // Module::LookupInfo::LookupInfo()
  assert((name_type_mask & eFunctionNameTypeAuto) == 0);

  Log *log(LogChannelDWARF::GetLogIfAll(DWARF_LOG_LOOKUPS));

  if (log) {
    GetObjectFile()->GetModule()->LogMessage(
        log, "SymbolFileDWARF::FindFunctions (name=\"%s\", "
             "name_type_mask=0x%x, append=%u, sc_list)",
        name.GetCString(), name_type_mask, append);
  }

  // If we aren't appending the results to this list, then clear the list
  if (!append)
    sc_list.Clear();

  if (!DeclContextMatchesThisSymbolFile(parent_decl_ctx))
    return 0;

  // If name is empty then we won't find anything.
  if (name.IsEmpty())
    return 0;

  // Remember how many sc_list are in the list before we search in case
  // we are appending the results to a variable list.

  const char *name_cstr = name.GetCString();

  const uint32_t original_size = sc_list.GetSize();

  DWARFDebugInfo *info = DebugInfo();
  if (info == NULL)
    return 0;

  std::set<const DWARFDebugInfoEntry *> resolved_dies;
  if (m_using_apple_tables) {
    if (m_apple_names_ap.get()) {

      DIEArray die_offsets;

      uint32_t num_matches = 0;

      if (name_type_mask & eFunctionNameTypeFull) {
        // If they asked for the full name, match what they typed.  At some
        // point we may
        // want to canonicalize this (strip double spaces, etc.  For now, we
        // just add all the
        // dies that we find by exact match.
        num_matches = m_apple_names_ap->FindByName(name_cstr, die_offsets);
        for (uint32_t i = 0; i < num_matches; i++) {
          const DIERef &die_ref = die_offsets[i];
          DWARFDIE die = info->GetDIE(die_ref);
          if (die) {
            if (!DIEInDeclContext(parent_decl_ctx, die))
              continue; // The containing decl contexts don't match

            if (resolved_dies.find(die.GetDIE()) == resolved_dies.end()) {
              if (ResolveFunction(die, include_inlines, sc_list))
                resolved_dies.insert(die.GetDIE());
            }
          } else {
            GetObjectFile()->GetModule()->ReportErrorIfModifyDetected(
                "the DWARF debug information has been modified (.apple_names "
                "accelerator table had bad die 0x%8.8x for '%s')",
                die_ref.die_offset, name_cstr);
          }
        }
      }

      if (name_type_mask & eFunctionNameTypeSelector) {
        if (parent_decl_ctx && parent_decl_ctx->IsValid())
          return 0; // no selectors in namespaces

        num_matches = m_apple_names_ap->FindByName(name_cstr, die_offsets);
        // Now make sure these are actually ObjC methods.  In this case we can
        // simply look up the name,
        // and if it is an ObjC method name, we're good.

        for (uint32_t i = 0; i < num_matches; i++) {
          const DIERef &die_ref = die_offsets[i];
          DWARFDIE die = info->GetDIE(die_ref);
          if (die) {
            const char *die_name = die.GetName();
            if (ObjCLanguage::IsPossibleObjCMethodName(die_name)) {
              if (resolved_dies.find(die.GetDIE()) == resolved_dies.end()) {
                if (ResolveFunction(die, include_inlines, sc_list))
                  resolved_dies.insert(die.GetDIE());
              }
            }
          } else {
            GetObjectFile()->GetModule()->ReportError(
                "the DWARF debug information has been modified (.apple_names "
                "accelerator table had bad die 0x%8.8x for '%s')",
                die_ref.die_offset, name_cstr);
          }
        }
        die_offsets.clear();
      }

      if (((name_type_mask & eFunctionNameTypeMethod) && !parent_decl_ctx) ||
          name_type_mask & eFunctionNameTypeBase) {
        // The apple_names table stores just the "base name" of C++ methods in
        // the table.  So we have to
        // extract the base name, look that up, and if there is any other
        // information in the name we were
        // passed in we have to post-filter based on that.

        // FIXME: Arrange the logic above so that we don't calculate the base
        // name twice:
        num_matches = m_apple_names_ap->FindByName(name_cstr, die_offsets);

        for (uint32_t i = 0; i < num_matches; i++) {
          const DIERef &die_ref = die_offsets[i];
          DWARFDIE die = info->GetDIE(die_ref);
          if (die) {
            if (!DIEInDeclContext(parent_decl_ctx, die))
              continue; // The containing decl contexts don't match

            // If we get to here, the die is good, and we should add it:
            if (resolved_dies.find(die.GetDIE()) == resolved_dies.end() &&
                ResolveFunction(die, include_inlines, sc_list)) {
              bool keep_die = true;
              if ((name_type_mask &
                   (eFunctionNameTypeBase | eFunctionNameTypeMethod)) !=
                  (eFunctionNameTypeBase | eFunctionNameTypeMethod)) {
                // We are looking for either basenames or methods, so we need to
                // trim out the ones we won't want by looking at the type
                SymbolContext sc;
                if (sc_list.GetLastContext(sc)) {
                  if (sc.block) {
                    // We have an inlined function
                  } else if (sc.function) {
                    Type *type = sc.function->GetType();

                    if (type) {
                      CompilerDeclContext decl_ctx =
                          GetDeclContextContainingUID(type->GetID());
                      if (decl_ctx.IsStructUnionOrClass()) {
                        if (name_type_mask & eFunctionNameTypeBase) {
                          sc_list.RemoveContextAtIndex(sc_list.GetSize() - 1);
                          keep_die = false;
                        }
                      } else {
                        if (name_type_mask & eFunctionNameTypeMethod) {
                          sc_list.RemoveContextAtIndex(sc_list.GetSize() - 1);
                          keep_die = false;
                        }
                      }
                    } else {
                      GetObjectFile()->GetModule()->ReportWarning(
                          "function at die offset 0x%8.8x had no function type",
                          die_ref.die_offset);
                    }
                  }
                }
              }
              if (keep_die)
                resolved_dies.insert(die.GetDIE());
            }
          } else {
            GetObjectFile()->GetModule()->ReportErrorIfModifyDetected(
                "the DWARF debug information has been modified (.apple_names "
                "accelerator table had bad die 0x%8.8x for '%s')",
                die_ref.die_offset, name_cstr);
          }
        }
        die_offsets.clear();
      }
    }
  } else {

    // Index the DWARF if we haven't already
    if (!m_indexed)
      Index();

    if (name_type_mask & eFunctionNameTypeFull) {
      FindFunctions(name, m_function_fullname_index, include_inlines, sc_list);

      // FIXME Temporary workaround for global/anonymous namespace
      // functions debugging FreeBSD and Linux binaries.
      // If we didn't find any functions in the global namespace try
      // looking in the basename index but ignore any returned
      // functions that have a namespace but keep functions which
      // have an anonymous namespace
      // TODO: The arch in the object file isn't correct for MSVC
      // binaries on windows, we should find a way to make it
      // correct and handle those symbols as well.
      if (sc_list.GetSize() == original_size) {
        ArchSpec arch;
        if (!parent_decl_ctx && GetObjectFile()->GetArchitecture(arch) &&
            arch.GetTriple().isOSBinFormatELF()) {
          SymbolContextList temp_sc_list;
          FindFunctions(name, m_function_basename_index, include_inlines,
                        temp_sc_list);
          SymbolContext sc;
          for (uint32_t i = 0; i < temp_sc_list.GetSize(); i++) {
            if (temp_sc_list.GetContextAtIndex(i, sc)) {
              ConstString mangled_name =
                  sc.GetFunctionName(Mangled::ePreferMangled);
              ConstString demangled_name =
                  sc.GetFunctionName(Mangled::ePreferDemangled);
              // Mangled names on Linux and FreeBSD are of the form:
              // _ZN18function_namespace13function_nameEv.
              if (strncmp(mangled_name.GetCString(), "_ZN", 3) ||
                  !strncmp(demangled_name.GetCString(), "(anonymous namespace)",
                           21)) {
                sc_list.Append(sc);
              }
            }
          }
        }
      }
    }
    DIEArray die_offsets;
    if (name_type_mask & eFunctionNameTypeBase) {
      uint32_t num_base = m_function_basename_index.Find(name, die_offsets);
      for (uint32_t i = 0; i < num_base; i++) {
        DWARFDIE die = info->GetDIE(die_offsets[i]);
        if (die) {
          if (!DIEInDeclContext(parent_decl_ctx, die))
            continue; // The containing decl contexts don't match

          // If we get to here, the die is good, and we should add it:
          if (resolved_dies.find(die.GetDIE()) == resolved_dies.end()) {
            if (ResolveFunction(die, include_inlines, sc_list))
              resolved_dies.insert(die.GetDIE());
          }
        }
      }
      die_offsets.clear();
    }

    if (name_type_mask & eFunctionNameTypeMethod) {
      if (parent_decl_ctx && parent_decl_ctx->IsValid())
        return 0; // no methods in namespaces

      uint32_t num_base = m_function_method_index.Find(name, die_offsets);
      {
        for (uint32_t i = 0; i < num_base; i++) {
          DWARFDIE die = info->GetDIE(die_offsets[i]);
          if (die) {
            // If we get to here, the die is good, and we should add it:
            if (resolved_dies.find(die.GetDIE()) == resolved_dies.end()) {
              if (ResolveFunction(die, include_inlines, sc_list))
                resolved_dies.insert(die.GetDIE());
            }
          }
        }
      }
      die_offsets.clear();
    }

    if ((name_type_mask & eFunctionNameTypeSelector) &&
        (!parent_decl_ctx || !parent_decl_ctx->IsValid())) {
      FindFunctions(name, m_function_selector_index, include_inlines, sc_list);
    }
  }

  // Return the number of variable that were appended to the list
  const uint32_t num_matches = sc_list.GetSize() - original_size;

  if (log && num_matches > 0) {
    GetObjectFile()->GetModule()->LogMessage(
        log, "SymbolFileDWARF::FindFunctions (name=\"%s\", "
             "name_type_mask=0x%x, include_inlines=%d, append=%u, sc_list) => "
             "%u",
        name.GetCString(), name_type_mask, include_inlines, append,
        num_matches);
  }
  return num_matches;
}

uint32_t SymbolFileDWARF::FindFunctions(const RegularExpression &regex,
                                        bool include_inlines, bool append,
                                        SymbolContextList &sc_list) {
  static Timer::Category func_cat(LLVM_PRETTY_FUNCTION);
  Timer scoped_timer(func_cat, "SymbolFileDWARF::FindFunctions (regex = '%s')",
                     regex.GetText().str().c_str());

  Log *log(LogChannelDWARF::GetLogIfAll(DWARF_LOG_LOOKUPS));

  if (log) {
    GetObjectFile()->GetModule()->LogMessage(
        log,
        "SymbolFileDWARF::FindFunctions (regex=\"%s\", append=%u, sc_list)",
        regex.GetText().str().c_str(), append);
  }

  // If we aren't appending the results to this list, then clear the list
  if (!append)
    sc_list.Clear();

  // Remember how many sc_list are in the list before we search in case
  // we are appending the results to a variable list.
  uint32_t original_size = sc_list.GetSize();

  if (m_using_apple_tables) {
    if (m_apple_names_ap.get())
      FindFunctions(regex, *m_apple_names_ap, include_inlines, sc_list);
  } else {
    // Index the DWARF if we haven't already
    if (!m_indexed)
      Index();

    FindFunctions(regex, m_function_basename_index, include_inlines, sc_list);

    FindFunctions(regex, m_function_fullname_index, include_inlines, sc_list);
  }

  // Return the number of variable that were appended to the list
  return sc_list.GetSize() - original_size;
}

void SymbolFileDWARF::GetMangledNamesForFunction(
    const std::string &scope_qualified_name,
    std::vector<ConstString> &mangled_names) {
  DWARFDebugInfo *info = DebugInfo();
  uint32_t num_comp_units = 0;
  if (info)
    num_comp_units = info->GetNumCompileUnits();

  for (uint32_t i = 0; i < num_comp_units; i++) {
    DWARFCompileUnit *cu = info->GetCompileUnitAtIndex(i);
    if (cu == nullptr)
      continue;

    SymbolFileDWARFDwo *dwo = cu->GetDwoSymbolFile();
    if (dwo)
      dwo->GetMangledNamesForFunction(scope_qualified_name, mangled_names);
  }

  NameToOffsetMap::iterator iter =
      m_function_scope_qualified_name_map.find(scope_qualified_name);
  if (iter == m_function_scope_qualified_name_map.end())
    return;

  DIERefSetSP set_sp = (*iter).second;
  std::set<DIERef>::iterator set_iter;
  for (set_iter = set_sp->begin(); set_iter != set_sp->end(); set_iter++) {
    DWARFDIE die = DebugInfo()->GetDIE(*set_iter);
    mangled_names.push_back(ConstString(die.GetMangledName()));
  }
}

uint32_t SymbolFileDWARF::FindTypes(
    const SymbolContext &sc, const ConstString &name,
    const CompilerDeclContext *parent_decl_ctx, bool append,
    uint32_t max_matches,
    llvm::DenseSet<lldb_private::SymbolFile *> &searched_symbol_files,
    TypeMap &types) {
  // If we aren't appending the results to this list, then clear the list
  if (!append)
    types.Clear();

  // Make sure we haven't already searched this SymbolFile before...
  if (searched_symbol_files.count(this))
    return 0;
  else
    searched_symbol_files.insert(this);

  DWARFDebugInfo *info = DebugInfo();
  if (info == NULL)
    return 0;

  Log *log(LogChannelDWARF::GetLogIfAll(DWARF_LOG_LOOKUPS));

  if (log) {
    if (parent_decl_ctx)
      GetObjectFile()->GetModule()->LogMessage(
          log, "SymbolFileDWARF::FindTypes (sc, name=\"%s\", parent_decl_ctx = "
               "%p (\"%s\"), append=%u, max_matches=%u, type_list)",
          name.GetCString(), static_cast<const void *>(parent_decl_ctx),
          parent_decl_ctx->GetName().AsCString("<NULL>"), append, max_matches);
    else
      GetObjectFile()->GetModule()->LogMessage(
          log, "SymbolFileDWARF::FindTypes (sc, name=\"%s\", parent_decl_ctx = "
               "NULL, append=%u, max_matches=%u, type_list)",
          name.GetCString(), append, max_matches);
  }

  if (!DeclContextMatchesThisSymbolFile(parent_decl_ctx))
    return 0;

  DIEArray die_offsets;

  if (m_using_apple_tables) {
    if (m_apple_types_ap.get()) {
      const char *name_cstr = name.GetCString();
      m_apple_types_ap->FindByName(name_cstr, die_offsets);
    }
  } else {
    if (!m_indexed)
      Index();

    m_type_index.Find(name, die_offsets);
  }

  const size_t num_die_matches = die_offsets.size();

  if (num_die_matches) {
    const uint32_t initial_types_size = types.GetSize();
    for (size_t i = 0; i < num_die_matches; ++i) {
      const DIERef &die_ref = die_offsets[i];
      DWARFDIE die = GetDIE(die_ref);

      if (die) {
        if (!DIEInDeclContext(parent_decl_ctx, die))
          continue; // The containing decl contexts don't match

        Type *matching_type = ResolveType(die, true, true);
        if (matching_type) {
          // We found a type pointer, now find the shared pointer form our type
          // list
          types.InsertUnique(matching_type->shared_from_this());
          if (types.GetSize() >= max_matches)
            break;
        }
      } else {
        if (m_using_apple_tables) {
          GetObjectFile()->GetModule()->ReportErrorIfModifyDetected(
              "the DWARF debug information has been modified (.apple_types "
              "accelerator table had bad die 0x%8.8x for '%s')\n",
              die_ref.die_offset, name.GetCString());
        }
      }
    }
    const uint32_t num_matches = types.GetSize() - initial_types_size;
    if (log && num_matches) {
      if (parent_decl_ctx) {
        GetObjectFile()->GetModule()->LogMessage(
            log, "SymbolFileDWARF::FindTypes (sc, name=\"%s\", parent_decl_ctx "
                 "= %p (\"%s\"), append=%u, max_matches=%u, type_list) => %u",
            name.GetCString(), static_cast<const void *>(parent_decl_ctx),
            parent_decl_ctx->GetName().AsCString("<NULL>"), append, max_matches,
            num_matches);
      } else {
        GetObjectFile()->GetModule()->LogMessage(
            log, "SymbolFileDWARF::FindTypes (sc, name=\"%s\", parent_decl_ctx "
                 "= NULL, append=%u, max_matches=%u, type_list) => %u",
            name.GetCString(), append, max_matches, num_matches);
      }
    }
    return num_matches;
  } else {
    UpdateExternalModuleListIfNeeded();

    for (const auto &pair : m_external_type_modules) {
      ModuleSP external_module_sp = pair.second;
      if (external_module_sp) {
        SymbolVendor *sym_vendor = external_module_sp->GetSymbolVendor();
        if (sym_vendor) {
          const uint32_t num_external_matches =
              sym_vendor->FindTypes(sc, name, parent_decl_ctx, append,
                                    max_matches, searched_symbol_files, types);
          if (num_external_matches)
            return num_external_matches;
        }
      }
    }
  }

  return 0;
}

size_t SymbolFileDWARF::FindTypes(const std::vector<CompilerContext> &context,
                                  bool append, TypeMap &types) {
  if (!append)
    types.Clear();

  if (context.empty())
    return 0;

  DIEArray die_offsets;

  ConstString name = context.back().name;

  if (!name)
    return 0;

  if (m_using_apple_tables) {
    if (m_apple_types_ap.get()) {
      const char *name_cstr = name.GetCString();
      m_apple_types_ap->FindByName(name_cstr, die_offsets);
    }
  } else {
    if (!m_indexed)
      Index();

    m_type_index.Find(name, die_offsets);
  }

  const size_t num_die_matches = die_offsets.size();

  if (num_die_matches) {
    size_t num_matches = 0;
    for (size_t i = 0; i < num_die_matches; ++i) {
      const DIERef &die_ref = die_offsets[i];
      DWARFDIE die = GetDIE(die_ref);

      if (die) {
        std::vector<CompilerContext> die_context;
        die.GetDWOContext(die_context);
        if (die_context != context)
          continue;

        Type *matching_type = ResolveType(die, true, true);
        if (matching_type) {
          // We found a type pointer, now find the shared pointer form our type
          // list
          types.InsertUnique(matching_type->shared_from_this());
          ++num_matches;
        }
      } else {
        if (m_using_apple_tables) {
          GetObjectFile()->GetModule()->ReportErrorIfModifyDetected(
              "the DWARF debug information has been modified (.apple_types "
              "accelerator table had bad die 0x%8.8x for '%s')\n",
              die_ref.die_offset, name.GetCString());
        }
      }
    }
    return num_matches;
  }
  return 0;
}

CompilerDeclContext
SymbolFileDWARF::FindNamespace(const SymbolContext &sc, const ConstString &name,
                               const CompilerDeclContext *parent_decl_ctx) {
  Log *log(LogChannelDWARF::GetLogIfAll(DWARF_LOG_LOOKUPS));

  if (log) {
    GetObjectFile()->GetModule()->LogMessage(
        log, "SymbolFileDWARF::FindNamespace (sc, name=\"%s\")",
        name.GetCString());
  }

  CompilerDeclContext namespace_decl_ctx;

  if (!DeclContextMatchesThisSymbolFile(parent_decl_ctx))
    return namespace_decl_ctx;

  DWARFDebugInfo *info = DebugInfo();
  if (info) {
    DIEArray die_offsets;

    // Index if we already haven't to make sure the compile units
    // get indexed and make their global DIE index list
    if (m_using_apple_tables) {
      if (m_apple_namespaces_ap.get()) {
        const char *name_cstr = name.GetCString();
        m_apple_namespaces_ap->FindByName(name_cstr, die_offsets);
      }
    } else {
      if (!m_indexed)
        Index();

      m_namespace_index.Find(name, die_offsets);
    }

    const size_t num_matches = die_offsets.size();
    if (num_matches) {
      for (size_t i = 0; i < num_matches; ++i) {
        const DIERef &die_ref = die_offsets[i];
        DWARFDIE die = GetDIE(die_ref);

        if (die) {
          if (!DIEInDeclContext(parent_decl_ctx, die))
            continue; // The containing decl contexts don't match

          DWARFASTParser *dwarf_ast = die.GetDWARFParser();
          if (dwarf_ast) {
            namespace_decl_ctx = dwarf_ast->GetDeclContextForUIDFromDWARF(die);
            if (namespace_decl_ctx)
              break;
          }
        } else {
          if (m_using_apple_tables) {
            GetObjectFile()->GetModule()->ReportErrorIfModifyDetected(
                "the DWARF debug information has been modified "
                "(.apple_namespaces accelerator table had bad die 0x%8.8x for "
                "'%s')\n",
                die_ref.die_offset, name.GetCString());
          }
        }
      }
    }
  }
  if (log && namespace_decl_ctx) {
    GetObjectFile()->GetModule()->LogMessage(
        log, "SymbolFileDWARF::FindNamespace (sc, name=\"%s\") => "
             "CompilerDeclContext(%p/%p) \"%s\"",
        name.GetCString(),
        static_cast<const void *>(namespace_decl_ctx.GetTypeSystem()),
        static_cast<const void *>(namespace_decl_ctx.GetOpaqueDeclContext()),
        namespace_decl_ctx.GetName().AsCString("<NULL>"));
  }

  return namespace_decl_ctx;
}

TypeSP SymbolFileDWARF::GetTypeForDIE(const DWARFDIE &die,
                                      bool resolve_function_context) {
  TypeSP type_sp;
  if (die) {
    Type *type_ptr = GetDIEToType().lookup(die.GetDIE());
    if (type_ptr == NULL) {
      CompileUnit *lldb_cu = GetCompUnitForDWARFCompUnit(die.GetCU());
      assert(lldb_cu);
      SymbolContext sc(lldb_cu);
      const DWARFDebugInfoEntry *parent_die = die.GetParent().GetDIE();
      while (parent_die != nullptr) {
        if (parent_die->Tag() == DW_TAG_subprogram)
          break;
        parent_die = parent_die->GetParent();
      }
      SymbolContext sc_backup = sc;
      if (resolve_function_context && parent_die != nullptr &&
          !GetFunction(DWARFDIE(die.GetCU(), parent_die), sc))
        sc = sc_backup;

      type_sp = ParseType(sc, die, NULL);
    } else if (type_ptr != DIE_IS_BEING_PARSED) {
      // Grab the existing type from the master types lists
      type_sp = type_ptr->shared_from_this();
    }
  }
  return type_sp;
}

DWARFDIE
SymbolFileDWARF::GetDeclContextDIEContainingDIE(const DWARFDIE &orig_die) {
  if (orig_die) {
    DWARFDIE die = orig_die;

    while (die) {
      // If this is the original DIE that we are searching for a declaration
      // for, then don't look in the cache as we don't want our own decl
      // context to be our decl context...
      if (orig_die != die) {
        switch (die.Tag()) {
        case DW_TAG_compile_unit:
        case DW_TAG_namespace:
        case DW_TAG_structure_type:
        case DW_TAG_union_type:
        case DW_TAG_class_type:
        case DW_TAG_lexical_block:
        case DW_TAG_subprogram:
          return die;
        case DW_TAG_inlined_subroutine: {
          DWARFDIE abs_die = die.GetReferencedDIE(DW_AT_abstract_origin);
          if (abs_die) {
            return abs_die;
          }
          break;
        }
        default:
          break;
        }
      }

      DWARFDIE spec_die = die.GetReferencedDIE(DW_AT_specification);
      if (spec_die) {
        DWARFDIE decl_ctx_die = GetDeclContextDIEContainingDIE(spec_die);
        if (decl_ctx_die)
          return decl_ctx_die;
      }

      DWARFDIE abs_die = die.GetReferencedDIE(DW_AT_abstract_origin);
      if (abs_die) {
        DWARFDIE decl_ctx_die = GetDeclContextDIEContainingDIE(abs_die);
        if (decl_ctx_die)
          return decl_ctx_die;
      }

      die = die.GetParent();
    }
  }
  return DWARFDIE();
}

Symbol *
SymbolFileDWARF::GetObjCClassSymbol(const ConstString &objc_class_name) {
  Symbol *objc_class_symbol = NULL;
  if (m_obj_file) {
    Symtab *symtab = m_obj_file->GetSymtab();
    if (symtab) {
      objc_class_symbol = symtab->FindFirstSymbolWithNameAndType(
          objc_class_name, eSymbolTypeObjCClass, Symtab::eDebugNo,
          Symtab::eVisibilityAny);
    }
  }
  return objc_class_symbol;
}

// Some compilers don't emit the DW_AT_APPLE_objc_complete_type attribute. If
// they don't
// then we can end up looking through all class types for a complete type and
// never find
// the full definition. We need to know if this attribute is supported, so we
// determine
// this here and cache th result. We also need to worry about the debug map
// DWARF file
// if we are doing darwin DWARF in .o file debugging.
bool SymbolFileDWARF::Supports_DW_AT_APPLE_objc_complete_type(
    DWARFCompileUnit *cu) {
  if (m_supports_DW_AT_APPLE_objc_complete_type == eLazyBoolCalculate) {
    m_supports_DW_AT_APPLE_objc_complete_type = eLazyBoolNo;
    if (cu && cu->Supports_DW_AT_APPLE_objc_complete_type())
      m_supports_DW_AT_APPLE_objc_complete_type = eLazyBoolYes;
    else {
      DWARFDebugInfo *debug_info = DebugInfo();
      const uint32_t num_compile_units = GetNumCompileUnits();
      for (uint32_t cu_idx = 0; cu_idx < num_compile_units; ++cu_idx) {
        DWARFCompileUnit *dwarf_cu = debug_info->GetCompileUnitAtIndex(cu_idx);
        if (dwarf_cu != cu &&
            dwarf_cu->Supports_DW_AT_APPLE_objc_complete_type()) {
          m_supports_DW_AT_APPLE_objc_complete_type = eLazyBoolYes;
          break;
        }
      }
    }
    if (m_supports_DW_AT_APPLE_objc_complete_type == eLazyBoolNo &&
        GetDebugMapSymfile())
      return m_debug_map_symfile->Supports_DW_AT_APPLE_objc_complete_type(this);
  }
  return m_supports_DW_AT_APPLE_objc_complete_type == eLazyBoolYes;
}

// This function can be used when a DIE is found that is a forward declaration
// DIE and we want to try and find a type that has the complete definition.
TypeSP SymbolFileDWARF::FindCompleteObjCDefinitionTypeForDIE(
    const DWARFDIE &die, const ConstString &type_name,
    bool must_be_implementation) {

  TypeSP type_sp;

  if (!type_name || (must_be_implementation && !GetObjCClassSymbol(type_name)))
    return type_sp;

  DIEArray die_offsets;

  if (m_using_apple_tables) {
    if (m_apple_types_ap.get()) {
      const char *name_cstr = type_name.GetCString();
      m_apple_types_ap->FindCompleteObjCClassByName(name_cstr, die_offsets,
                                                    must_be_implementation);
    }
  } else {
    if (!m_indexed)
      Index();

    m_type_index.Find(type_name, die_offsets);
  }

  const size_t num_matches = die_offsets.size();

  if (num_matches) {
    for (size_t i = 0; i < num_matches; ++i) {
      const DIERef &die_ref = die_offsets[i];
      DWARFDIE type_die = GetDIE(die_ref);

      if (type_die) {
        bool try_resolving_type = false;

        // Don't try and resolve the DIE we are looking for with the DIE itself!
        if (type_die != die) {
          switch (type_die.Tag()) {
          case DW_TAG_class_type:
          case DW_TAG_structure_type:
            try_resolving_type = true;
            break;
          default:
            break;
          }
        }

        if (try_resolving_type) {
          if (must_be_implementation &&
              type_die.Supports_DW_AT_APPLE_objc_complete_type())
            try_resolving_type = type_die.GetAttributeValueAsUnsigned(
                DW_AT_APPLE_objc_complete_type, 0);

          if (try_resolving_type) {
            Type *resolved_type = ResolveType(type_die, false, true);
            if (resolved_type && resolved_type != DIE_IS_BEING_PARSED) {
              DEBUG_PRINTF("resolved 0x%8.8" PRIx64 " from %s to 0x%8.8" PRIx64
                           " (cu 0x%8.8" PRIx64 ")\n",
                           die.GetID(),
                           m_obj_file->GetFileSpec().GetFilename().AsCString(
                               "<Unknown>"),
                           type_die.GetID(), type_cu->GetID());

              if (die)
                GetDIEToType()[die.GetDIE()] = resolved_type;
              type_sp = resolved_type->shared_from_this();
              break;
            }
          }
        }
      } else {
        if (m_using_apple_tables) {
          GetObjectFile()->GetModule()->ReportErrorIfModifyDetected(
              "the DWARF debug information has been modified (.apple_types "
              "accelerator table had bad die 0x%8.8x for '%s')\n",
              die_ref.die_offset, type_name.GetCString());
        }
      }
    }
  }
  return type_sp;
}

//----------------------------------------------------------------------
// This function helps to ensure that the declaration contexts match for
// two different DIEs. Often times debug information will refer to a
// forward declaration of a type (the equivalent of "struct my_struct;".
// There will often be a declaration of that type elsewhere that has the
// full definition. When we go looking for the full type "my_struct", we
// will find one or more matches in the accelerator tables and we will
// then need to make sure the type was in the same declaration context
// as the original DIE. This function can efficiently compare two DIEs
// and will return true when the declaration context matches, and false
// when they don't.
//----------------------------------------------------------------------
bool SymbolFileDWARF::DIEDeclContextsMatch(const DWARFDIE &die1,
                                           const DWARFDIE &die2) {
  if (die1 == die2)
    return true;

  DWARFDIECollection decl_ctx_1;
  DWARFDIECollection decl_ctx_2;
  // The declaration DIE stack is a stack of the declaration context
  // DIEs all the way back to the compile unit. If a type "T" is
  // declared inside a class "B", and class "B" is declared inside
  // a class "A" and class "A" is in a namespace "lldb", and the
  // namespace is in a compile unit, there will be a stack of DIEs:
  //
  //   [0] DW_TAG_class_type for "B"
  //   [1] DW_TAG_class_type for "A"
  //   [2] DW_TAG_namespace  for "lldb"
  //   [3] DW_TAG_compile_unit for the source file.
  //
  // We grab both contexts and make sure that everything matches
  // all the way back to the compiler unit.

  // First lets grab the decl contexts for both DIEs
  die1.GetDeclContextDIEs(decl_ctx_1);
  die2.GetDeclContextDIEs(decl_ctx_2);
  // Make sure the context arrays have the same size, otherwise
  // we are done
  const size_t count1 = decl_ctx_1.Size();
  const size_t count2 = decl_ctx_2.Size();
  if (count1 != count2)
    return false;

  // Make sure the DW_TAG values match all the way back up the
  // compile unit. If they don't, then we are done.
  DWARFDIE decl_ctx_die1;
  DWARFDIE decl_ctx_die2;
  size_t i;
  for (i = 0; i < count1; i++) {
    decl_ctx_die1 = decl_ctx_1.GetDIEAtIndex(i);
    decl_ctx_die2 = decl_ctx_2.GetDIEAtIndex(i);
    if (decl_ctx_die1.Tag() != decl_ctx_die2.Tag())
      return false;
  }
#if defined LLDB_CONFIGURATION_DEBUG

  // Make sure the top item in the decl context die array is always
  // DW_TAG_compile_unit. If it isn't then something went wrong in
  // the DWARFDIE::GetDeclContextDIEs() function...
  assert(decl_ctx_1.GetDIEAtIndex(count1 - 1).Tag() == DW_TAG_compile_unit);

#endif
  // Always skip the compile unit when comparing by only iterating up to
  // "count - 1". Here we compare the names as we go.
  for (i = 0; i < count1 - 1; i++) {
    decl_ctx_die1 = decl_ctx_1.GetDIEAtIndex(i);
    decl_ctx_die2 = decl_ctx_2.GetDIEAtIndex(i);
    const char *name1 = decl_ctx_die1.GetName();
    const char *name2 = decl_ctx_die2.GetName();
    // If the string was from a DW_FORM_strp, then the pointer will often
    // be the same!
    if (name1 == name2)
      continue;

    // Name pointers are not equal, so only compare the strings
    // if both are not NULL.
    if (name1 && name2) {
      // If the strings don't compare, we are done...
      if (strcmp(name1, name2) != 0)
        return false;
    } else {
      // One name was NULL while the other wasn't
      return false;
    }
  }
  // We made it through all of the checks and the declaration contexts
  // are equal.
  return true;
}

TypeSP SymbolFileDWARF::FindDefinitionTypeForDWARFDeclContext(
    const DWARFDeclContext &dwarf_decl_ctx) {
  TypeSP type_sp;

  const uint32_t dwarf_decl_ctx_count = dwarf_decl_ctx.GetSize();
  if (dwarf_decl_ctx_count > 0) {
    const ConstString type_name(dwarf_decl_ctx[0].name);
    const dw_tag_t tag = dwarf_decl_ctx[0].tag;

    if (type_name) {
      Log *log(LogChannelDWARF::GetLogIfAny(DWARF_LOG_TYPE_COMPLETION |
                                            DWARF_LOG_LOOKUPS));
      if (log) {
        GetObjectFile()->GetModule()->LogMessage(
            log, "SymbolFileDWARF::FindDefinitionTypeForDWARFDeclContext(tag=%"
                 "s, qualified-name='%s')",
            DW_TAG_value_to_name(dwarf_decl_ctx[0].tag),
            dwarf_decl_ctx.GetQualifiedName());
      }

      DIEArray die_offsets;

      if (m_using_apple_tables) {
        if (m_apple_types_ap.get()) {
          const bool has_tag =
              m_apple_types_ap->GetHeader().header_data.ContainsAtom(
                  DWARFMappedHash::eAtomTypeTag);
          const bool has_qualified_name_hash =
              m_apple_types_ap->GetHeader().header_data.ContainsAtom(
                  DWARFMappedHash::eAtomTypeQualNameHash);
          if (has_tag && has_qualified_name_hash) {
            const char *qualified_name = dwarf_decl_ctx.GetQualifiedName();
            const uint32_t qualified_name_hash =
                MappedHash::HashStringUsingDJB(qualified_name);
            if (log)
              GetObjectFile()->GetModule()->LogMessage(
                  log, "FindByNameAndTagAndQualifiedNameHash()");
            m_apple_types_ap->FindByNameAndTagAndQualifiedNameHash(
                type_name.GetCString(), tag, qualified_name_hash, die_offsets);
          } else if (has_tag) {
            if (log)
              GetObjectFile()->GetModule()->LogMessage(log,
                                                       "FindByNameAndTag()");
            m_apple_types_ap->FindByNameAndTag(type_name.GetCString(), tag,
                                               die_offsets);
          } else {
            m_apple_types_ap->FindByName(type_name.GetCString(), die_offsets);
          }
        }
      } else {
        if (!m_indexed)
          Index();

        m_type_index.Find(type_name, die_offsets);
      }

      const size_t num_matches = die_offsets.size();

      // Get the type system that we are looking to find a type for. We will use
      // this
      // to ensure any matches we find are in a language that this type system
      // supports
      const LanguageType language = dwarf_decl_ctx.GetLanguage();
      TypeSystem *type_system = (language == eLanguageTypeUnknown)
                                    ? nullptr
                                    : GetTypeSystemForLanguage(language);

      if (num_matches) {
        for (size_t i = 0; i < num_matches; ++i) {
          const DIERef &die_ref = die_offsets[i];
          DWARFDIE type_die = GetDIE(die_ref);

          if (type_die) {
            // Make sure type_die's langauge matches the type system we are
            // looking for.
            // We don't want to find a "Foo" type from Java if we are looking
            // for a "Foo"
            // type for C, C++, ObjC, or ObjC++.
            if (type_system &&
                !type_system->SupportsLanguage(type_die.GetLanguage()))
              continue;
            bool try_resolving_type = false;

            // Don't try and resolve the DIE we are looking for with the DIE
            // itself!
            const dw_tag_t type_tag = type_die.Tag();
            // Make sure the tags match
            if (type_tag == tag) {
              // The tags match, lets try resolving this type
              try_resolving_type = true;
            } else {
              // The tags don't match, but we need to watch our for a
              // forward declaration for a struct and ("struct foo")
              // ends up being a class ("class foo { ... };") or
              // vice versa.
              switch (type_tag) {
              case DW_TAG_class_type:
                // We had a "class foo", see if we ended up with a "struct foo {
                // ... };"
                try_resolving_type = (tag == DW_TAG_structure_type);
                break;
              case DW_TAG_structure_type:
                // We had a "struct foo", see if we ended up with a "class foo {
                // ... };"
                try_resolving_type = (tag == DW_TAG_class_type);
                break;
              default:
                // Tags don't match, don't event try to resolve
                // using this type whose name matches....
                break;
              }
            }

            if (try_resolving_type) {
              DWARFDeclContext type_dwarf_decl_ctx;
              type_die.GetDWARFDeclContext(type_dwarf_decl_ctx);

              if (log) {
                GetObjectFile()->GetModule()->LogMessage(
                    log, "SymbolFileDWARF::"
                         "FindDefinitionTypeForDWARFDeclContext(tag=%s, "
                         "qualified-name='%s') trying die=0x%8.8x (%s)",
                    DW_TAG_value_to_name(dwarf_decl_ctx[0].tag),
                    dwarf_decl_ctx.GetQualifiedName(), type_die.GetOffset(),
                    type_dwarf_decl_ctx.GetQualifiedName());
              }

              // Make sure the decl contexts match all the way up
              if (dwarf_decl_ctx == type_dwarf_decl_ctx) {
                Type *resolved_type = ResolveType(type_die, false);
                if (resolved_type && resolved_type != DIE_IS_BEING_PARSED) {
                  type_sp = resolved_type->shared_from_this();
                  break;
                }
              }
            } else {
              if (log) {
                std::string qualified_name;
                type_die.GetQualifiedName(qualified_name);
                GetObjectFile()->GetModule()->LogMessage(
                    log, "SymbolFileDWARF::"
                         "FindDefinitionTypeForDWARFDeclContext(tag=%s, "
                         "qualified-name='%s') ignoring die=0x%8.8x (%s)",
                    DW_TAG_value_to_name(dwarf_decl_ctx[0].tag),
                    dwarf_decl_ctx.GetQualifiedName(), type_die.GetOffset(),
                    qualified_name.c_str());
              }
            }
          } else {
            if (m_using_apple_tables) {
              GetObjectFile()->GetModule()->ReportErrorIfModifyDetected(
                  "the DWARF debug information has been modified (.apple_types "
                  "accelerator table had bad die 0x%8.8x for '%s')\n",
                  die_ref.die_offset, type_name.GetCString());
            }
          }
        }
      }
    }
  }
  return type_sp;
}

TypeSP SymbolFileDWARF::ParseType(const SymbolContext &sc, const DWARFDIE &die,
                                  bool *type_is_new_ptr) {
  TypeSP type_sp;

  if (die) {
    TypeSystem *type_system =
        GetTypeSystemForLanguage(die.GetCU()->GetLanguageType());

    if (type_system) {
      DWARFASTParser *dwarf_ast = type_system->GetDWARFParser();
      if (dwarf_ast) {
        Log *log = LogChannelDWARF::GetLogIfAll(DWARF_LOG_DEBUG_INFO);
        type_sp = dwarf_ast->ParseTypeFromDWARF(sc, die, log, type_is_new_ptr);
        if (type_sp) {
          TypeList *type_list = GetTypeList();
          if (type_list)
            type_list->Insert(type_sp);

          if (die.Tag() == DW_TAG_subprogram) {
            DIERef die_ref = die.GetDIERef();
            std::string scope_qualified_name(GetDeclContextForUID(die.GetID())
                                                 .GetScopeQualifiedName()
                                                 .AsCString(""));
            if (scope_qualified_name.size()) {
              NameToOffsetMap::iterator iter =
                  m_function_scope_qualified_name_map.find(
                      scope_qualified_name);
              if (iter != m_function_scope_qualified_name_map.end())
                (*iter).second->insert(die_ref);
              else {
                DIERefSetSP new_set(new std::set<DIERef>);
                new_set->insert(die_ref);
                m_function_scope_qualified_name_map.emplace(
                    std::make_pair(scope_qualified_name, new_set));
              }
            }
          }
        }
      }
    }
  }

  return type_sp;
}

bool SymbolFileDWARF::GetCompileOption(const char *option, std::string &value,
                                       CompileUnit *cu) {
  value.clear();

  DWARFDebugInfo *debug_info = DebugInfo();

  if (debug_info) {
    const uint32_t num_compile_units = GetNumCompileUnits();

    if (cu) {
      DWARFCompileUnit *dwarf_cu = GetDWARFCompileUnit(cu);

      if (dwarf_cu) {
        const DWARFDIE die = dwarf_cu->GetCompileUnitDIEOnly();
        if (die) {
          const char *flags =
              die.GetAttributeValueAsString(DW_AT_APPLE_flags, NULL);

          if (flags) {
            if (strstr(flags, option)) {
              Args compiler_args(flags);

              return compiler_args.GetOptionValueAsString(option, value);
            }
          }
        }
      }
    } else {
      for (uint32_t cu_idx = 0; cu_idx < num_compile_units; ++cu_idx) {
        DWARFCompileUnit *dwarf_cu = debug_info->GetCompileUnitAtIndex(cu_idx);

        if (dwarf_cu) {
          const DWARFDIE die = dwarf_cu->GetCompileUnitDIEOnly();
          if (die) {
            const char *flags =
                die.GetAttributeValueAsString(DW_AT_APPLE_flags, NULL);

            if (flags) {
              if (strstr(flags, option)) {
                Args compiler_args(flags);

                return compiler_args.GetOptionValueAsString(option, value);
              }
            }
          }
        }
      }
    }
  }

  return false;
}

int SymbolFileDWARF::GetCompileOptions(const char *option,
                                       std::vector<std::string> &values,
                                       CompileUnit *cu) {
  DWARFDebugInfo *debug_info = DebugInfo();

  if (debug_info) {
    if (cu) {
      DWARFCompileUnit *dwarf_cu = GetDWARFCompileUnit(cu);

      if (dwarf_cu) {
        const DWARFDIE die = dwarf_cu->GetCompileUnitDIEOnly();
        if (die) {
          const char *flags =
              die.GetAttributeValueAsString(DW_AT_APPLE_flags, NULL);

          if (flags) {
            if (strstr(flags, option)) {
              Args compiler_args(flags);

              return compiler_args.GetOptionValuesAsStrings(option, values);
            }
          }
        }
      }
    } else {
      const uint32_t num_compile_units = GetNumCompileUnits();

      for (uint32_t cu_idx = 0; cu_idx < num_compile_units; ++cu_idx) {
        DWARFCompileUnit *dwarf_cu = debug_info->GetCompileUnitAtIndex(cu_idx);

        if (dwarf_cu) {
          const DWARFDIE die = dwarf_cu->GetCompileUnitDIEOnly();
          if (die) {
            const char *flags =
                die.GetAttributeValueAsString(DW_AT_APPLE_flags, NULL);

            if (flags) {
              if (strstr(flags, option)) {
                Args compiler_args(flags);

                return compiler_args.GetOptionValuesAsStrings(option, values);
              }
            }
          }
        }
      }
    }
  }

  return 0;
}

void SymbolFileDWARF::GetLoadedModules(lldb::LanguageType language,
                                       lldb_private::FileSpecList &modules) {
  ModuleSP module_sp(m_obj_file->GetModule());

  if (IsSwiftLanguage(language)) {
    const uint32_t num_cus = module_sp->GetNumCompileUnits();
    for (uint32_t i = 0; i < num_cus; ++i) {
      CompileUnit *cu = module_sp->GetCompileUnitAtIndex(i).get();
      if (cu) {
        const FileSpecList &files = cu->GetSupportFiles();
        const size_t num_files = files.GetSize();
        static ConstString g_swift_module_extension("swiftmodule");
        for (uint32_t pass = 0; pass < 2; ++pass) {
          for (size_t file_idx = 0; file_idx < num_files; ++file_idx) {
            const FileSpec &file = files.GetFileSpecAtIndex(file_idx);
            if (file.GetFileNameExtension() == g_swift_module_extension)
              modules.AppendIfUnique(file);
          }
        }
      }
    }
  }
}

size_t SymbolFileDWARF::ParseTypes(const SymbolContext &sc,
                                   const DWARFDIE &orig_die,
                                   bool parse_siblings, bool parse_children) {
  size_t types_added = 0;
  DWARFDIE die = orig_die;
  while (die) {
    bool type_is_new = false;
    if (ParseType(sc, die, &type_is_new).get()) {
      if (type_is_new)
        ++types_added;
    }

    if (parse_children && die.HasChildren()) {
      if (die.Tag() == DW_TAG_subprogram) {
        SymbolContext child_sc(sc);
        child_sc.function = sc.comp_unit->FindFunctionByUID(die.GetID()).get();
        types_added += ParseTypes(child_sc, die.GetFirstChild(), true, true);
      } else
        types_added += ParseTypes(sc, die.GetFirstChild(), true, true);
    }

    if (parse_siblings)
      die = die.GetSibling();
    else
      die.Clear();
  }
  return types_added;
}

size_t SymbolFileDWARF::ParseFunctionBlocks(const SymbolContext &sc) {
  assert(sc.comp_unit && sc.function);
  size_t functions_added = 0;
  DWARFCompileUnit *dwarf_cu = GetDWARFCompileUnit(sc.comp_unit);
  if (dwarf_cu) {
    const dw_offset_t function_die_offset = sc.function->GetID();
    DWARFDIE function_die = dwarf_cu->GetDIE(function_die_offset);
    if (function_die) {
      ParseFunctionBlocks(sc, &sc.function->GetBlock(false), function_die,
                          LLDB_INVALID_ADDRESS, 0);
    }
  }

  return functions_added;
}

size_t SymbolFileDWARF::ParseTypes(const SymbolContext &sc) {
  // At least a compile unit must be valid
  assert(sc.comp_unit);
  size_t types_added = 0;
  DWARFCompileUnit *dwarf_cu = GetDWARFCompileUnit(sc.comp_unit);
  if (dwarf_cu) {
    if (sc.function) {
      dw_offset_t function_die_offset = sc.function->GetID();
      DWARFDIE func_die = dwarf_cu->GetDIE(function_die_offset);
      if (func_die && func_die.HasChildren()) {
        types_added = ParseTypes(sc, func_die.GetFirstChild(), true, true);
      }
    } else {
      DWARFDIE dwarf_cu_die = dwarf_cu->DIE();
      if (dwarf_cu_die && dwarf_cu_die.HasChildren()) {
        types_added = ParseTypes(sc, dwarf_cu_die.GetFirstChild(), true, true);
      }
    }
  }

  return types_added;
}

size_t SymbolFileDWARF::ParseVariablesForContext(const SymbolContext &sc) {
  if (sc.comp_unit != NULL) {
    DWARFDebugInfo *info = DebugInfo();
    if (info == NULL)
      return 0;

    if (sc.function) {
      DWARFDIE function_die = info->GetDIE(DIERef(sc.function->GetID(), this));

      const dw_addr_t func_lo_pc = function_die.GetAttributeValueAsAddress(
          DW_AT_low_pc, LLDB_INVALID_ADDRESS);
      if (func_lo_pc != LLDB_INVALID_ADDRESS) {
        const size_t num_variables = ParseVariables(
            sc, function_die.GetFirstChild(), func_lo_pc, true, true);

        // Let all blocks know they have parse all their variables
        sc.function->GetBlock(false).SetDidParseVariables(true, true);
        return num_variables;
      }
    } else if (sc.comp_unit) {
      DWARFCompileUnit *dwarf_cu = info->GetCompileUnit(sc.comp_unit->GetID());

      if (dwarf_cu == NULL)
        return 0;

      uint32_t vars_added = 0;
      VariableListSP variables(sc.comp_unit->GetVariableList(false));

      if (variables.get() == NULL) {
        variables.reset(new VariableList());
        sc.comp_unit->SetVariableList(variables);

        DIEArray die_offsets;
        if (m_using_apple_tables) {
          if (m_apple_names_ap.get()) {
            DWARFMappedHash::DIEInfoArray hash_data_array;
            if (m_apple_names_ap->AppendAllDIEsInRange(
                    dwarf_cu->GetOffset(), dwarf_cu->GetNextCompileUnitOffset(),
                    hash_data_array)) {
              DWARFMappedHash::ExtractDIEArray(hash_data_array, die_offsets);
            }
          }
        } else {
          // Index if we already haven't to make sure the compile units
          // get indexed and make their global DIE index list
          if (!m_indexed)
            Index();

          m_global_index.FindAllEntriesForCompileUnit(dwarf_cu->GetOffset(),
                                                      die_offsets);
        }

        const size_t num_matches = die_offsets.size();
        if (num_matches) {
          for (size_t i = 0; i < num_matches; ++i) {
            const DIERef &die_ref = die_offsets[i];
            DWARFDIE die = GetDIE(die_ref);
            if (die) {
              VariableSP var_sp(
                  ParseVariableDIE(sc, die, LLDB_INVALID_ADDRESS));
              if (var_sp) {
                variables->AddVariableIfUnique(var_sp);
                ++vars_added;
              }
            } else {
              if (m_using_apple_tables) {
                GetObjectFile()->GetModule()->ReportErrorIfModifyDetected(
                    "the DWARF debug information has been modified "
                    "(.apple_names accelerator table had bad die 0x%8.8x)\n",
                    die_ref.die_offset);
              }
            }
          }
        }
      }
      return vars_added;
    }
  }
  return 0;
}

VariableSP SymbolFileDWARF::ParseVariableDIE(const SymbolContext &sc,
                                             const DWARFDIE &die,
                                             const lldb::addr_t func_low_pc) {
  if (die.GetDWARF() != this)
    return die.GetDWARF()->ParseVariableDIE(sc, die, func_low_pc);

  VariableSP var_sp;
  if (!die)
    return var_sp;

  var_sp = GetDIEToVariable()[die.GetDIE()];
  if (var_sp)
    return var_sp; // Already been parsed!

  const dw_tag_t tag = die.Tag();
  ModuleSP module = GetObjectFile()->GetModule();

  if ((tag == DW_TAG_variable) || (tag == DW_TAG_constant) ||
      (tag == DW_TAG_formal_parameter && sc.function)) {
    DWARFAttributes attributes;
    const size_t num_attributes = die.GetAttributes(attributes);
    DWARFDIE spec_die;
    if (num_attributes > 0) {
      const char *name = NULL;
      const char *mangled = NULL;
      Declaration decl;
      uint32_t i;
      DWARFFormValue type_die_form;
      DWARFExpression location(die.GetCU());
      bool is_external = false;
      bool is_artificial = false;
      bool location_is_const_value_data = false;
      bool has_explicit_location = false;
      DWARFFormValue const_value;
      Variable::RangeList scope_ranges;
      // AccessType accessibility = eAccessNone;

      for (i = 0; i < num_attributes; ++i) {
        dw_attr_t attr = attributes.AttributeAtIndex(i);
        DWARFFormValue form_value;

        if (attributes.ExtractFormValueAtIndex(i, form_value)) {
          switch (attr) {
          case DW_AT_decl_file:
            decl.SetFile(sc.comp_unit->GetSupportFiles().GetFileSpecAtIndex(
                form_value.Unsigned()));
            break;
          case DW_AT_decl_line:
            decl.SetLine(form_value.Unsigned());
            break;
          case DW_AT_decl_column:
            decl.SetColumn(form_value.Unsigned());
            break;
          case DW_AT_name:
            name = form_value.AsCString();
            break;
          case DW_AT_linkage_name:
          case DW_AT_MIPS_linkage_name:
            mangled = form_value.AsCString();
            break;
          case DW_AT_type:
            type_die_form = form_value;
            break;
          case DW_AT_external:
            is_external = form_value.Boolean();
            break;
          case DW_AT_const_value:
            // If we have already found a DW_AT_location attribute, ignore this
            // attribute.
            if (!has_explicit_location) {
              location_is_const_value_data = true;
              // The constant value will be either a block, a data value or a
              // string.
              const DWARFDataExtractor &debug_info_data = get_debug_info_data();
              if (DWARFFormValue::IsBlockForm(form_value.Form())) {
                // Retrieve the value as a block expression.
                uint32_t block_offset =
                    form_value.BlockData() - debug_info_data.GetDataStart();
                uint32_t block_length = form_value.Unsigned();
                location.CopyOpcodeData(module, debug_info_data, block_offset,
                                        block_length);
              } else if (DWARFFormValue::IsDataForm(form_value.Form())) {
                // Retrieve the value as a data expression.
                DWARFFormValue::FixedFormSizes fixed_form_sizes =
                    DWARFFormValue::GetFixedFormSizesForAddressSize(
                        attributes.CompileUnitAtIndex(i)->GetAddressByteSize(),
                        attributes.CompileUnitAtIndex(i)->IsDWARF64());
                uint32_t data_offset = attributes.DIEOffsetAtIndex(i);
                uint32_t data_length =
                    fixed_form_sizes.GetSize(form_value.Form());
                if (data_length == 0) {
                  const uint8_t *data_pointer = form_value.BlockData();
                  if (data_pointer) {
                    form_value.Unsigned();
                  } else if (DWARFFormValue::IsDataForm(form_value.Form())) {
                    // we need to get the byte size of the type later after we
                    // create the variable
                    const_value = form_value;
                  }
                } else
                  location.CopyOpcodeData(module, debug_info_data, data_offset,
                                          data_length);
              } else {
                // Retrieve the value as a string expression.
                if (form_value.Form() == DW_FORM_strp) {
                  DWARFFormValue::FixedFormSizes fixed_form_sizes =
                      DWARFFormValue::GetFixedFormSizesForAddressSize(
                          attributes.CompileUnitAtIndex(i)
                              ->GetAddressByteSize(),
                          attributes.CompileUnitAtIndex(i)->IsDWARF64());
                  uint32_t data_offset = attributes.DIEOffsetAtIndex(i);
                  uint32_t data_length =
                      fixed_form_sizes.GetSize(form_value.Form());
                  location.CopyOpcodeData(module, debug_info_data, data_offset,
                                          data_length);
                } else {
                  const char *str = form_value.AsCString();
                  uint32_t string_offset =
                      str - (const char *)debug_info_data.GetDataStart();
                  uint32_t string_length = strlen(str) + 1;
                  location.CopyOpcodeData(module, debug_info_data,
                                          string_offset, string_length);
                }
              }
            }
            break;
          case DW_AT_location: {
            location_is_const_value_data = false;
            has_explicit_location = true;
            if (DWARFFormValue::IsBlockForm(form_value.Form())) {
              const DWARFDataExtractor &debug_info_data = get_debug_info_data();

              uint32_t block_offset =
                  form_value.BlockData() - debug_info_data.GetDataStart();
              uint32_t block_length = form_value.Unsigned();
              location.CopyOpcodeData(module, get_debug_info_data(),
                                      block_offset, block_length);
            } else {
              const DWARFDataExtractor &debug_loc_data = get_debug_loc_data();
              const dw_offset_t debug_loc_offset = form_value.Unsigned();

              size_t loc_list_length = DWARFExpression::LocationListSize(
                  die.GetCU(), debug_loc_data, debug_loc_offset);
              if (loc_list_length > 0) {
                location.CopyOpcodeData(module, debug_loc_data,
                                        debug_loc_offset, loc_list_length);
                assert(func_low_pc != LLDB_INVALID_ADDRESS);
                location.SetLocationListSlide(
                    func_low_pc -
                    attributes.CompileUnitAtIndex(i)->GetBaseAddress());
              }
            }
          } break;
          case DW_AT_specification:
            spec_die = GetDIE(DIERef(form_value));
            break;
          case DW_AT_start_scope: {
            if (form_value.Form() == DW_FORM_sec_offset) {
              DWARFRangeList dwarf_scope_ranges;
              const DWARFDebugRanges *debug_ranges = DebugRanges();
              debug_ranges->FindRanges(die.GetCU()->GetRangesBase(),
                                       form_value.Unsigned(),
                                       dwarf_scope_ranges);

              // All DW_AT_start_scope are relative to the base address of the
              // compile unit. We add the compile unit base address to make
              // sure all the addresses are properly fixed up.
              for (size_t i = 0, count = dwarf_scope_ranges.GetSize();
                   i < count; ++i) {
                const DWARFRangeList::Entry &range =
                    dwarf_scope_ranges.GetEntryRef(i);
                scope_ranges.Append(range.GetRangeBase() +
                                        die.GetCU()->GetBaseAddress(),
                                    range.GetByteSize());
              }
            } else {
              // TODO: Handle the case when DW_AT_start_scope have form
              // constant. The
              // dwarf spec is a bit ambiguous about what is the expected
              // behavior in
              // case the enclosing block have a non coninious address range and
              // the
              // DW_AT_start_scope entry have a form constant.
              GetObjectFile()->GetModule()->ReportWarning(
                  "0x%8.8" PRIx64
                  ": DW_AT_start_scope has unsupported form type (0x%x)\n",
                  die.GetID(), form_value.Form());
            }

            scope_ranges.Sort();
            scope_ranges.CombineConsecutiveRanges();
          } break;
          case DW_AT_artificial:
            is_artificial = form_value.Boolean();
            break;
          case DW_AT_accessibility:
            break; // accessibility =
                   // DW_ACCESS_to_AccessType(form_value.Unsigned()); break;
          case DW_AT_declaration:
          case DW_AT_description:
          case DW_AT_endianity:
          case DW_AT_segment:
          case DW_AT_visibility:
          default:
          case DW_AT_abstract_origin:
          case DW_AT_sibling:
            break;
          }
        }
      }

      if (tag == DW_TAG_variable && mangled &&
          IsSwiftLanguage(sc.comp_unit->GetLanguage()))
        mangled = NULL;

      const DWARFDIE parent_context_die = GetDeclContextDIEContainingDIE(die);
      const dw_tag_t parent_tag = die.GetParent().Tag();
      bool is_static_member =
          parent_tag == DW_TAG_compile_unit &&
          (parent_context_die.Tag() == DW_TAG_class_type ||
           parent_context_die.Tag() == DW_TAG_structure_type);

      ValueType scope = eValueTypeInvalid;

      const DWARFDIE sc_parent_die = GetParentSymbolContextDIE(die);
      SymbolContextScope *symbol_context_scope = NULL;

      bool has_explicit_mangled = mangled != nullptr;
      if (!mangled) {
        // LLDB relies on the mangled name (DW_TAG_linkage_name or
        // DW_AT_MIPS_linkage_name) to
        // generate fully qualified names of global variables with commands like
        // "frame var j".
        // For example, if j were an int variable holding a value 4 and declared
        // in a namespace
        // B which in turn is contained in a namespace A, the command "frame var
        // j" returns
        // "(int) A::B::j = 4". If the compiler does not emit a linkage name, we
        // should be able
        // to generate a fully qualified name from the declaration context.
        if (parent_tag == DW_TAG_compile_unit &&
            Language::LanguageIsCPlusPlus(die.GetLanguage())) {
          DWARFDeclContext decl_ctx;

          die.GetDWARFDeclContext(decl_ctx);
          mangled = decl_ctx.GetQualifiedNameAsConstString().GetCString();
        }
      }

      if (tag == DW_TAG_formal_parameter)
        scope = eValueTypeVariableArgument;
      else {
        // DWARF doesn't specify if a DW_TAG_variable is a local, global
        // or static variable, so we have to do a little digging:
        // 1) DW_AT_linkage_name implies static lifetime (but may be missing)
        // 2) An empty DW_AT_location is an (optimized-out) static lifetime var.
        // 3) DW_AT_location containing a DW_OP_addr implies static lifetime.
        // Clang likes to combine small global variables into the same symbol
        // with locations like: DW_OP_addr(0x1000), DW_OP_constu(2), DW_OP_plus
        // so we need to look through the whole expression.
        bool is_static_lifetime =
            has_explicit_mangled ||
            (has_explicit_location && !location.IsValid());
        // Check if the location has a DW_OP_addr with any address value...
        lldb::addr_t location_DW_OP_addr = LLDB_INVALID_ADDRESS;
        if (!location_is_const_value_data) {
          bool op_error = false;
          location_DW_OP_addr = location.GetLocation_DW_OP_addr(0, op_error);
          if (op_error) {
            StreamString strm;
            location.DumpLocationForAddress(&strm, eDescriptionLevelFull, 0, 0,
                                            NULL);
            GetObjectFile()->GetModule()->ReportError(
                "0x%8.8x: %s has an invalid location: %s", die.GetOffset(),
                die.GetTagAsCString(), strm.GetData());
          }
          if (location_DW_OP_addr != LLDB_INVALID_ADDRESS)
            is_static_lifetime = true;
        }
        SymbolFileDWARFDebugMap *debug_map_symfile = GetDebugMapSymfile();

        if (is_static_lifetime) {
          if (is_external)
            scope = eValueTypeVariableGlobal;
          else
            scope = eValueTypeVariableStatic;

          if (debug_map_symfile) {
            // When leaving the DWARF in the .o files on darwin,
            // when we have a global variable that wasn't initialized,
            // the .o file might not have allocated a virtual
            // address for the global variable. In this case it will
            // have created a symbol for the global variable
            // that is undefined/data and external and the value will
            // be the byte size of the variable. When we do the
            // address map in SymbolFileDWARFDebugMap we rely on
            // having an address, we need to do some magic here
            // so we can get the correct address for our global
            // variable. The address for all of these entries
            // will be zero, and there will be an undefined symbol
            // in this object file, and the executable will have
            // a matching symbol with a good address. So here we
            // dig up the correct address and replace it in the
            // location for the variable, and set the variable's
            // symbol context scope to be that of the main executable
            // so the file address will resolve correctly.
            bool linked_oso_file_addr = false;
            if (is_external && location_DW_OP_addr == 0) {
              // we have a possible uninitialized extern global
              ConstString const_name(mangled ? mangled : name);
              ObjectFile *debug_map_objfile =
                  debug_map_symfile->GetObjectFile();
              if (debug_map_objfile) {
                Symtab *debug_map_symtab = debug_map_objfile->GetSymtab();
                if (debug_map_symtab) {
                  Symbol *exe_symbol =
                      debug_map_symtab->FindFirstSymbolWithNameAndType(
                          const_name, eSymbolTypeData, Symtab::eDebugYes,
                          Symtab::eVisibilityExtern);
                  if (exe_symbol) {
                    if (exe_symbol->ValueIsAddress()) {
                      const addr_t exe_file_addr =
                          exe_symbol->GetAddressRef().GetFileAddress();
                      if (exe_file_addr != LLDB_INVALID_ADDRESS) {
                        if (location.Update_DW_OP_addr(exe_file_addr)) {
                          linked_oso_file_addr = true;
                          symbol_context_scope = exe_symbol;
                        }
                      }
                    }
                  }
                }
              }
            }

            if (!linked_oso_file_addr) {
              // The DW_OP_addr is not zero, but it contains a .o file address
              // which
              // needs to be linked up correctly.
              const lldb::addr_t exe_file_addr =
                  debug_map_symfile->LinkOSOFileAddress(this,
                                                        location_DW_OP_addr);
              if (exe_file_addr != LLDB_INVALID_ADDRESS) {
                // Update the file address for this variable
                location.Update_DW_OP_addr(exe_file_addr);
              } else {
                // Variable didn't make it into the final executable
                return var_sp;
              }
            }
          }
        } else {
          // The heuristic for inferring static variables works for Clang's
          // behavior on C-like languages, which generally does not emit
          // AT_const_value for locals.
          //
          // However, the Swift compiler can and does emit AT_const_value for
          // locals, and function-level statics don't exist, so we flip the
          // heuristic here.
          if (location_is_const_value_data &&
              !IsSwiftLanguage(sc.comp_unit->GetLanguage()))
            scope = eValueTypeVariableStatic;
          else {
            scope = eValueTypeVariableLocal;
            if (debug_map_symfile) {
              // We need to check for TLS addresses that we need to fixup
              if (location.ContainsThreadLocalStorage()) {
                location.LinkThreadLocalStorage(
                    debug_map_symfile->GetObjectFile()->GetModule(),
                    [this, debug_map_symfile](
                        lldb::addr_t unlinked_file_addr) -> lldb::addr_t {
                      return debug_map_symfile->LinkOSOFileAddress(
                          this, unlinked_file_addr);
                    });
                scope = eValueTypeVariableThreadLocal;
              }
            }
          }
        }
      }

      if (symbol_context_scope == NULL) {
        switch (parent_tag) {
        case DW_TAG_subprogram:
        case DW_TAG_inlined_subroutine:
        case DW_TAG_lexical_block:
          if (sc.function) {
            symbol_context_scope = sc.function->GetBlock(true).FindBlockByID(
                sc_parent_die.GetID());
            if (symbol_context_scope == NULL)
              symbol_context_scope = sc.function;
          }
          break;

        default:
          symbol_context_scope = sc.comp_unit;
          break;
        }
      }

      if (symbol_context_scope) {
        SymbolFileTypeSP type_sp;
        if (type_die_form.Form() == DW_FORM_strp) {
          type_sp.reset(new SymbolFileType(
              *this, ResolveTypeFromAttribute(type_die_form)));
        } else {
          type_sp.reset(
              new SymbolFileType(*this, DIERef(type_die_form).GetUID(this)));
        }

        if (const_value.Form() && type_sp && type_sp->GetType())
          location.CopyOpcodeData(const_value.Unsigned(),
                                  type_sp->GetType()->GetByteSize(),
                                  die.GetCU()->GetAddressByteSize());

        var_sp.reset(new Variable(die.GetID(), name, mangled, type_sp, scope,
                                  symbol_context_scope, scope_ranges, &decl,
                                  location, is_external, is_artificial,
                                  is_static_member));

        var_sp->SetLocationIsConstantValueData(location_is_const_value_data);
      } else {
        // Not ready to parse this variable yet. It might be a global
        // or static variable that is in a function scope and the function
        // in the symbol context wasn't filled in yet
        return var_sp;
      }
    }
    // Cache var_sp even if NULL (the variable was just a specification or
    // was missing vital information to be able to be displayed in the debugger
    // (missing location due to optimization, etc)) so we don't re-parse
    // this DIE over and over later...
    GetDIEToVariable()[die.GetDIE()] = var_sp;
    if (spec_die)
      GetDIEToVariable()[spec_die.GetDIE()] = var_sp;
  }
  return var_sp;
}

DWARFDIE
SymbolFileDWARF::FindBlockContainingSpecification(
    const DIERef &func_die_ref, dw_offset_t spec_block_die_offset) {
  // Give the concrete function die specified by "func_die_offset", find the
  // concrete block whose DW_AT_specification or DW_AT_abstract_origin points
  // to "spec_block_die_offset"
  return FindBlockContainingSpecification(DebugInfo()->GetDIE(func_die_ref),
                                          spec_block_die_offset);
}

DWARFDIE
SymbolFileDWARF::FindBlockContainingSpecification(
    const DWARFDIE &die, dw_offset_t spec_block_die_offset) {
  if (die) {
    switch (die.Tag()) {
    case DW_TAG_subprogram:
    case DW_TAG_inlined_subroutine:
    case DW_TAG_lexical_block: {
      if (die.GetAttributeValueAsReference(
              DW_AT_specification, DW_INVALID_OFFSET) == spec_block_die_offset)
        return die;

      if (die.GetAttributeValueAsReference(DW_AT_abstract_origin,
                                           DW_INVALID_OFFSET) ==
          spec_block_die_offset)
        return die;
    } break;
    }

    // Give the concrete function die specified by "func_die_offset", find the
    // concrete block whose DW_AT_specification or DW_AT_abstract_origin points
    // to "spec_block_die_offset"
    for (DWARFDIE child_die = die.GetFirstChild(); child_die;
         child_die = child_die.GetSibling()) {
      DWARFDIE result_die =
          FindBlockContainingSpecification(child_die, spec_block_die_offset);
      if (result_die)
        return result_die;
    }
  }

  return DWARFDIE();
}

size_t SymbolFileDWARF::ParseVariables(const SymbolContext &sc,
                                       const DWARFDIE &orig_die,
                                       const lldb::addr_t func_low_pc,
                                       bool parse_siblings, bool parse_children,
                                       VariableList *cc_variable_list) {
  if (!orig_die)
    return 0;

  VariableListSP variable_list_sp;

  size_t vars_added = 0;
  DWARFDIE die = orig_die;
  while (die) {
    dw_tag_t tag = die.Tag();

    // Check to see if we have already parsed this variable or constant?
    VariableSP var_sp = GetDIEToVariable()[die.GetDIE()];
    if (var_sp) {
      if (cc_variable_list)
        cc_variable_list->AddVariableIfUnique(var_sp);
    } else {
      // We haven't already parsed it, lets do that now.
      if ((tag == DW_TAG_variable) || (tag == DW_TAG_constant) ||
          (tag == DW_TAG_formal_parameter && sc.function)) {
        if (variable_list_sp.get() == NULL) {
          DWARFDIE sc_parent_die = GetParentSymbolContextDIE(orig_die);
          dw_tag_t parent_tag = sc_parent_die.Tag();
          switch (parent_tag) {
          case DW_TAG_compile_unit:
            if (sc.comp_unit != NULL) {
              variable_list_sp = sc.comp_unit->GetVariableList(false);
              if (variable_list_sp.get() == NULL) {
                variable_list_sp.reset(new VariableList());
                sc.comp_unit->SetVariableList(variable_list_sp);
              }
            } else {
              GetObjectFile()->GetModule()->ReportError(
                  "parent 0x%8.8" PRIx64 " %s with no valid compile unit in "
                                         "symbol context for 0x%8.8" PRIx64
                  " %s.\n",
                  sc_parent_die.GetID(), sc_parent_die.GetTagAsCString(),
                  orig_die.GetID(), orig_die.GetTagAsCString());
            }
            break;

          case DW_TAG_subprogram:
          case DW_TAG_inlined_subroutine:
          case DW_TAG_lexical_block:
            if (sc.function != NULL) {
              // Check to see if we already have parsed the variables for the
              // given scope

              Block *block = sc.function->GetBlock(true).FindBlockByID(
                  sc_parent_die.GetID());
              if (block == NULL) {
                // This must be a specification or abstract origin with
                // a concrete block counterpart in the current function. We need
                // to find the concrete block so we can correctly add the
                // variable to it
                const DWARFDIE concrete_block_die =
                    FindBlockContainingSpecification(
                        DIERef(sc.function->GetID(), this),
                        sc_parent_die.GetOffset());
                if (concrete_block_die)
                  block = sc.function->GetBlock(true).FindBlockByID(
                      concrete_block_die.GetID());
              }

              if (block != NULL) {
                const bool can_create = false;
                variable_list_sp = block->GetBlockVariableList(can_create);
                if (variable_list_sp.get() == NULL) {
                  variable_list_sp.reset(new VariableList());
                  block->SetVariableList(variable_list_sp);
                }
              }
            }
            break;

          default:
            GetObjectFile()->GetModule()->ReportError(
                "didn't find appropriate parent DIE for variable list for "
                "0x%8.8" PRIx64 " %s.\n",
                orig_die.GetID(), orig_die.GetTagAsCString());
            break;
          }
        }

        if (variable_list_sp) {
          VariableSP var_sp(ParseVariableDIE(sc, die, func_low_pc));
          if (var_sp) {
            variable_list_sp->AddVariableIfUnique(var_sp);
            if (cc_variable_list)
              cc_variable_list->AddVariableIfUnique(var_sp);
            ++vars_added;
          }
        }
      }
    }

    bool skip_children = (sc.function == NULL && tag == DW_TAG_subprogram);

    if (!skip_children && parse_children && die.HasChildren()) {
      vars_added += ParseVariables(sc, die.GetFirstChild(), func_low_pc, true,
                                   true, cc_variable_list);
    }

    if (parse_siblings)
      die = die.GetSibling();
    else
      die.Clear();
  }
  return vars_added;
}

//------------------------------------------------------------------
// PluginInterface protocol
//------------------------------------------------------------------
ConstString SymbolFileDWARF::GetPluginName() { return GetPluginNameStatic(); }

uint32_t SymbolFileDWARF::GetPluginVersion() { return 1; }

void SymbolFileDWARF::DumpIndexes() {
  StreamFile s(stdout, false);

  s.Printf(
      "DWARF index for (%s) '%s':",
      GetObjectFile()->GetModule()->GetArchitecture().GetArchitectureName(),
      GetObjectFile()->GetFileSpec().GetPath().c_str());
  s.Printf("\nFunction basenames:\n");
  m_function_basename_index.Dump(&s);
  s.Printf("\nFunction fullnames:\n");
  m_function_fullname_index.Dump(&s);
  s.Printf("\nFunction methods:\n");
  m_function_method_index.Dump(&s);
  s.Printf("\nFunction selectors:\n");
  m_function_selector_index.Dump(&s);
  s.Printf("\nObjective C class selectors:\n");
  m_objc_class_selectors_index.Dump(&s);
  s.Printf("\nGlobals and statics:\n");
  m_global_index.Dump(&s);
  s.Printf("\nTypes:\n");
  m_type_index.Dump(&s);
  s.Printf("\nNamespaces:\n");
  m_namespace_index.Dump(&s);
}

SymbolFileDWARFDebugMap *SymbolFileDWARF::GetDebugMapSymfile() {
  if (m_debug_map_symfile == NULL && !m_debug_map_module_wp.expired()) {
    lldb::ModuleSP module_sp(m_debug_map_module_wp.lock());
    if (module_sp) {
      SymbolVendor *sym_vendor = module_sp->GetSymbolVendor();
      if (sym_vendor)
        m_debug_map_symfile =
            (SymbolFileDWARFDebugMap *)sym_vendor->GetSymbolFile();
    }
  }
  return m_debug_map_symfile;
}

DWARFExpression::LocationListFormat
SymbolFileDWARF::GetLocationListFormat() const {
  return DWARFExpression::RegularLocationList;
}

SymbolFileDWARFDwp *SymbolFileDWARF::GetDwpSymbolFile() {
  llvm::call_once(m_dwp_symfile_once_flag, [this]() {
    ModuleSpec module_spec;
    module_spec.GetFileSpec() = m_obj_file->GetFileSpec();
    module_spec.GetSymbolFileSpec() =
        FileSpec(m_obj_file->GetFileSpec().GetPath() + ".dwp", false);
    FileSpec dwp_filespec = Symbols::LocateExecutableSymbolFile(module_spec);
    if (dwp_filespec.Exists()) {
      m_dwp_symfile = SymbolFileDWARFDwp::Create(GetObjectFile()->GetModule(),
                                                 dwp_filespec);
    }
  });
  return m_dwp_symfile.get();
}<|MERGE_RESOLUTION|>--- conflicted
+++ resolved
@@ -211,14 +211,13 @@
   return nullptr;
 }
 
-<<<<<<< HEAD
 static inline bool IsSwiftLanguage(LanguageType language) {
   return language == eLanguageTypePLI || language == eLanguageTypeSwift ||
          ((uint32_t)language == (uint32_t)llvm::dwarf::DW_LANG_Swift);
-=======
+}
+
 DWARFCompileUnit *SymbolFileDWARF::GetBaseCompileUnit() {
   return nullptr;
->>>>>>> b1a1b870
 }
 
 void SymbolFileDWARF::Initialize() {
