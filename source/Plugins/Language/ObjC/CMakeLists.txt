--- conflicted
+++ resolved
@@ -31,10 +31,7 @@
     lldbTarget
     lldbUtility
     lldbPluginAppleObjCRuntime
-<<<<<<< HEAD
     lldbPluginSwiftLanguage
-=======
 
   EXTRA_CXXFLAGS ${EXTRA_CXXFLAGS}
->>>>>>> ffe1073b
 )