--- conflicted
+++ resolved
@@ -194,14 +194,7 @@
     DYLDAllImageInfos m_dyld_all_image_infos;
     uint32_t m_dyld_all_image_infos_stop_id;
     lldb::user_id_t m_break_id;
-<<<<<<< HEAD
-    DYLDImageInfo::collection m_dyld_image_infos;   // Current shared libraries information
-    uint32_t m_dyld_image_infos_stop_id;    // The process stop ID that "m_dyld_image_infos" is valid for
     mutable std::recursive_mutex m_mutex;
-    lldb_private::Process::Notifications m_notification_callbacks;
-=======
-    mutable std::recursive_mutex m_mutex;
->>>>>>> 969e9c06
     bool m_process_image_addr_is_all_images_infos;
 
 private:
