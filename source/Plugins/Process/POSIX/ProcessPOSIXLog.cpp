--- conflicted
+++ resolved
@@ -15,74 +15,6 @@
 using namespace lldb;
 using namespace lldb_private;
 
-<<<<<<< HEAD
-// We want to avoid global constructors where code needs to be run so here we
-// control access to our static g_log_sp by hiding it in a singleton function
-// that will construct the static g_log_sp the first time this function is
-// called.
-static bool g_log_enabled = false;
-static Log *g_log = NULL;
-static Log *GetLog() {
-  if (!g_log_enabled)
-    return NULL;
-  return g_log;
-}
-
-void ProcessPOSIXLog::Initialize(ConstString name) {
-  static std::once_flag g_once_flag;
-
-  llvm::call_once(g_once_flag, [name]() {
-    Log::Callbacks log_callbacks = {DisableLog, EnableLog, ListLogCategories};
-
-    Log::RegisterLogChannel(name, log_callbacks);
-    RegisterPluginName(name);
-  });
-}
-
-Log *ProcessPOSIXLog::GetLogIfAllCategoriesSet(uint32_t mask) {
-  Log *log(GetLog());
-  if (log && mask) {
-    uint32_t log_mask = log->GetMask().Get();
-    if ((log_mask & mask) != mask)
-      return NULL;
-  }
-  return log;
-}
-
-static uint32_t GetFlagBits(const char *arg) {
-  if (::strcasecmp(arg, "all") == 0)
-    return POSIX_LOG_ALL;
-  else if (::strcasecmp(arg, "async") == 0)
-    return POSIX_LOG_ASYNC;
-  else if (::strncasecmp(arg, "break", 5) == 0)
-    return POSIX_LOG_BREAKPOINTS;
-  else if (::strncasecmp(arg, "comm", 4) == 0)
-    return POSIX_LOG_COMM;
-  else if (::strcasecmp(arg, "default") == 0)
-    return POSIX_LOG_DEFAULT;
-  else if (::strcasecmp(arg, "packets") == 0)
-    return POSIX_LOG_PACKETS;
-  else if (::strcasecmp(arg, "memory") == 0)
-    return POSIX_LOG_MEMORY;
-  else if (::strcasecmp(arg, "data-short") == 0)
-    return POSIX_LOG_MEMORY_DATA_SHORT;
-  else if (::strcasecmp(arg, "data-long") == 0)
-    return POSIX_LOG_MEMORY_DATA_LONG;
-  else if (::strcasecmp(arg, "process") == 0)
-    return POSIX_LOG_PROCESS;
-  else if (::strcasecmp(arg, "ptrace") == 0)
-    return POSIX_LOG_PTRACE;
-  else if (::strcasecmp(arg, "registers") == 0)
-    return POSIX_LOG_REGISTERS;
-  else if (::strcasecmp(arg, "step") == 0)
-    return POSIX_LOG_STEP;
-  else if (::strcasecmp(arg, "thread") == 0)
-    return POSIX_LOG_THREAD;
-  else if (::strncasecmp(arg, "watch", 5) == 0)
-    return POSIX_LOG_WATCHPOINTS;
-  return 0;
-}
-=======
 static constexpr Log::Category g_categories[] = {
   {{"break"}, {"log breakpoints"}, POSIX_LOG_BREAKPOINTS},
   {{"memory"}, {"log memory reads and writes"}, POSIX_LOG_MEMORY},
@@ -92,7 +24,6 @@
   {{"thread"}, {"log thread events and activities"}, POSIX_LOG_THREAD},
   {{"watch"}, {"log watchpoint related activities"}, POSIX_LOG_WATCHPOINTS},
 };
->>>>>>> 0f6f75fd
 
 Log::Channel ProcessPOSIXLog::g_channel(g_categories, POSIX_LOG_DEFAULT);
 
