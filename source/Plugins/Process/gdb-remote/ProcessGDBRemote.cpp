--- conflicted
+++ resolved
@@ -3289,17 +3289,8 @@
   }
   return error;
 }
-<<<<<<< HEAD
-#if defined(__APPLE__)
-// CI bots that use the code-signed debugserver from Xcode don't yet have a
-// debugserver that supports the socketpair "--fd" argument.  We need to
-// disable this until we have an Apple codesigned version of debugserver that
-// supports it.
-// #define USE_SOCKETPAIR_FOR_LOCAL_CONNECTION 1
-=======
 #if !defined(_WIN32)
 #define USE_SOCKETPAIR_FOR_LOCAL_CONNECTION 1
->>>>>>> e360fd68
 #endif
 
 #ifdef USE_SOCKETPAIR_FOR_LOCAL_CONNECTION
