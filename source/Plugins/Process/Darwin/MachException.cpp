//===-- MachException.cpp ---------------------------------------*- C++ -*-===//
//
//                     The LLVM Compiler Infrastructure
//
// This file is distributed under the University of Illinois Open Source
// License. See LICENSE.TXT for details.
//
//===----------------------------------------------------------------------===//
//
//  Created by Greg Clayton on 6/18/07.
//
//===----------------------------------------------------------------------===//

#include "MachException.h"

// C includes
#include <errno.h>
#include <sys/ptrace.h>
#include <sys/types.h>

// C++ includes
#include <mutex>

// LLDB includes
#include "lldb/Target/UnixSignals.h"
#include "lldb/Utility/LLDBAssert.h"
#include "lldb/Utility/Log.h"
#include "lldb/Utility/Status.h"
#include "lldb/Utility/Stream.h"

using namespace lldb;
using namespace lldb_private;
using namespace lldb_private::process_darwin;

// Routine mach_exception_raise
extern "C" kern_return_t
catch_mach_exception_raise(mach_port_t exception_port, mach_port_t thread,
                           mach_port_t task, exception_type_t exception,
                           mach_exception_data_t code,
                           mach_msg_type_number_t codeCnt);

extern "C" kern_return_t catch_mach_exception_raise_state(
    mach_port_t exception_port, exception_type_t exception,
    const mach_exception_data_t code, mach_msg_type_number_t codeCnt,
    int *flavor, const thread_state_t old_state,
    mach_msg_type_number_t old_stateCnt, thread_state_t new_state,
    mach_msg_type_number_t *new_stateCnt);

// Routine mach_exception_raise_state_identity
extern "C" kern_return_t catch_mach_exception_raise_state_identity(
    mach_port_t exception_port, mach_port_t thread, mach_port_t task,
    exception_type_t exception, mach_exception_data_t code,
    mach_msg_type_number_t codeCnt, int *flavor, thread_state_t old_state,
    mach_msg_type_number_t old_stateCnt, thread_state_t new_state,
    mach_msg_type_number_t *new_stateCnt);

extern "C" boolean_t mach_exc_server(mach_msg_header_t *InHeadP,
                                     mach_msg_header_t *OutHeadP);

// Any access to the g_message variable should be done by locking the
// g_message_mutex first, using the g_message variable, then unlocking
// the g_message_mutex. See MachException::Message::CatchExceptionRaise()
// for sample code.

static MachException::Data *g_message = NULL;

extern "C" kern_return_t catch_mach_exception_raise_state(
    mach_port_t exc_port, exception_type_t exc_type,
    const mach_exception_data_t exc_data, mach_msg_type_number_t exc_data_count,
    int *flavor, const thread_state_t old_state,
    mach_msg_type_number_t old_stateCnt, thread_state_t new_state,
    mach_msg_type_number_t *new_stateCnt) {
  // TODO change to LIBLLDB_LOG_EXCEPTION
  Log *log(GetLogIfAllCategoriesSet(LIBLLDB_LOG_PROCESS ));
  if (log) {
    log->Printf("::%s(exc_port = 0x%4.4x, exc_type = %d (%s), "
                "exc_data = 0x%llx, exc_data_count = %d)",
                __FUNCTION__, exc_port, exc_type, MachException::Name(exc_type),
                (uint64_t)exc_data, exc_data_count);
  }
  return KERN_FAILURE;
}

extern "C" kern_return_t catch_mach_exception_raise_state_identity(
    mach_port_t exc_port, mach_port_t thread_port, mach_port_t task_port,
    exception_type_t exc_type, mach_exception_data_t exc_data,
    mach_msg_type_number_t exc_data_count, int *flavor,
    thread_state_t old_state, mach_msg_type_number_t old_stateCnt,
    thread_state_t new_state, mach_msg_type_number_t *new_stateCnt) {
  Log *log(GetLogIfAllCategoriesSet(LIBLLDB_LOG_PROCESS ));
  if (log) {
    log->Printf("::%s(exc_port = 0x%4.4x, thd_port = 0x%4.4x, "
                "tsk_port = 0x%4.4x, exc_type = %d (%s), exc_data[%d] = "
                "{ 0x%llx, 0x%llx })",
                __FUNCTION__, exc_port, thread_port, task_port, exc_type,
                MachException::Name(exc_type), exc_data_count,
                (uint64_t)(exc_data_count > 0 ? exc_data[0] : 0xBADDBADD),
                (uint64_t)(exc_data_count > 1 ? exc_data[1] : 0xBADDBADD));
  }
  mach_port_deallocate(mach_task_self(), task_port);
  mach_port_deallocate(mach_task_self(), thread_port);

  return KERN_FAILURE;
}

extern "C" kern_return_t
catch_mach_exception_raise(mach_port_t exc_port, mach_port_t thread_port,
                           mach_port_t task_port, exception_type_t exc_type,
                           mach_exception_data_t exc_data,
                           mach_msg_type_number_t exc_data_count) {
  Log *log(GetLogIfAllCategoriesSet(LIBLLDB_LOG_PROCESS ));
  if (log) {
    log->Printf("::%s(exc_port = 0x%4.4x, thd_port = 0x%4.4x, "
                "tsk_port = 0x%4.4x, exc_type = %d (%s), exc_data[%d] "
                "= { 0x%llx, 0x%llx })",
                __FUNCTION__, exc_port, thread_port, task_port, exc_type,
                MachException::Name(exc_type), exc_data_count,
                (uint64_t)(exc_data_count > 0 ? exc_data[0] : 0xBADDBADD),
                (uint64_t)(exc_data_count > 1 ? exc_data[1] : 0xBADDBADD));
  }

  if (task_port == g_message->task_port) {
    g_message->task_port = task_port;
    g_message->thread_port = thread_port;
    g_message->exc_type = exc_type;
    g_message->exc_data.resize(exc_data_count);
    ::memcpy(&g_message->exc_data[0], exc_data,
             g_message->exc_data.size() * sizeof(mach_exception_data_type_t));
    return KERN_SUCCESS;
  }
  return KERN_FAILURE;
}

#if 0
void
MachException::Message::Dump(Stream &stream) const
{
    stream.Printf("exc_msg { bits = 0x%8.8x size = 0x%8.8x remote-port = "
                  "0x%8.8x local-port = 0x%8.8x reserved = 0x%8.8x "
                  "id = 0x%8.8x }\n",
        exc_msg.hdr.msgh_bits,
        exc_msg.hdr.msgh_size,
        exc_msg.hdr.msgh_remote_port,
        exc_msg.hdr.msgh_local_port,
        exc_msg.hdr.msgh_reserved,
        exc_msg.hdr.msgh_id);

    stream.Printf("reply_msg { bits = 0x%8.8x size = 0x%8.8x remote-port "
                  "= 0x%8.8x local-port = 0x%8.8x reserved = 0x%8.8x "
                  "id = 0x%8.8x }",
                  reply_msg.hdr.msgh_bits,
                  reply_msg.hdr.msgh_size,
                  reply_msg.hdr.msgh_remote_port,
                  reply_msg.hdr.msgh_local_port,
                  reply_msg.hdr.msgh_reserved,
                  reply_msg.hdr.msgh_id);
    stream.Flush();
}
#endif

bool MachException::Data::GetStopInfo(struct ThreadStopInfo *stop_info,
                                      const UnixSignals &signals,
                                      Stream &stream) const {
  if (!stop_info)
    return false;

  // Zero out the structure.
  memset(stop_info, 0, sizeof(struct ThreadStopInfo));

  if (exc_type == 0) {
    stop_info->reason = eStopReasonInvalid;
    return true;
  }

  // We always stop with a mach exception.
  stop_info->reason = eStopReasonException;
  // Save the EXC_XXXX exception type.
  stop_info->details.exception.type = exc_type;

  // Fill in a text description
  const char *exc_name = MachException::Name(exc_type);
  if (exc_name)
    stream.Printf("%s", exc_name);
  else
    stream.Printf("%i", exc_type);

  stop_info->details.exception.data_count = exc_data.size();

  int soft_signal = SoftSignal();
  if (soft_signal) {
    const char *sig_str = signals.GetSignalAsCString(soft_signal);
    stream.Printf(" EXC_SOFT_SIGNAL( %i ( %s ))", soft_signal,
                  sig_str ? sig_str : "unknown signal");
  } else {
    // No special disassembly for exception data, just print it.
    size_t idx;
    stream.Printf(" data[%llu] = {",
                  (uint64_t)stop_info->details.exception.data_count);

    for (idx = 0; idx < stop_info->details.exception.data_count; ++idx) {
      stream.Printf(
          "0x%llx%c", (uint64_t)exc_data[idx],
          ((idx + 1 == stop_info->details.exception.data_count) ? '}' : ','));
    }
  }

  // Copy the exception data
  for (size_t i = 0; i < stop_info->details.exception.data_count; i++)
    stop_info->details.exception.data[i] = exc_data[i];

  return true;
}

<<<<<<< HEAD
Error MachException::Message::Receive(mach_port_t port,
                                      mach_msg_option_t options,
                                      mach_msg_timeout_t timeout,
                                      mach_port_t notify_port) {
  Error error;
  Log *log(GetLogIfAllCategoriesSet(LIBLLDB_LOG_PROCESS ));
=======
Status MachException::Message::Receive(mach_port_t port,
                                       mach_msg_option_t options,
                                       mach_msg_timeout_t timeout,
                                       mach_port_t notify_port) {
  Status error;
  Log *log(GetLogIfAllCategoriesSet(LIBLLDB_LOG_PROCESS | LIBLLDB_LOG_VERBOSE));
>>>>>>> 15663172

  mach_msg_timeout_t mach_msg_timeout =
      options & MACH_RCV_TIMEOUT ? timeout : 0;
  if (log && ((options & MACH_RCV_TIMEOUT) == 0)) {
    // Dump this log message if we have no timeout in case it never returns
    log->Printf("::mach_msg(msg->{bits = %#x, size = %u remote_port = %#x, "
                "local_port = %#x, reserved = 0x%x, id = 0x%x}, "
                "option = %#x, send_size = 0, rcv_size = %llu, "
                "rcv_name = %#x, timeout = %u, notify = %#x)",
                exc_msg.hdr.msgh_bits, exc_msg.hdr.msgh_size,
                exc_msg.hdr.msgh_remote_port, exc_msg.hdr.msgh_local_port,
                exc_msg.hdr.msgh_reserved, exc_msg.hdr.msgh_id, options,
                (uint64_t)sizeof(exc_msg.data), port, mach_msg_timeout,
                notify_port);
  }

  mach_msg_return_t mach_err =
      ::mach_msg(&exc_msg.hdr,
                 options,              // options
                 0,                    // Send size
                 sizeof(exc_msg.data), // Receive size
                 port,                 // exception port to watch for
                                       // exception on
                 mach_msg_timeout,     // timeout in msec (obeyed only
                                       // if MACH_RCV_TIMEOUT is ORed
                                       // into the options parameter)
                 notify_port);
  error.SetError(mach_err, eErrorTypeMachKernel);

  // Dump any errors we get
  if (error.Fail() && log) {
    log->Printf("::mach_msg(msg->{bits = %#x, size = %u remote_port = %#x, "
                "local_port = %#x, reserved = 0x%x, id = 0x%x}, "
                "option = %#x, send_size = %u, rcv_size = %lu, rcv_name "
                "= %#x, timeout = %u, notify = %#x) failed: %s",
                exc_msg.hdr.msgh_bits, exc_msg.hdr.msgh_size,
                exc_msg.hdr.msgh_remote_port, exc_msg.hdr.msgh_local_port,
                exc_msg.hdr.msgh_reserved, exc_msg.hdr.msgh_id, options, 0,
                sizeof(exc_msg.data), port, mach_msg_timeout, notify_port,
                error.AsCString());
  }
  return error;
}

void MachException::Message::Dump(Stream &stream) const {
  stream.Printf("  exc_msg { bits = 0x%8.8x size = 0x%8.8x remote-port = "
                "0x%8.8x local-port = 0x%8.8x reserved = 0x%8.8x id = "
                "0x%8.8x }\n",
                exc_msg.hdr.msgh_bits, exc_msg.hdr.msgh_size,
                exc_msg.hdr.msgh_remote_port, exc_msg.hdr.msgh_local_port,
                exc_msg.hdr.msgh_reserved, exc_msg.hdr.msgh_id);

  stream.Printf("  reply_msg { bits = 0x%8.8x size = 0x%8.8x remote-port = "
                "0x%8.8x local-port = 0x%8.8x reserved = 0x%8.8x id = "
                "0x%8.8x }",
                reply_msg.hdr.msgh_bits, reply_msg.hdr.msgh_size,
                reply_msg.hdr.msgh_remote_port, reply_msg.hdr.msgh_local_port,
                reply_msg.hdr.msgh_reserved, reply_msg.hdr.msgh_id);
}

bool MachException::Message::CatchExceptionRaise(task_t task) {
  bool success = false;
  // locker will keep a mutex locked until it goes out of scope
  //    PThreadMutex::Locker locker(&g_message_mutex);
  //    DNBLogThreaded("calling  mach_exc_server");
  state.task_port = task;
  g_message = &state;
  // The exc_server function is the MIG generated server handling function
  // to handle messages from the kernel relating to the occurrence of an
  // exception in a thread. Such messages are delivered to the exception port
  // set via thread_set_exception_ports or task_set_exception_ports. When an
  // exception occurs in a thread, the thread sends an exception message to
  // its exception port, blocking in the kernel waiting for the receipt of a
  // reply. The exc_server function performs all necessary argument handling
  // for this kernel message and calls catch_exception_raise,
  // catch_exception_raise_state or catch_exception_raise_state_identity,
  // which should handle the exception. If the called routine returns
  // KERN_SUCCESS, a reply message will be sent, allowing the thread to
  // continue from the point of the exception; otherwise, no reply message
  // is sent and the called routine must have dealt with the exception
  // thread directly.
  if (mach_exc_server(&exc_msg.hdr, &reply_msg.hdr)) {
    success = true;
  } else {
    Log *log(
        GetLogIfAllCategoriesSet(LIBLLDB_LOG_PROCESS ));
    if (log)
      log->Printf("MachException::Message::%s(): mach_exc_server "
                  "returned zero...",
                  __FUNCTION__);
  }
  g_message = NULL;
  return success;
}

Status MachException::Message::Reply(::pid_t inferior_pid, task_t inferior_task,
                                     int signal) {
  // Reply to the exception...
  Status error;

  Log *log(GetLogIfAllCategoriesSet(LIBLLDB_LOG_PROCESS ));

  // If we had a soft signal, we need to update the thread first so it can
  // continue without signaling
  int soft_signal = state.SoftSignal();
  if (soft_signal) {
    int state_pid = -1;
    if (inferior_task == state.task_port) {
      // This is our task, so we can update the signal to send to it
      state_pid = inferior_pid;
      soft_signal = signal;
    } else {
      auto mach_err = ::pid_for_task(state.task_port, &state_pid);
      if (mach_err) {
        error.SetError(mach_err, eErrorTypeMachKernel);
        if (log)
          log->Printf("MachException::Message::%s(): pid_for_task() "
                      "failed: %s",
                      __FUNCTION__, error.AsCString());
        return error;
      }
    }

    lldbassert(state_pid != -1);
    if (state_pid != -1) {
      errno = 0;
      caddr_t thread_port_caddr = (caddr_t)(uintptr_t)state.thread_port;
      if (::ptrace(PT_THUPDATE, state_pid, thread_port_caddr, soft_signal) != 0)
        error.SetError(errno, eErrorTypePOSIX);

      if (!error.Success()) {
        if (log)
          log->Printf("::ptrace(request = PT_THUPDATE, pid = "
                      "0x%4.4x, tid = 0x%4.4x, signal = %i)",
                      state_pid, state.thread_port, soft_signal);
        return error;
      }
    }
  }

  if (log)
    log->Printf("::mach_msg ( msg->{bits = %#x, size = %u, remote_port "
                "= %#x, local_port = %#x, reserved = 0x%x, id = 0x%x}, "
                "option = %#x, send_size = %u, rcv_size = %u, rcv_name "
                "= %#x, timeout = %u, notify = %#x)",
                reply_msg.hdr.msgh_bits, reply_msg.hdr.msgh_size,
                reply_msg.hdr.msgh_remote_port, reply_msg.hdr.msgh_local_port,
                reply_msg.hdr.msgh_reserved, reply_msg.hdr.msgh_id,
                MACH_SEND_MSG | MACH_SEND_INTERRUPT, reply_msg.hdr.msgh_size, 0,
                MACH_PORT_NULL, MACH_MSG_TIMEOUT_NONE, MACH_PORT_NULL);

  auto mach_err =
      ::mach_msg(&reply_msg.hdr, MACH_SEND_MSG | MACH_SEND_INTERRUPT,
                 reply_msg.hdr.msgh_size, 0, MACH_PORT_NULL,
                 MACH_MSG_TIMEOUT_NONE, MACH_PORT_NULL);
  if (mach_err)
    error.SetError(mach_err, eErrorTypeMachKernel);

  // Log our error if we have one.
  if (error.Fail() && log) {
    if (error.GetError() == MACH_SEND_INTERRUPTED) {
      log->PutCString("::mach_msg() - send interrupted");
      // TODO: keep retrying to reply???
    } else if (state.task_port == inferior_task) {
      log->Printf("mach_msg(): returned an error when replying "
                  "to a mach exception: error = %u (%s)",
                  error.GetError(), error.AsCString());
    } else {
      log->Printf("::mach_msg() - failed (child of task): %u (%s)",
                  error.GetError(), error.AsCString());
    }
  }

  return error;
}

#define PREV_EXC_MASK_ALL                                                      \
  (EXC_MASK_BAD_ACCESS | EXC_MASK_BAD_INSTRUCTION | EXC_MASK_ARITHMETIC |      \
   EXC_MASK_EMULATION | EXC_MASK_SOFTWARE | EXC_MASK_BREAKPOINT |              \
   EXC_MASK_SYSCALL | EXC_MASK_MACH_SYSCALL | EXC_MASK_RPC_ALERT |             \
   EXC_MASK_MACHINE)

// Don't listen for EXC_RESOURCE, it should really get handled by the system
// handler.

#ifndef EXC_RESOURCE
#define EXC_RESOURCE 11
#endif

#ifndef EXC_MASK_RESOURCE
#define EXC_MASK_RESOURCE (1 << EXC_RESOURCE)
#endif

#define LLDB_EXC_MASK (EXC_MASK_ALL & ~EXC_MASK_RESOURCE)

<<<<<<< HEAD
Error MachException::PortInfo::Save(task_t task) {
  Error error;
  Log *log(GetLogIfAllCategoriesSet(LIBLLDB_LOG_PROCESS ));
=======
Status MachException::PortInfo::Save(task_t task) {
  Status error;
  Log *log(GetLogIfAllCategoriesSet(LIBLLDB_LOG_PROCESS | LIBLLDB_LOG_VERBOSE));
>>>>>>> 15663172

  if (log)
    log->Printf("MachException::PortInfo::%s(task = 0x%4.4x)", __FUNCTION__,
                task);

  // Be careful to be able to have debugserver built on a newer OS than what
  // it is currently running on by being able to start with all exceptions
  // and back off to just what is supported on the current system
  mask = LLDB_EXC_MASK;

  count = (sizeof(ports) / sizeof(ports[0]));
  auto mach_err = ::task_get_exception_ports(task, mask, masks, &count, ports,
                                             behaviors, flavors);
  if (mach_err)
    error.SetError(mach_err, eErrorTypeMachKernel);

  if (log) {
    if (error.Success()) {
      log->Printf("::task_get_exception_ports(task = 0x%4.4x, mask = "
                  "0x%x, maskCnt => %u, ports, behaviors, flavors)",
                  task, mask, count);
    } else {
      log->Printf("::task_get_exception_ports(task = 0x%4.4x, mask = 0x%x, "
                  "maskCnt => %u, ports, behaviors, flavors) error: %u (%s)",
                  task, mask, count, error.GetError(), error.AsCString());
    }
  }

  if ((error.GetError() == KERN_INVALID_ARGUMENT) &&
      (mask != PREV_EXC_MASK_ALL)) {
    mask = PREV_EXC_MASK_ALL;
    count = (sizeof(ports) / sizeof(ports[0]));
    mach_err = ::task_get_exception_ports(task, mask, masks, &count, ports,
                                          behaviors, flavors);
    error.SetError(mach_err, eErrorTypeMachKernel);
    if (log) {
      if (error.Success()) {
        log->Printf("::task_get_exception_ports(task = 0x%4.4x, "
                    "mask = 0x%x, maskCnt => %u, ports, behaviors, "
                    "flavors)",
                    task, mask, count);
      } else {
        log->Printf("::task_get_exception_ports(task = 0x%4.4x, mask = "
                    "0x%x, maskCnt => %u, ports, behaviors, flavors) "
                    "error: %u (%s)",
                    task, mask, count, error.GetError(), error.AsCString());
      }
    }
  }
  if (error.Fail()) {
    mask = 0;
    count = 0;
  }
  return error;
}

Status MachException::PortInfo::Restore(task_t task) {
  Status error;

  Log *log(GetLogIfAllCategoriesSet(LIBLLDB_LOG_PROCESS ));

  if (log)
    log->Printf("MachException::PortInfo::Restore(task = 0x%4.4x)", task);

  uint32_t i = 0;
  if (count > 0) {
    for (i = 0; i < count; i++) {
      auto mach_err = ::task_set_exception_ports(task, masks[i], ports[i],
                                                 behaviors[i], flavors[i]);
      if (mach_err)
        error.SetError(mach_err, eErrorTypeMachKernel);
      if (log) {
        if (error.Success()) {
          log->Printf("::task_set_exception_ports(task = 0x%4.4x, "
                      "exception_mask = 0x%8.8x, new_port = 0x%4.4x, "
                      "behavior = 0x%8.8x, new_flavor = 0x%8.8x)",
                      task, masks[i], ports[i], behaviors[i], flavors[i]);
        } else {
          log->Printf("::task_set_exception_ports(task = 0x%4.4x, "
                      "exception_mask = 0x%8.8x, new_port = 0x%4.4x, "
                      "behavior = 0x%8.8x, new_flavor = 0x%8.8x): "
                      "error %u (%s)",
                      task, masks[i], ports[i], behaviors[i], flavors[i],
                      error.GetError(), error.AsCString());
        }
      }

      // Bail if we encounter any errors
      if (error.Fail())
        break;
    }
  }

  count = 0;
  return error;
}

const char *MachException::Name(exception_type_t exc_type) {
  switch (exc_type) {
  case EXC_BAD_ACCESS:
    return "EXC_BAD_ACCESS";
  case EXC_BAD_INSTRUCTION:
    return "EXC_BAD_INSTRUCTION";
  case EXC_ARITHMETIC:
    return "EXC_ARITHMETIC";
  case EXC_EMULATION:
    return "EXC_EMULATION";
  case EXC_SOFTWARE:
    return "EXC_SOFTWARE";
  case EXC_BREAKPOINT:
    return "EXC_BREAKPOINT";
  case EXC_SYSCALL:
    return "EXC_SYSCALL";
  case EXC_MACH_SYSCALL:
    return "EXC_MACH_SYSCALL";
  case EXC_RPC_ALERT:
    return "EXC_RPC_ALERT";
#ifdef EXC_CRASH
  case EXC_CRASH:
    return "EXC_CRASH";
#endif
  default:
    break;
  }
  return NULL;
}<|MERGE_RESOLUTION|>--- conflicted
+++ resolved
@@ -211,21 +211,12 @@
   return true;
 }
 
-<<<<<<< HEAD
-Error MachException::Message::Receive(mach_port_t port,
-                                      mach_msg_option_t options,
-                                      mach_msg_timeout_t timeout,
-                                      mach_port_t notify_port) {
-  Error error;
-  Log *log(GetLogIfAllCategoriesSet(LIBLLDB_LOG_PROCESS ));
-=======
 Status MachException::Message::Receive(mach_port_t port,
                                        mach_msg_option_t options,
                                        mach_msg_timeout_t timeout,
                                        mach_port_t notify_port) {
   Status error;
   Log *log(GetLogIfAllCategoriesSet(LIBLLDB_LOG_PROCESS | LIBLLDB_LOG_VERBOSE));
->>>>>>> 15663172
 
   mach_msg_timeout_t mach_msg_timeout =
       options & MACH_RCV_TIMEOUT ? timeout : 0;
@@ -421,15 +412,9 @@
 
 #define LLDB_EXC_MASK (EXC_MASK_ALL & ~EXC_MASK_RESOURCE)
 
-<<<<<<< HEAD
-Error MachException::PortInfo::Save(task_t task) {
-  Error error;
-  Log *log(GetLogIfAllCategoriesSet(LIBLLDB_LOG_PROCESS ));
-=======
 Status MachException::PortInfo::Save(task_t task) {
   Status error;
   Log *log(GetLogIfAllCategoriesSet(LIBLLDB_LOG_PROCESS | LIBLLDB_LOG_VERBOSE));
->>>>>>> 15663172
 
   if (log)
     log->Printf("MachException::PortInfo::%s(task = 0x%4.4x)", __FUNCTION__,
