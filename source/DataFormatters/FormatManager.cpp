//===-- FormatManager.cpp -------------------------------------------*- C++ -*-===//
//
//                     The LLVM Compiler Infrastructure
//
// This file is distributed under the University of Illinois Open Source
// License. See LICENSE.TXT for details.
//
//===----------------------------------------------------------------------===//

#include "lldb/DataFormatters/FormatManager.h"

#include "llvm/ADT/STLExtras.h"

// C Includes
// C++ Includes
// Other libraries and framework includes
// Project includes

#include "lldb/Core/Debugger.h"
#include "lldb/Core/Log.h"
#include "lldb/DataFormatters/FormattersHelpers.h"
#include "lldb/DataFormatters/LanguageCategory.h"
#include "Plugins/ScriptInterpreter/Python/lldb-python.h"
#include "lldb/Target/ExecutionContext.h"
#include "lldb/Target/Language.h"

using namespace lldb;
using namespace lldb_private;
using namespace lldb_private::formatters;

struct FormatInfo
{
    Format format;
    const char format_char; // One or more format characters that can be used for this format.
    const char *format_name;    // Long format name that can be used to specify the current format
};

static FormatInfo 
g_format_infos[] = 
{
    { eFormatDefault        , '\0'  , "default"             },
    { eFormatBoolean        , 'B'   , "boolean"             },
    { eFormatBinary         , 'b'   , "binary"              },
    { eFormatBytes          , 'y'   , "bytes"               },
    { eFormatBytesWithASCII , 'Y'   , "bytes with ASCII"    },
    { eFormatChar           , 'c'   , "character"           },
    { eFormatCharPrintable  , 'C'   , "printable character" },
    { eFormatComplexFloat   , 'F'   , "complex float"       },
    { eFormatCString        , 's'   , "c-string"            },
    { eFormatDecimal        , 'd'   , "decimal"             },
    { eFormatEnum           , 'E'   , "enumeration"         },
    { eFormatHex            , 'x'   , "hex"                 },
    { eFormatHexUppercase   , 'X'   , "uppercase hex"       },
    { eFormatFloat          , 'f'   , "float"               },
    { eFormatOctal          , 'o'   , "octal"               },
    { eFormatOSType         , 'O'   , "OSType"              },
    { eFormatUnicode16      , 'U'   , "unicode16"           },
    { eFormatUnicode32      , '\0'  , "unicode32"           },
    { eFormatUnsigned       , 'u'   , "unsigned decimal"    },
    { eFormatPointer        , 'p'   , "pointer"             },
    { eFormatVectorOfChar   , '\0'  , "char[]"              },
    { eFormatVectorOfSInt8  , '\0'  , "int8_t[]"            },
    { eFormatVectorOfUInt8  , '\0'  , "uint8_t[]"           },
    { eFormatVectorOfSInt16 , '\0'  , "int16_t[]"           },
    { eFormatVectorOfUInt16 , '\0'  , "uint16_t[]"          },
    { eFormatVectorOfSInt32 , '\0'  , "int32_t[]"           },
    { eFormatVectorOfUInt32 , '\0'  , "uint32_t[]"          },
    { eFormatVectorOfSInt64 , '\0'  , "int64_t[]"           },
    { eFormatVectorOfUInt64 , '\0'  , "uint64_t[]"          },
    { eFormatVectorOfFloat16, '\0'  , "float16[]"           },
    { eFormatVectorOfFloat32, '\0'  , "float32[]"           },
    { eFormatVectorOfFloat64, '\0'  , "float64[]"           },
    { eFormatVectorOfUInt128, '\0'  , "uint128_t[]"         },
    { eFormatComplexInteger , 'I'   , "complex integer"     },
    { eFormatCharArray      , 'a'   , "character array"     },
    { eFormatAddressInfo    , 'A'   , "address"             },
    { eFormatHexFloat       , '\0'  , "hex float"           },
    { eFormatInstruction    , 'i'   , "instruction"         },
    { eFormatVoid           , 'v'   , "void"                }
};

static uint32_t g_num_format_infos = llvm::array_lengthof(g_format_infos);

static bool
GetFormatFromFormatChar (char format_char, Format &format)
{
    for (uint32_t i=0; i<g_num_format_infos; ++i)
    {
        if (g_format_infos[i].format_char == format_char)
        {
            format = g_format_infos[i].format;
            return true;
        }
    }
    format = eFormatInvalid;
    return false;
}

static bool
GetFormatFromFormatName (const char *format_name, bool partial_match_ok, Format &format)
{
    uint32_t i;
    for (i=0; i<g_num_format_infos; ++i)
    {
        if (strcasecmp (g_format_infos[i].format_name, format_name) == 0)
        {
            format = g_format_infos[i].format;
            return true;
        }
    }
    
    if (partial_match_ok)
    {
        for (i=0; i<g_num_format_infos; ++i)
        {
            if (strcasestr (g_format_infos[i].format_name, format_name) == g_format_infos[i].format_name)
            {
                format = g_format_infos[i].format;
                return true;
            }
        }
    }
    format = eFormatInvalid;
    return false;
}

void
FormatManager::Changed ()
{
    ++m_last_revision;
    m_format_cache.Clear ();
    std::lock_guard<std::recursive_mutex> guard(m_language_categories_mutex);
    for (auto& iter : m_language_categories_map)
    {
        if (iter.second)
            iter.second->GetFormatCache().Clear();
    }
}

bool
FormatManager::GetFormatFromCString (const char *format_cstr,
                                     bool partial_match_ok,
                                     lldb::Format &format)
{
    bool success = false;
    if (format_cstr && format_cstr[0])
    {
        if (format_cstr[1] == '\0')
        {
            success = GetFormatFromFormatChar (format_cstr[0], format);
            if (success)
                return true;
        }
        
        success = GetFormatFromFormatName (format_cstr, partial_match_ok, format);
    }
    if (!success)
        format = eFormatInvalid;
    return success;
}

char
FormatManager::GetFormatAsFormatChar (lldb::Format format)
{
    for (uint32_t i=0; i<g_num_format_infos; ++i)
    {
        if (g_format_infos[i].format == format)
            return g_format_infos[i].format_char;
    }
    return '\0';
}

const char *
FormatManager::GetFormatAsCString (Format format)
{
    if (format >= eFormatDefault && format < kNumFormats)
        return g_format_infos[format].format_name;
    return NULL;
}

void
FormatManager::EnableAllCategories ()
{
    m_categories_map.EnableAllCategories ();
    std::lock_guard<std::recursive_mutex> guard(m_language_categories_mutex);
    for (auto& iter : m_language_categories_map)
    {
        if (iter.second)
            iter.second->Enable();
    }
}

void
FormatManager::DisableAllCategories ()
{
    m_categories_map.DisableAllCategories ();
    std::lock_guard<std::recursive_mutex> guard(m_language_categories_mutex);
    for (auto& iter : m_language_categories_map)
    {
        if (iter.second)
            iter.second->Disable();
    }
}

void
FormatManager::GetPossibleMatches (ValueObject& valobj,
                                   CompilerType compiler_type,
                                   uint32_t reason,
                                   lldb::DynamicValueType use_dynamic,
                                   FormattersMatchVector& entries,
                                   bool did_strip_ptr,
                                   bool did_strip_ref,
                                   bool did_strip_typedef,
                                   bool root_level)
{
    compiler_type = compiler_type.GetTypeForFormatters();
    ConstString type_name(compiler_type.GetConstTypeName());
    if (valobj.GetBitfieldBitSize() > 0)
    {
        StreamString sstring;
        sstring.Printf("%s:%d",type_name.AsCString(),valobj.GetBitfieldBitSize());
        ConstString bitfieldname = ConstString(sstring.GetData());
        entries.push_back({bitfieldname,0,did_strip_ptr,did_strip_ref,did_strip_typedef});
        reason |= lldb_private::eFormatterChoiceCriterionStrippedBitField;
    }

    if (!compiler_type.IsMeaninglessWithoutDynamicResolution())
    {
        entries.push_back({type_name,reason,did_strip_ptr,did_strip_ref,did_strip_typedef});

        ConstString display_type_name(compiler_type.GetDisplayTypeName());
        if (display_type_name != type_name)
            entries.push_back({display_type_name,reason,did_strip_ptr,did_strip_ref,did_strip_typedef});
    }

    for (bool is_rvalue_ref = true, j = true; j && compiler_type.IsReferenceType(nullptr, &is_rvalue_ref); j = false)
    {
        CompilerType non_ref_type = compiler_type.GetNonReferenceType();
        GetPossibleMatches(valobj,
                           non_ref_type,
                           reason | lldb_private::eFormatterChoiceCriterionStrippedPointerReference,
                           use_dynamic,
                           entries,
                           did_strip_ptr,
                           true,
                           did_strip_typedef);
        if (non_ref_type.IsTypedefType())
        {
            CompilerType deffed_referenced_type = non_ref_type.GetTypedefedType();
            deffed_referenced_type = is_rvalue_ref ? deffed_referenced_type.GetRValueReferenceType() : deffed_referenced_type.GetLValueReferenceType();
            GetPossibleMatches(valobj,
                               deffed_referenced_type,
                               reason | lldb_private::eFormatterChoiceCriterionNavigatedTypedefs,
                               use_dynamic,
                               entries,
                               did_strip_ptr,
                               did_strip_ref,
                               true); // this is not exactly the usual meaning of stripping typedefs
        }
    }
    
    if (compiler_type.IsPointerType())
    {
        CompilerType non_ptr_type = compiler_type.GetPointeeType();
        GetPossibleMatches(valobj,
                           non_ptr_type,
                           reason | lldb_private::eFormatterChoiceCriterionStrippedPointerReference,
                           use_dynamic,
                           entries,
                           true,
                           did_strip_ref,
                           did_strip_typedef);
        if (non_ptr_type.IsTypedefType())
        {
            CompilerType deffed_pointed_type = non_ptr_type.GetTypedefedType().GetPointerType();
            GetPossibleMatches(valobj,
                               deffed_pointed_type,
                               reason | lldb_private::eFormatterChoiceCriterionNavigatedTypedefs,
                               use_dynamic,
                               entries,
                               did_strip_ptr,
                               did_strip_ref,
                               true); // this is not exactly the usual meaning of stripping typedefs
        }
    }
    
    for (lldb::LanguageType language_type : GetCandidateLanguages(valobj))
    {
        if (Language* language = Language::FindPlugin(language_type))
        {
            for (ConstString candidate : language->GetPossibleFormattersMatches(valobj, use_dynamic))
            {
                entries.push_back({candidate,
                                   reason | lldb_private::eFormatterChoiceCriterionLanguagePlugin,
                                   did_strip_ptr,
                                   did_strip_ref,
                                   did_strip_typedef});
            }
        }
    }

    // try to strip typedef chains
    if (compiler_type.IsTypedefType())
    {
        CompilerType deffed_type = compiler_type.GetTypedefedType();
        GetPossibleMatches(valobj,
                           deffed_type,
                           reason | lldb_private::eFormatterChoiceCriterionNavigatedTypedefs,
                           use_dynamic,
                           entries,
                           did_strip_ptr,
                           did_strip_ref,
                           true);
    }
    
    if (root_level)
    {
        do {
            if (!compiler_type.IsValid())
                break;
            
            CompilerType unqual_compiler_ast_type = compiler_type.GetFullyUnqualifiedType();
            if (!unqual_compiler_ast_type.IsValid())
                break;
            if (unqual_compiler_ast_type.GetOpaqueQualType() != compiler_type.GetOpaqueQualType())
                GetPossibleMatches (valobj,
                                    unqual_compiler_ast_type,
                                    reason,
                                    use_dynamic,
                                    entries,
                                    did_strip_ptr,
                                    did_strip_ref,
                                    did_strip_typedef);
        } while(false);
        
        
        // if all else fails, go to static type
        if (valobj.IsDynamic())
        {
            lldb::ValueObjectSP static_value_sp(valobj.GetStaticValue());
            if (static_value_sp)
                GetPossibleMatches(*static_value_sp.get(),
                                   static_value_sp->GetCompilerType(),
                                   reason | lldb_private::eFormatterChoiceCriterionWentToStaticValue,
                                   use_dynamic,
                                   entries,
                                   did_strip_ptr,
                                   did_strip_ref,
                                   did_strip_typedef,
                                   true);
        }
    }
}

lldb::TypeFormatImplSP
FormatManager::GetFormatForType (lldb::TypeNameSpecifierImplSP type_sp)
{
    if (!type_sp)
        return lldb::TypeFormatImplSP();
    lldb::TypeFormatImplSP format_chosen_sp;
    uint32_t num_categories = m_categories_map.GetCount();
    lldb::TypeCategoryImplSP category_sp;
    uint32_t prio_category = UINT32_MAX;
    for (uint32_t category_id = 0;
         category_id < num_categories;
         category_id++)
    {
        category_sp = GetCategoryAtIndex(category_id);
        if (category_sp->IsEnabled() == false)
            continue;
        lldb::TypeFormatImplSP format_current_sp = category_sp->GetFormatForType(type_sp);
        if (format_current_sp && (format_chosen_sp.get() == NULL || (prio_category > category_sp->GetEnabledPosition())))
        {
            prio_category = category_sp->GetEnabledPosition();
            format_chosen_sp = format_current_sp;
        }
    }
    return format_chosen_sp;
}

lldb::TypeSummaryImplSP
FormatManager::GetSummaryForType (lldb::TypeNameSpecifierImplSP type_sp)
{
    if (!type_sp)
        return lldb::TypeSummaryImplSP();
    lldb::TypeSummaryImplSP summary_chosen_sp;
    uint32_t num_categories = m_categories_map.GetCount();
    lldb::TypeCategoryImplSP category_sp;
    uint32_t prio_category = UINT32_MAX;
    for (uint32_t category_id = 0;
         category_id < num_categories;
         category_id++)
    {
        category_sp = GetCategoryAtIndex(category_id);
        if (category_sp->IsEnabled() == false)
            continue;
        lldb::TypeSummaryImplSP summary_current_sp = category_sp->GetSummaryForType(type_sp);
        if (summary_current_sp && (summary_chosen_sp.get() == NULL || (prio_category > category_sp->GetEnabledPosition())))
        {
            prio_category = category_sp->GetEnabledPosition();
            summary_chosen_sp = summary_current_sp;
        }
    }
    return summary_chosen_sp;
}

lldb::TypeFilterImplSP
FormatManager::GetFilterForType (lldb::TypeNameSpecifierImplSP type_sp)
{
    if (!type_sp)
        return lldb::TypeFilterImplSP();
    lldb::TypeFilterImplSP filter_chosen_sp;
    uint32_t num_categories = m_categories_map.GetCount();
    lldb::TypeCategoryImplSP category_sp;
    uint32_t prio_category = UINT32_MAX;
    for (uint32_t category_id = 0;
         category_id < num_categories;
         category_id++)
    {
        category_sp = GetCategoryAtIndex(category_id);
        if (category_sp->IsEnabled() == false)
            continue;
        lldb::TypeFilterImplSP filter_current_sp((TypeFilterImpl*)category_sp->GetFilterForType(type_sp).get());
        if (filter_current_sp && (filter_chosen_sp.get() == NULL || (prio_category > category_sp->GetEnabledPosition())))
        {
            prio_category = category_sp->GetEnabledPosition();
            filter_chosen_sp = filter_current_sp;
        }
    }
    return filter_chosen_sp;
}

#ifndef LLDB_DISABLE_PYTHON
lldb::ScriptedSyntheticChildrenSP
FormatManager::GetSyntheticForType (lldb::TypeNameSpecifierImplSP type_sp)
{
    if (!type_sp)
        return lldb::ScriptedSyntheticChildrenSP();
    lldb::ScriptedSyntheticChildrenSP synth_chosen_sp;
    uint32_t num_categories = m_categories_map.GetCount();
    lldb::TypeCategoryImplSP category_sp;
    uint32_t prio_category = UINT32_MAX;
    for (uint32_t category_id = 0;
         category_id < num_categories;
         category_id++)
    {
        category_sp = GetCategoryAtIndex(category_id);
        if (category_sp->IsEnabled() == false)
            continue;
        lldb::ScriptedSyntheticChildrenSP synth_current_sp((ScriptedSyntheticChildren*)category_sp->GetSyntheticForType(type_sp).get());
        if (synth_current_sp && (synth_chosen_sp.get() == NULL || (prio_category > category_sp->GetEnabledPosition())))
        {
            prio_category = category_sp->GetEnabledPosition();
            synth_chosen_sp = synth_current_sp;
        }
    }
    return synth_chosen_sp;
}
#endif

#ifndef LLDB_DISABLE_PYTHON
lldb::SyntheticChildrenSP
FormatManager::GetSyntheticChildrenForType (lldb::TypeNameSpecifierImplSP type_sp)
{
    if (!type_sp)
        return lldb::SyntheticChildrenSP();
    lldb::TypeFilterImplSP filter_sp = GetFilterForType(type_sp);
    lldb::ScriptedSyntheticChildrenSP synth_sp = GetSyntheticForType(type_sp);
    if (filter_sp->GetRevision() > synth_sp->GetRevision())
        return lldb::SyntheticChildrenSP(filter_sp.get());
    else
        return lldb::SyntheticChildrenSP(synth_sp.get());
}
#endif

lldb::TypeValidatorImplSP
FormatManager::GetValidatorForType (lldb::TypeNameSpecifierImplSP type_sp)
{
    if (!type_sp)
        return lldb::TypeValidatorImplSP();
    lldb::TypeValidatorImplSP validator_chosen_sp;
    uint32_t num_categories = m_categories_map.GetCount();
    lldb::TypeCategoryImplSP category_sp;
    uint32_t prio_category = UINT32_MAX;
    for (uint32_t category_id = 0;
         category_id < num_categories;
         category_id++)
    {
        category_sp = GetCategoryAtIndex(category_id);
        if (category_sp->IsEnabled() == false)
            continue;
        lldb::TypeValidatorImplSP validator_current_sp(category_sp->GetValidatorForType(type_sp).get());
        if (validator_current_sp && (validator_chosen_sp.get() == NULL || (prio_category > category_sp->GetEnabledPosition())))
        {
            prio_category = category_sp->GetEnabledPosition();
            validator_chosen_sp = validator_current_sp;
        }
    }
    return validator_chosen_sp;
}

void
FormatManager::ForEachCategory(TypeCategoryMap::ForEachCallback callback)
{
    m_categories_map.ForEach(callback);
    std::lock_guard<std::recursive_mutex> guard(m_language_categories_mutex);
    for (const auto& entry : m_language_categories_map)
    {
        if (auto category_sp = entry.second->GetCategory())
        {
            if (!callback(category_sp))
                break;
        }
    }
}

lldb::TypeCategoryImplSP
FormatManager::GetCategory (const ConstString& category_name,
                            bool can_create)
{
    if (!category_name)
        return GetCategory(m_default_category_name);
    lldb::TypeCategoryImplSP category;
    if (m_categories_map.Get(category_name, category))
        return category;
    
    if (!can_create)
        return lldb::TypeCategoryImplSP();
    
    m_categories_map.Add(category_name,lldb::TypeCategoryImplSP(new TypeCategoryImpl(this, category_name)));
    return GetCategory(category_name);
}

lldb::Format
FormatManager::GetSingleItemFormat(lldb::Format vector_format)
{
    switch(vector_format)
    {
        case eFormatVectorOfChar:
            return eFormatCharArray;
            
        case eFormatVectorOfSInt8:
        case eFormatVectorOfSInt16:
        case eFormatVectorOfSInt32:
        case eFormatVectorOfSInt64:
            return eFormatDecimal;
            
        case eFormatVectorOfUInt8:
        case eFormatVectorOfUInt16:
        case eFormatVectorOfUInt32:
        case eFormatVectorOfUInt64:
        case eFormatVectorOfUInt128:
            return eFormatHex;
            
        case eFormatVectorOfFloat16:
        case eFormatVectorOfFloat32:
        case eFormatVectorOfFloat64:
            return eFormatFloat;
            
        default:
            return lldb::eFormatInvalid;
    }
}

bool
FormatManager::ShouldPrintAsOneLiner (ValueObject& valobj)
{
    // if settings say no oneline whatsoever
    if (valobj.GetTargetSP().get() && valobj.GetTargetSP()->GetDebugger().GetAutoOneLineSummaries() == false)
        return false; // then don't oneline
    
    // if this object has a summary, then ask the summary
    if (valobj.GetSummaryFormat().get() != nullptr)
        return valobj.GetSummaryFormat()->IsOneLiner();
    
    // no children, no party
    if (valobj.GetNumChildren() == 0)
        return false;
    
    // ask the type if it has any opinion about this
    // eLazyBoolCalculate == no opinion; other values should be self explanatory
    CompilerType compiler_type(valobj.GetCompilerType());
    if (compiler_type.IsValid())
    {
        switch (compiler_type.ShouldPrintAsOneLiner(&valobj))
        {
            case eLazyBoolNo:
                return false;
            case eLazyBoolYes:
                return true;
            case eLazyBoolCalculate:
                break;
        }
    }
    
    size_t total_children_name_len = 0;
    
    for (size_t idx = 0;
         idx < valobj.GetNumChildren();
         idx++)
    {
        bool is_synth_val = false;
        ValueObjectSP child_sp(valobj.GetChildAtIndex(idx, true));
        // something is wrong here - bail out
        if (!child_sp)
            return false;
        
        // also ask the child's type if it has any opinion
        CompilerType child_compiler_type(child_sp->GetCompilerType());
        if (child_compiler_type.IsValid())
        {
            switch (child_compiler_type.ShouldPrintAsOneLiner(child_sp.get()))
            {
                case eLazyBoolYes:
                    // an opinion of yes is only binding for the child, so keep going
                case eLazyBoolCalculate:
                    break;
                case eLazyBoolNo:
                    // but if the child says no, then it's a veto on the whole thing
                    return false;
            }
        }
        
        // if we decided to define synthetic children for a type, we probably care enough
        // to show them, but avoid nesting children in children
        if (child_sp->GetSyntheticChildren().get() != nullptr)
        {
            ValueObjectSP synth_sp(child_sp->GetSyntheticValue());
            // wait.. wat? just get out of here..
            if (!synth_sp)
                return false;
            // but if we only have them to provide a value, keep going
            if (synth_sp->MightHaveChildren() == false && synth_sp->DoesProvideSyntheticValue())
                is_synth_val = true;
            else
                return false;
        }
        
        total_children_name_len += child_sp->GetName().GetLength();
        
        // 50 itself is a "randomly" chosen number - the idea is that
        // overly long structs should not get this treatment
        // FIXME: maybe make this a user-tweakable setting?
        if (total_children_name_len > 50)
            return false;
        
        // if a summary is there..
        if (child_sp->GetSummaryFormat())
        {
            // and it wants children, then bail out
            if (child_sp->GetSummaryFormat()->DoesPrintChildren(child_sp.get()))
                return false;
        }
        
        // if this child has children..
        if (child_sp->GetNumChildren())
        {
            // ...and no summary...
            // (if it had a summary and the summary wanted children, we would have bailed out anyway
            //  so this only makes us bail out if this has no summary and we would then print children)
            if (!child_sp->GetSummaryFormat() && !is_synth_val) // but again only do that if not a synthetic valued child
                return false; // then bail out
        }
    }
    return true;
}

ConstString
FormatManager::GetValidTypeName (const ConstString& type)
{
    return ::GetValidTypeName_Impl(type);
}

ConstString
FormatManager::GetTypeForCache (ValueObject& valobj,
                                lldb::DynamicValueType use_dynamic)
{
    ValueObjectSP valobj_sp = valobj.GetQualifiedRepresentationIfAvailable(use_dynamic, valobj.IsSynthetic());
    if (valobj_sp && valobj_sp->GetCompilerType().IsValid())
    {
        if (!valobj_sp->GetCompilerType().IsMeaninglessWithoutDynamicResolution())
            return valobj_sp->GetQualifiedTypeName();
    }
    return ConstString();
}

std::vector<lldb::LanguageType>
FormatManager::GetCandidateLanguages (ValueObject& valobj)
{
    lldb::LanguageType lang_type = valobj.GetObjectRuntimeLanguage();
    return GetCandidateLanguages(lang_type);
}

std::vector<lldb::LanguageType>
FormatManager::GetCandidateLanguages (lldb::LanguageType lang_type)
{
    switch (lang_type)
    {
        case lldb::eLanguageTypeSwift:
            return {lldb::eLanguageTypeSwift, lldb::eLanguageTypeObjC};
        case lldb::eLanguageTypeObjC:
            return {lldb::eLanguageTypeObjC, lldb::eLanguageTypeSwift};
        case lldb::eLanguageTypeC:
        case lldb::eLanguageTypeC89:
        case lldb::eLanguageTypeC99:
        case lldb::eLanguageTypeC11:
        case lldb::eLanguageTypeC_plus_plus:
        case lldb::eLanguageTypeC_plus_plus_03:
        case lldb::eLanguageTypeC_plus_plus_11:
        case lldb::eLanguageTypeC_plus_plus_14:
            return {lldb::eLanguageTypeC_plus_plus, lldb::eLanguageTypeObjC};
        default:
            return {lang_type};
    }
}

LanguageCategory*
FormatManager::GetCategoryForLanguage (lldb::LanguageType lang_type)
{
    std::lock_guard<std::recursive_mutex> guard(m_language_categories_mutex);
    auto iter = m_language_categories_map.find(lang_type), end = m_language_categories_map.end();
    if (iter != end)
        return iter->second.get();
    LanguageCategory* lang_category = new LanguageCategory(lang_type);
    m_language_categories_map[lang_type] = LanguageCategory::UniquePointer(lang_category);
    return lang_category;
}

lldb::TypeFormatImplSP
FormatManager::GetHardcodedFormat (FormattersMatchData& match_data)
{
    TypeFormatImplSP retval_sp;
    
    for (lldb::LanguageType lang_type : match_data.GetCandidateLanguages())
    {
        if (LanguageCategory* lang_category = GetCategoryForLanguage(lang_type))
        {
            if (lang_category->GetHardcoded(*this, match_data, retval_sp))
                break;
        }
    }

    return retval_sp;
}

lldb::TypeFormatImplSP
FormatManager::GetFormat (ValueObject& valobj,
                          lldb::DynamicValueType use_dynamic)
{
    FormattersMatchData match_data(valobj, use_dynamic);
    
    TypeFormatImplSP retval;
    Log *log(lldb_private::GetLogIfAllCategoriesSet (LIBLLDB_LOG_DATAFORMATTERS));
    if (match_data.GetTypeForCache())
    {
        if (log)
            log->Printf("\n\n[FormatManager::GetFormat] Looking into cache for type %s", match_data.GetTypeForCache().AsCString("<invalid>"));
        if (m_format_cache.GetFormat(match_data.GetTypeForCache(),retval))
        {
            if (log)
            {
                log->Printf("[FormatManager::GetFormat] Cache search success. Returning.");
                if (log->GetDebug())
                    log->Printf("[FormatManager::GetFormat] Cache hits: %" PRIu64 " - Cache Misses: %" PRIu64, m_format_cache.GetCacheHits(), m_format_cache.GetCacheMisses());
            }
            return retval;
        }
        if (log)
            log->Printf("[FormatManager::GetFormat] Cache search failed. Going normal route");
    }
    
    retval = m_categories_map.GetFormat(match_data);
    if (!retval)
    {
        if (log)
            log->Printf("[FormatManager::GetFormat] Search failed. Giving language a chance.");
        for (lldb::LanguageType lang_type : match_data.GetCandidateLanguages())
        {
            if (LanguageCategory* lang_category = GetCategoryForLanguage(lang_type))
            {
                if (lang_category->Get(match_data, retval))
                    break;
            }
        }
        if (retval)
        {
            if (log)
                log->Printf("[FormatManager::GetFormat] Language search success. Returning.");
            return retval;
        }
    }
    if (!retval)
    {
        if (log)
            log->Printf("[FormatManager::GetFormat] Search failed. Giving hardcoded a chance.");
        retval = GetHardcodedFormat(match_data);
    }
    
    if (match_data.GetTypeForCache() && (!retval || !retval->NonCacheable()))
    {
        if (log)
            log->Printf("[FormatManager::GetFormat] Caching %p for type %s",
                        static_cast<void*>(retval.get()),
                        match_data.GetTypeForCache().AsCString("<invalid>"));
        m_format_cache.SetFormat(match_data.GetTypeForCache(),retval);
    }
    if (log && log->GetDebug())
        log->Printf("[FormatManager::GetFormat] Cache hits: %" PRIu64 " - Cache Misses: %" PRIu64, m_format_cache.GetCacheHits(), m_format_cache.GetCacheMisses());
    return retval;
}

lldb::TypeSummaryImplSP
FormatManager::GetHardcodedSummaryFormat (FormattersMatchData& match_data)
{
    TypeSummaryImplSP retval_sp;
    
    for (lldb::LanguageType lang_type : match_data.GetCandidateLanguages())
    {
        if (LanguageCategory* lang_category = GetCategoryForLanguage(lang_type))
        {
            if (lang_category->GetHardcoded(*this, match_data, retval_sp))
                break;
        }
    }
    
    return retval_sp;
}

lldb::TypeSummaryImplSP
FormatManager::GetSummaryFormat (ValueObject& valobj,
                                 lldb::DynamicValueType use_dynamic)
{
    FormattersMatchData match_data(valobj, use_dynamic);
    
    TypeSummaryImplSP retval;
    Log *log(lldb_private::GetLogIfAllCategoriesSet (LIBLLDB_LOG_DATAFORMATTERS));
    if (match_data.GetTypeForCache())
    {
        if (log)
            log->Printf("\n\n[FormatManager::GetSummaryFormat] Looking into cache for type %s", match_data.GetTypeForCache().AsCString("<invalid>"));
        if (m_format_cache.GetSummary(match_data.GetTypeForCache(),retval))
        {
            if (log)
            {
                log->Printf("[FormatManager::GetSummaryFormat] Cache search success. Returning.");
                if (log->GetDebug())
                    log->Printf("[FormatManager::GetSummaryFormat] Cache hits: %" PRIu64 " - Cache Misses: %" PRIu64, m_format_cache.GetCacheHits(), m_format_cache.GetCacheMisses());
            }
            return retval;
        }
        if (log)
            log->Printf("[FormatManager::GetSummaryFormat] Cache search failed. Going normal route");
    }
    
    retval = m_categories_map.GetSummaryFormat(match_data);
    if (!retval)
    {
        if (log)
            log->Printf("[FormatManager::GetSummaryFormat] Search failed. Giving language a chance.");
        for (lldb::LanguageType lang_type : match_data.GetCandidateLanguages())
        {
            if (LanguageCategory* lang_category = GetCategoryForLanguage(lang_type))
            {
                if (lang_category->Get(match_data, retval))
                    break;
            }
        }
        if (retval)
        {
            if (log)
                log->Printf("[FormatManager::GetSummaryFormat] Language search success. Returning.");
            return retval;
        }
    }
    if (!retval)
    {
        if (log)
            log->Printf("[FormatManager::GetSummaryFormat] Search failed. Giving hardcoded a chance.");
        retval = GetHardcodedSummaryFormat(match_data);
    }
    
    if (match_data.GetTypeForCache() && (!retval || !retval->NonCacheable()))
    {
        if (log)
            log->Printf("[FormatManager::GetSummaryFormat] Caching %p for type %s",
                        static_cast<void*>(retval.get()),
                        match_data.GetTypeForCache().AsCString("<invalid>"));
        m_format_cache.SetSummary(match_data.GetTypeForCache(),retval);
    }
    if (log && log->GetDebug())
        log->Printf("[FormatManager::GetSummaryFormat] Cache hits: %" PRIu64 " - Cache Misses: %" PRIu64, m_format_cache.GetCacheHits(), m_format_cache.GetCacheMisses());
    return retval;
}

#ifndef LLDB_DISABLE_PYTHON
lldb::SyntheticChildrenSP
FormatManager::GetHardcodedSyntheticChildren (FormattersMatchData& match_data)
{
    SyntheticChildrenSP retval_sp;
    
    for (lldb::LanguageType lang_type : match_data.GetCandidateLanguages())
    {
        if (LanguageCategory* lang_category = GetCategoryForLanguage(lang_type))
        {
            if (lang_category->GetHardcoded(*this, match_data, retval_sp))
                break;
        }
    }
    
    return retval_sp;
}

lldb::SyntheticChildrenSP
FormatManager::GetSyntheticChildren (ValueObject& valobj,
                                     lldb::DynamicValueType use_dynamic)
{
    FormattersMatchData match_data(valobj, use_dynamic);
    
    SyntheticChildrenSP retval;
    Log *log(lldb_private::GetLogIfAllCategoriesSet (LIBLLDB_LOG_DATAFORMATTERS));
    if (match_data.GetTypeForCache())
    {
        if (log)
            log->Printf("\n\n[FormatManager::GetSyntheticChildren] Looking into cache for type %s", match_data.GetTypeForCache().AsCString("<invalid>"));
        if (m_format_cache.GetSynthetic(match_data.GetTypeForCache(),retval))
        {
            if (log)
            {
                log->Printf("[FormatManager::GetSyntheticChildren] Cache search success. Returning.");
                if (log->GetDebug())
                    log->Printf("[FormatManager::GetSyntheticChildren] Cache hits: %" PRIu64 " - Cache Misses: %" PRIu64, m_format_cache.GetCacheHits(), m_format_cache.GetCacheMisses());
            }
            return retval;
        }
        if (log)
            log->Printf("[FormatManager::GetSyntheticChildren] Cache search failed. Going normal route");
    }
    
    retval = m_categories_map.GetSyntheticChildren(match_data);
    if (!retval)
    {
        if (log)
            log->Printf("[FormatManager::GetSyntheticChildren] Search failed. Giving language a chance.");
        for (lldb::LanguageType lang_type : match_data.GetCandidateLanguages())
        {
            if (LanguageCategory* lang_category = GetCategoryForLanguage(lang_type))
            {
                if (lang_category->Get(match_data, retval))
                    break;
            }
        }
        if (retval)
        {
            if (log)
                log->Printf("[FormatManager::GetSyntheticChildren] Language search success. Returning.");
            return retval;
        }
    }
    if (!retval)
    {
        if (log)
            log->Printf("[FormatManager::GetSyntheticChildren] Search failed. Giving hardcoded a chance.");
        retval = GetHardcodedSyntheticChildren(match_data);
    }
    
    if (match_data.GetTypeForCache() && (!retval || !retval->NonCacheable()))
    {
        if (log)
            log->Printf("[FormatManager::GetSyntheticChildren] Caching %p for type %s",
                        static_cast<void*>(retval.get()),
                        match_data.GetTypeForCache().AsCString("<invalid>"));
        m_format_cache.SetSynthetic(match_data.GetTypeForCache(),retval);
    }
    if (log && log->GetDebug())
        log->Printf("[FormatManager::GetSyntheticChildren] Cache hits: %" PRIu64 " - Cache Misses: %" PRIu64, m_format_cache.GetCacheHits(), m_format_cache.GetCacheMisses());
    return retval;
}
#endif

lldb::TypeValidatorImplSP
FormatManager::GetValidator (ValueObject& valobj,
                             lldb::DynamicValueType use_dynamic)
{
    FormattersMatchData match_data(valobj, use_dynamic);
    
    TypeValidatorImplSP retval;
    Log *log(lldb_private::GetLogIfAllCategoriesSet (LIBLLDB_LOG_DATAFORMATTERS));
    if (match_data.GetTypeForCache())
    {
        if (log)
            log->Printf("\n\n[FormatManager::GetValidator] Looking into cache for type %s", match_data.GetTypeForCache().AsCString("<invalid>"));
        if (m_format_cache.GetValidator(match_data.GetTypeForCache(),retval))
        {
            if (log)
            {
                log->Printf("[FormatManager::GetValidator] Cache search success. Returning.");
                if (log->GetDebug())
                    log->Printf("[FormatManager::GetValidator] Cache hits: %" PRIu64 " - Cache Misses: %" PRIu64, m_format_cache.GetCacheHits(), m_format_cache.GetCacheMisses());
            }
            return retval;
        }
        if (log)
            log->Printf("[FormatManager::GetValidator] Cache search failed. Going normal route");
    }
    
    retval = m_categories_map.GetValidator(match_data);
    if (!retval)
    {
        if (log)
            log->Printf("[FormatManager::GetValidator] Search failed. Giving language a chance.");
        for (lldb::LanguageType lang_type : match_data.GetCandidateLanguages())
        {
            if (LanguageCategory* lang_category = GetCategoryForLanguage(lang_type))
            {
                if (lang_category->Get(match_data, retval))
                    break;
            }
        }
        if (retval)
        {
            if (log)
                log->Printf("[FormatManager::GetValidator] Language search success. Returning.");
            return retval;
        }
    }
    if (!retval)
    {
        if (log)
            log->Printf("[FormatManager::GetValidator] Search failed. Giving hardcoded a chance.");
        retval = GetHardcodedValidator(match_data);
    }
    
    if (match_data.GetTypeForCache() && (!retval || !retval->NonCacheable()))
    {
        if (log)
            log->Printf("[FormatManager::GetValidator] Caching %p for type %s",
                        static_cast<void*>(retval.get()),
                        match_data.GetTypeForCache().AsCString("<invalid>"));
        m_format_cache.SetValidator(match_data.GetTypeForCache(),retval);
    }
    if (log && log->GetDebug())
        log->Printf("[FormatManager::GetValidator] Cache hits: %" PRIu64 " - Cache Misses: %" PRIu64, m_format_cache.GetCacheHits(), m_format_cache.GetCacheMisses());
    return retval;
}

lldb::TypeValidatorImplSP
FormatManager::GetHardcodedValidator (FormattersMatchData& match_data)
{
    TypeValidatorImplSP retval_sp;
    
    for (lldb::LanguageType lang_type : match_data.GetCandidateLanguages())
    {
        if (LanguageCategory* lang_category = GetCategoryForLanguage(lang_type))
        {
            if (lang_category->GetHardcoded(*this, match_data, retval_sp))
                break;
        }
    }
    
    return retval_sp;
}

<<<<<<< HEAD
FormatManager::FormatManager() :
    m_last_revision(0),
    m_format_cache(),
    m_language_categories_mutex(Mutex::eMutexTypeRecursive),
    m_language_categories_map(),
    m_named_summaries_map(this),
    m_categories_map(this),
    m_default_category_name(ConstString("default")),
    m_system_category_name(ConstString("system")), 
    m_vectortypes_category_name(ConstString("VectorTypes")),
    m_runtime_synths_category_name(ConstString("runtime-synthetics"))
{
    LoadSystemFormatters();
    LoadVectorFormatters();
    
    GetCategory(m_runtime_synths_category_name); // EnableCategory() won't enable a non-existant category, so create this one first even if empty
    
    EnableCategory(m_vectortypes_category_name,TypeCategoryMap::Last, lldb::eLanguageTypeObjC_plus_plus);
    EnableCategory(m_runtime_synths_category_name,TypeCategoryMap::Last, {lldb::eLanguageTypeObjC_plus_plus,lldb::eLanguageTypeSwift});
    EnableCategory(m_system_category_name,TypeCategoryMap::Last, lldb::eLanguageTypeObjC_plus_plus);
=======
FormatManager::FormatManager()
    : m_last_revision(0),
      m_format_cache(),
      m_language_categories_mutex(),
      m_language_categories_map(),
      m_named_summaries_map(this),
      m_categories_map(this),
      m_default_category_name(ConstString("default")),
      m_system_category_name(ConstString("system")),
      m_vectortypes_category_name(ConstString("VectorTypes"))
{
    LoadSystemFormatters();
    LoadVectorFormatters();

    EnableCategory(m_vectortypes_category_name, TypeCategoryMap::Last, lldb::eLanguageTypeObjC_plus_plus);
    EnableCategory(m_system_category_name, TypeCategoryMap::Last, lldb::eLanguageTypeObjC_plus_plus);
>>>>>>> 7e5854f7
}

void
FormatManager::LoadSystemFormatters()
{
    TypeSummaryImpl::Flags string_flags;
    string_flags.SetCascades(true)
    .SetSkipPointers(true)
    .SetSkipReferences(false)
    .SetDontShowChildren(true)
    .SetDontShowValue(false)
    .SetShowMembersOneLiner(false)
    .SetHideItemNames(false);
    
    TypeSummaryImpl::Flags string_array_flags;
    string_array_flags.SetCascades(true)
    .SetSkipPointers(true)
    .SetSkipReferences(false)
    .SetDontShowChildren(true)
    .SetDontShowValue(true)
    .SetShowMembersOneLiner(false)
    .SetHideItemNames(false);
    
    lldb::TypeSummaryImplSP string_format(new StringSummaryFormat(string_flags, "${var%s}"));
    
    
    lldb::TypeSummaryImplSP string_array_format(new StringSummaryFormat(string_array_flags,
                                                                        "${var%s}"));
    
    lldb::RegularExpressionSP any_size_char_arr(new RegularExpression("char \\[[0-9]+\\]"));
    lldb::RegularExpressionSP any_size_wchar_arr(new RegularExpression("wchar_t \\[[0-9]+\\]"));
    
    TypeCategoryImpl::SharedPointer sys_category_sp = GetCategory(m_system_category_name);
    
    sys_category_sp->GetTypeSummariesContainer()->Add(ConstString("char *"), string_format);
    sys_category_sp->GetTypeSummariesContainer()->Add(ConstString("unsigned char *"), string_format);
    sys_category_sp->GetRegexTypeSummariesContainer()->Add(any_size_char_arr, string_array_format);

    lldb::TypeSummaryImplSP ostype_summary(new StringSummaryFormat(TypeSummaryImpl::Flags().SetCascades(false)
                                                                   .SetSkipPointers(true)
                                                                   .SetSkipReferences(true)
                                                                   .SetDontShowChildren(true)
                                                                   .SetDontShowValue(false)
                                                                   .SetShowMembersOneLiner(false)
                                                                   .SetHideItemNames(false),
                                                                   "${var%O}"));
    
    sys_category_sp->GetTypeSummariesContainer()->Add(ConstString("OSType"), ostype_summary);
    
#ifndef LLDB_DISABLE_PYTHON
    TypeFormatImpl::Flags fourchar_flags;
    fourchar_flags.SetCascades(true).SetSkipPointers(true).SetSkipReferences(true);
    
    AddFormat(sys_category_sp, lldb::eFormatOSType, ConstString("FourCharCode"), fourchar_flags);
#endif
}

void
FormatManager::LoadVectorFormatters()
{
    TypeCategoryImpl::SharedPointer vectors_category_sp = GetCategory(m_vectortypes_category_name);
    
    TypeSummaryImpl::Flags vector_flags;
    vector_flags.SetCascades(true)
    .SetSkipPointers(true)
    .SetSkipReferences(false)
    .SetDontShowChildren(true)
    .SetDontShowValue(false)
    .SetShowMembersOneLiner(true)
    .SetHideItemNames(true);
    
    AddStringSummary(vectors_category_sp,
                     "${var.uint128}",
                     ConstString("builtin_type_vec128"),
                     vector_flags);
    
    AddStringSummary(vectors_category_sp,
                     "",
                     ConstString("float [4]"),
                     vector_flags);
    AddStringSummary(vectors_category_sp,
                     "",
                     ConstString("int32_t [4]"),
                     vector_flags);
    AddStringSummary(vectors_category_sp,
                     "",
                     ConstString("int16_t [8]"),
                     vector_flags);
    AddStringSummary(vectors_category_sp,
                     "",
                     ConstString("vDouble"),
                     vector_flags);
    AddStringSummary(vectors_category_sp,
                     "",
                     ConstString("vFloat"),
                     vector_flags);
    AddStringSummary(vectors_category_sp,
                     "",
                     ConstString("vSInt8"),
                     vector_flags);
    AddStringSummary(vectors_category_sp,
                     "",
                     ConstString("vSInt16"),
                     vector_flags);
    AddStringSummary(vectors_category_sp,
                     "",
                     ConstString("vSInt32"),
                     vector_flags);
    AddStringSummary(vectors_category_sp,
                     "",
                     ConstString("vUInt16"),
                     vector_flags);
    AddStringSummary(vectors_category_sp,
                     "",
                     ConstString("vUInt8"),
                     vector_flags);
    AddStringSummary(vectors_category_sp,
                     "",
                     ConstString("vUInt16"),
                     vector_flags);
    AddStringSummary(vectors_category_sp,
                     "",
                     ConstString("vUInt32"),
                     vector_flags);
    AddStringSummary(vectors_category_sp,
                     "",
                     ConstString("vBool32"),
                     vector_flags);
}<|MERGE_RESOLUTION|>--- conflicted
+++ resolved
@@ -1060,28 +1060,6 @@
     return retval_sp;
 }
 
-<<<<<<< HEAD
-FormatManager::FormatManager() :
-    m_last_revision(0),
-    m_format_cache(),
-    m_language_categories_mutex(Mutex::eMutexTypeRecursive),
-    m_language_categories_map(),
-    m_named_summaries_map(this),
-    m_categories_map(this),
-    m_default_category_name(ConstString("default")),
-    m_system_category_name(ConstString("system")), 
-    m_vectortypes_category_name(ConstString("VectorTypes")),
-    m_runtime_synths_category_name(ConstString("runtime-synthetics"))
-{
-    LoadSystemFormatters();
-    LoadVectorFormatters();
-    
-    GetCategory(m_runtime_synths_category_name); // EnableCategory() won't enable a non-existant category, so create this one first even if empty
-    
-    EnableCategory(m_vectortypes_category_name,TypeCategoryMap::Last, lldb::eLanguageTypeObjC_plus_plus);
-    EnableCategory(m_runtime_synths_category_name,TypeCategoryMap::Last, {lldb::eLanguageTypeObjC_plus_plus,lldb::eLanguageTypeSwift});
-    EnableCategory(m_system_category_name,TypeCategoryMap::Last, lldb::eLanguageTypeObjC_plus_plus);
-=======
 FormatManager::FormatManager()
     : m_last_revision(0),
       m_format_cache(),
@@ -1091,14 +1069,17 @@
       m_categories_map(this),
       m_default_category_name(ConstString("default")),
       m_system_category_name(ConstString("system")),
-      m_vectortypes_category_name(ConstString("VectorTypes"))
+      m_vectortypes_category_name(ConstString("VectorTypes")),
+      m_runtime_synths_category_name(ConstString("runtime-synthetics"))
 {
     LoadSystemFormatters();
     LoadVectorFormatters();
 
-    EnableCategory(m_vectortypes_category_name, TypeCategoryMap::Last, lldb::eLanguageTypeObjC_plus_plus);
-    EnableCategory(m_system_category_name, TypeCategoryMap::Last, lldb::eLanguageTypeObjC_plus_plus);
->>>>>>> 7e5854f7
+    GetCategory(m_runtime_synths_category_name); // EnableCategory() won't enable a non-existant category, so create this one first even if empty
+
+    EnableCategory(m_vectortypes_category_name,TypeCategoryMap::Last, lldb::eLanguageTypeObjC_plus_plus);
+    EnableCategory(m_runtime_synths_category_name,TypeCategoryMap::Last, {lldb::eLanguageTypeObjC_plus_plus,lldb::eLanguageTypeSwift});
+    EnableCategory(m_system_category_name,TypeCategoryMap::Last, lldb::eLanguageTypeObjC_plus_plus);
 }
 
 void
