//===-- TypeFormat.cpp ----------------------------------------*- C++ -*-===//
//
//                     The LLVM Compiler Infrastructure
//
// This file is distributed under the University of Illinois Open Source
// License. See LICENSE.TXT for details.
//
//===----------------------------------------------------------------------===//

#include "lldb/DataFormatters/TypeFormat.h"

// C Includes

// C++ Includes

// Other libraries and framework includes

// Project includes
#include "lldb/lldb-public.h"
#include "lldb/lldb-enumerations.h"

#include "lldb/Core/StreamString.h"
#include "lldb/DataFormatters/FormatManager.h"
#include "lldb/Symbol/CompilerType.h"
#include "lldb/Symbol/SymbolContext.h"
#include "lldb/Symbol/SymbolFile.h"
#include "lldb/Symbol/TypeList.h"
#include "lldb/Target/Target.h"

using namespace lldb;
using namespace lldb_private;

TypeFormatImpl::TypeFormatImpl (const Flags& flags) :
m_flags(flags),
m_my_revision(0)
{
}

TypeFormatImpl::~TypeFormatImpl ()
{
}

TypeFormatImpl_Format::TypeFormatImpl_Format (lldb::Format f,
                                              const TypeFormatImpl::Flags& flags) :
TypeFormatImpl(flags),
m_format (f)
{
}

TypeFormatImpl_Format::~TypeFormatImpl_Format ()
{
}

bool
TypeFormatImpl_Format::FormatObject (ValueObject *valobj,
                                     std::string& dest) const
{
    if (!valobj)
        return false;
    if (valobj->CanProvideValue())
    {
        Value& value(valobj->GetValue());
        const Value::ContextType context_type = value.GetContextType();
        ExecutionContext exe_ctx (valobj->GetExecutionContextRef());
        DataExtractor data;
        
        if (context_type == Value::eContextTypeRegisterInfo)
        {
            const RegisterInfo *reg_info = value.GetRegisterInfo();
            if (reg_info)
            {
                Error error;
                valobj->GetData(data, error);
                if (error.Fail())
                    return false;
                
                StreamString reg_sstr;
                data.Dump (&reg_sstr,
                           0,
                           GetFormat(),
                           reg_info->byte_size,
                           1,
                           UINT32_MAX,
                           LLDB_INVALID_ADDRESS,
                           0,
                           0,
                           exe_ctx.GetBestExecutionContextScope());
                dest.swap(reg_sstr.GetString());
            }
        }
        else
        {
            CompilerType compiler_type = value.GetCompilerType ();
            if (compiler_type)
            {
                // put custom bytes to display in the DataExtractor to override the default value logic
                if (GetFormat() == eFormatCString)
                {
                    lldb_private::Flags type_flags(compiler_type.GetTypeInfo(NULL)); // disambiguate w.r.t. TypeFormatImpl::Flags
                    if (type_flags.Test(eTypeIsPointer) && !type_flags.Test(eTypeIsObjC))
                    {
                        // if we are dumping a pointer as a c-string, get the pointee data as a string
                        TargetSP target_sp(valobj->GetTargetSP());
                        if (target_sp)
                        {
                            size_t max_len = target_sp->GetMaximumSizeOfStringSummary();
                            Error error;
                            DataBufferSP buffer_sp(new DataBufferHeap(max_len+1,0));
                            Address address(valobj->GetPointerValue());
                            if (target_sp->ReadCStringFromMemory(address, (char*)buffer_sp->GetBytes(), max_len, error) && error.Success())
                                data.SetData(buffer_sp);
                        }
                    }
                }
                else
                {
                    Error error;
                    valobj->GetData(data, error);
                    if (error.Fail() && !SwiftASTContext::IsPossibleZeroSizeType(compiler_type))
                        return false;
                }
                
                StreamString sstr;
<<<<<<< HEAD
                compiler_type.DumpTypeValue (&sstr,                         // The stream to use for display
                                          GetFormat(),                  // Format to display this type with
                                          data,                         // Data to extract from
                                          0,                             // Byte offset into "m_data"
                                          compiler_type.GetByteSize(nullptr),                 // Byte size of item in "m_data"
                                          valobj->GetBitfieldBitSize(),          // Bitfield bit size
                                          valobj->GetBitfieldBitOffset(),        // Bitfield bit offset
                                          exe_ctx.GetBestExecutionContextScope(),
                                          valobj->IsBaseClass());
=======
                ExecutionContextScope *exe_scope(exe_ctx.GetBestExecutionContextScope());
                compiler_type.DumpTypeValue (&sstr,                                 // The stream to use for display
                                             GetFormat(),                           // Format to display this type with
                                             data,                                  // Data to extract from
                                             0,                                     // Byte offset into "m_data"
                                             compiler_type.GetByteSize(exe_scope),  // Byte size of item in "m_data"
                                             valobj->GetBitfieldBitSize(),          // Bitfield bit size
                                             valobj->GetBitfieldBitOffset(),        // Bitfield bit offset
                                             exe_scope);
>>>>>>> 063858bb
                // Given that we do not want to set the ValueObject's m_error
                // for a formatting error (or else we wouldn't be able to reformat
                // until a next update), an empty string is treated as a "false"
                // return from here, but that's about as severe as we get
                // CompilerType::DumpTypeValue() should always return
                // something, even if that something is an error message
                if (sstr.GetString().empty())
                    dest.clear();
                else
                    dest.swap(sstr.GetString());
            }
        }
        return !dest.empty();
    }
    else
        return false;
}

std::string
TypeFormatImpl_Format::GetDescription()
{
    StreamString sstr;
    sstr.Printf ("%s%s%s%s",
                 FormatManager::GetFormatAsCString (GetFormat()),
                 Cascades() ? "" : " (not cascading)",
                 SkipsPointers() ? " (skip pointers)" : "",
                 SkipsReferences() ? " (skip references)" : "");
    return sstr.GetString();
}

TypeFormatImpl_EnumType::TypeFormatImpl_EnumType (ConstString type_name,
                                                  const TypeFormatImpl::Flags& flags) :
TypeFormatImpl(flags),
m_enum_type(type_name),
m_types()
{
}

TypeFormatImpl_EnumType::~TypeFormatImpl_EnumType ()
{
}

bool
TypeFormatImpl_EnumType::FormatObject (ValueObject *valobj,
                                       std::string& dest) const
{
    dest.clear();
    if (!valobj)
        return false;
    if (!valobj->CanProvideValue())
        return false;
    ProcessSP process_sp;
    TargetSP target_sp;
    void* valobj_key = (process_sp = valobj->GetProcessSP()).get();
    if (!valobj_key)
        valobj_key = (target_sp = valobj->GetTargetSP()).get();
    else
        target_sp = process_sp->GetTarget().shared_from_this();
    if (!valobj_key)
        return false;
    auto iter = m_types.find(valobj_key),
    end = m_types.end();
    CompilerType valobj_enum_type;
    if (iter == end)
    {
        // probably a redundant check
        if (!target_sp)
            return false;
        const ModuleList& images(target_sp->GetImages());
        SymbolContext sc;
        TypeList types;
        llvm::DenseSet<lldb_private::SymbolFile *> searched_symbol_files;
        images.FindTypes(sc, m_enum_type, false, UINT32_MAX, searched_symbol_files, types);
        if (types.GetSize() == 0)
            return false;
        for (lldb::TypeSP type_sp : types.Types())
        {
            if (!type_sp)
                continue;
            if ( (type_sp->GetForwardCompilerType().GetTypeInfo() & eTypeIsEnumeration) == eTypeIsEnumeration)
            {
                valobj_enum_type = type_sp->GetFullCompilerType ();
                m_types.emplace(valobj_key,valobj_enum_type);
                break;
            }
        }
    }
    else
        valobj_enum_type = iter->second;
    if (valobj_enum_type.IsValid() == false)
        return false;
    DataExtractor data;
    Error error;
    valobj->GetData(data, error);
    if (error.Fail())
        return false;
    ExecutionContext exe_ctx (valobj->GetExecutionContextRef());
    StreamString sstr;
    valobj_enum_type.DumpTypeValue(&sstr,
                                   lldb::eFormatEnum,
                                   data,
                                   0,
                                   data.GetByteSize(),
                                   0,
                                   0,
                                   exe_ctx.GetBestExecutionContextScope(),
                                   valobj->IsBaseClass());
    if (!sstr.GetString().empty())
        dest.swap(sstr.GetString());
    return !dest.empty();
}

std::string
TypeFormatImpl_EnumType::GetDescription()
{
    StreamString sstr;
    sstr.Printf ("as type %s%s%s%s",
                 m_enum_type.AsCString("<invalid type>"),
                 Cascades() ? "" : " (not cascading)",
                 SkipsPointers() ? " (skip pointers)" : "",
                 SkipsReferences() ? " (skip references)" : "");
    return sstr.GetString();
}<|MERGE_RESOLUTION|>--- conflicted
+++ resolved
@@ -121,17 +121,6 @@
                 }
                 
                 StreamString sstr;
-<<<<<<< HEAD
-                compiler_type.DumpTypeValue (&sstr,                         // The stream to use for display
-                                          GetFormat(),                  // Format to display this type with
-                                          data,                         // Data to extract from
-                                          0,                             // Byte offset into "m_data"
-                                          compiler_type.GetByteSize(nullptr),                 // Byte size of item in "m_data"
-                                          valobj->GetBitfieldBitSize(),          // Bitfield bit size
-                                          valobj->GetBitfieldBitOffset(),        // Bitfield bit offset
-                                          exe_ctx.GetBestExecutionContextScope(),
-                                          valobj->IsBaseClass());
-=======
                 ExecutionContextScope *exe_scope(exe_ctx.GetBestExecutionContextScope());
                 compiler_type.DumpTypeValue (&sstr,                                 // The stream to use for display
                                              GetFormat(),                           // Format to display this type with
@@ -140,8 +129,8 @@
                                              compiler_type.GetByteSize(exe_scope),  // Byte size of item in "m_data"
                                              valobj->GetBitfieldBitSize(),          // Bitfield bit size
                                              valobj->GetBitfieldBitOffset(),        // Bitfield bit offset
-                                             exe_scope);
->>>>>>> 063858bb
+                                             exe_scope,
+                                             valobj->IsBaseClass());
                 // Given that we do not want to set the ValueObject's m_error
                 // for a formatting error (or else we wouldn't be able to reformat
                 // until a next update), an empty string is treated as a "false"
