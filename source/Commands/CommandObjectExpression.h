--- conflicted
+++ resolved
@@ -75,12 +75,7 @@
   bool IOHandlerIsInputComplete(IOHandler &io_handler,
                                 StringList &lines) override;
 
-<<<<<<< HEAD
-  virtual bool DoExecute(const char *command,
-                         CommandReturnObject &result) override;
-=======
   bool DoExecute(llvm::StringRef command, CommandReturnObject &result) override;
->>>>>>> 2b6e685f
 
   bool EvaluateExpression(llvm::StringRef expr, Stream *output_stream,
                           Stream *error_stream,
