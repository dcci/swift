--- conflicted
+++ resolved
@@ -303,24 +303,8 @@
         m_language = Language::GetLanguageTypeFromString(option_arg);
         if (m_language == eLanguageTypeUnknown)
           error.SetErrorStringWithFormat(
-<<<<<<< HEAD
               "Unknown language type: '%s' for breakpoint",
               option_arg.str().c_str());
-=======
-              "Unknown language type: '%s' for breakpoint", option_arg);
-        else {
-          switch (m_language) {
-          // For the purposes of breakpoints all C dialects are the same.
-          case eLanguageTypeC89:
-          case eLanguageTypeC:
-          case eLanguageTypeC99:
-            m_language = eLanguageTypeC;
-            break;
-          default:
-            break;
-          }
-        }
->>>>>>> 24f4965f
         break;
 
       case 'm': {
