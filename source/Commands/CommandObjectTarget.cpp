--- conflicted
+++ resolved
@@ -1949,7 +1949,8 @@
 
 static OptionDefinition g_target_modules_dump_symtab_options[] = {
     // clang-format off
-  { LLDB_OPT_SET_1, false, "sort", 's', OptionParser::eRequiredArgument, nullptr, g_sort_option_enumeration, 0, eArgTypeSortOrder, "Supply a sort order when dumping the symbol table." }
+    { LLDB_OPT_SET_1, false, "sort",               's', OptionParser::eRequiredArgument, nullptr, g_sort_option_enumeration, 0, eArgTypeSortOrder, "Supply a sort order when dumping the symbol table." },
+    { LLDB_OPT_SET_1, false, "show-mangled-names", 'm', OptionParser::eNoArgument,       nullptr, nullptr,                   0, eArgTypeNone,      "Do not demangle symbol names before showing them." },
     // clang-format on
 };
 
@@ -2097,25 +2098,6 @@
   CommandOptions m_options;
 };
 
-<<<<<<< HEAD
-static OptionEnumValueElement g_sort_option_enumeration[4] = {
-    {eSortOrderNone, "none",
-     "No sorting, use the original symbol table order."},
-    {eSortOrderByAddress, "address", "Sort output by symbol address."},
-    {eSortOrderByName, "name", "Sort output by symbol name."},
-    {0, nullptr, nullptr}};
-
-OptionDefinition
-    CommandObjectTargetModulesDumpSymtab::CommandOptions::g_option_table[] = {
-        // clang-format off
-  {LLDB_OPT_SET_1, false, "sort", 's', OptionParser::eRequiredArgument, nullptr, g_sort_option_enumeration, 0, eArgTypeSortOrder, "Supply a sort order when dumping the symbol table."},
-  {LLDB_OPT_SET_1, false, "show-mangled-names", 'm', OptionParser::eNoArgument, nullptr, nullptr, 0, eArgTypeNone, "Do not demangle symbol names before showing them."},
-  {0, false, nullptr, 0, 0, nullptr, nullptr, 0, eArgTypeNone, nullptr}
-        // clang-format on
-};
-
-=======
->>>>>>> 4c1eaedc
 #pragma mark CommandObjectTargetModulesDumpSections
 
 //----------------------------------------------------------------------
