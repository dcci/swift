--- conflicted
+++ resolved
@@ -20,7 +20,12 @@
   )
 endif ()
 
-<<<<<<< HEAD
+if ( CMAKE_SYSTEM_NAME MATCHES "OpenBSD" )
+include_directories(
+  Plugins/Process/POSIX
+  )
+endif ()
+
 # Keep track of whether this is a buildbot build.
 set(LLDB_IS_BUILDBOT_BUILD FALSE CACHE BOOL
   "Indicate whether this is a buildbot build")
@@ -28,13 +33,6 @@
 # Keep track of when we did this build.  Note incremental
 # builds could get burnt by this.
 string(TIMESTAMP INTERNAL_BUILD_DATE "%Y-%m-%d")
-=======
-if ( CMAKE_SYSTEM_NAME MATCHES "OpenBSD" )
-include_directories(
-  Plugins/Process/POSIX
-  )
-endif ()
->>>>>>> 55218208
 
 set(lldbBase_SOURCES
     lldb.cpp
