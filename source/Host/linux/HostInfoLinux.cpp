--- conflicted
+++ resolved
@@ -99,15 +99,9 @@
 }
 
 llvm::StringRef HostInfoLinux::GetDistributionId() {
-<<<<<<< HEAD
-  // Try to run 'lbs_release -i', and use that response
-  // for the distribution id.
-  static std::once_flag g_once_flag;
-=======
   // Try to run 'lbs_release -i', and use that response for the distribution
   // id.
   static llvm::once_flag g_once_flag;
->>>>>>> 0c8a6dca
   llvm::call_once(g_once_flag, []() {
 
     Log *log(lldb_private::GetLogIfAllCategoriesSet(LIBLLDB_LOG_HOST));
