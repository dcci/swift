//===-- HostInfoBase.cpp ----------------------------------------*- C++ -*-===//
//
//                     The LLVM Compiler Infrastructure
//
// This file is distributed under the University of Illinois Open Source
// License. See LICENSE.TXT for details.
//
//===----------------------------------------------------------------------===//

#include "lldb/Host/Config.h"

#include "lldb/Host/FileSystem.h"
#include "lldb/Host/Host.h"
#include "lldb/Host/HostInfo.h"
#include "lldb/Host/HostInfoBase.h"
#include "lldb/Utility/ArchSpec.h"
#include "lldb/Utility/Log.h"
#include "lldb/Utility/StreamString.h"

#include "llvm/ADT/StringExtras.h"
#include "llvm/ADT/Triple.h"
#include "llvm/Support/Host.h"
#include "llvm/Support/Path.h"
#include "llvm/Support/ScopedPrinter.h"
#include "llvm/Support/Threading.h"
#include "llvm/Support/raw_ostream.h"

#include <mutex>
#include <thread>

using namespace lldb;
using namespace lldb_private;

namespace {
//----------------------------------------------------------------------
// The HostInfoBaseFields is a work around for windows not supporting static
// variables correctly in a thread safe way. Really each of the variables in
// HostInfoBaseFields should live in the functions in which they are used and
// each one should be static, but the work around is in place to avoid this
// restriction. Ick.
//----------------------------------------------------------------------

struct HostInfoBaseFields {
  ~HostInfoBaseFields() {
    if (m_lldb_process_tmp_dir.Exists()) {
      // Remove the LLDB temporary directory if we have one. Set "recurse" to
      // true to all files that were created for the LLDB process can be
      // cleaned up.
      llvm::sys::fs::remove_directories(m_lldb_process_tmp_dir.GetPath());
    }
  }

  std::string m_host_triple;

  ArchSpec m_host_arch_32;
  ArchSpec m_host_arch_64;

  FileSpec m_lldb_so_dir;
  FileSpec m_lldb_support_exe_dir;
  FileSpec m_lldb_support_file_dir;
  FileSpec m_lldb_headers_dir;
  FileSpec m_lldb_python_dir;
  FileSpec m_lldb_clang_resource_dir;
  FileSpec m_lldb_swift_resource_dir;
  FileSpec m_lldb_system_plugin_dir;
  FileSpec m_lldb_user_plugin_dir;
  FileSpec m_lldb_process_tmp_dir;
  FileSpec m_lldb_global_tmp_dir;
};

HostInfoBaseFields *g_fields = nullptr;
}

void HostInfoBase::Initialize() { g_fields = new HostInfoBaseFields(); }

void HostInfoBase::Terminate() {
  delete g_fields;
  g_fields = nullptr;
}

llvm::StringRef HostInfoBase::GetTargetTriple() {
  static std::once_flag g_once_flag;
  llvm::call_once(g_once_flag, []() {
    g_fields->m_host_triple =
        HostInfo::GetArchitecture().GetTriple().getTriple();
  });
  return g_fields->m_host_triple;
}

const ArchSpec &HostInfoBase::GetArchitecture(ArchitectureKind arch_kind) {
  static std::once_flag g_once_flag;
  llvm::call_once(g_once_flag, []() {
    HostInfo::ComputeHostArchitectureSupport(g_fields->m_host_arch_32,
                                             g_fields->m_host_arch_64);
  });

  // If an explicit 32 or 64-bit architecture was requested, return that.
  if (arch_kind == eArchKind32)
    return g_fields->m_host_arch_32;
  if (arch_kind == eArchKind64)
    return g_fields->m_host_arch_64;

  // Otherwise prefer the 64-bit architecture if it is valid.
  return (g_fields->m_host_arch_64.IsValid()) ? g_fields->m_host_arch_64
                                              : g_fields->m_host_arch_32;
}

llvm::Optional<HostInfoBase::ArchitectureKind> HostInfoBase::ParseArchitectureKind(llvm::StringRef kind) {
  return llvm::StringSwitch<llvm::Optional<ArchitectureKind>>(kind)
      .Case(LLDB_ARCH_DEFAULT, eArchKindDefault)
      .Case(LLDB_ARCH_DEFAULT_32BIT, eArchKind32)
      .Case(LLDB_ARCH_DEFAULT_64BIT, eArchKind64)
      .Default(llvm::None);
}

bool HostInfoBase::GetLLDBPath(lldb::PathType type, FileSpec &file_spec) {
  file_spec.Clear();

  assert(type != lldb::ePathTypeClangDir);

#if defined(LLDB_DISABLE_PYTHON)
  if (type == lldb::ePathTypePythonDir)
    return false;
#endif

  FileSpec *result = nullptr;
  switch (type) {
  case lldb::ePathTypeLLDBShlibDir: {
    static std::once_flag g_once_flag;
    static bool success = false;
    llvm::call_once(g_once_flag, []() {
      success =
          HostInfo::ComputeSharedLibraryDirectory(g_fields->m_lldb_so_dir);
      Log *log = lldb_private::GetLogIfAllCategoriesSet(LIBLLDB_LOG_HOST);
      if (log)
        log->Printf("HostInfoBase::GetLLDBPath(ePathTypeLLDBShlibDir) => '%s'",
                    g_fields->m_lldb_so_dir.GetPath().c_str());
    });
    if (success)
      result = &g_fields->m_lldb_so_dir;
  } break;
  case lldb::ePathTypeSupportExecutableDir: {
    static std::once_flag g_once_flag;
    static bool success = false;
    llvm::call_once(g_once_flag, []() {
      success = HostInfo::ComputeSupportExeDirectory(
          g_fields->m_lldb_support_exe_dir);
      Log *log = lldb_private::GetLogIfAllCategoriesSet(LIBLLDB_LOG_HOST);
      if (log)
        log->Printf(
            "HostInfoBase::GetLLDBPath(ePathTypeSupportExecutableDir) => '%s'",
            g_fields->m_lldb_support_exe_dir.GetPath().c_str());
    });
    if (success)
      result = &g_fields->m_lldb_support_exe_dir;
  } break;
  case lldb::ePathTypeSupportFileDir: {
    static std::once_flag g_once_flag;
    static bool success = false;
    std::call_once(g_once_flag, []() {
      success = HostInfo::ComputeSupportFileDirectory(
          g_fields->m_lldb_support_file_dir);
      Log *log = lldb_private::GetLogIfAllCategoriesSet(LIBLLDB_LOG_HOST);
      if (log)
        log->Printf(
            "HostInfoBase::GetLLDBPath(ePathTypeSupportFileDir) => '%s'",
            g_fields->m_lldb_support_file_dir.GetPath().c_str());
    });
    if (success)
      result = &g_fields->m_lldb_support_file_dir;
  } break;
  case lldb::ePathTypeHeaderDir: {
    static std::once_flag g_once_flag;
    static bool success = false;
    llvm::call_once(g_once_flag, []() {
      success = HostInfo::ComputeHeaderDirectory(g_fields->m_lldb_headers_dir);
      Log *log = lldb_private::GetLogIfAllCategoriesSet(LIBLLDB_LOG_HOST);
      if (log)
        log->Printf("HostInfoBase::GetLLDBPath(ePathTypeHeaderDir) => '%s'",
                    g_fields->m_lldb_headers_dir.GetPath().c_str());
    });
    if (success)
      result = &g_fields->m_lldb_headers_dir;
  } break;
  case lldb::ePathTypePythonDir: {
    static std::once_flag g_once_flag;
    static bool success = false;
    llvm::call_once(g_once_flag, []() {
      success = HostInfo::ComputePythonDirectory(g_fields->m_lldb_python_dir);
      Log *log = lldb_private::GetLogIfAllCategoriesSet(LIBLLDB_LOG_HOST);
      if (log)
        log->Printf("HostInfoBase::GetLLDBPath(ePathTypePythonDir) => '%s'",
                    g_fields->m_lldb_python_dir.GetPath().c_str());
    });
    if (success)
      result = &g_fields->m_lldb_python_dir;
  } break;
<<<<<<< HEAD
  case lldb::ePathTypeClangDir: {
    static std::once_flag g_once_flag;
    static bool success = false;
    llvm::call_once(g_once_flag, []() {
      success =
          HostInfo::ComputeClangDirectory(g_fields->m_lldb_clang_resource_dir);
      Log *log = lldb_private::GetLogIfAllCategoriesSet(LIBLLDB_LOG_HOST);
      if (log)
        log->Printf(
            "HostInfoBase::GetLLDBPath(ePathTypeClangResourceDir) => '%s'",
            g_fields->m_lldb_clang_resource_dir.GetPath().c_str());
    });
    if (success)
      result = &g_fields->m_lldb_clang_resource_dir;
  } break;
  case lldb::ePathTypeSwiftDir: {
    static std::once_flag g_once_flag;
    static bool success = false;
    std::call_once(g_once_flag, []() {
      success =
          HostInfo::ComputeSwiftDirectory(g_fields->m_lldb_swift_resource_dir);
      Log *log = lldb_private::GetLogIfAllCategoriesSet(LIBLLDB_LOG_HOST);
      if (log)
        log->Printf(
            "HostInfoBase::GetLLDBPath(ePathTypeSwiftResourceDir) => '%s'",
            g_fields->m_lldb_swift_resource_dir.GetPath().c_str());
    });
    if (success)
      result = &g_fields->m_lldb_swift_resource_dir;
  } break;
=======
>>>>>>> f2e6efeb
  case lldb::ePathTypeLLDBSystemPlugins: {
    static std::once_flag g_once_flag;
    static bool success = false;
    llvm::call_once(g_once_flag, []() {
      success = HostInfo::ComputeSystemPluginsDirectory(
          g_fields->m_lldb_system_plugin_dir);
      Log *log = lldb_private::GetLogIfAllCategoriesSet(LIBLLDB_LOG_HOST);
      if (log)
        log->Printf(
            "HostInfoBase::GetLLDBPath(ePathTypeLLDBSystemPlugins) => '%s'",
            g_fields->m_lldb_system_plugin_dir.GetPath().c_str());
    });
    if (success)
      result = &g_fields->m_lldb_system_plugin_dir;
  } break;
  case lldb::ePathTypeLLDBUserPlugins: {
    static std::once_flag g_once_flag;
    static bool success = false;
    llvm::call_once(g_once_flag, []() {
      success = HostInfo::ComputeUserPluginsDirectory(
          g_fields->m_lldb_user_plugin_dir);
      Log *log = lldb_private::GetLogIfAllCategoriesSet(LIBLLDB_LOG_HOST);
      if (log)
        log->Printf(
            "HostInfoBase::GetLLDBPath(ePathTypeLLDBUserPlugins) => '%s'",
            g_fields->m_lldb_user_plugin_dir.GetPath().c_str());
    });
    if (success)
      result = &g_fields->m_lldb_user_plugin_dir;
  } break;
  case lldb::ePathTypeLLDBTempSystemDir: {
    static std::once_flag g_once_flag;
    static bool success = false;
    llvm::call_once(g_once_flag, []() {
      success = HostInfo::ComputeProcessTempFileDirectory(
          g_fields->m_lldb_process_tmp_dir);
      Log *log = lldb_private::GetLogIfAllCategoriesSet(LIBLLDB_LOG_HOST);
      if (log)
        log->Printf(
            "HostInfoBase::GetLLDBPath(ePathTypeLLDBTempSystemDir) => '%s'",
            g_fields->m_lldb_process_tmp_dir.GetPath().c_str());
    });
    if (success)
      result = &g_fields->m_lldb_process_tmp_dir;
  } break;
  case lldb::ePathTypeGlobalLLDBTempSystemDir: {
    static std::once_flag g_once_flag;
    static bool success = false;
    llvm::call_once(g_once_flag, []() {
      success = HostInfo::ComputeGlobalTempFileDirectory(
          g_fields->m_lldb_global_tmp_dir);
      Log *log = lldb_private::GetLogIfAllCategoriesSet(LIBLLDB_LOG_HOST);
      if (log)
        log->Printf("HostInfoBase::GetLLDBPath("
                    "ePathTypeGlobalLLDBTempSystemDir) => '%s'",
                    g_fields->m_lldb_global_tmp_dir.GetPath().c_str());
    });
    if (success)
      result = &g_fields->m_lldb_global_tmp_dir;
  } break;
  default:
    llvm_unreachable("Unreachable!");
  }

  if (!result)
    return false;
  file_spec = *result;
  return true;
}

ArchSpec HostInfoBase::GetAugmentedArchSpec(llvm::StringRef triple) {
  if (triple.empty())
    return ArchSpec();
  llvm::Triple normalized_triple(llvm::Triple::normalize(triple));
  if (!ArchSpec::ContainsOnlyArch(normalized_triple))
    return ArchSpec(triple);

  if (auto kind = HostInfo::ParseArchitectureKind(triple))
    return HostInfo::GetArchitecture(*kind);

  llvm::Triple host_triple(llvm::sys::getDefaultTargetTriple());

  if (normalized_triple.getVendorName().empty())
    normalized_triple.setVendor(host_triple.getVendor());
  if (normalized_triple.getOSName().empty())
    normalized_triple.setOS(host_triple.getOS());
  if (normalized_triple.getEnvironmentName().empty())
    normalized_triple.setEnvironment(host_triple.getEnvironment());
  return ArchSpec(normalized_triple);
}

bool HostInfoBase::ComputeSharedLibraryDirectory(FileSpec &file_spec) {
  // To get paths related to LLDB we get the path to the executable that
  // contains this function. On MacOSX this will be "LLDB.framework/.../LLDB".
  // On other posix systems, we will get .../lib(64|32)?/liblldb.so.

  FileSpec lldb_file_spec(
      Host::GetModuleFileSpecForHostAddress(reinterpret_cast<void *>(
          reinterpret_cast<intptr_t>(HostInfoBase::GetLLDBPath))));

  // This is necessary because when running the testsuite the shlib might be a
  // symbolic link inside the Python resource dir.
  FileSystem::ResolveSymbolicLink(lldb_file_spec, lldb_file_spec);

  // Remove the filename so that this FileSpec only represents the directory.
  file_spec.GetDirectory() = lldb_file_spec.GetDirectory();

  return (bool)file_spec.GetDirectory();
}

bool HostInfoBase::ComputeSupportExeDirectory(FileSpec &file_spec) {
  return GetLLDBPath(lldb::ePathTypeLLDBShlibDir, file_spec);
}

bool HostInfoBase::ComputeSupportFileDirectory(FileSpec &file_spec) {
  FileSpec temp_file_spec;

  if (!GetLLDBPath(lldb::ePathTypeLLDBShlibDir, temp_file_spec))
    return false;

  temp_file_spec.AppendPathComponent("lldb");

  file_spec = temp_file_spec;

  return true;
}

bool HostInfoBase::ComputeProcessTempFileDirectory(FileSpec &file_spec) {
  FileSpec temp_file_spec;
  if (!HostInfo::ComputeGlobalTempFileDirectory(temp_file_spec))
    return false;

  std::string pid_str{llvm::to_string(Host::GetCurrentProcessID())};
  temp_file_spec.AppendPathComponent(pid_str);
  if (llvm::sys::fs::create_directory(temp_file_spec.GetPath()))
    return false;

  file_spec.GetDirectory().SetCString(temp_file_spec.GetCString());
  return true;
}

bool HostInfoBase::ComputeTempFileBaseDirectory(FileSpec &file_spec) {
  llvm::SmallVector<char, 16> tmpdir;
  llvm::sys::path::system_temp_directory(/*ErasedOnReboot*/ true, tmpdir);
  file_spec = FileSpec(std::string(tmpdir.data(), tmpdir.size()), true);
  return true;
}

bool HostInfoBase::ComputeGlobalTempFileDirectory(FileSpec &file_spec) {
  file_spec.Clear();

  FileSpec temp_file_spec;
  if (!HostInfo::ComputeTempFileBaseDirectory(temp_file_spec))
    return false;

  temp_file_spec.AppendPathComponent("lldb");
  if (llvm::sys::fs::create_directory(temp_file_spec.GetPath()))
    return false;

  file_spec.GetDirectory().SetCString(temp_file_spec.GetCString());
  return true;
}

bool HostInfoBase::ComputeHeaderDirectory(FileSpec &file_spec) {
  // TODO(zturner): Figure out how to compute the header directory for all
  // platforms.
  return false;
}

bool HostInfoBase::ComputeSystemPluginsDirectory(FileSpec &file_spec) {
  // TODO(zturner): Figure out how to compute the system plugins directory for
  // all platforms.
  return false;
}

<<<<<<< HEAD
bool HostInfoBase::ComputeClangDirectory(FileSpec &file_spec) {
  // TODO(zturner): Figure out how to compute the clang directory for all
  // platforms.
  return false;
}

bool HostInfoBase::ComputeSwiftDirectory(FileSpec &file_spec) {
  // TODO(zturner): Figure out how to compute the swift directory for all
  // platforms.
  return false;
}

=======
>>>>>>> f2e6efeb
bool HostInfoBase::ComputeUserPluginsDirectory(FileSpec &file_spec) {
  // TODO(zturner): Figure out how to compute the user plugins directory for
  // all platforms.
  return false;
}

void HostInfoBase::ComputeHostArchitectureSupport(ArchSpec &arch_32,
                                                  ArchSpec &arch_64) {
  llvm::Triple triple(llvm::sys::getProcessTriple());

  arch_32.Clear();
  arch_64.Clear();

  switch (triple.getArch()) {
  default:
    arch_32.SetTriple(triple);
    break;

  case llvm::Triple::aarch64:
  case llvm::Triple::ppc64:
  case llvm::Triple::ppc64le:
  case llvm::Triple::x86_64:
    arch_64.SetTriple(triple);
    arch_32.SetTriple(triple.get32BitArchVariant());
    break;

  case llvm::Triple::mips64:
  case llvm::Triple::mips64el:
  case llvm::Triple::sparcv9:
  case llvm::Triple::systemz:
    arch_64.SetTriple(triple);
    break;
  }
}<|MERGE_RESOLUTION|>--- conflicted
+++ resolved
@@ -195,22 +195,6 @@
     if (success)
       result = &g_fields->m_lldb_python_dir;
   } break;
-<<<<<<< HEAD
-  case lldb::ePathTypeClangDir: {
-    static std::once_flag g_once_flag;
-    static bool success = false;
-    llvm::call_once(g_once_flag, []() {
-      success =
-          HostInfo::ComputeClangDirectory(g_fields->m_lldb_clang_resource_dir);
-      Log *log = lldb_private::GetLogIfAllCategoriesSet(LIBLLDB_LOG_HOST);
-      if (log)
-        log->Printf(
-            "HostInfoBase::GetLLDBPath(ePathTypeClangResourceDir) => '%s'",
-            g_fields->m_lldb_clang_resource_dir.GetPath().c_str());
-    });
-    if (success)
-      result = &g_fields->m_lldb_clang_resource_dir;
-  } break;
   case lldb::ePathTypeSwiftDir: {
     static std::once_flag g_once_flag;
     static bool success = false;
@@ -226,8 +210,6 @@
     if (success)
       result = &g_fields->m_lldb_swift_resource_dir;
   } break;
-=======
->>>>>>> f2e6efeb
   case lldb::ePathTypeLLDBSystemPlugins: {
     static std::once_flag g_once_flag;
     static bool success = false;
@@ -403,21 +385,12 @@
   return false;
 }
 
-<<<<<<< HEAD
-bool HostInfoBase::ComputeClangDirectory(FileSpec &file_spec) {
-  // TODO(zturner): Figure out how to compute the clang directory for all
-  // platforms.
-  return false;
-}
-
 bool HostInfoBase::ComputeSwiftDirectory(FileSpec &file_spec) {
   // TODO(zturner): Figure out how to compute the swift directory for all
   // platforms.
   return false;
 }
 
-=======
->>>>>>> f2e6efeb
 bool HostInfoBase::ComputeUserPluginsDirectory(FileSpec &file_spec) {
   // TODO(zturner): Figure out how to compute the user plugins directory for
   // all platforms.
