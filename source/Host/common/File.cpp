--- conflicted
+++ resolved
@@ -1011,12 +1011,8 @@
     {
         m_is_interactive = eLazyBoolNo;
         m_is_real_terminal = eLazyBoolNo;
-<<<<<<< HEAD
         m_supports_colors = eLazyBoolNo;
-#if (defined(_WIN32) || defined(__ANDROID_NDK__))
-=======
 #if defined(_WIN32)
->>>>>>> 92ff0890
         if (_isatty(fd))
         {
             m_is_interactive = eLazyBoolYes;
