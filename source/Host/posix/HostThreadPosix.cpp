--- conflicted
+++ resolved
@@ -56,13 +56,9 @@
     if (IsJoinable())
     {
 #ifndef __ANDROID__
-<<<<<<< HEAD
-        assert(false && "someone is calling HostThread::Cancel()");
-=======
 #ifndef __FreeBSD__
         assert(false && "someone is calling HostThread::Cancel()");
 #endif
->>>>>>> 7e5854f7
         int err = ::pthread_cancel(m_thread);
         error.SetError(err, eErrorTypePOSIX);
 #else
