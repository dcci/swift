//===-- HostInfoPosix.cpp ---------------------------------------*- C++ -*-===//
//
//                     The LLVM Compiler Infrastructure
//
// This file is distributed under the University of Illinois Open Source
// License. See LICENSE.TXT for details.
//
//===----------------------------------------------------------------------===//

#if !defined(LLDB_DISABLE_PYTHON)
#include "Plugins/ScriptInterpreter/Python/lldb-python.h"
#endif

#include "lldb/Core/Log.h"
#include "lldb/Host/posix/HostInfoPosix.h"

#include "clang/Basic/Version.h"
#include "clang/Config/config.h"
#include "llvm/ADT/SmallString.h"
#include "llvm/ADT/Twine.h"
#include "llvm/Support/Path.h"
#include "llvm/Support/raw_ostream.h"

#include <grp.h>
#include <limits.h>
#include <mutex>
#include <netdb.h>
#include <pwd.h>
#include <stdlib.h>
#include <sys/types.h>
#include <unistd.h>

using namespace lldb_private;

size_t HostInfoPosix::GetPageSize() { return ::getpagesize(); }

bool HostInfoPosix::GetHostname(std::string &s) {
  char hostname[PATH_MAX];
  hostname[sizeof(hostname) - 1] = '\0';
  if (::gethostname(hostname, sizeof(hostname) - 1) == 0) {
    struct hostent *h = ::gethostbyname(hostname);
    if (h)
      s.assign(h->h_name);
    else
      s.assign(hostname);
    return true;
  }
  return false;
}

#ifdef __ANDROID__
#include <android/api-level.h>
#endif
#if defined(__ANDROID_API__) && __ANDROID_API__ < 21
#define USE_GETPWUID
#endif

#ifdef USE_GETPWUID
static std::mutex s_getpwuid_lock;
#endif

const char *HostInfoPosix::LookupUserName(uint32_t uid,
                                          std::string &user_name) {
#ifdef USE_GETPWUID
  // getpwuid_r is missing from android-9
  // make getpwuid thread safe with a mutex
  std::lock_guard<std::mutex> lock(s_getpwuid_lock);
  struct passwd *user_info_ptr = ::getpwuid(uid);
  if (user_info_ptr) {
    user_name.assign(user_info_ptr->pw_name);
    return user_name.c_str();
  }
#else
  struct passwd user_info;
  struct passwd *user_info_ptr = &user_info;
  char user_buffer[PATH_MAX];
  size_t user_buffer_size = sizeof(user_buffer);
  if (::getpwuid_r(uid, &user_info, user_buffer, user_buffer_size,
                   &user_info_ptr) == 0) {
    if (user_info_ptr) {
      user_name.assign(user_info_ptr->pw_name);
      return user_name.c_str();
    }
  }
#endif
  user_name.clear();
  return nullptr;
}

const char *HostInfoPosix::LookupGroupName(uint32_t gid,
                                           std::string &group_name) {
#ifndef __ANDROID__
  char group_buffer[PATH_MAX];
  size_t group_buffer_size = sizeof(group_buffer);
  struct group group_info;
  struct group *group_info_ptr = &group_info;
  // Try the threadsafe version first
  if (::getgrgid_r(gid, &group_info, group_buffer, group_buffer_size,
                   &group_info_ptr) == 0) {
    if (group_info_ptr) {
      group_name.assign(group_info_ptr->gr_name);
      return group_name.c_str();
    }
  } else {
    // The threadsafe version isn't currently working for me on darwin, but the
    // non-threadsafe version
    // is, so I am calling it below.
    group_info_ptr = ::getgrgid(gid);
    if (group_info_ptr) {
      group_name.assign(group_info_ptr->gr_name);
      return group_name.c_str();
    }
  }
  group_name.clear();
#else
  assert(false && "getgrgid_r() not supported on Android");
#endif
  return NULL;
}

uint32_t HostInfoPosix::GetUserID() { return getuid(); }

uint32_t HostInfoPosix::GetGroupID() { return getgid(); }

uint32_t HostInfoPosix::GetEffectiveUserID() { return geteuid(); }

uint32_t HostInfoPosix::GetEffectiveGroupID() { return getegid(); }

FileSpec HostInfoPosix::GetDefaultShell() { return FileSpec("/bin/sh", false); }

bool HostInfoPosix::ComputePathRelativeToLibrary(FileSpec &file_spec,
                                                 llvm::StringRef dir) {
  Log *log = lldb_private::GetLogIfAllCategoriesSet(LIBLLDB_LOG_HOST);

  FileSpec lldb_file_spec;
  if (!GetLLDBPath(lldb::ePathTypeLLDBShlibDir, lldb_file_spec))
    return false;

  std::string raw_path = lldb_file_spec.GetPath();
  // drop library directory
  llvm::StringRef parent_path = llvm::sys::path::parent_path(raw_path);

  // Most Posix systems (e.g. Linux/*BSD) will attempt to replace a */lib with
  // */bin as the base directory for helper exe programs.  This will fail if the
  // /lib and /bin directories are rooted in entirely different trees.
  if (log)
    log->Printf("HostInfoPosix::ComputePathRelativeToLibrary() attempting to "
                "derive the %s path from this path: %s",
                dir.data(), raw_path.c_str());

  if (!parent_path.empty()) {
    // Now write in bin in place of lib.
    raw_path = (parent_path + dir).str();

    if (log)
      log->Printf("Host::%s() derived the bin path as: %s", __FUNCTION__,
                  raw_path.c_str());
  } else {
    if (log)
      log->Printf("Host::%s() failed to find /lib/liblldb within the shared "
                  "lib path, bailing on bin path construction",
                  __FUNCTION__);
  }
  file_spec.GetDirectory().SetString(raw_path);
  return (bool)file_spec.GetDirectory();
}

<<<<<<< HEAD
=======
bool HostInfoPosix::ComputeSupportFileDirectory(FileSpec &file_spec) {
  FileSpec temp_file_spec;

  if (!GetLLDBPath(lldb::ePathTypeLLDBShlibDir, temp_file_spec))
    return false;

  temp_file_spec.AppendPathComponent("lldb");

  file_spec = temp_file_spec;

  return true;
}

>>>>>>> 24f4965f
bool HostInfoPosix::ComputeSupportExeDirectory(FileSpec &file_spec) {
  return ComputePathRelativeToLibrary(file_spec, "/bin");
}

bool HostInfoPosix::ComputeClangDirectory(FileSpec &file_spec) {
<<<<<<< HEAD
  return ComputePathRelativeToLibrary(
      file_spec, (llvm::Twine("/lib") + CLANG_LIBDIR_SUFFIX + "/clang/" +
                  CLANG_VERSION_STRING)
                     .str());
=======
  bool returnVal = ComputePathRelativeToLibrary(
      file_spec, (llvm::Twine("/lib") + CLANG_LIBDIR_SUFFIX + "/clang/" +
                  CLANG_VERSION_STRING)
                     .str());
  if (file_spec.Exists())
    return returnVal;
  return ComputePathRelativeToLibrary(
      file_spec, (llvm::Twine("/lib") + CLANG_LIBDIR_SUFFIX + "/lldb/clang/" +
                  CLANG_VERSION_STRING)
                     .str());
>>>>>>> 24f4965f
}

bool HostInfoPosix::ComputeHeaderDirectory(FileSpec &file_spec) {
  FileSpec temp_file("/opt/local/include/lldb", false);
  file_spec.GetDirectory().SetCString(temp_file.GetPath().c_str());
  return true;
}

bool HostInfoPosix::ComputePythonDirectory(FileSpec &file_spec) {
#ifndef LLDB_DISABLE_PYTHON
  FileSpec lldb_file_spec;
  if (!GetLLDBPath(lldb::ePathTypeLLDBShlibDir, lldb_file_spec))
    return false;

  char raw_path[PATH_MAX];
  lldb_file_spec.GetPath(raw_path, sizeof(raw_path));

#if defined(LLDB_PYTHON_RELATIVE_LIBDIR)
  // Build the path by backing out of the lib dir, then building
  // with whatever the real python interpreter uses.  (e.g. lib
  // for most, lib64 on RHEL x86_64).
  char python_path[PATH_MAX];
  ::snprintf(python_path, sizeof(python_path), "%s/../%s", raw_path,
             LLDB_PYTHON_RELATIVE_LIBDIR);

  char final_path[PATH_MAX];
  realpath(python_path, final_path);
  file_spec.GetDirectory().SetCString(final_path);

  return true;
#else
  llvm::SmallString<256> python_version_dir;
  llvm::raw_svector_ostream os(python_version_dir);
  os << "/python" << PY_MAJOR_VERSION << '.' << PY_MINOR_VERSION
     << "/site-packages";

  // We may get our string truncated. Should we protect this with an assert?
  ::strncat(raw_path, python_version_dir.c_str(),
            sizeof(raw_path) - strlen(raw_path) - 1);

  file_spec.GetDirectory().SetCString(raw_path);
  return true;
#endif
#else
  return false;
#endif
}

bool HostInfoPosix::ComputeSwiftDirectory(FileSpec &file_spec) {
  FileSpec lldb_file_spec;
  if (!GetLLDBPath(lldb::ePathTypeLLDBShlibDir, lldb_file_spec))
    return false;

  lldb_file_spec.AppendPathComponent("swift");

  file_spec = lldb_file_spec;
  return true;
}

bool HostInfoPosix::GetEnvironmentVar(const std::string &var_name,
                                      std::string &var) {
  if (const char *pvar = ::getenv(var_name.c_str())) {
    var = std::string(pvar);
    return true;
  }
  return false;
}<|MERGE_RESOLUTION|>--- conflicted
+++ resolved
@@ -165,8 +165,6 @@
   return (bool)file_spec.GetDirectory();
 }
 
-<<<<<<< HEAD
-=======
 bool HostInfoPosix::ComputeSupportFileDirectory(FileSpec &file_spec) {
   FileSpec temp_file_spec;
 
@@ -180,18 +178,11 @@
   return true;
 }
 
->>>>>>> 24f4965f
 bool HostInfoPosix::ComputeSupportExeDirectory(FileSpec &file_spec) {
   return ComputePathRelativeToLibrary(file_spec, "/bin");
 }
 
 bool HostInfoPosix::ComputeClangDirectory(FileSpec &file_spec) {
-<<<<<<< HEAD
-  return ComputePathRelativeToLibrary(
-      file_spec, (llvm::Twine("/lib") + CLANG_LIBDIR_SUFFIX + "/clang/" +
-                  CLANG_VERSION_STRING)
-                     .str());
-=======
   bool returnVal = ComputePathRelativeToLibrary(
       file_spec, (llvm::Twine("/lib") + CLANG_LIBDIR_SUFFIX + "/clang/" +
                   CLANG_VERSION_STRING)
@@ -202,7 +193,6 @@
       file_spec, (llvm::Twine("/lib") + CLANG_LIBDIR_SUFFIX + "/lldb/clang/" +
                   CLANG_VERSION_STRING)
                      .str());
->>>>>>> 24f4965f
 }
 
 bool HostInfoPosix::ComputeHeaderDirectory(FileSpec &file_spec) {
