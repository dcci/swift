--- conflicted
+++ resolved
@@ -245,8 +245,6 @@
   raw_path.resize(framework_pos);
   raw_path.append("/Resources/Clang");
   
-<<<<<<< HEAD
-=======
   file_spec.SetFile(raw_path.c_str(), true);
   return true;
 }
@@ -267,7 +265,6 @@
     raw_path.resize(framework_pos);
     raw_path.append("/Resources/Swift");
   }
->>>>>>> 24f4965f
   file_spec.SetFile(raw_path.c_str(), true);
   return true;
 }
