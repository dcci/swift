# If we are not building as a part of LLVM, build LLDB as an
# standalone project, using LLVM as an external library:
if (CMAKE_SOURCE_DIR STREQUAL CMAKE_CURRENT_SOURCE_DIR)
  project(lldb)
  cmake_minimum_required(VERSION 2.8.12.2)

  if (POLICY CMP0022)
    cmake_policy(SET CMP0022 NEW) # automatic when 2.8.12 is required
  endif()

  option(LLVM_INSTALL_TOOLCHAIN_ONLY "Only include toolchain files in the 'install' target." OFF)

  # Rely on llvm-config.
  set(CONFIG_OUTPUT)
  find_program(LLVM_CONFIG "llvm-config")
  if(LLVM_CONFIG)
    message(STATUS "Found LLVM_CONFIG as ${LLVM_CONFIG}")
    set(CONFIG_COMMAND ${LLVM_CONFIG}
      "--assertion-mode"
      "--bindir"
      "--libdir"
      "--includedir"
      "--prefix"
      "--src-root")
    execute_process(
      COMMAND ${CONFIG_COMMAND}
      RESULT_VARIABLE HAD_ERROR
      OUTPUT_VARIABLE CONFIG_OUTPUT
    )
    if(NOT HAD_ERROR)
      string(REGEX REPLACE
        "[ \t]*[\r\n]+[ \t]*" ";"
        CONFIG_OUTPUT ${CONFIG_OUTPUT})

    else()
      string(REPLACE ";" " " CONFIG_COMMAND_STR "${CONFIG_COMMAND}")
      message(STATUS "${CONFIG_COMMAND_STR}")
      message(FATAL_ERROR "llvm-config failed with status ${HAD_ERROR}")
    endif()
  else()
    message(FATAL_ERROR "llvm-config not found -- ${LLVM_CONFIG}")
  endif()

  list(GET CONFIG_OUTPUT 0 ENABLE_ASSERTIONS)
  list(GET CONFIG_OUTPUT 1 TOOLS_BINARY_DIR)
  list(GET CONFIG_OUTPUT 2 LIBRARY_DIR)
  list(GET CONFIG_OUTPUT 3 INCLUDE_DIR)
  list(GET CONFIG_OUTPUT 4 LLVM_OBJ_ROOT)
  list(GET CONFIG_OUTPUT 5 MAIN_SRC_DIR)

  if(NOT MSVC_IDE)
    set(LLVM_ENABLE_ASSERTIONS ${ENABLE_ASSERTIONS}
      CACHE BOOL "Enable assertions")
    # Assertions should follow llvm-config's.
    mark_as_advanced(LLVM_ENABLE_ASSERTIONS)
  endif()

<<<<<<< HEAD
  if (LLDB_PATH_TO_SWIFT_SOURCE)
      get_filename_component(SWIFT_MAIN_SRC_DIR ${LLDB_PATH_TO_SWIFT_SOURCE}
                             ABSOLUTE)
  endif()

  list(APPEND CMAKE_MODULE_PATH "${LLDB_PATH_TO_LLVM_BUILD}/share/llvm/cmake")
  list(APPEND CMAKE_MODULE_PATH "${LLDB_PATH_TO_SWIFT_SOURCE}/cmake/modules")
=======
  set(LLVM_TOOLS_BINARY_DIR ${TOOLS_BINARY_DIR} CACHE PATH "Path to llvm/bin")
  set(LLVM_LIBRARY_DIR ${LIBRARY_DIR} CACHE PATH "Path to llvm/lib")
  set(LLVM_MAIN_INCLUDE_DIR ${INCLUDE_DIR} CACHE PATH "Path to llvm/include")
  set(LLVM_BINARY_DIR ${LLVM_OBJ_ROOT} CACHE PATH "Path to LLVM build tree")
  set(LLVM_MAIN_SRC_DIR ${MAIN_SRC_DIR} CACHE PATH "Path to LLVM source tree")
>>>>>>> 7e5854f7

  find_program(LLVM_TABLEGEN_EXE "llvm-tblgen" ${LLVM_TOOLS_BINARY_DIR}
    NO_DEFAULT_PATH)

  set(LLVM_CMAKE_PATH "${LLVM_BINARY_DIR}/lib${LLVM_LIBDIR_SUFFIX}/cmake/llvm")
  set(LLVMCONFIG_FILE "${LLVM_CMAKE_PATH}/LLVMConfig.cmake")
  if(EXISTS ${LLVMCONFIG_FILE})
    list(APPEND CMAKE_MODULE_PATH "${LLVM_CMAKE_PATH}")
    include(${LLVMCONFIG_FILE})
  else()
    message(FATAL_ERROR "Not found: ${LLVMCONFIG_FILE}")
  endif()

<<<<<<< HEAD

  get_filename_component(PATH_TO_SWIFT_BUILD ${LLDB_PATH_TO_SWIFT_BUILD}
                         ABSOLUTE)

  get_filename_component(PATH_TO_CMARK_BUILD ${LLDB_PATH_TO_CMARK_BUILD}
                         ABSOLUTE)

  # These variables are used by add_llvm_library.
=======
  # They are used as destination of target generators.
>>>>>>> 7e5854f7
  set(LLVM_RUNTIME_OUTPUT_INTDIR ${CMAKE_BINARY_DIR}/${CMAKE_CFG_INTDIR}/bin)
  set(LLVM_LIBRARY_OUTPUT_INTDIR ${CMAKE_BINARY_DIR}/${CMAKE_CFG_INTDIR}/lib${LLVM_LIBDIR_SUFFIX})
  if(WIN32 OR CYGWIN)
    # DLL platform -- put DLLs into bin.
    set(LLVM_SHLIB_OUTPUT_INTDIR ${LLVM_RUNTIME_OUTPUT_INTDIR})
  else()
    set(LLVM_SHLIB_OUTPUT_INTDIR ${LLVM_LIBRARY_OUTPUT_INTDIR})
  endif()

  include(AddLLVM)
  include(HandleLLVMOptions)

  if (PYTHON_EXECUTABLE STREQUAL "")
    set(Python_ADDITIONAL_VERSIONS 3.5 3.4 3.3 3.2 3.1 3.0 2.7 2.6 2.5)
    include(FindPythonInterp)
    if( NOT PYTHONINTERP_FOUND )
      message(FATAL_ERROR
              "Unable to find Python interpreter, required for builds and testing.
               Please install Python or specify the PYTHON_EXECUTABLE CMake variable.")
    endif()
  else()
    message("-- Found PythonInterp: ${PYTHON_EXECUTABLE}")
  endif()

  # Import CMake library targets from LLVM and Clang.
<<<<<<< HEAD
  include("${LLDB_PATH_TO_LLVM_BUILD}/lib/cmake/llvm/LLVMConfig.cmake")
  if (EXISTS "${LLDB_PATH_TO_CLANG_BUILD}/lib/cmake/clang/ClangConfig.cmake")
      include("${LLDB_PATH_TO_CLANG_BUILD}/lib/cmake/clang/ClangConfig.cmake")
=======
  include("${LLVM_OBJ_ROOT}/lib${LLVM_LIBDIR_SUFFIX}/cmake/llvm/LLVMConfig.cmake")
  # cmake/clang/ClangConfig.cmake is not created when LLVM and Cland are built together.
  if (EXISTS "${LLVM_OBJ_ROOT}/lib${LLVM_LIBDIR_SUFFIX}/cmake/clang/ClangConfig.cmake")
    include("${LLVM_OBJ_ROOT}/lib${LLVM_LIBDIR_SUFFIX}/cmake/clang/ClangConfig.cmake")
>>>>>>> 7e5854f7
  endif()

  set(PACKAGE_VERSION "${LLVM_PACKAGE_VERSION}")

  set(LLVM_BINARY_DIR ${CMAKE_BINARY_DIR})

  set(CLANG_MAIN_INCLUDE_DIR "${CLANG_MAIN_SRC_DIR}/include")

  set(SWIFT_MAIN_INCLUDE_DIR "${SWIFT_MAIN_SRC_DIR}/include")

  set(CMAKE_INCLUDE_CURRENT_DIR ON)
<<<<<<< HEAD
  include_directories("${PATH_TO_LLVM_BUILD}/include"
                      "${PATH_TO_LLVM_BUILD}/tools/clang/include"
                      "${LLVM_MAIN_INCLUDE_DIR}"
                      "${PATH_TO_CLANG_BUILD}/include"
                      "${CLANG_MAIN_INCLUDE_DIR}"
                      "${PATH_TO_SWIFT_BUILD}/include"
                      "${SWIFT_MAIN_INCLUDE_DIR}"
                      "${CMAKE_CURRENT_SOURCE_DIR}/source")
  link_directories("${PATH_TO_LLVM_BUILD}/lib${LLVM_LIBDIR_SUFFIX}"
                   "${PATH_TO_CLANG_BUILD}/lib${LLVM_LIBDIR_SUFFIX}"
                   "${PATH_TO_SWIFT_BUILD}/lib${LLVM_LIBDIR_SUFFIX}"
                   "${PATH_TO_CMARK_BUILD}/src")
=======
  include_directories("${LLVM_BINARY_DIR}/include" "${LLVM_MAIN_INCLUDE_DIR}")
  # Next three include directories are needed when llvm-config is located in build directory.
  # LLVM and Cland are assumed to be built together
  if (EXISTS "${LLVM_OBJ_ROOT}/include")
    include_directories("${LLVM_OBJ_ROOT}/include")
  endif()
  if (EXISTS "${LLVM_MAIN_SRC_DIR}/tools/clang/include")
    include_directories("${LLVM_MAIN_SRC_DIR}/tools/clang/include")
  endif()
  if (EXISTS "${LLVM_OBJ_ROOT}/tools/clang/include")
    include_directories("${LLVM_OBJ_ROOT}/tools/clang/include")
  endif()
  link_directories("${LLVM_LIBRARY_DIR}")
>>>>>>> 7e5854f7

  set(CMAKE_RUNTIME_OUTPUT_DIRECTORY ${CMAKE_BINARY_DIR}/bin)
  set(CMAKE_LIBRARY_OUTPUT_DIRECTORY ${CMAKE_BINARY_DIR}/lib${LLVM_LIBDIR_SUFFIX})
  set(CMAKE_ARCHIVE_OUTPUT_DIRECTORY ${CMAKE_BINARY_DIR}/lib${LLVM_LIBDIR_SUFFIX})

  set(LLDB_BUILT_STANDALONE 1)
endif()<|MERGE_RESOLUTION|>--- conflicted
+++ resolved
@@ -55,7 +55,6 @@
     mark_as_advanced(LLVM_ENABLE_ASSERTIONS)
   endif()
 
-<<<<<<< HEAD
   if (LLDB_PATH_TO_SWIFT_SOURCE)
       get_filename_component(SWIFT_MAIN_SRC_DIR ${LLDB_PATH_TO_SWIFT_SOURCE}
                              ABSOLUTE)
@@ -63,13 +62,11 @@
 
   list(APPEND CMAKE_MODULE_PATH "${LLDB_PATH_TO_LLVM_BUILD}/share/llvm/cmake")
   list(APPEND CMAKE_MODULE_PATH "${LLDB_PATH_TO_SWIFT_SOURCE}/cmake/modules")
-=======
   set(LLVM_TOOLS_BINARY_DIR ${TOOLS_BINARY_DIR} CACHE PATH "Path to llvm/bin")
   set(LLVM_LIBRARY_DIR ${LIBRARY_DIR} CACHE PATH "Path to llvm/lib")
   set(LLVM_MAIN_INCLUDE_DIR ${INCLUDE_DIR} CACHE PATH "Path to llvm/include")
   set(LLVM_BINARY_DIR ${LLVM_OBJ_ROOT} CACHE PATH "Path to LLVM build tree")
   set(LLVM_MAIN_SRC_DIR ${MAIN_SRC_DIR} CACHE PATH "Path to LLVM source tree")
->>>>>>> 7e5854f7
 
   find_program(LLVM_TABLEGEN_EXE "llvm-tblgen" ${LLVM_TOOLS_BINARY_DIR}
     NO_DEFAULT_PATH)
@@ -83,7 +80,6 @@
     message(FATAL_ERROR "Not found: ${LLVMCONFIG_FILE}")
   endif()
 
-<<<<<<< HEAD
 
   get_filename_component(PATH_TO_SWIFT_BUILD ${LLDB_PATH_TO_SWIFT_BUILD}
                          ABSOLUTE)
@@ -92,9 +88,7 @@
                          ABSOLUTE)
 
   # These variables are used by add_llvm_library.
-=======
   # They are used as destination of target generators.
->>>>>>> 7e5854f7
   set(LLVM_RUNTIME_OUTPUT_INTDIR ${CMAKE_BINARY_DIR}/${CMAKE_CFG_INTDIR}/bin)
   set(LLVM_LIBRARY_OUTPUT_INTDIR ${CMAKE_BINARY_DIR}/${CMAKE_CFG_INTDIR}/lib${LLVM_LIBDIR_SUFFIX})
   if(WIN32 OR CYGWIN)
@@ -120,16 +114,9 @@
   endif()
 
   # Import CMake library targets from LLVM and Clang.
-<<<<<<< HEAD
   include("${LLDB_PATH_TO_LLVM_BUILD}/lib/cmake/llvm/LLVMConfig.cmake")
   if (EXISTS "${LLDB_PATH_TO_CLANG_BUILD}/lib/cmake/clang/ClangConfig.cmake")
       include("${LLDB_PATH_TO_CLANG_BUILD}/lib/cmake/clang/ClangConfig.cmake")
-=======
-  include("${LLVM_OBJ_ROOT}/lib${LLVM_LIBDIR_SUFFIX}/cmake/llvm/LLVMConfig.cmake")
-  # cmake/clang/ClangConfig.cmake is not created when LLVM and Cland are built together.
-  if (EXISTS "${LLVM_OBJ_ROOT}/lib${LLVM_LIBDIR_SUFFIX}/cmake/clang/ClangConfig.cmake")
-    include("${LLVM_OBJ_ROOT}/lib${LLVM_LIBDIR_SUFFIX}/cmake/clang/ClangConfig.cmake")
->>>>>>> 7e5854f7
   endif()
 
   set(PACKAGE_VERSION "${LLVM_PACKAGE_VERSION}")
@@ -141,7 +128,6 @@
   set(SWIFT_MAIN_INCLUDE_DIR "${SWIFT_MAIN_SRC_DIR}/include")
 
   set(CMAKE_INCLUDE_CURRENT_DIR ON)
-<<<<<<< HEAD
   include_directories("${PATH_TO_LLVM_BUILD}/include"
                       "${PATH_TO_LLVM_BUILD}/tools/clang/include"
                       "${LLVM_MAIN_INCLUDE_DIR}"
@@ -154,21 +140,6 @@
                    "${PATH_TO_CLANG_BUILD}/lib${LLVM_LIBDIR_SUFFIX}"
                    "${PATH_TO_SWIFT_BUILD}/lib${LLVM_LIBDIR_SUFFIX}"
                    "${PATH_TO_CMARK_BUILD}/src")
-=======
-  include_directories("${LLVM_BINARY_DIR}/include" "${LLVM_MAIN_INCLUDE_DIR}")
-  # Next three include directories are needed when llvm-config is located in build directory.
-  # LLVM and Cland are assumed to be built together
-  if (EXISTS "${LLVM_OBJ_ROOT}/include")
-    include_directories("${LLVM_OBJ_ROOT}/include")
-  endif()
-  if (EXISTS "${LLVM_MAIN_SRC_DIR}/tools/clang/include")
-    include_directories("${LLVM_MAIN_SRC_DIR}/tools/clang/include")
-  endif()
-  if (EXISTS "${LLVM_OBJ_ROOT}/tools/clang/include")
-    include_directories("${LLVM_OBJ_ROOT}/tools/clang/include")
-  endif()
-  link_directories("${LLVM_LIBRARY_DIR}")
->>>>>>> 7e5854f7
 
   set(CMAKE_RUNTIME_OUTPUT_DIRECTORY ${CMAKE_BINARY_DIR}/bin)
   set(CMAKE_LIBRARY_OUTPUT_DIRECTORY ${CMAKE_BINARY_DIR}/lib${LLVM_LIBDIR_SUFFIX})
