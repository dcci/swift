function(lldb_link_common_libs name targetkind)
  if (NOT LLDB_USED_LIBS)
    return()
  endif()

  if(${targetkind} MATCHES "SHARED")
    set(LINK_KEYWORD PRIVATE)
  endif()

  if(${targetkind} MATCHES "SHARED" OR ${targetkind} MATCHES "EXE")
    if (LLDB_LINKER_SUPPORTS_GROUPS)
      target_link_libraries(${name} ${LINK_KEYWORD}
                            -Wl,--start-group ${LLDB_USED_LIBS} -Wl,--end-group)
    else()
      target_link_libraries(${name} ${LINK_KEYWORD} ${LLDB_USED_LIBS})
    endif()
  endif()
endfunction(lldb_link_common_libs)

macro(add_lldb_library name)
  # only supported parameters to this macro are the optional
  # MODULE;SHARED;STATIC library type and source files
  cmake_parse_arguments(PARAM
    "MODULE;SHARED;STATIC;OBJECT"
    ""
    ""
    ${ARGN})
  llvm_process_sources(srcs ${PARAM_UNPARSED_ARGUMENTS})

  if (MSVC_IDE OR XCODE)
    string(REGEX MATCHALL "/[^/]+" split_path ${CMAKE_CURRENT_SOURCE_DIR})
    list(GET split_path -1 dir)
    file(GLOB_RECURSE headers
      ../../include/lldb${dir}/*.h)
    set(srcs ${srcs} ${headers})
  endif()
  if (PARAM_MODULE)
    set(libkind MODULE)
  elseif (PARAM_SHARED)
    set(libkind SHARED)
  elseif (PARAM_OBJECT)
    set(libkind OBJECT)
  else ()
    # PARAM_STATIC or library type unspecified. BUILD_SHARED_LIBS
    # does not control the kind of libraries created for LLDB,
    # only whether or not they link to shared/static LLVM/Clang
    # libraries.
    set(libkind STATIC)
  endif()

  #PIC not needed on Win
  if (NOT MSVC)
    set(CMAKE_CXX_FLAGS "${CMAKE_CXX_FLAGS} -fPIC")
  endif()

  if (PARAM_OBJECT)
    add_library(${name} ${libkind} ${srcs})
  else()
    if (PARAM_SHARED)
      if (LLDB_LINKER_SUPPORTS_GROUPS)
        llvm_add_library(${name} ${libkind} ${srcs} LINK_LIBS
                                -Wl,--start-group ${LLDB_USED_LIBS} -Wl,--end-group
                                -Wl,--start-group ${SWIFT_ALL_LIBS} -Wl,--end-group
                                -Wl,--start-group ${CLANG_ALL_LIBS} -Wl,--end-group
          )
      else()
        llvm_add_library(${name} ${libkind} ${srcs} LINK_LIBS
                                ${LLDB_USED_LIBS} ${SWIFT_ALL_LIBS} ${CLANG_ALL_LIBS}
          )
      endif()
    else()
        llvm_add_library(${name} ${libkind} ${srcs})
    endif()

    if (${name} STREQUAL "liblldb")
      if (PARAM_SHARED)
        set(out_dir lib${LLVM_LIBDIR_SUFFIX})
        if(${name} STREQUAL "liblldb" AND LLDB_BUILD_FRAMEWORK)
          set(out_dir ${LLDB_FRAMEWORK_INSTALL_DIR})
        endif()
        install(TARGETS ${name}
          RUNTIME DESTINATION bin
          LIBRARY DESTINATION ${out_dir}
          ARCHIVE DESTINATION ${out_dir})
      else()
        install(TARGETS ${name}
          LIBRARY DESTINATION lib${LLVM_LIBDIR_SUFFIX}
          ARCHIVE DESTINATION lib${LLVM_LIBDIR_SUFFIX})
      endif()
    endif()
  endif()

  # Hack: only some LLDB libraries depend on the clang autogenerated headers,
  # but it is simple enough to make all of LLDB depend on some of those
  # headers without negatively impacting much of anything.
  get_property(CLANG_TABLEGEN_TARGETS GLOBAL PROPERTY CLANG_TABLEGEN_TARGETS)
  if(CLANG_TABLEGEN_TARGETS)
    add_dependencies(${name} ${CLANG_TABLEGEN_TARGETS})
  endif()

  set_target_properties(${name} PROPERTIES FOLDER "lldb libraries")
endmacro(add_lldb_library)

macro(add_lldb_executable name)
<<<<<<< HEAD
  cmake_parse_arguments(ARG "INCLUDE_IN_FRAMEWORK" "" "" ${ARGN})
  add_llvm_executable(${name} DISABLE_LLVM_LINK_LLVM_DYLIB ${ARG_UNPARSED_ARGUMENTS})
  set_target_properties(${name} PROPERTIES
    FOLDER "lldb executables")

  if(LLDB_BUILD_FRAMEWORK)
    if(ARG_INCLUDE_IN_FRAMEWORK)
      string(REGEX REPLACE "[^/]+" ".." _dots ${LLDB_FRAMEWORK_INSTALL_DIR})
      set_target_properties(${name} PROPERTIES
            RUNTIME_OUTPUT_DIRECTORY $<TARGET_FILE_DIR:liblldb>/Resources
            BUILD_WITH_INSTALL_RPATH On
            INSTALL_RPATH "@loader_path/../../../../${_dots}/${LLDB_FRAMEWORK_INSTALL_DIR}")

      add_llvm_tool_symlink(${name} $<TARGET_FILE:${name}> ARG_ALWAYS_GENERATE)
    else()
      set_target_properties(${name} PROPERTIES
            BUILD_WITH_INSTALL_RPATH On
            INSTALL_RPATH "@loader_path/../${LLDB_FRAMEWORK_INSTALL_DIR}")
    endif()
  endif()
=======
  add_llvm_executable(${name} DISABLE_LLVM_LINK_LLVM_DYLIB ${ARGN})
  set_target_properties(${name} PROPERTIES FOLDER "lldb executables")
  # ELF and Mach-O loaders have different ways of expressing that an rpath
  # should be relative to the binary being loaded. Mach-O uses @loader_path, and
  # ELF uses $ORIGIN.
  if(APPLE)
    set(rpath_prefix "@loader_path")
  else()
    set(rpath_prefix "$ORIGIN")
  endif()
  set_target_properties(${name} PROPERTIES INSTALL_RPATH "${rpath_prefix}/../lib")
>>>>>>> 3b0cb5db
endmacro(add_lldb_executable)

# Support appending linker flags to an existing target.
# This will preserve the existing linker flags on the
# target, if there are any.
function(lldb_append_link_flags target_name new_link_flags)
  # Retrieve existing linker flags.
  get_target_property(current_link_flags ${target_name} LINK_FLAGS)

  # If we had any linker flags, include them first in the new linker flags.
  if(current_link_flags)
    set(new_link_flags "${current_link_flags} ${new_link_flags}")
  endif()

  # Now set them onto the target.
  set_target_properties(${target_name} PROPERTIES LINK_FLAGS ${new_link_flags})
endfunction()<|MERGE_RESOLUTION|>--- conflicted
+++ resolved
@@ -102,7 +102,6 @@
 endmacro(add_lldb_library)
 
 macro(add_lldb_executable name)
-<<<<<<< HEAD
   cmake_parse_arguments(ARG "INCLUDE_IN_FRAMEWORK" "" "" ${ARGN})
   add_llvm_executable(${name} DISABLE_LLVM_LINK_LLVM_DYLIB ${ARG_UNPARSED_ARGUMENTS})
   set_target_properties(${name} PROPERTIES
@@ -123,19 +122,10 @@
             INSTALL_RPATH "@loader_path/../${LLDB_FRAMEWORK_INSTALL_DIR}")
     endif()
   endif()
-=======
-  add_llvm_executable(${name} DISABLE_LLVM_LINK_LLVM_DYLIB ${ARGN})
-  set_target_properties(${name} PROPERTIES FOLDER "lldb executables")
-  # ELF and Mach-O loaders have different ways of expressing that an rpath
-  # should be relative to the binary being loaded. Mach-O uses @loader_path, and
-  # ELF uses $ORIGIN.
-  if(APPLE)
-    set(rpath_prefix "@loader_path")
-  else()
-    set(rpath_prefix "$ORIGIN")
-  endif()
-  set_target_properties(${name} PROPERTIES INSTALL_RPATH "${rpath_prefix}/../lib")
->>>>>>> 3b0cb5db
+
+  # Might need the following in an else clause for above to cover non-Apple
+  # set(rpath_prefix "$ORIGIN")
+  # set_target_properties(${name} PROPERTIES INSTALL_RPATH "${rpath_prefix}/../lib")
 endmacro(add_lldb_executable)
 
 # Support appending linker flags to an existing target.
