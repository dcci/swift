--- conflicted
+++ resolved
@@ -633,11 +633,7 @@
 // <rdar://problem/21928143> QoI: Pointfree reference to generic initializer in generic context does not compile
 extension String {
   @available(*, unavailable, message="calling this is unwise")
-<<<<<<< HEAD
-  func unavail<T : Sequence where T.Iterator.Element == String> // expected-note {{'unavail' has been explicitly marked unavailable here}}
-=======
-  func unavail<T : SequenceType where T.Generator.Element == String> // expected-note 2 {{'unavail' has been explicitly marked unavailable here}}
->>>>>>> 87681ef0
+  func unavail<T : Sequence where T.Iterator.Element == String> // expected-note 2 {{'unavail' has been explicitly marked unavailable here}}
     (a : T) -> String {}
 }
 extension Array {
@@ -657,18 +653,9 @@
 
 
 // <rdar://problem/21692808> QoI: Incorrect 'add ()' fixit with trailing closure
-<<<<<<< HEAD
-struct Radar21692808<Element> {
-  init(count: Int, value: Element) {}
-}
-func radar21692808() -> Radar21692808<Int> {
-  return Radar21692808<Int>(count: 1) { // expected-error {{cannot invoke initializer for type 'Radar21692808<Int>' with an argument list of type '(count: Int, () -> Int)'}}
-    // expected-note @-1 {{expected an argument list of type '(count: Int, value: Element)'}}
-=======
 func foo() -> [Int] {
   return Array <Int> (count: 1) { // expected-error {{cannot invoke initializer for type 'Array<Int>' with an argument list of type '(count: Int, () -> _)'}}
-    // expected-note @-1 {{expected an argument list of type '(count: Int, repeatedValue: Element)'}}
->>>>>>> 87681ef0
+    // expected-note @-1 {{expected an argument list of type '(count: Int, value: Element)'}}
     return 1
   }
 }
