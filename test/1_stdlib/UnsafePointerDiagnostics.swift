// RUN: %target-parse-verify-swift

// Test availability attributes on UnsafePointer initializers.
// Assume the original source contains no UnsafeRawPointer types.
func unsafePointerConversionAvailability(
  mrp: UnsafeMutableRawPointer,
  rp: UnsafeRawPointer,
<<<<<<< HEAD
  umpv: UnsafeMutablePointer<Void>, // expected-warning {{UnsafeMutablePointer<Void> has been replaced by UnsafeMutableRawPointer}}
  upv: UnsafePointer<Void>, // expected-warning {{UnsafePointer<Void> has been replaced by UnsafeRawPointer}}
=======
  umpv: UnsafeMutablePointer<Void>, // FIXME: This should yield a warning to rename UnsafeMutablePointer<Void> to UnsafeMutableRawPointer
  upv: UnsafePointer<Void>,         // FIXME: This should yield a warning to rename UnsafePointer<Void> to UnsafeRawPointer
>>>>>>> 7f619568
  umpi: UnsafeMutablePointer<Int>,
  upi: UnsafePointer<Int>,
  umps: UnsafeMutablePointer<String>,
  ups: UnsafePointer<String>) {

  _ = UnsafeMutableRawPointer(mrp)
  _ = UnsafeMutableRawPointer(rp)   // expected-error {{'init' has been renamed to 'init(mutating:)'}}
  _ = UnsafeMutableRawPointer(umpv)
  _ = UnsafeMutableRawPointer(upv)  // expected-error {{'init' has been renamed to 'init(mutating:)'}}
  _ = UnsafeMutableRawPointer(umpi)
  _ = UnsafeMutableRawPointer(upi)  // expected-error {{'init' has been renamed to 'init(mutating:)'}}
  _ = UnsafeMutableRawPointer(umps)
  _ = UnsafeMutableRawPointer(ups)  // expected-error {{'init' has been renamed to 'init(mutating:)'}}

  // These all correctly pass with no error.
  _ = UnsafeRawPointer(mrp)
  _ = UnsafeRawPointer(rp)
  _ = UnsafeRawPointer(umpv)
  _ = UnsafeRawPointer(upv)
  _ = UnsafeRawPointer(umpi)
  _ = UnsafeRawPointer(upi)
  _ = UnsafeRawPointer(umps)
  _ = UnsafeRawPointer(ups)

<<<<<<< HEAD
  // FIXME: All of these should yield a fix-it to rename
  // UnsafeMutablePointer<Void> to UnsafeMutableRawPointer(umpv)
  _ = UnsafeMutablePointer<Void>(rp) // expected-warning 3 {{UnsafeMutablePointer<Void> has been replaced by UnsafeMutableRawPointer}} expected-error {{cannot invoke initializer for type 'UnsafeMutablePointer<Void>' with an argument list of type '(UnsafeRawPointer)'}} expected-note {{}}
  _ = UnsafeMutablePointer<Void>(mrp) // expected-error {{cannot invoke initializer for type 'UnsafeMutablePointer<Void>' with an argument list of type '(UnsafeMutableRawPointer)'}} expected-note {{}} expected-warning 3 {{UnsafeMutablePointer<Void> has been replaced by UnsafeMutableRawPointer}}
  _ = UnsafeMutablePointer<Void>(umpv) // expected-warning {{UnsafeMutablePointer<Void> has been replaced by UnsafeMutableRawPointer}}
  _ = UnsafeMutablePointer<Void>(upv)  // expected-error {{'init' has been renamed to 'init(mutating:)'}} expected-warning {{UnsafeMutablePointer<Void> has been replaced by UnsafeMutableRawPointer}}
  _ = UnsafeMutablePointer<Void>(umpi) // expected-warning {{UnsafeMutablePointer<Void> has been replaced by UnsafeMutableRawPointer}}
  _ = UnsafeMutablePointer<Void>(upi)  // expected-error {{'init' has been renamed to 'init(mutating:)'}} expected-warning {{UnsafeMutablePointer<Void> has been replaced by UnsafeMutableRawPointer}}
  _ = UnsafeMutablePointer<Void>(umps) // expected-warning {{UnsafeMutablePointer<Void> has been replaced by UnsafeMutableRawPointer}}
  _ = UnsafeMutablePointer<Void>(ups)  // expected-error {{'init' has been renamed to 'init(mutating:)'}} expected-warning {{UnsafeMutablePointer<Void> has been replaced by UnsafeMutableRawPointer}}

  // FIXME: All of these should yield a fix-it to rename
  // UnsafePointer<Void> to UnsafeRawPointer(umpv)
  _ = UnsafePointer<Void>(rp)  // expected-error {{cannot invoke initializer for type 'UnsafePointer<Void>' with an argument list of type '(UnsafeRawPointer)'}} expected-note {{}} expected-warning 3 {{UnsafePointer<Void> has been replaced by UnsafeRawPointer}}
  _ = UnsafePointer<Void>(mrp) // expected-error {{cannot invoke initializer for type 'UnsafePointer<Void>' with an argument list of type '(UnsafeMutableRawPointer)'}} expected-note {{}} expected-warning 3 {{UnsafePointer<Void> has been replaced by UnsafeRawPointer}}
  _ = UnsafePointer<Void>(umpv) // expected-warning {{UnsafePointer<Void> has been replaced by UnsafeRawPointer}}
  _ = UnsafePointer<Void>(upv) // expected-warning {{UnsafePointer<Void> has been replaced by UnsafeRawPointer}}
  _ = UnsafePointer<Void>(umpi) // expected-warning {{UnsafePointer<Void> has been replaced by UnsafeRawPointer}}
  _ = UnsafePointer<Void>(upi) // expected-warning {{UnsafePointer<Void> has been replaced by UnsafeRawPointer}}
  _ = UnsafePointer<Void>(umps) // expected-warning {{UnsafePointer<Void> has been replaced by UnsafeRawPointer}}
  _ = UnsafePointer<Void>(ups) // expected-warning {{UnsafePointer<Void> has been replaced by UnsafeRawPointer}}
=======
  // FIXME: All of these should yield a warning to rename
  // UnsafeMutablePointer<Void> to UnsafeMutableRawPointer.
  _ = UnsafeMutablePointer<Void>(rp) // expected-error {{cannot invoke initializer for type 'UnsafeMutablePointer<Void>' with an argument list of type '(UnsafeRawPointer)'}} expected-note {{Pointer conversion restricted: use '.assumingMemoryBound(to:)' or '.bindMemory(to:capacity:)' to view memory as a type.}} expected-note {{}}
  _ = UnsafeMutablePointer<Void>(mrp) // expected-error {{cannot invoke initializer for type 'UnsafeMutablePointer<Void>' with an argument list of type '(UnsafeMutableRawPointer)'}} expected-note {{Pointer conversion restricted: use '.assumingMemoryBound(to:)' or '.bindMemory(to:capacity:)' to view memory as a type.}} expected-note {{}}
  _ = UnsafeMutablePointer<Void>(umpv)
  _ = UnsafeMutablePointer<Void>(upv)  // expected-error {{'init' has been renamed to 'init(mutating:)'}}
  _ = UnsafeMutablePointer<Void>(umpi)
  _ = UnsafeMutablePointer<Void>(upi)  // expected-error {{'init' has been renamed to 'init(mutating:)'}}
  _ = UnsafeMutablePointer<Void>(umps)
  _ = UnsafeMutablePointer<Void>(ups)  // expected-error {{'init' has been renamed to 'init(mutating:)'}}

  // FIXME: All of these should yield a warning to rename
  // UnsafePointer<Void> to UnsafeRawPointer.
  _ = UnsafePointer<Void>(rp)  // expected-error {{cannot invoke initializer for type 'UnsafePointer<Void>' with an argument list of type '(UnsafeRawPointer)'}} expected-note {{Pointer conversion restricted: use '.assumingMemoryBound(to:)' or '.bindMemory(to:capacity:)' to view memory as a type.}} expected-note {{}}
  _ = UnsafePointer<Void>(mrp) // expected-error {{cannot invoke initializer for type 'UnsafePointer<Void>' with an argument list of type '(UnsafeMutableRawPointer)'}} expected-note {{Pointer conversion restricted: use '.assumingMemoryBound(to:)' or '.bindMemory(to:capacity:)' to view memory as a type.}} expected-note {{}}
  _ = UnsafePointer<Void>(umpv)
  _ = UnsafePointer<Void>(upv)
  _ = UnsafePointer<Void>(umpi)
  _ = UnsafePointer<Void>(upi)
  _ = UnsafePointer<Void>(umps)
  _ = UnsafePointer<Void>(ups)
>>>>>>> 7f619568

  _ = UnsafeMutablePointer<Int>(rp) // expected-error {{cannot invoke initializer for type 'UnsafeMutablePointer<Int>' with an argument list of type '(UnsafeRawPointer)'}} expected-note {{Pointer conversion restricted: use '.assumingMemoryBound(to:)' or '.bindMemory(to:capacity:)' to view memory as a type.}} expected-note {{}}
  _ = UnsafeMutablePointer<Int>(mrp) // expected-error {{cannot invoke initializer for type 'UnsafeMutablePointer<Int>' with an argument list of type '(UnsafeMutableRawPointer)'}} expected-note {{Pointer conversion restricted: use '.assumingMemoryBound(to:)' or '.bindMemory(to:capacity:)' to view memory as a type.}} expected-note {{}}
  _ = UnsafeMutablePointer<Int>(umpv) // expected-error {{'init' is unavailable: use 'withMemoryRebound(to:capacity:_)' to temporarily view memory as another layout-compatible type.}}
  _ = UnsafeMutablePointer<Int>(upv)  // expected-error {{'init' is unavailable: use 'withMemoryRebound(to:capacity:_)' to temporarily view memory as another layout-compatible type.}}
  _ = UnsafeMutablePointer<Int>(umpi)
  _ = UnsafeMutablePointer<Int>(upi)  // expected-error {{'init' has been renamed to 'init(mutating:)'}}
  _ = UnsafeMutablePointer<Int>(umps) // expected-error {{'init' is unavailable: use 'withMemoryRebound(to:capacity:_)' to temporarily view memory as another layout-compatible type.}}
  _ = UnsafeMutablePointer<Int>(ups)  // expected-error {{'init' is unavailable: use 'withMemoryRebound(to:capacity:_)' to temporarily view memory as another layout-compatible type.}}

  _ = UnsafePointer<Int>(rp)  // expected-error {{cannot invoke initializer for type 'UnsafePointer<Int>' with an argument list of type '(UnsafeRawPointer)'}} expected-note {{Pointer conversion restricted: use '.assumingMemoryBound(to:)' or '.bindMemory(to:capacity:)' to view memory as a type.}} expected-note {{}}
  _ = UnsafePointer<Int>(mrp) // expected-error {{cannot invoke initializer for type 'UnsafePointer<Int>' with an argument list of type '(UnsafeMutableRawPointer)'}} expected-note {{Pointer conversion restricted: use '.assumingMemoryBound(to:)' or '.bindMemory(to:capacity:)' to view memory as a type.}} expected-note {{}}
  _ = UnsafePointer<Int>(umpv) // expected-error {{'init' is unavailable: use 'withMemoryRebound(to:capacity:_)' to temporarily view memory as another layout-compatible type.}}
  _ = UnsafePointer<Int>(upv)  // expected-error {{'init' is unavailable: use 'withMemoryRebound(to:capacity:_)' to temporarily view memory as another layout-compatible type.}}
  _ = UnsafePointer<Int>(umpi)
  _ = UnsafePointer<Int>(upi)
  _ = UnsafePointer<Int>(umps) // expected-error {{'init' is unavailable: use 'withMemoryRebound(to:capacity:_)' to temporarily view memory as another layout-compatible type.}}
  _ = UnsafePointer<Int>(ups)  // expected-error {{'init' is unavailable: use 'withMemoryRebound(to:capacity:_)' to temporarily view memory as another layout-compatible type.}}
}<|MERGE_RESOLUTION|>--- conflicted
+++ resolved
@@ -5,13 +5,8 @@
 func unsafePointerConversionAvailability(
   mrp: UnsafeMutableRawPointer,
   rp: UnsafeRawPointer,
-<<<<<<< HEAD
   umpv: UnsafeMutablePointer<Void>, // expected-warning {{UnsafeMutablePointer<Void> has been replaced by UnsafeMutableRawPointer}}
   upv: UnsafePointer<Void>, // expected-warning {{UnsafePointer<Void> has been replaced by UnsafeRawPointer}}
-=======
-  umpv: UnsafeMutablePointer<Void>, // FIXME: This should yield a warning to rename UnsafeMutablePointer<Void> to UnsafeMutableRawPointer
-  upv: UnsafePointer<Void>,         // FIXME: This should yield a warning to rename UnsafePointer<Void> to UnsafeRawPointer
->>>>>>> 7f619568
   umpi: UnsafeMutablePointer<Int>,
   upi: UnsafePointer<Int>,
   umps: UnsafeMutablePointer<String>,
@@ -36,8 +31,6 @@
   _ = UnsafeRawPointer(umps)
   _ = UnsafeRawPointer(ups)
 
-<<<<<<< HEAD
-  // FIXME: All of these should yield a fix-it to rename
   // UnsafeMutablePointer<Void> to UnsafeMutableRawPointer(umpv)
   _ = UnsafeMutablePointer<Void>(rp) // expected-warning 3 {{UnsafeMutablePointer<Void> has been replaced by UnsafeMutableRawPointer}} expected-error {{cannot invoke initializer for type 'UnsafeMutablePointer<Void>' with an argument list of type '(UnsafeRawPointer)'}} expected-note {{}}
   _ = UnsafeMutablePointer<Void>(mrp) // expected-error {{cannot invoke initializer for type 'UnsafeMutablePointer<Void>' with an argument list of type '(UnsafeMutableRawPointer)'}} expected-note {{}} expected-warning 3 {{UnsafeMutablePointer<Void> has been replaced by UnsafeMutableRawPointer}}
@@ -48,7 +41,6 @@
   _ = UnsafeMutablePointer<Void>(umps) // expected-warning {{UnsafeMutablePointer<Void> has been replaced by UnsafeMutableRawPointer}}
   _ = UnsafeMutablePointer<Void>(ups)  // expected-error {{'init' has been renamed to 'init(mutating:)'}} expected-warning {{UnsafeMutablePointer<Void> has been replaced by UnsafeMutableRawPointer}}
 
-  // FIXME: All of these should yield a fix-it to rename
   // UnsafePointer<Void> to UnsafeRawPointer(umpv)
   _ = UnsafePointer<Void>(rp)  // expected-error {{cannot invoke initializer for type 'UnsafePointer<Void>' with an argument list of type '(UnsafeRawPointer)'}} expected-note {{}} expected-warning 3 {{UnsafePointer<Void> has been replaced by UnsafeRawPointer}}
   _ = UnsafePointer<Void>(mrp) // expected-error {{cannot invoke initializer for type 'UnsafePointer<Void>' with an argument list of type '(UnsafeMutableRawPointer)'}} expected-note {{}} expected-warning 3 {{UnsafePointer<Void> has been replaced by UnsafeRawPointer}}
@@ -58,29 +50,6 @@
   _ = UnsafePointer<Void>(upi) // expected-warning {{UnsafePointer<Void> has been replaced by UnsafeRawPointer}}
   _ = UnsafePointer<Void>(umps) // expected-warning {{UnsafePointer<Void> has been replaced by UnsafeRawPointer}}
   _ = UnsafePointer<Void>(ups) // expected-warning {{UnsafePointer<Void> has been replaced by UnsafeRawPointer}}
-=======
-  // FIXME: All of these should yield a warning to rename
-  // UnsafeMutablePointer<Void> to UnsafeMutableRawPointer.
-  _ = UnsafeMutablePointer<Void>(rp) // expected-error {{cannot invoke initializer for type 'UnsafeMutablePointer<Void>' with an argument list of type '(UnsafeRawPointer)'}} expected-note {{Pointer conversion restricted: use '.assumingMemoryBound(to:)' or '.bindMemory(to:capacity:)' to view memory as a type.}} expected-note {{}}
-  _ = UnsafeMutablePointer<Void>(mrp) // expected-error {{cannot invoke initializer for type 'UnsafeMutablePointer<Void>' with an argument list of type '(UnsafeMutableRawPointer)'}} expected-note {{Pointer conversion restricted: use '.assumingMemoryBound(to:)' or '.bindMemory(to:capacity:)' to view memory as a type.}} expected-note {{}}
-  _ = UnsafeMutablePointer<Void>(umpv)
-  _ = UnsafeMutablePointer<Void>(upv)  // expected-error {{'init' has been renamed to 'init(mutating:)'}}
-  _ = UnsafeMutablePointer<Void>(umpi)
-  _ = UnsafeMutablePointer<Void>(upi)  // expected-error {{'init' has been renamed to 'init(mutating:)'}}
-  _ = UnsafeMutablePointer<Void>(umps)
-  _ = UnsafeMutablePointer<Void>(ups)  // expected-error {{'init' has been renamed to 'init(mutating:)'}}
-
-  // FIXME: All of these should yield a warning to rename
-  // UnsafePointer<Void> to UnsafeRawPointer.
-  _ = UnsafePointer<Void>(rp)  // expected-error {{cannot invoke initializer for type 'UnsafePointer<Void>' with an argument list of type '(UnsafeRawPointer)'}} expected-note {{Pointer conversion restricted: use '.assumingMemoryBound(to:)' or '.bindMemory(to:capacity:)' to view memory as a type.}} expected-note {{}}
-  _ = UnsafePointer<Void>(mrp) // expected-error {{cannot invoke initializer for type 'UnsafePointer<Void>' with an argument list of type '(UnsafeMutableRawPointer)'}} expected-note {{Pointer conversion restricted: use '.assumingMemoryBound(to:)' or '.bindMemory(to:capacity:)' to view memory as a type.}} expected-note {{}}
-  _ = UnsafePointer<Void>(umpv)
-  _ = UnsafePointer<Void>(upv)
-  _ = UnsafePointer<Void>(umpi)
-  _ = UnsafePointer<Void>(upi)
-  _ = UnsafePointer<Void>(umps)
-  _ = UnsafePointer<Void>(ups)
->>>>>>> 7f619568
 
   _ = UnsafeMutablePointer<Int>(rp) // expected-error {{cannot invoke initializer for type 'UnsafeMutablePointer<Int>' with an argument list of type '(UnsafeRawPointer)'}} expected-note {{Pointer conversion restricted: use '.assumingMemoryBound(to:)' or '.bindMemory(to:capacity:)' to view memory as a type.}} expected-note {{}}
   _ = UnsafeMutablePointer<Int>(mrp) // expected-error {{cannot invoke initializer for type 'UnsafeMutablePointer<Int>' with an argument list of type '(UnsafeMutableRawPointer)'}} expected-note {{Pointer conversion restricted: use '.assumingMemoryBound(to:)' or '.bindMemory(to:capacity:)' to view memory as a type.}} expected-note {{}}
