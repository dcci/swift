#==============================================================================#
# The file specifies intentionally untracked files that git should ignore.
# See: http://www.kernel.org/pub/software/scm/git/docs/gitignore.html
#
# This file is intentionally different from the output of `git svn show-ignore`,
# as most of those are useless.
#==============================================================================#

#==============================================================================#
# File extensions to be ignored anywhere in the tree.
#==============================================================================#
# Temp files created by most text editors.
*~
# Merge files created by git.
*.orig
# Byte compiled python modules.
*.pyc
*.pyproj
*.sln
*.suo
# vim swap files
.*.swp
.sw?
# OS X specific files.
.DS_store
DerivedData/

# Remote build configuration files.
.remote-build.conf

build/
pyproj/
llvm-build/
ninja/
*xcuserdata
*.xcscmblueprint
test/20*
source/LLDBWrapPython.cpp
.DS_Store
__pycache__/
*.lock
*.so

clang-module-cache

# Skip ctags-style tags files
tags

# We should ignore Xcode-style embedding of llvm/ at lldb root dir.
# Do not add trailing '/'s, they skip symlinks.
/ninja
/llvm
/DerivedData
<<<<<<< HEAD
/cmark
PrebuiltSwiftlang
intermediates
test/crashinfo.so
crashinfo.lock
crashinfo.so

# ctags files
tags

/clang
/swift
=======

# Ignore test trace directories.
20??-??-??-??_??_??/

# Ignore crashlog support files.
crashinfo.lock
crashinfo.so
>>>>>>> 92ff0890
<|MERGE_RESOLUTION|>--- conflicted
+++ resolved
@@ -51,25 +51,20 @@
 /ninja
 /llvm
 /DerivedData
-<<<<<<< HEAD
 /cmark
 PrebuiltSwiftlang
 intermediates
-test/crashinfo.so
-crashinfo.lock
-crashinfo.so
 
 # ctags files
 tags
+TAGS
 
 /clang
 /swift
-=======
 
 # Ignore test trace directories.
 20??-??-??-??_??_??/
 
 # Ignore crashlog support files.
 crashinfo.lock
-crashinfo.so
->>>>>>> 92ff0890
+crashinfo.so