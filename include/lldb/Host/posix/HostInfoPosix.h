//===-- HostInfoPosix.h -----------------------------------------*- C++ -*-===//
//
//                     The LLVM Compiler Infrastructure
//
// This file is distributed under the University of Illinois Open Source
// License. See LICENSE.TXT for details.
//
//===----------------------------------------------------------------------===//

#ifndef lldb_Host_posix_HostInfoPosix_h_
#define lldb_Host_posix_HostInfoPosix_h_

#include "lldb/Host/FileSpec.h"
#include "lldb/Host/HostInfoBase.h"

namespace lldb_private {

class HostInfoPosix : public HostInfoBase {
  friend class HostInfoBase;

public:
  static size_t GetPageSize();
  static bool GetHostname(std::string &s);
  static const char *LookupUserName(uint32_t uid, std::string &user_name);
  static const char *LookupGroupName(uint32_t gid, std::string &group_name);

  static uint32_t GetUserID();
  static uint32_t GetGroupID();
  static uint32_t GetEffectiveUserID();
  static uint32_t GetEffectiveGroupID();

  static FileSpec GetDefaultShell();

  static bool GetEnvironmentVar(const std::string &var_name, std::string &var);

protected:
  static bool ComputeSupportExeDirectory(FileSpec &file_spec);
  static bool ComputeSupportFileDirectory(FileSpec &file_spec);
  static bool ComputeHeaderDirectory(FileSpec &file_spec);
  static bool ComputePythonDirectory(FileSpec &file_spec);
  static bool ComputeClangDirectory(FileSpec &file_spec);
<<<<<<< HEAD
=======
  static bool ComputeSwiftDirectory(FileSpec &file_spec);
>>>>>>> 24f4965f
  static bool ComputePathRelativeToLibrary(FileSpec &file_spec,
                                           llvm::StringRef dir);
};
}

#endif<|MERGE_RESOLUTION|>--- conflicted
+++ resolved
@@ -39,10 +39,7 @@
   static bool ComputeHeaderDirectory(FileSpec &file_spec);
   static bool ComputePythonDirectory(FileSpec &file_spec);
   static bool ComputeClangDirectory(FileSpec &file_spec);
-<<<<<<< HEAD
-=======
   static bool ComputeSwiftDirectory(FileSpec &file_spec);
->>>>>>> 24f4965f
   static bool ComputePathRelativeToLibrary(FileSpec &file_spec,
                                            llvm::StringRef dir);
 };
