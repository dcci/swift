//===-- ObjectFile.h --------------------------------------------*- C++ -*-===//
//
//                     The LLVM Compiler Infrastructure
//
// This file is distributed under the University of Illinois Open Source
// License. See LICENSE.TXT for details.
//
//===----------------------------------------------------------------------===//

#ifndef liblldb_ObjectFile_h_
#define liblldb_ObjectFile_h_

#include "lldb/lldb-private.h"
#include "lldb/Core/DataExtractor.h"
#include "lldb/Host/FileSpec.h"
#include "lldb/Core/FileSpecList.h"
#include "lldb/Core/ModuleChild.h"
#include "lldb/Core/PluginInterface.h"
#include "lldb/Host/Endian.h"
#include "lldb/Symbol/Symtab.h"
#include "lldb/Symbol/UnwindTable.h"

namespace lldb_private {
    
class ObjectFileJITDelegate
{
public:
    ObjectFileJITDelegate ()
    {
    }
    
    virtual
    ~ObjectFileJITDelegate()
    {
    }
    
    virtual lldb::ByteOrder
    GetByteOrder () const = 0;
    
    virtual uint32_t
    GetAddressByteSize () const = 0;
    
    virtual void
    PopulateSymtab (lldb_private::ObjectFile *obj_file,
                    lldb_private::Symtab &symtab) = 0;
    
    virtual void
    PopulateSectionList (lldb_private::ObjectFile *obj_file,
                         lldb_private::SectionList &section_list) = 0;
    
    virtual bool
    GetArchitecture (lldb_private::ArchSpec &arch) = 0;
};

//----------------------------------------------------------------------
/// @class ObjectFile ObjectFile.h "lldb/Symbol/ObjectFile.h"
/// @brief A plug-in interface definition class for object file parsers.
///
/// Object files belong to Module objects and know how to extract
/// information from executable, shared library, and object (.o) files
/// used by operating system runtime. The symbol table and section list
/// for an object file.
///
/// Object files can be represented by the entire file, or by part of a
/// file. An example of a partial file ObjectFile is one that contains
/// information for one of multiple architectures in the same file.
///
/// Once an architecture is selected the object file information can be
/// extracted from this abstract class.
//----------------------------------------------------------------------
class ObjectFile:
    public std::enable_shared_from_this<ObjectFile>,
    public PluginInterface,
    public ModuleChild
{
friend class lldb_private::Module;

public:
    typedef enum 
    {
        eTypeInvalid = 0,
        eTypeCoreFile,      /// A core file that has a checkpoint of a program's execution state
        eTypeExecutable,    /// A normal executable
        eTypeDebugInfo,     /// An object file that contains only debug information
        eTypeDynamicLinker, /// The platform's dynamic linker executable
        eTypeObjectFile,    /// An intermediate object file
        eTypeSharedLibrary, /// A shared library that can be used during execution
        eTypeStubLibrary,   /// A library that can be linked against but not used for execution
        eTypeJIT,           /// JIT code that has symbols, sections and possibly debug info
        eTypeUnknown
    } Type;

    typedef enum 
    {
        eStrataInvalid = 0,
        eStrataUnknown,
        eStrataUser,
        eStrataKernel,
        eStrataRawImage,
        eStrataJIT
    } Strata;

    //------------------------------------------------------------------
    /// Construct with a parent module, offset, and header data.
    ///
    /// Object files belong to modules and a valid module must be
    /// supplied upon construction. The at an offset within a file for
    /// objects that contain more than one architecture or object.
    //------------------------------------------------------------------
    ObjectFile (const lldb::ModuleSP &module_sp, 
                const FileSpec *file_spec_ptr, 
                lldb::offset_t file_offset,
                lldb::offset_t length,
                const lldb::DataBufferSP& data_sp,
                lldb::offset_t data_offset);

    ObjectFile (const lldb::ModuleSP &module_sp, 
                const lldb::ProcessSP &process_sp,
                lldb::addr_t header_addr, 
                lldb::DataBufferSP& data_sp);

    //------------------------------------------------------------------
    /// Destructor.
    ///
    /// The destructor is virtual since this class is designed to be
    /// inherited from by the plug-in instance.
    //------------------------------------------------------------------
    ~ObjectFile() override;
    
    //------------------------------------------------------------------
    /// Dump a description of this object to a Stream.
    ///
    /// Dump a description of the current contents of this object
    /// to the supplied stream \a s. The dumping should include the
    /// section list if it has been parsed, and the symbol table
    /// if it has been parsed.
    ///
    /// @param[in] s
    ///     The stream to which to dump the object description.
    //------------------------------------------------------------------
    virtual void
    Dump (Stream *s) = 0;

    //------------------------------------------------------------------
    /// Find a ObjectFile plug-in that can parse \a file_spec.
    ///
    /// Scans all loaded plug-in interfaces that implement versions of
    /// the ObjectFile plug-in interface and returns the first
    /// instance that can parse the file.
    ///
    /// @param[in] module
    ///     The parent module that owns this object file.
    ///
    /// @param[in] file_spec
    ///     A file specification that indicates which file to use as the
    ///     object file.
    ///
    /// @param[in] file_offset
    ///     The offset into the file at which to start parsing the
    ///     object. This is for files that contain multiple
    ///     architectures or objects.
    ///
    /// @param[in] file_size
    ///     The size of the current object file if it can be determined
    ///     or if it is known. This can be zero.
    ///
    /// @see ObjectFile::ParseHeader()
    //------------------------------------------------------------------
    static lldb::ObjectFileSP
    FindPlugin (const lldb::ModuleSP &module_sp,
                const FileSpec* file_spec,
                lldb::offset_t file_offset,
                lldb::offset_t file_size,
                lldb::DataBufferSP &data_sp,
                lldb::offset_t &data_offset);

    //------------------------------------------------------------------
    /// Find a ObjectFile plug-in that can parse a file in memory.
    ///
    /// Scans all loaded plug-in interfaces that implement versions of
    /// the ObjectFile plug-in interface and returns the first
    /// instance that can parse the file.
    ///
    /// @param[in] module
    ///     The parent module that owns this object file.
    ///
    /// @param[in] process_sp
    ///     A shared pointer to the process whose memory space contains
    ///     an object file. This will be stored as a std::weak_ptr.
    ///
    /// @param[in] header_addr
    ///     The address of the header for the object file in memory.
    //------------------------------------------------------------------
    static lldb::ObjectFileSP
    FindPlugin (const lldb::ModuleSP &module_sp, 
                const lldb::ProcessSP &process_sp,
                lldb::addr_t header_addr,
                lldb::DataBufferSP &file_data_sp);

    
    static size_t
    GetModuleSpecifications (const FileSpec &file,
                             lldb::offset_t file_offset,
                             lldb::offset_t file_size,
                             ModuleSpecList &specs);
    
    static size_t
    GetModuleSpecifications (const lldb_private::FileSpec& file,
                             lldb::DataBufferSP& data_sp,
                             lldb::offset_t data_offset,
                             lldb::offset_t file_offset,
                             lldb::offset_t file_size,
                             lldb_private::ModuleSpecList &specs);
    //------------------------------------------------------------------
    /// Split a path into a file path with object name.
    ///
    /// For paths like "/tmp/foo.a(bar.o)" we often need to split a path
    /// up into the actual path name and into the object name so we can
    /// make a valid object file from it.
    ///
    /// @param[in] path_with_object
    ///     A path that might contain an archive path with a .o file
    ///     specified in parens in the basename of the path.
    ///
    /// @param[out] archive_file
    ///     If \b true is returned, \a file_spec will be filled in with
    ///     the path to the archive.
    ///
    /// @param[out] archive_object
    ///     If \b true is returned, \a object will be filled in with
    ///     the name of the object inside the archive.
    ///
    /// @return
    ///     \b true if the path matches the pattern of archive + object
    ///     and \a archive_file and \a archive_object are modified,
    ///     \b false otherwise and \a archive_file and \a archive_object
    ///     are guaranteed to be remain unchanged.
    //------------------------------------------------------------------
    static bool
    SplitArchivePathWithObject (const char *path_with_object,
                                lldb_private::FileSpec &archive_file,
                                lldb_private::ConstString &archive_object,
                                bool must_exist);

    //------------------------------------------------------------------
    /// Gets the address size in bytes for the current object file.
    ///
    /// @return
    ///     The size of an address in bytes for the currently selected
    ///     architecture (and object for archives). Returns zero if no
    ///     architecture or object has been selected.
    //------------------------------------------------------------------
    virtual uint32_t
    GetAddressByteSize ()  const = 0;

    //------------------------------------------------------------------
    /// Get the address type given a file address in an object file.
    ///
    /// Many binary file formats know what kinds
    /// This is primarily for ARM binaries, though it can be applied to
    /// any executable file format that supports different opcode types
    /// within the same binary. ARM binaries support having both ARM and
    /// Thumb within the same executable container. We need to be able
    /// to get
    /// @return
    ///     The size of an address in bytes for the currently selected
    ///     architecture (and object for archives). Returns zero if no
    ///     architecture or object has been selected.
    //------------------------------------------------------------------
    virtual lldb::AddressClass
    GetAddressClass (lldb::addr_t file_addr);

    //------------------------------------------------------------------
    /// Extract the dependent modules from an object file.
    ///
    /// If an object file has information about which other images it
    /// depends on (such as shared libraries), this function will
    /// provide the list. Since many executables or shared libraries
    /// may depend on the same files,
    /// FileSpecList::AppendIfUnique(const FileSpec &) should be
    /// used to make sure any files that are added are not already in
    /// the list.
    ///
    /// @param[out] file_list
    ///     A list of file specification objects that gets dependent
    ///     files appended to.
    ///
    /// @return
    ///     The number of new files that were appended to \a file_list.
    ///
    /// @see FileSpecList::AppendIfUnique(const FileSpec &)
    //------------------------------------------------------------------
    virtual uint32_t
    GetDependentModules (FileSpecList& file_list) = 0;
    
    //------------------------------------------------------------------
    /// Tells whether this object file is capable of being the main executable
    /// for a process.
    ///
    /// @return
    ///     \b true if it is, \b false otherwise.
    //------------------------------------------------------------------
    virtual bool
    IsExecutable () const = 0;

    //------------------------------------------------------------------
    /// Returns the offset into a file at which this object resides.
    ///
    /// Some files contain many object files, and this function allows
    /// access to an object's offset within the file.
    ///
    /// @return
    ///     The offset in bytes into the file. Defaults to zero for
    ///     simple object files that a represented by an entire file.
    //------------------------------------------------------------------
    virtual lldb::addr_t
    GetFileOffset () const
    { return m_file_offset; }

    virtual lldb::addr_t
    GetByteSize () const
    { return m_length; }

    //------------------------------------------------------------------
    /// Get accessor to the object file specification.
    ///
    /// @return
    ///     The file specification object pointer if there is one, or
    ///     NULL if this object is only from memory.
    //------------------------------------------------------------------
    virtual FileSpec&
    GetFileSpec() { return m_file; }

    //------------------------------------------------------------------
    /// Get const accessor to the object file specification.
    ///
    /// @return
    ///     The const file specification object pointer if there is one,
    ///     or NULL if this object is only from memory.
    //------------------------------------------------------------------
    virtual const FileSpec&
    GetFileSpec() const { return m_file; }

    //------------------------------------------------------------------
    /// Get the name of the cpu, vendor and OS for this object file.
    ///
    /// This value is a string that represents the target triple where
    /// the cpu type, the vendor and the OS are encoded into a string.
    ///
    /// @param[out] target_triple
    ///     The string value of the target triple.
    ///
    /// @return
    ///     \b True if the target triple was able to be computed, \b
    ///     false otherwise.
    //------------------------------------------------------------------
    virtual bool
    GetArchitecture (ArchSpec &arch) = 0;

    //------------------------------------------------------------------
    /// Gets the section list for the currently selected architecture
    /// (and object for archives).
    ///
    /// Section list parsing can be deferred by ObjectFile instances
    /// until this accessor is called the first time.
    ///
    /// @return
    ///     The list of sections contained in this object file.
    //------------------------------------------------------------------
    virtual SectionList *
    GetSectionList (bool update_module_section_list = true);

    virtual void
    CreateSections (SectionList &unified_section_list) = 0;

    //------------------------------------------------------------------
    /// Notify the ObjectFile that the file addresses in the Sections
    /// for this module have been changed.
    //------------------------------------------------------------------
    virtual void
    SectionFileAddressesChanged ()
    {
    }

    //------------------------------------------------------------------
    /// Gets the symbol table for the currently selected architecture
    /// (and object for archives).
    ///
    /// Symbol table parsing can be deferred by ObjectFile instances
    /// until this accessor is called the first time.
    ///
    /// @return
    ///     The symbol table for this object file.
    //------------------------------------------------------------------
    virtual Symtab *
    GetSymtab () = 0;

    //------------------------------------------------------------------
    /// Appends a Symbol for the specified so_addr to the symbol table.
    ///
    /// If verify_unique is false, the symbol table is not searched
    /// to determine if a Symbol found at this address has already been
    /// added to the symbol table.  When verify_unique is true, this
    /// method resolves the Symbol as the first match in the SymbolTable
    /// and appends a Symbol only if required/found.
    ///
    /// @return
    ///     The resolved symbol or nullptr.  Returns nullptr if a
    ///     a Symbol could not be found for the specified so_addr.
    //------------------------------------------------------------------
    virtual Symbol *
    ResolveSymbolForAddress(const Address &so_addr, bool verify_unique)
    {
        // Typically overridden to lazily add stripped symbols recoverable from
        // the exception handling unwind information (i.e. without parsing
        // the entire eh_frame section.
        //
        // The availability of LC_FUNCTION_STARTS allows ObjectFileMachO
        // to efficiently add stripped symbols when the symbol table is
        // first constructed.  Poorer cousins are PECoff and ELF.
        return nullptr;
    }

    //------------------------------------------------------------------
    /// Detect if this object file has been stripped of local symbols.
    //------------------------------------------------------------------
    /// Detect if this object file has been stripped of local symbols.
    ///
    /// @return
    ///     Return \b true if the object file has been stripped of local
    ///     symbols.
    //------------------------------------------------------------------
    virtual bool
    IsStripped () = 0;

    //------------------------------------------------------------------
    /// Frees the symbol table.
    ///
    /// This function should only be used when an object file is
    ///
    /// @param[in] flags
    ///     eSymtabFromUnifiedSectionList: Whether to clear symbol table
    ///     for unified module section list, or object file.
    ///
    /// @return
    ///     The symbol table for this object file.
    //------------------------------------------------------------------
    virtual void
    ClearSymtab ();
    
    //------------------------------------------------------------------
    /// Gets the UUID for this object file.
    ///
    /// If the object file format contains a UUID, the value should be
    /// returned. Else ObjectFile instances should return the MD5
    /// checksum of all of the bytes for the object file (or memory for
    /// memory based object files).
    ///
    /// @return
    ///     Returns \b true if a UUID was successfully extracted into
    ///     \a uuid, \b false otherwise.
    //------------------------------------------------------------------
    virtual bool
    GetUUID (lldb_private::UUID* uuid) = 0;

    //------------------------------------------------------------------
    /// Gets the symbol file spec list for this object file.
    ///
    /// If the object file format contains a debug symbol file link,
    /// the values will be returned in the FileSpecList.
    ///
    /// @return
    ///     Returns filespeclist.
    //------------------------------------------------------------------
    virtual lldb_private::FileSpecList
    GetDebugSymbolFilePaths()
    {
        return FileSpecList();
    }

    //------------------------------------------------------------------
    /// Gets the file spec list of libraries re-exported by this object file.
    ///
    /// If the object file format has the notion of one library re-exporting the symbols from another,
    /// the re-exported libraries will be returned in the FileSpecList.
    ///
    /// @return
    ///     Returns filespeclist.
    //------------------------------------------------------------------
    virtual lldb_private::FileSpecList
    GetReExportedLibraries ()
    {
        return FileSpecList();
    }
    
    //------------------------------------------------------------------
    /// Sets the load address for an entire module, assuming a rigid
    /// slide of sections, if possible in the implementation.
    ///
    /// @return
    ///     Returns true iff any section's load address changed.
    //------------------------------------------------------------------
    virtual bool
    SetLoadAddress(Target &target,
                   lldb::addr_t value,
                   bool value_is_offset)
    {
        return false;
    }

    //------------------------------------------------------------------
    /// Gets whether endian swapping should occur when extracting data
    /// from this object file.
    ///
    /// @return
    ///     Returns \b true if endian swapping is needed, \b false
    ///     otherwise.
    //------------------------------------------------------------------
    virtual lldb::ByteOrder
    GetByteOrder () const = 0;

    //------------------------------------------------------------------
    /// Attempts to parse the object header.
    ///
    /// This function is used as a test to see if a given plug-in
    /// instance can parse the header data already contained in
    /// ObjectFile::m_data. If an object file parser does not
    /// recognize that magic bytes in a header, false should be returned
    /// and the next plug-in can attempt to parse an object file.
    ///
    /// @return
    ///     Returns \b true if the header was parsed successfully, \b
    ///     false otherwise.
    //------------------------------------------------------------------
    virtual bool
    ParseHeader () = 0;

    //------------------------------------------------------------------
    /// Returns a reference to the UnwindTable for this ObjectFile
    ///
    /// The UnwindTable contains FuncUnwinders objects for any function in
    /// this ObjectFile.  If a FuncUnwinders object hasn't been created yet
    /// (i.e. the function has yet to be unwound in a stack walk), it
    /// will be created when requested.  Specifically, we do not create
    /// FuncUnwinders objects for functions until they are needed.
    ///
    /// @return
    ///     Returns the unwind table for this object file.
    //------------------------------------------------------------------
    virtual lldb_private::UnwindTable&
    GetUnwindTable () { return m_unwind_table; }

    //------------------------------------------------------------------
    /// Similar to Process::GetImageInfoAddress().
    ///
    /// Some platforms embed auxiliary structures useful to debuggers in the
    /// address space of the inferior process.  This method returns the address
    /// of such a structure if the information can be resolved via entries in
    /// the object file.  ELF, for example, provides a means to hook into the
    /// runtime linker so that a debugger may monitor the loading and unloading
    /// of shared libraries.
    ///
    /// @return 
    ///     The address of any auxiliary tables, or an invalid address if this
    ///     object file format does not support or contain such information.
    virtual lldb_private::Address
    GetImageInfoAddress (Target *target) { return Address(); }
    
    //------------------------------------------------------------------
    /// Returns the address of the Entry Point in this object file - if
    /// the object file doesn't have an entry point (because it is not an
    /// executable file) then an invalid address is returned.
    ///
    /// @return
    ///     Returns the entry address for this module.
    //------------------------------------------------------------------
    virtual lldb_private::Address
    GetEntryPointAddress () { return Address();}

    //------------------------------------------------------------------
    /// Returns the address that represents the header of this object
    /// file.
    ///
    /// The header address is defined as where the header for the object
    /// file is that describes the content of the file. If the header
    /// doesn't appear in a section that is defined in the object file,
    /// an address with no section is returned that has the file offset
    /// set in the m_file_offset member of the lldb_private::Address object.
    ///
    /// @return
    ///     Returns the entry address for this module.
    //------------------------------------------------------------------
    virtual lldb_private::Address
    GetHeaderAddress () { return Address(m_memory_addr);}

    virtual uint32_t
    GetNumThreadContexts ()
    {
        return 0;
    }

    virtual lldb::RegisterContextSP
    GetThreadContextAtIndex (uint32_t idx, lldb_private::Thread &thread)
    {
        return lldb::RegisterContextSP();
    }

    //------------------------------------------------------------------
    /// The object file should be able to calculate its type by looking
    /// at its file header and possibly the sections or other data in
    /// the object file. The file type is used in the debugger to help
    /// select the correct plug-ins for the job at hand, so this is 
    /// important to get right. If any eTypeXXX definitions do not match
    /// up with the type of file you are loading, please feel free to
    /// add a new enumeration value.
    ///
    /// @return
    ///     The calculated file type for the current object file.
    //------------------------------------------------------------------
    virtual Type
    CalculateType() = 0;

    //------------------------------------------------------------------
    /// In cases where the type can't be calculated (elf files), this
    /// routine allows someone to explicitly set it. As an example,
    /// SymbolVendorELF uses this routine to set eTypeDebugInfo when
    /// loading debug link files.
    virtual void
    SetType (Type type)
    {
        m_type = type;
    }

    //------------------------------------------------------------------
    /// The object file should be able to calculate the strata of the
    /// object file.
    ///
    /// Many object files for platforms might be for either user space
    /// debugging or for kernel debugging. If your object file subclass
    /// can figure this out, it will help with debugger plug-in selection
    /// when it comes time to debug.
    ///
    /// @return
    ///     The calculated object file strata for the current object 
    ///     file.
    //------------------------------------------------------------------
    virtual Strata
    CalculateStrata() = 0;
    
    //------------------------------------------------------------------
    /// Get the object file version numbers.
    ///
    /// Many object files have a set of version numbers that describe
    /// the version of the executable or shared library. Typically there
    /// are major, minor and build, but there may be more. This function
    /// will extract the versions from object files if they are available.
    ///
    /// If \a versions is NULL, or if \a num_versions is 0, the return
    /// value will indicate how many version numbers are available in
    /// this object file. Then a subsequent call can be made to this 
    /// function with a value of \a versions and \a num_versions that
    /// has enough storage to store some or all version numbers.
    ///
    /// @param[out] versions
    ///     A pointer to an array of uint32_t types that is \a num_versions
    ///     long. If this value is NULL, the return value will indicate
    ///     how many version numbers are required for a subsequent call
    ///     to this function so that all versions can be retrieved. If
    ///     the value is non-NULL, then at most \a num_versions of the
    ///     existing versions numbers will be filled into \a versions.
    ///     If there is no version information available, \a versions
    ///     will be filled with \a num_versions UINT32_MAX values
    ///     and zero will be returned.
    ///
    /// @param[in] num_versions
    ///     The maximum number of entries to fill into \a versions. If
    ///     this value is zero, then the return value will indicate
    ///     how many version numbers there are in total so another call
    ///     to this function can be make with adequate storage in
    ///     \a versions to get all of the version numbers. If \a
    ///     num_versions is less than the actual number of version 
    ///     numbers in this object file, only \a num_versions will be
    ///     filled into \a versions (if \a versions is non-NULL).
    ///
    /// @return
    ///     This function always returns the number of version numbers
    ///     that this object file has regardless of the number of
    ///     version numbers that were copied into \a versions. 
    //------------------------------------------------------------------
    virtual uint32_t
    GetVersion (uint32_t *versions, uint32_t num_versions)
    {
        if (versions && num_versions)
        {
            for (uint32_t i=0; i<num_versions; ++i)
                versions[i] = UINT32_MAX;
        }
        return 0;
    }
    
    //------------------------------------------------------------------
    /// Get the minimum OS version this object file can run on.
    ///
    /// Some object files have information that specifies the minimum OS
    /// version that they can be used on.
    ///
    /// If \a versions is NULL, or if \a num_versions is 0, the return
    /// value will indicate how many version numbers are available in
    /// this object file. Then a subsequent call can be made to this
    /// function with a value of \a versions and \a num_versions that
    /// has enough storage to store some or all version numbers.
    ///
    /// @param[out] versions
    ///     A pointer to an array of uint32_t types that is \a num_versions
    ///     long. If this value is NULL, the return value will indicate
    ///     how many version numbers are required for a subsequent call
    ///     to this function so that all versions can be retrieved. If
    ///     the value is non-NULL, then at most \a num_versions of the
    ///     existing versions numbers will be filled into \a versions.
    ///     If there is no version information available, \a versions
    ///     will be filled with \a num_versions UINT32_MAX values
    ///     and zero will be returned.
    ///
    /// @param[in] num_versions
    ///     The maximum number of entries to fill into \a versions. If
    ///     this value is zero, then the return value will indicate
    ///     how many version numbers there are in total so another call
    ///     to this function can be make with adequate storage in
    ///     \a versions to get all of the version numbers. If \a
    ///     num_versions is less than the actual number of version
    ///     numbers in this object file, only \a num_versions will be
    ///     filled into \a versions (if \a versions is non-NULL).
    ///
    /// @return
    ///     This function always returns the number of version numbers
    ///     that this object file has regardless of the number of
    ///     version numbers that were copied into \a versions.
    //------------------------------------------------------------------
    virtual uint32_t
    GetMinimumOSVersion (uint32_t *versions, uint32_t num_versions)
    {
        if (versions && num_versions)
        {
            for (uint32_t i=0; i<num_versions; ++i)
                versions[i] = UINT32_MAX;
        }
        return 0;
    }

    //------------------------------------------------------------------
    /// Get the SDK OS version this object file was built with.
    ///
    /// The versions arguments and returns values are the same as the
    /// GetMinimumOSVersion()
    //------------------------------------------------------------------
    virtual uint32_t
    GetSDKVersion (uint32_t *versions, uint32_t num_versions)
    {
        if (versions && num_versions)
        {
            for (uint32_t i=0; i<num_versions; ++i)
                versions[i] = UINT32_MAX;
        }
        return 0;
    }

    //------------------------------------------------------------------
    /// Return true if this file is a dynamic link editor (dyld)
    ///
    /// Often times dyld has symbols that mirror symbols in libc and
    /// other shared libraries (like "malloc" and "free") and the user
    /// does _not_ want to stop in these shared libraries by default.
    /// We can ask the ObjectFile if it is such a file and should be
    /// avoided for things like settings breakpoints and doing function
    /// lookups for expressions.
    //------------------------------------------------------------------
    virtual bool
    GetIsDynamicLinkEditor()
    {
        return false;
    }

    //------------------------------------------------------------------
    // Member Functions
    //------------------------------------------------------------------
    Type
    GetType ()
    {
        if (m_type == eTypeInvalid)
            m_type = CalculateType();
        return m_type;
    }
    
    Strata
    GetStrata ()
    {
        if (m_strata == eStrataInvalid)
            m_strata = CalculateStrata();
        return m_strata;
    }
    
    // When an object file is in memory, subclasses should try and lock
    // the process weak pointer. If the process weak pointer produces a
    // valid ProcessSP, then subclasses can call this function to read
    // memory.
    static lldb::DataBufferSP
    ReadMemory (const lldb::ProcessSP &process_sp, 
                lldb::addr_t addr, 
                size_t byte_size);

    size_t
    GetData (lldb::offset_t offset, size_t length, DataExtractor &data) const;
    
    size_t
    CopyData (lldb::offset_t offset, size_t length, void *dst) const;
    
    virtual size_t
    ReadSectionData (const Section *section, 
                     lldb::offset_t section_offset, 
                     void *dst, 
                     size_t dst_len) const;

    virtual size_t
    ReadSectionData (const Section *section, 
                     DataExtractor& section_data) const;
    
    size_t
    MemoryMapSectionData (const Section *section, 
                          DataExtractor& section_data) const;
    
    bool
    IsInMemory () const
    {
        return m_memory_addr != LLDB_INVALID_ADDRESS;
    }

    // Strip linker annotations (such as @@VERSION) from symbol names.
    virtual std::string
    StripLinkerSymbolAnnotations(llvm::StringRef symbol_name) const
    {
        return symbol_name.str();
    }
<<<<<<< HEAD
    
=======

>>>>>>> 7577898c
    static lldb::SymbolType
    GetSymbolTypeFromName (llvm::StringRef name,
                           lldb::SymbolType symbol_type_hint = lldb::eSymbolTypeUndefined);

protected:
    //------------------------------------------------------------------
    // Member variables.
    //------------------------------------------------------------------
    FileSpec m_file;
    Type m_type;
    Strata m_strata;
    lldb::addr_t m_file_offset; ///< The offset in bytes into the file, or the address in memory
    lldb::addr_t m_length; ///< The length of this object file if it is known (can be zero if length is unknown or can't be determined).
    DataExtractor m_data; ///< The data for this object file so things can be parsed lazily.
    lldb_private::UnwindTable m_unwind_table; /// < Table of FuncUnwinders objects created for this ObjectFile's functions
    lldb::ProcessWP m_process_wp;
    const lldb::addr_t m_memory_addr;
    std::unique_ptr<lldb_private::SectionList> m_sections_ap;
    std::unique_ptr<lldb_private::Symtab> m_symtab_ap;
    
    //------------------------------------------------------------------
    /// Sets the architecture for a module.  At present the architecture
    /// can only be set if it is invalid.  It is not allowed to switch from
    /// one concrete architecture to another.
    /// 
    /// @param[in] new_arch
    ///     The architecture this module will be set to.
    ///
    /// @return
    ///     Returns \b true if the architecture was changed, \b
    ///     false otherwise.
    //------------------------------------------------------------------
    bool SetModulesArchitecture (const ArchSpec &new_arch);

private:
    DISALLOW_COPY_AND_ASSIGN (ObjectFile);
};

} // namespace lldb_private

#endif // liblldb_ObjectFile_h_<|MERGE_RESOLUTION|>--- conflicted
+++ resolved
@@ -840,11 +840,7 @@
     {
         return symbol_name.str();
     }
-<<<<<<< HEAD
-    
-=======
-
->>>>>>> 7577898c
+
     static lldb::SymbolType
     GetSymbolTypeFromName (llvm::StringRef name,
                            lldb::SymbolType symbol_type_hint = lldb::eSymbolTypeUndefined);
