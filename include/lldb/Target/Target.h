--- conflicted
+++ resolved
@@ -261,25 +261,7 @@
   static constexpr ExecutionPolicy default_execution_policy =
       eExecutionPolicyOnlyWhenNeeded;
 
-<<<<<<< HEAD
   EvaluateExpressionOptions() = default;
-=======
-  EvaluateExpressionOptions()
-      : m_execution_policy(default_execution_policy),
-        m_language(lldb::eLanguageTypeUnknown),
-        m_prefix(), // A prefix specific to this expression that is added after
-                    // the prefix from the settings (if any)
-        m_coerce_to_id(false), m_unwind_on_error(true),
-        m_ignore_breakpoints(false), m_keep_in_memory(false),
-        m_try_others(true), m_stop_others(true), m_debug(false),
-        m_trap_exceptions(true), m_repl(false), m_playground(false),
-        m_generate_debug_info(false), m_ansi_color_errors(false),
-        m_result_is_internal(false), m_auto_apply_fixits(true),
-        m_use_dynamic(lldb::eNoDynamicValues), m_timeout_usec(default_timeout),
-        m_one_thread_timeout_usec(0), m_expr_number(0),
-        m_cancel_callback(nullptr), m_cancel_callback_baton(nullptr),
-        m_pound_line_file(), m_pound_line_line(0) {}
->>>>>>> 24f4965f
 
   ExecutionPolicy GetExecutionPolicy() const { return m_execution_policy; }
 
@@ -423,7 +405,6 @@
   ExecutionPolicy m_execution_policy = default_execution_policy;
   lldb::LanguageType m_language = lldb::eLanguageTypeUnknown;
   std::string m_prefix;
-<<<<<<< HEAD
   bool m_coerce_to_id = false;
   bool m_unwind_on_error = true;
   bool m_ignore_breakpoints = false;
@@ -433,6 +414,7 @@
   bool m_debug = false;
   bool m_trap_exceptions = true;
   bool m_repl = false;
+  bool m_playground = false;
   bool m_generate_debug_info = false;
   bool m_ansi_color_errors = false;
   bool m_result_is_internal = false;
@@ -441,31 +423,10 @@
   Timeout<std::micro> m_timeout = default_timeout;
   Timeout<std::micro> m_one_thread_timeout = llvm::None;
   lldb::ExpressionCancelCallback m_cancel_callback = nullptr;
+  mutable uint32_t m_expr_number = 0; // A 1 based integer that increases with
+                                      // each expression type (normal, expr,
+                                      // function, etc)
   void *m_cancel_callback_baton = nullptr;
-=======
-  bool m_coerce_to_id;
-  bool m_unwind_on_error;
-  bool m_ignore_breakpoints;
-  bool m_keep_in_memory;
-  bool m_try_others;
-  bool m_stop_others;
-  bool m_debug;
-  bool m_trap_exceptions;
-  bool m_repl;
-  bool m_playground;
-  bool m_generate_debug_info;
-  bool m_ansi_color_errors;
-  bool m_result_is_internal;
-  bool m_auto_apply_fixits;
-  lldb::DynamicValueType m_use_dynamic;
-  uint32_t m_timeout_usec;
-  uint32_t m_one_thread_timeout_usec;
-  mutable uint32_t m_expr_number; // A 1 based integer that increases with each
-                                  // expression type (normal, expr, function,
-                                  // etc)
-  lldb::ExpressionCancelCallback m_cancel_callback;
-  void *m_cancel_callback_baton;
->>>>>>> 24f4965f
   // If m_pound_line_file is not empty and m_pound_line_line is non-zero,
   // use #line %u "%s" before the expression content to remap where the source
   // originates
