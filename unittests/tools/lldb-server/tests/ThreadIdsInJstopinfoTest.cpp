--- conflicted
+++ resolved
@@ -52,7 +52,5 @@
                 Pointee(Eq(stop_reply_pc.second)));
   }
 }
-<<<<<<< HEAD
-=======
-#endif
->>>>>>> f935e47d
+
+#endif