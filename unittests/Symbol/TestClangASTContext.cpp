//===-- TestClangASTContext.cpp ---------------------------------------*- C++
//-*-===//

//
//                     The LLVM Compiler Infrastructure
//
// This file is distributed under the University of Illinois Open Source
// License. See LICENSE.TXT for details.
//
//===----------------------------------------------------------------------===//

#include "gtest/gtest.h"

#include "clang/AST/DeclCXX.h"

#include "lldb/Host/HostInfo.h"
#include "lldb/Symbol/ClangASTContext.h"
#include "lldb/Symbol/ClangUtil.h"
#include "lldb/Symbol/Declaration.h"
#include "lldb/Symbol/GoASTContext.h"

using namespace clang;
using namespace lldb;
using namespace lldb_private;

class TestClangASTContext : public testing::Test {
public:
  static void SetUpTestCase() { HostInfo::Initialize(); }

  static void TearDownTestCase() { HostInfo::Terminate(); }

  virtual void SetUp() override {
    std::string triple = HostInfo::GetTargetTriple();
    m_ast.reset(new ClangASTContext(triple.c_str()));
  }

  virtual void TearDown() override { m_ast.reset(); }

protected:
  std::unique_ptr<ClangASTContext> m_ast;

  QualType GetBasicQualType(BasicType type) const {
    return ClangUtil::GetQualType(m_ast->GetBasicTypeFromAST(type));
  }

  QualType GetBasicQualType(const char *name) const {
    return ClangUtil::GetQualType(
        m_ast->GetBuiltinTypeByName(ConstString(name)));
  }
};

TEST_F(TestClangASTContext, TestGetBasicTypeFromEnum) {
  clang::ASTContext *context = m_ast->getASTContext();

  EXPECT_TRUE(
      context->hasSameType(GetBasicQualType(eBasicTypeBool), context->BoolTy));
  EXPECT_TRUE(
      context->hasSameType(GetBasicQualType(eBasicTypeChar), context->CharTy));
  EXPECT_TRUE(context->hasSameType(GetBasicQualType(eBasicTypeChar16),
                                   context->Char16Ty));
  EXPECT_TRUE(context->hasSameType(GetBasicQualType(eBasicTypeChar32),
                                   context->Char32Ty));
  EXPECT_TRUE(context->hasSameType(GetBasicQualType(eBasicTypeDouble),
                                   context->DoubleTy));
  EXPECT_TRUE(context->hasSameType(GetBasicQualType(eBasicTypeDoubleComplex),
                                   context->DoubleComplexTy));
  EXPECT_TRUE(context->hasSameType(GetBasicQualType(eBasicTypeFloat),
                                   context->FloatTy));
  EXPECT_TRUE(context->hasSameType(GetBasicQualType(eBasicTypeFloatComplex),
                                   context->FloatComplexTy));
  EXPECT_TRUE(
      context->hasSameType(GetBasicQualType(eBasicTypeHalf), context->HalfTy));
  EXPECT_TRUE(
      context->hasSameType(GetBasicQualType(eBasicTypeInt), context->IntTy));
  EXPECT_TRUE(context->hasSameType(GetBasicQualType(eBasicTypeInt128),
                                   context->Int128Ty));
  EXPECT_TRUE(
      context->hasSameType(GetBasicQualType(eBasicTypeLong), context->LongTy));
  EXPECT_TRUE(context->hasSameType(GetBasicQualType(eBasicTypeLongDouble),
                                   context->LongDoubleTy));
  EXPECT_TRUE(
      context->hasSameType(GetBasicQualType(eBasicTypeLongDoubleComplex),
                           context->LongDoubleComplexTy));
  EXPECT_TRUE(context->hasSameType(GetBasicQualType(eBasicTypeLongLong),
                                   context->LongLongTy));
  EXPECT_TRUE(context->hasSameType(GetBasicQualType(eBasicTypeNullPtr),
                                   context->NullPtrTy));
  EXPECT_TRUE(context->hasSameType(GetBasicQualType(eBasicTypeObjCClass),
                                   context->getObjCClassType()));
  EXPECT_TRUE(context->hasSameType(GetBasicQualType(eBasicTypeObjCID),
                                   context->getObjCIdType()));
  EXPECT_TRUE(context->hasSameType(GetBasicQualType(eBasicTypeObjCSel),
                                   context->getObjCSelType()));
  EXPECT_TRUE(context->hasSameType(GetBasicQualType(eBasicTypeShort),
                                   context->ShortTy));
  EXPECT_TRUE(context->hasSameType(GetBasicQualType(eBasicTypeSignedChar),
                                   context->SignedCharTy));
  EXPECT_TRUE(context->hasSameType(GetBasicQualType(eBasicTypeUnsignedChar),
                                   context->UnsignedCharTy));
  EXPECT_TRUE(context->hasSameType(GetBasicQualType(eBasicTypeUnsignedInt),
                                   context->UnsignedIntTy));
  EXPECT_TRUE(context->hasSameType(GetBasicQualType(eBasicTypeUnsignedInt128),
                                   context->UnsignedInt128Ty));
  EXPECT_TRUE(context->hasSameType(GetBasicQualType(eBasicTypeUnsignedLong),
                                   context->UnsignedLongTy));
  EXPECT_TRUE(context->hasSameType(GetBasicQualType(eBasicTypeUnsignedLongLong),
                                   context->UnsignedLongLongTy));
  EXPECT_TRUE(context->hasSameType(GetBasicQualType(eBasicTypeUnsignedShort),
                                   context->UnsignedShortTy));
  EXPECT_TRUE(
      context->hasSameType(GetBasicQualType(eBasicTypeVoid), context->VoidTy));
  EXPECT_TRUE(context->hasSameType(GetBasicQualType(eBasicTypeWChar),
                                   context->WCharTy));
}

TEST_F(TestClangASTContext, TestGetBasicTypeFromName) {
  EXPECT_EQ(GetBasicQualType(eBasicTypeChar), GetBasicQualType("char"));
  EXPECT_EQ(GetBasicQualType(eBasicTypeSignedChar),
            GetBasicQualType("signed char"));
  EXPECT_EQ(GetBasicQualType(eBasicTypeUnsignedChar),
            GetBasicQualType("unsigned char"));
  EXPECT_EQ(GetBasicQualType(eBasicTypeWChar), GetBasicQualType("wchar_t"));
  EXPECT_EQ(GetBasicQualType(eBasicTypeSignedWChar),
            GetBasicQualType("signed wchar_t"));
  EXPECT_EQ(GetBasicQualType(eBasicTypeUnsignedWChar),
            GetBasicQualType("unsigned wchar_t"));
  EXPECT_EQ(GetBasicQualType(eBasicTypeShort), GetBasicQualType("short"));
  EXPECT_EQ(GetBasicQualType(eBasicTypeShort), GetBasicQualType("short int"));
  EXPECT_EQ(GetBasicQualType(eBasicTypeUnsignedShort),
            GetBasicQualType("unsigned short"));
  EXPECT_EQ(GetBasicQualType(eBasicTypeUnsignedShort),
            GetBasicQualType("unsigned short int"));
  EXPECT_EQ(GetBasicQualType(eBasicTypeInt), GetBasicQualType("int"));
  EXPECT_EQ(GetBasicQualType(eBasicTypeInt), GetBasicQualType("signed int"));
  EXPECT_EQ(GetBasicQualType(eBasicTypeUnsignedInt),
            GetBasicQualType("unsigned int"));
  EXPECT_EQ(GetBasicQualType(eBasicTypeUnsignedInt),
            GetBasicQualType("unsigned"));
  EXPECT_EQ(GetBasicQualType(eBasicTypeLong), GetBasicQualType("long"));
  EXPECT_EQ(GetBasicQualType(eBasicTypeLong), GetBasicQualType("long int"));
  EXPECT_EQ(GetBasicQualType(eBasicTypeUnsignedLong),
            GetBasicQualType("unsigned long"));
  EXPECT_EQ(GetBasicQualType(eBasicTypeUnsignedLong),
            GetBasicQualType("unsigned long int"));
  EXPECT_EQ(GetBasicQualType(eBasicTypeLongLong),
            GetBasicQualType("long long"));
  EXPECT_EQ(GetBasicQualType(eBasicTypeLongLong),
            GetBasicQualType("long long int"));
  EXPECT_EQ(GetBasicQualType(eBasicTypeUnsignedLongLong),
            GetBasicQualType("unsigned long long"));
  EXPECT_EQ(GetBasicQualType(eBasicTypeUnsignedLongLong),
            GetBasicQualType("unsigned long long int"));
  EXPECT_EQ(GetBasicQualType(eBasicTypeInt128), GetBasicQualType("__int128_t"));
  EXPECT_EQ(GetBasicQualType(eBasicTypeUnsignedInt128),
            GetBasicQualType("__uint128_t"));
  EXPECT_EQ(GetBasicQualType(eBasicTypeVoid), GetBasicQualType("void"));
  EXPECT_EQ(GetBasicQualType(eBasicTypeBool), GetBasicQualType("bool"));
  EXPECT_EQ(GetBasicQualType(eBasicTypeFloat), GetBasicQualType("float"));
  EXPECT_EQ(GetBasicQualType(eBasicTypeDouble), GetBasicQualType("double"));
  EXPECT_EQ(GetBasicQualType(eBasicTypeLongDouble),
            GetBasicQualType("long double"));
  EXPECT_EQ(GetBasicQualType(eBasicTypeObjCID), GetBasicQualType("id"));
  EXPECT_EQ(GetBasicQualType(eBasicTypeObjCSel), GetBasicQualType("SEL"));
  EXPECT_EQ(GetBasicQualType(eBasicTypeNullPtr), GetBasicQualType("nullptr"));
}

void VerifyEncodingAndBitSize(clang::ASTContext *context,
                              lldb::Encoding encoding, unsigned int bit_size) {
  CompilerType type = ClangASTContext::GetBuiltinTypeForEncodingAndBitSize(
      context, encoding, bit_size);
  EXPECT_TRUE(type.IsValid());

  QualType qtype = ClangUtil::GetQualType(type);
  EXPECT_FALSE(qtype.isNull());
  if (qtype.isNull())
    return;

  uint64_t actual_size = context->getTypeSize(qtype);
  EXPECT_EQ(bit_size, actual_size);

  const clang::Type *type_ptr = qtype.getTypePtr();
  EXPECT_NE(nullptr, type_ptr);
  if (!type_ptr)
    return;

  EXPECT_TRUE(type_ptr->isBuiltinType());
  if (encoding == eEncodingSint)
    EXPECT_TRUE(type_ptr->isSignedIntegerType());
  else if (encoding == eEncodingUint)
    EXPECT_TRUE(type_ptr->isUnsignedIntegerType());
  else if (encoding == eEncodingIEEE754)
    EXPECT_TRUE(type_ptr->isFloatingType());
}

TEST_F(TestClangASTContext, TestBuiltinTypeForEncodingAndBitSize) {
  clang::ASTContext *context = m_ast->getASTContext();

  // Make sure we can get types of every possible size in every possible
  // encoding.
  // We can't make any guarantee about which specific type we get, because the
  // standard
  // isn't that specific.  We only need to make sure the compiler hands us some
  // type that
  // is both a builtin type and matches the requested bit size.
  VerifyEncodingAndBitSize(context, eEncodingSint, 8);
  VerifyEncodingAndBitSize(context, eEncodingSint, 16);
  VerifyEncodingAndBitSize(context, eEncodingSint, 32);
  VerifyEncodingAndBitSize(context, eEncodingSint, 64);
  VerifyEncodingAndBitSize(context, eEncodingSint, 128);

  VerifyEncodingAndBitSize(context, eEncodingUint, 8);
  VerifyEncodingAndBitSize(context, eEncodingUint, 16);
  VerifyEncodingAndBitSize(context, eEncodingUint, 32);
  VerifyEncodingAndBitSize(context, eEncodingUint, 64);
  VerifyEncodingAndBitSize(context, eEncodingUint, 128);

  VerifyEncodingAndBitSize(context, eEncodingIEEE754, 32);
  VerifyEncodingAndBitSize(context, eEncodingIEEE754, 64);
}

TEST_F(TestClangASTContext, TestIsClangType) {
  clang::ASTContext *context = m_ast->getASTContext();
  lldb::opaque_compiler_type_t bool_ctype =
      ClangASTContext::GetOpaqueCompilerType(context, lldb::eBasicTypeBool);
  CompilerType bool_type(m_ast.get(), bool_ctype);
  CompilerType record_type = m_ast->CreateRecordType(
      nullptr, lldb::eAccessPublic, "FooRecord", clang::TTK_Struct,
      lldb::eLanguageTypeC_plus_plus, nullptr);
  // Clang builtin type and record type should pass
  EXPECT_TRUE(ClangUtil::IsClangType(bool_type));
  EXPECT_TRUE(ClangUtil::IsClangType(record_type));

  // Default constructed type should fail
  EXPECT_FALSE(ClangUtil::IsClangType(CompilerType()));

  // Go type should fail
  GoASTContext go_ast;
  CompilerType go_type(&go_ast, bool_ctype);
  EXPECT_FALSE(ClangUtil::IsClangType(go_type));
}

TEST_F(TestClangASTContext, TestRemoveFastQualifiers) {
  CompilerType record_type = m_ast->CreateRecordType(
      nullptr, lldb::eAccessPublic, "FooRecord", clang::TTK_Struct,
      lldb::eLanguageTypeC_plus_plus, nullptr);
  QualType qt;

  qt = ClangUtil::GetQualType(record_type);
  EXPECT_EQ(0u, qt.getLocalFastQualifiers());
  record_type = record_type.AddConstModifier();
  record_type = record_type.AddVolatileModifier();
  record_type = record_type.AddRestrictModifier();
  qt = ClangUtil::GetQualType(record_type);
  EXPECT_NE(0u, qt.getLocalFastQualifiers());
  record_type = ClangUtil::RemoveFastQualifiers(record_type);
  qt = ClangUtil::GetQualType(record_type);
  EXPECT_EQ(0u, qt.getLocalFastQualifiers());
}

TEST_F(TestClangASTContext, TestConvertAccessTypeToAccessSpecifier) {
  EXPECT_EQ(AS_none,
            ClangASTContext::ConvertAccessTypeToAccessSpecifier(eAccessNone));
  EXPECT_EQ(AS_none, ClangASTContext::ConvertAccessTypeToAccessSpecifier(
                         eAccessPackage));
  EXPECT_EQ(AS_public,
            ClangASTContext::ConvertAccessTypeToAccessSpecifier(eAccessPublic));
  EXPECT_EQ(AS_private, ClangASTContext::ConvertAccessTypeToAccessSpecifier(
                            eAccessPrivate));
  EXPECT_EQ(AS_protected, ClangASTContext::ConvertAccessTypeToAccessSpecifier(
                              eAccessProtected));
}

TEST_F(TestClangASTContext, TestUnifyAccessSpecifiers) {
  // Unifying two of the same type should return the same type
  EXPECT_EQ(AS_public,
            ClangASTContext::UnifyAccessSpecifiers(AS_public, AS_public));
  EXPECT_EQ(AS_private,
            ClangASTContext::UnifyAccessSpecifiers(AS_private, AS_private));
  EXPECT_EQ(AS_protected,
            ClangASTContext::UnifyAccessSpecifiers(AS_protected, AS_protected));

  // Otherwise the result should be the strictest of the two.
  EXPECT_EQ(AS_private,
            ClangASTContext::UnifyAccessSpecifiers(AS_private, AS_public));
  EXPECT_EQ(AS_private,
            ClangASTContext::UnifyAccessSpecifiers(AS_private, AS_protected));
  EXPECT_EQ(AS_private,
            ClangASTContext::UnifyAccessSpecifiers(AS_public, AS_private));
  EXPECT_EQ(AS_private,
            ClangASTContext::UnifyAccessSpecifiers(AS_protected, AS_private));
  EXPECT_EQ(AS_protected,
            ClangASTContext::UnifyAccessSpecifiers(AS_protected, AS_public));
  EXPECT_EQ(AS_protected,
            ClangASTContext::UnifyAccessSpecifiers(AS_public, AS_protected));

  // None is stricter than everything (by convention)
  EXPECT_EQ(AS_none,
            ClangASTContext::UnifyAccessSpecifiers(AS_none, AS_public));
  EXPECT_EQ(AS_none,
            ClangASTContext::UnifyAccessSpecifiers(AS_none, AS_protected));
  EXPECT_EQ(AS_none,
            ClangASTContext::UnifyAccessSpecifiers(AS_none, AS_private));
  EXPECT_EQ(AS_none,
            ClangASTContext::UnifyAccessSpecifiers(AS_public, AS_none));
  EXPECT_EQ(AS_none,
            ClangASTContext::UnifyAccessSpecifiers(AS_protected, AS_none));
  EXPECT_EQ(AS_none,
            ClangASTContext::UnifyAccessSpecifiers(AS_private, AS_none));
}

TEST_F(TestClangASTContext, TestRecordHasFields) {
  CompilerType int_type =
      ClangASTContext::GetBasicType(m_ast->getASTContext(), eBasicTypeInt);

  // Test that a record with no fields returns false
  CompilerType empty_base = m_ast->CreateRecordType(
      nullptr, lldb::eAccessPublic, "EmptyBase", clang::TTK_Struct,
      lldb::eLanguageTypeC_plus_plus, nullptr);
  ClangASTContext::StartTagDeclarationDefinition(empty_base);
  ClangASTContext::CompleteTagDeclarationDefinition(empty_base);

  RecordDecl *empty_base_decl = ClangASTContext::GetAsRecordDecl(empty_base);
  EXPECT_NE(nullptr, empty_base_decl);
  EXPECT_FALSE(ClangASTContext::RecordHasFields(empty_base_decl));

  // Test that a record with direct fields returns true
  CompilerType non_empty_base = m_ast->CreateRecordType(
      nullptr, lldb::eAccessPublic, "NonEmptyBase", clang::TTK_Struct,
      lldb::eLanguageTypeC_plus_plus, nullptr);
  ClangASTContext::StartTagDeclarationDefinition(non_empty_base);
  FieldDecl *non_empty_base_field_decl = m_ast->AddFieldToRecordType(
      non_empty_base, "MyField", int_type, eAccessPublic, 0);
  ClangASTContext::CompleteTagDeclarationDefinition(non_empty_base);
  RecordDecl *non_empty_base_decl =
      ClangASTContext::GetAsRecordDecl(non_empty_base);
  EXPECT_NE(nullptr, non_empty_base_decl);
  EXPECT_NE(nullptr, non_empty_base_field_decl);
  EXPECT_TRUE(ClangASTContext::RecordHasFields(non_empty_base_decl));

  // Test that a record with no direct fields, but fields in a base returns true
  CompilerType empty_derived = m_ast->CreateRecordType(
      nullptr, lldb::eAccessPublic, "EmptyDerived", clang::TTK_Struct,
      lldb::eLanguageTypeC_plus_plus, nullptr);
  ClangASTContext::StartTagDeclarationDefinition(empty_derived);
  CXXBaseSpecifier *non_empty_base_spec = m_ast->CreateBaseClassSpecifier(
      non_empty_base.GetOpaqueQualType(), lldb::eAccessPublic, false, false);
  bool result = m_ast->SetBaseClassesForClassType(
      empty_derived.GetOpaqueQualType(), &non_empty_base_spec, 1);
  ClangASTContext::CompleteTagDeclarationDefinition(empty_derived);
  EXPECT_TRUE(result);
  CXXRecordDecl *empty_derived_non_empty_base_cxx_decl =
      m_ast->GetAsCXXRecordDecl(empty_derived.GetOpaqueQualType());
  RecordDecl *empty_derived_non_empty_base_decl =
      ClangASTContext::GetAsRecordDecl(empty_derived);
  EXPECT_EQ(1u, ClangASTContext::GetNumBaseClasses(
                   empty_derived_non_empty_base_cxx_decl, false));
  EXPECT_TRUE(
      ClangASTContext::RecordHasFields(empty_derived_non_empty_base_decl));

  // Test that a record with no direct fields, but fields in a virtual base
  // returns true
  CompilerType empty_derived2 = m_ast->CreateRecordType(
      nullptr, lldb::eAccessPublic, "EmptyDerived2", clang::TTK_Struct,
      lldb::eLanguageTypeC_plus_plus, nullptr);
  ClangASTContext::StartTagDeclarationDefinition(empty_derived2);
  CXXBaseSpecifier *non_empty_vbase_spec = m_ast->CreateBaseClassSpecifier(
      non_empty_base.GetOpaqueQualType(), lldb::eAccessPublic, true, false);
  result = m_ast->SetBaseClassesForClassType(empty_derived2.GetOpaqueQualType(),
                                             &non_empty_vbase_spec, 1);
  ClangASTContext::CompleteTagDeclarationDefinition(empty_derived2);
  EXPECT_TRUE(result);
  CXXRecordDecl *empty_derived_non_empty_vbase_cxx_decl =
      m_ast->GetAsCXXRecordDecl(empty_derived2.GetOpaqueQualType());
  RecordDecl *empty_derived_non_empty_vbase_decl =
      ClangASTContext::GetAsRecordDecl(empty_derived2);
  EXPECT_EQ(1u, ClangASTContext::GetNumBaseClasses(
                   empty_derived_non_empty_vbase_cxx_decl, false));
  EXPECT_TRUE(
      ClangASTContext::RecordHasFields(empty_derived_non_empty_vbase_decl));
<<<<<<< HEAD
=======

  delete non_empty_base_spec;
  delete non_empty_vbase_spec;
>>>>>>> d3aa92af
}

TEST_F(TestClangASTContext, TemplateArguments) {
  ClangASTContext::TemplateParameterInfos infos;
  infos.names.push_back("T");
  infos.args.push_back(TemplateArgument(m_ast->getASTContext()->IntTy));
  infos.names.push_back("I");
  llvm::APSInt arg(llvm::APInt(8, 47));
  infos.args.push_back(TemplateArgument(*m_ast->getASTContext(), arg,
                                        m_ast->getASTContext()->IntTy));

  // template<typename T, int I> struct foo;
  ClassTemplateDecl *decl = m_ast->CreateClassTemplateDecl(
      m_ast->GetTranslationUnitDecl(), eAccessPublic, "foo", TTK_Struct, infos);
  ASSERT_NE(decl, nullptr);

  // foo<int, 47>
  ClassTemplateSpecializationDecl *spec_decl =
      m_ast->CreateClassTemplateSpecializationDecl(
          m_ast->GetTranslationUnitDecl(), decl, TTK_Struct, infos);
  ASSERT_NE(spec_decl, nullptr);
  CompilerType type = m_ast->CreateClassTemplateSpecializationType(spec_decl);
  ASSERT_TRUE(type);
  m_ast->StartTagDeclarationDefinition(type);
  m_ast->CompleteTagDeclarationDefinition(type);

  // typedef foo<int, 47> foo_def;
  CompilerType typedef_type = m_ast->CreateTypedefType(
      type, "foo_def",
      CompilerDeclContext(m_ast.get(), m_ast->GetTranslationUnitDecl()));

  CompilerType auto_type(m_ast->getASTContext(),
                         m_ast->getASTContext()->getAutoType(
                             ClangUtil::GetCanonicalQualType(typedef_type),
                             clang::AutoTypeKeyword::Auto, false));

  CompilerType int_type(m_ast->getASTContext(), m_ast->getASTContext()->IntTy);
  for(CompilerType t: { type, typedef_type, auto_type }) {
    SCOPED_TRACE(t.GetTypeName().AsCString());

    EXPECT_EQ(m_ast->GetTemplateArgumentKind(t.GetOpaqueQualType(), 0),
              eTemplateArgumentKindType);
    EXPECT_EQ(m_ast->GetTypeTemplateArgument(t.GetOpaqueQualType(), 0),
              int_type);
    EXPECT_EQ(llvm::None,
              m_ast->GetIntegralTemplateArgument(t.GetOpaqueQualType(), 0));

    EXPECT_EQ(m_ast->GetTemplateArgumentKind(t.GetOpaqueQualType(), 1),
              eTemplateArgumentKindIntegral);
    EXPECT_EQ(m_ast->GetTypeTemplateArgument(t.GetOpaqueQualType(), 1),
              CompilerType());
    auto result = m_ast->GetIntegralTemplateArgument(t.GetOpaqueQualType(), 1);
    ASSERT_NE(llvm::None, result);
    EXPECT_EQ(arg, result->value);
    EXPECT_EQ(int_type, result->type);
  }
}<|MERGE_RESOLUTION|>--- conflicted
+++ resolved
@@ -377,12 +377,9 @@
                    empty_derived_non_empty_vbase_cxx_decl, false));
   EXPECT_TRUE(
       ClangASTContext::RecordHasFields(empty_derived_non_empty_vbase_decl));
-<<<<<<< HEAD
-=======
 
   delete non_empty_base_spec;
   delete non_empty_vbase_spec;
->>>>>>> d3aa92af
 }
 
 TEST_F(TestClangASTContext, TemplateArguments) {
