--- conflicted
+++ resolved
@@ -11,18 +11,19 @@
 include(LLDBConfig)
 include(AddLLDB)
 
-<<<<<<< HEAD
+# BEGIN - Swift Mods
 if(NOT LLDB_BUILT_STANDALONE AND EXISTS ${CMAKE_CURRENT_SOURCE_DIR}/../swift)
    list(APPEND CMAKE_MODULE_PATH
         "${CMAKE_CURRENT_SOURCE_DIR}/../swift/cmake"
         "${CMAKE_CURRENT_SOURCE_DIR}/../swift/cmake/modules")
-=======
+endif()
+# END - Swift Mods
+
 # Define the LLDB_CONFIGURATION_xxx matching the build type
 if( uppercase_CMAKE_BUILD_TYPE STREQUAL "DEBUG" )
   add_definitions( -DLLDB_CONFIGURATION_DEBUG )
 else()
   add_definitions( -DLLDB_CONFIGURATION_RELEASE )
->>>>>>> afe02007
 endif()
 
 if (CMAKE_SYSTEM_NAME MATCHES "Windows|Android")
